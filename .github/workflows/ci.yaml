name: CI

on:
  push:
    branches:
      - main
      - ci-bisect
      - ci-bisect-**
  pull_request:
  workflow_dispatch:

permissions:
  checks: write
  contents: read
  id-token: write
  pull-requests: write

jobs:
  change-check:
    name: Check which packages changed
    runs-on: ubuntu-latest
    outputs:
      boxel: ${{ steps.filter.outputs.boxel }}
      ai-bot: ${{ steps.filter.outputs.ai-bot }}
      postgres-migrations: ${{ steps.filter.outputs.postgres-migrations }}
      boxel-icons: ${{ steps.filter.outputs.boxel-icons }}
      boxel-motion: ${{ steps.filter.outputs.boxel-motion }}
      boxel-ui: ${{ steps.filter.outputs.boxel-ui }}
      matrix: ${{ steps.filter.outputs.matrix }}
      realm-server: ${{ steps.filter.outputs.realm-server }}
      vscode-boxel-tools: ${{ steps.filter.outputs.vscode-boxel-tools }}
      workspace-sync-cli: ${{ steps.filter.outputs.workspace-sync-cli }}
      # Force all tests to run when on ci-bisect* branches
      run_all: ${{ steps.force-run-all.outputs.run_all }}
    steps:
      - uses: actions/checkout@11bd71901bbe5b1630ceea73d27597364c9af683 # 4.2.2
      - uses: dorny/paths-filter@de90cc6fb38fc0963ad72b210f1f284cd68cea36 # 3.0.2
        id: filter
        with:
          filters: |
            shared: &shared
              - '.github/workflows/ci.yaml'
              - 'packages/runtime-common/**'
              - 'package.json'
              - 'pnpm-lock.yaml'
            boxel:
              - *shared
              - '.github/workflows/build-host.yml'
              - '.github/workflows/deploy-host.yml'
              - '.github/workflows/manual-deploy.yml'
              - 'packages/ai-bot/**'
              - 'packages/base/**'
              - 'packages/boxel-icons/**'
              - 'packages/boxel-ui/**'
              - 'packages/host/**'
              - 'packages/realm-server/**'
              - 'packages/catalog-realm/**'
            ai-bot:
              - *shared
              - '.github/workflows/pr-ai-bot.yml'
              - 'packages/ai-bot/**'
              - 'packages/billing/**'
              - 'packages/postgres/**'
            postgres-migrations:
              - 'packages/postgres/migrations/**'
            boxel-icons:
              - *shared
              - 'packages/boxel-icons/**'
            boxel-motion:
              - *shared
              - 'packages/boxel-motion/**'
            boxel-ui:
              - *shared
              - 'packages/boxel-icons/**'
              - 'packages/boxel-ui/**'
            matrix:
              - *shared
              - 'packages/base/**'
              - 'packages/boxel-icons/**'
              - 'packages/boxel-ui/**'
              - 'packages/host/**'
              - 'packages/matrix/**'
              - 'packages/realm-server/**'
            realm-server:
              - *shared
              - 'packages/billing/**'
              - 'packages/boxel-icons/**'
              - 'packages/boxel-ui/**'
              - 'packages/eslint-plugin-boxel/**'
              - 'packages/postgres/**'
              - 'packages/realm-server/**'
            vscode-boxel-tools:
              - *shared
              - 'packages/vscode-boxel-tools/**'
            workspace-sync-cli:
              - *shared
              - 'packages/workspace-sync-cli/**'
      - name: Force run all jobs on ci-bisect branches
        id: force-run-all
        shell: bash
        run: |
          echo "run_all=${{ startsWith(github.ref, 'refs/heads/ci-bisect') || startsWith(github.ref, 'refs/heads/ci-bisect-') || startsWith(github.head_ref || '', 'ci-bisect') }}" >> "$GITHUB_OUTPUT"

  ai-bot-test:
    name: AI bot Tests
    needs: change-check
    if: needs.change-check.outputs.ai-bot == 'true' || github.ref == 'refs/heads/main' || needs.change-check.outputs.run_all == 'true'
    runs-on: ubuntu-latest
    services:
      postgres:
        image: postgres:16
        env:
          POSTGRES_USER: postgres
          POSTGRES_PASSWORD: postgres
        ports:
          - 5432:5432
        options: >-
          --health-cmd "pg_isready -U postgres"
          --health-interval 10s
          --health-timeout 5s
          --health-retries 5
    env:
      PGHOST: localhost
      PGPORT: 5432
      PGUSER: postgres
      PGPASSWORD: postgres
    concurrency:
      group: ai-bot-test-${{ github.head_ref || github.run_id }}
      cancel-in-progress: true
    steps:
      - uses: actions/checkout@11bd71901bbe5b1630ceea73d27597364c9af683 # 4.2.2
      - uses: ./.github/actions/init
      - name: AI Bot test suite
        run: pnpm test
        working-directory: packages/ai-bot

  postgres-migration-test:
    name: Postgres Migration Test
    needs: change-check
    if: needs.change-check.outputs.postgres-migrations == 'true' || needs.change-check.outputs.run_all == 'true'
    runs-on: ubuntu-latest
    concurrency:
      group: postgres-migration-${{ github.head_ref || github.run_id }}
      cancel-in-progress: true
    steps:
      - uses: actions/checkout@11bd71901bbe5b1630ceea73d27597364c9af683 # 4.2.2
        with:
          fetch-depth: 0
      - uses: ./.github/actions/init

      - name: Start Postgres
        run: pnpm start:pg
        working-directory: packages/postgres

      - name: Determine changed migrations
        id: migrations
        env:
          PULL_REQUEST_BASE_SHA: ${{ github.event.pull_request.base.sha || '' }}
          GITHUB_EVENT_BEFORE: ${{ github.event.before || '' }}
        shell: bash
        run: packages/postgres/scripts/determine-changed-migrations.sh

      - name: Apply migrations
        if: steps.migrations.outputs.count && steps.migrations.outputs.count != '0'
        working-directory: packages/postgres
        env:
          PGHOST: localhost
          PGPORT: 5435
        run: pnpm migrate up
      - name: Run down migrations
        if: steps.migrations.outputs.count && steps.migrations.outputs.count != '0'
        working-directory: packages/postgres
        env:
          MIGRATION_DOWN_COUNT: ${{ steps.migrations.outputs.down_count }}
        run: pnpm migrate down "$MIGRATION_DOWN_COUNT"
      - name: Reapply migrations
        if: steps.migrations.outputs.count && steps.migrations.outputs.count != '0'
        working-directory: packages/postgres
        run: pnpm migrate up

  boxel-motion-test:
    name: Boxel Motion Tests
    needs: change-check
    if: needs.change-check.outputs.boxel-motion == 'true' || github.ref == 'refs/heads/main' || needs.change-check.outputs.run_all == 'true'
    runs-on: ubuntu-latest
    concurrency:
      group: boxel-motion-test-${{ github.head_ref || github.run_id }}
      cancel-in-progress: true
    steps:
      - uses: actions/checkout@11bd71901bbe5b1630ceea73d27597364c9af683 # 4.2.2
      - uses: ./.github/actions/init
      - name: Build boxel-motion
        run: pnpm build
        working-directory: packages/boxel-motion/addon
      - name: Run test suite
        run: pnpm test
        working-directory: packages/boxel-motion/test-app

  boxel-ui-test:
    name: Boxel UI Tests
    needs: change-check
    if: needs.change-check.outputs.boxel-ui == 'true' || github.ref == 'refs/heads/main' || needs.change-check.outputs.run_all == 'true'
    runs-on: ubuntu-latest
    concurrency:
      group: boxel-ui-test-${{ github.head_ref || github.run_id }}
      cancel-in-progress: true
    steps:
      - uses: actions/checkout@11bd71901bbe5b1630ceea73d27597364c9af683 # 4.2.2
      - uses: ./.github/actions/init
      - name: Build boxel-icons
        run: pnpm build
        working-directory: packages/boxel-icons
      - name: Build boxel-ui
        run: pnpm build
        working-directory: packages/boxel-ui/addon
      - name: Run test suite
        run: pnpm test
        working-directory: packages/boxel-ui/test-app

  boxel-ui-raw-icon-changes-only:
    name: Boxel UI ensure raw icon changes only
    needs: change-check
    if: needs.change-check.outputs.boxel-ui == 'true' || github.ref == 'refs/heads/main' || needs.change-check.outputs.run_all == 'true'
    runs-on: ubuntu-latest
    concurrency:
      group: boxel-ui-raw-icon-changes-only-${{ github.head_ref || github.run_id }}
      cancel-in-progress: true
    steps:
      - uses: actions/checkout@11bd71901bbe5b1630ceea73d27597364c9af683 # 4.2.2
      - uses: ./.github/actions/init
      - name: Rebuild boxel-ui icons
        run: pnpm rebuild:icons
        working-directory: packages/boxel-ui/addon
      - name: Fail if generated icons have been changed without underlying raw icon changing
        run: git diff --exit-code

  boxel-icons-raw-icon-changes-only:
    name: Boxel Icons ensure raw icon changes only
    needs: change-check
    if: needs.change-check.outputs.boxel-icons == 'true' || github.ref == 'refs/heads/main' || needs.change-check.outputs.run_all == 'true'
    runs-on: ubuntu-latest
    concurrency:
      group: boxel-icons-raw-icon-changes-only-${{ github.head_ref || github.run_id }}
      cancel-in-progress: true
    steps:
      - uses: actions/checkout@11bd71901bbe5b1630ceea73d27597364c9af683 # 4.2.2
      - uses: ./.github/actions/init
      - name: Rebuild boxel-icons icons
        run: pnpm rebuild:all
        working-directory: packages/boxel-icons
      - name: Fail if generated icons have been changed without underlying raw icon changing
        run: git diff --exit-code

  matrix-client-test:
    name: Matrix Client Tests
    needs: change-check
    if: needs.change-check.outputs.matrix == 'true' || github.ref == 'refs/heads/main' || needs.change-check.outputs.run_all == 'true'
    runs-on: ubuntu-latest
    strategy:
      fail-fast: false
      matrix:
        shardIndex: [1, 2, 3]
        shardTotal: [3]
    concurrency:
      group: matrix-client-test-${{ matrix.shardIndex }}-${{ github.head_ref || github.run_id }}
      cancel-in-progress: true
    steps:
      - uses: actions/checkout@11bd71901bbe5b1630ceea73d27597364c9af683 # 4.2.2
      - uses: ./.github/actions/init
      - name: Install Playwright Browsers
        run: pnpm exec playwright install
        working-directory: packages/matrix
      - name: Build boxel-icons
        run: pnpm build
        working-directory: packages/boxel-icons
      - name: Serve boxel-icons
        run: pnpm serve &
        working-directory: packages/boxel-icons
      - name: Build boxel-ui
        run: pnpm build
        working-directory: packages/boxel-ui/addon
      - name: Build boxel-motion
        run: pnpm build
        working-directory: packages/boxel-motion/addon
      - name: Start host to serve assets for fastboot
        uses: JarvusInnovations/background-action@2428e7b970a846423095c79d43f759abf979a635 # 1.0.7
        with:
          run: NODE_OPTIONS="--max_old_space_size=4096" pnpm start &
          working-directory: packages/host
          wait-for: 3m
          wait-on: http-get://localhost:4200
      - name: Start realm servers
        run: MATRIX_REGISTRATION_SHARED_SECRET='xxxx' pnpm start:services-for-matrix-tests | tee -a /tmp/server.log &
        working-directory: packages/realm-server
      - name: Run Playwright tests
        run: pnpm test:group ${{ matrix.shardIndex }}/${{ matrix.shardTotal }}
        working-directory: packages/matrix
      - name: Print realm server logs
        if: always()
        run: cat /tmp/server.log
      - name: Upload realm server log
        uses: actions/upload-artifact@4cec3d8aa04e39d1a68397de0c4cd6fb9dce8ec1 # 4.6.1
        if: always()
        with:
          name: matrix-test-realm-server-log-${{ matrix.shardIndex }}
          path: /tmp/server.log
          retention-days: 30

      - name: Upload blob report to GitHub Actions Artifacts
        if: ${{ !cancelled() }}
        uses: actions/upload-artifact@4cec3d8aa04e39d1a68397de0c4cd6fb9dce8ec1 # 4.6.1
        with:
          name: blob-report-${{ matrix.shardIndex }}
          path: packages/matrix/blob-report
          retention-days: 1

      - name: Upload Playwright traces
        if: ${{ !cancelled() }}
        uses: actions/upload-artifact@4cec3d8aa04e39d1a68397de0c4cd6fb9dce8ec1 # 4.6.1
        with:
          name: playwright-traces-${{ matrix.shardIndex }}
          path: packages/matrix/test-results/**/trace.zip
          retention-days: 30
          if-no-files-found: ignore

  matrix-client-merge-reports-and-publish:
    name: Merge Matrix reports and publish
    needs:
      - change-check
      - matrix-client-test
    # always() makes it run even if a matrix-client-test shard fails
    if: always() && (needs.change-check.outputs.matrix == 'true' || github.ref == 'refs/heads/main' || needs.change-check.outputs.run_all == 'true')
    runs-on: ubuntu-latest

    permissions:
      id-token: write
      contents: write
      checks: write
      statuses: write

    outputs:
      timestamp: ${{ steps.timestampid.outputs.timestamp }}

    steps:
      - name: Create a timestamp as a directory to store reports in
        id: timestampid
        run: echo "timestamp=$(date --utc +%Y%m%d_%H%M%SZ)" >> "$GITHUB_OUTPUT"
      - uses: actions/checkout@11bd71901bbe5b1630ceea73d27597364c9af683 # 4.2.2
      - uses: ./.github/actions/init

      - name: Download blob reports from GitHub Actions Artifacts
        uses: actions/download-artifact@b14cf4c92620c250e1c074ab0a5800e37df86765 # 4.2.0
        with:
          path: all-blob-reports
          pattern: blob-report-*
          merge-multiple: true

      - name: Merge blobs into one single report
        run: pnpm exec playwright merge-reports --reporter html ./all-blob-reports

      - name: Upload HTML report
        uses: actions/upload-artifact@4cec3d8aa04e39d1a68397de0c4cd6fb9dce8ec1 # 4.6.1
        with:
          name: html-report--attempt-${{ github.run_attempt }}
          path: playwright-report
          retention-days: 14

      - name: Set up env
        env:
          INPUT_ENVIRONMENT: ${{ inputs.environment }}
        run: |
          echo "AWS_REGION=us-east-1" >> $GITHUB_ENV
          echo "AWS_ROLE_ARN=arn:aws:iam::680542703984:role/boxel-matrix-playwright-reports" >> $GITHUB_ENV
          echo "AWS_S3_BUCKET=cardstack-boxel-matrix-playwright-reports-staging" >> $GITHUB_ENV

      - name: Configure AWS credentials
        uses: aws-actions/configure-aws-credentials@ececac1a45f3b08a01d2dd070d28d111c5fe6722 # 4.1.0
        with:
          role-to-assume: ${{ env.AWS_ROLE_ARN }}
          aws-region: us-east-1

      - name: Publish consolidated report to S3
        run: aws s3 sync ./playwright-report s3://cardstack-boxel-matrix-playwright-reports-staging/${{ github.head_ref || github.ref_name }}/${{ steps.timestampid.outputs.timestamp }}

      - name: Store Playwright report URL
        shell: bash
        run: echo "PLAYWRIGHT_REPORT_URL=https://boxel-matrix-playwright-reports.stack.cards/${{ github.head_ref || github.ref_name }}/${{ steps.timestampid.outputs.timestamp }}/index.html" >> $GITHUB_ENV

      - name: Add status with link to Playwright report
        shell: bash
        env:
          GITHUB_TOKEN: ${{ github.token }}
          REPOSITORY: ${{ github.repository }}
          HEAD_SHA: ${{ github.event.pull_request.head.sha || github.sha }}
          MATRIX_TEST_RESULT: ${{ needs.matrix-client-test.result }}
        run: |
          state="success"
          description=""
          if [ "$MATRIX_TEST_RESULT" = "failure" ]; then
            state="failure"
            description="Matrix Playwright shard failures"
          fi
          curl \
            -X POST \
            -H "Authorization: token $GITHUB_TOKEN" \
            -H "Accept: application/vnd.github.v3+json" \
            https://api.github.com/repos/$REPOSITORY/statuses/$HEAD_SHA \
            -d '{"context":"Matrix Playwright tests report","description":"'"$description"'","target_url":"'"$PLAYWRIGHT_REPORT_URL"'","state":"'"$state"'"}'

  realm-server-test:
    name: Realm Server Tests
    needs: change-check
    if: needs.change-check.outputs.realm-server == 'true' || github.ref == 'refs/heads/main' || needs.change-check.outputs.run_all == 'true'
    runs-on: ubuntu-latest
    concurrency:
      group: realm-server-test-${{ matrix.testModule }}-${{ github.head_ref || github.run_id }}
      cancel-in-progress: true
    strategy:
      fail-fast: false
      matrix:
        testModule:
          [
            "auth-client-test.ts",
            "billing-test.ts",
            "card-dependencies-endpoint-test.ts",
            "card-endpoints-test.ts",
            "card-source-endpoints-test.ts",
            "definition-lookup-test.ts",
            "file-watcher-events-test.ts",
            "headless-chrome-indexing-test.ts",
            "indexing-test.ts",
            "transpile-test.ts",
            "module-syntax-test.ts",
            "permissions/permission-checker-test.ts",
            "prerendering-test.ts",
            "prerender-server-test.ts",
            "prerender-manager-test.ts",
<<<<<<< HEAD
            "prerender-proxy-test.ts",
=======
            "remote-prerenderer-test.ts",
>>>>>>> 7754ebb4
            "queue-test.ts",
            "realm-endpoints/directory-test.ts",
            "realm-endpoints/info-test.ts",
            "realm-endpoints/lint-test.ts",
            "realm-endpoints/mtimes-test.ts",
            "realm-endpoints/permissions-test.ts",
            "realm-endpoints/search-test.ts",
            "realm-endpoints/user-test.ts",
            "realm-endpoints-test.ts",
            "search-prerendered-test.ts",
            "types-endpoint-test.ts",
            "server-endpoints-test.ts",
            "virtual-network-test.ts",
            "atomic-endpoints-test.ts",
            "request-forward-test.ts",
            "publish-unpublish-realm-test.ts",
            "boxel-domain-availability-test.ts",
            "claim-boxel-domain-test.ts",
            "delete-boxel-claimed-domain-test.ts",
            "get-boxel-claimed-domain-test.ts",
            "realm-auth-test.ts",
            "queries-test.ts",
          ]
    steps:
      - uses: actions/checkout@11bd71901bbe5b1630ceea73d27597364c9af683 # 4.2.2
      - uses: ./.github/actions/init
      - name: Build boxel-icons
        run: pnpm build
        working-directory: packages/boxel-icons
      - name: Serve boxel-icons
        run: pnpm serve &
        working-directory: packages/boxel-icons
      - name: Build boxel-ui
        run: pnpm build
        working-directory: packages/boxel-ui/addon
      - name: Start host to serve assets for fastboot
        uses: JarvusInnovations/background-action@2428e7b970a846423095c79d43f759abf979a635 # 1.0.7
        with:
          run: NODE_OPTIONS="--max_old_space_size=4096" pnpm start &
          working-directory: packages/host
          wait-for: 3m
          wait-on: http-get://localhost:4200
      - name: Start realm servers
        run: pnpm start:skip-experiments | tee -a /tmp/server.log &
        working-directory: packages/realm-server
      - name: create realm users
        run: pnpm register-realm-users
        working-directory: packages/matrix
      - name: realm server test suite
        run: pnpm test:wait-for-servers
        working-directory: packages/realm-server
        env:
          TEST_MODULE: ${{matrix.testModule}}
      - name: Print realm server logs
        if: always()
        run: cat /tmp/server.log
      - name: Prepare artifact name
        id: artifact_name
        if: always()
        run: |
          export SAFE_ARTIFACT_NAME=$(echo ${{ matrix.testModule }} |  sed 's/[/]/_/g')
          echo "artifact_name=$SAFE_ARTIFACT_NAME" >> "$GITHUB_OUTPUT"
      - name: Upload realm server log
        uses: actions/upload-artifact@4cec3d8aa04e39d1a68397de0c4cd6fb9dce8ec1 # 4.6.1
        if: always()
        with:
          name: realm-server-test-realm-server-log-${{steps.artifact_name.outputs.artifact_name}}
          path: /tmp/server.log
          retention-days: 30

  vscode-boxel-tools-package:
    name: Boxel Tools VS Code Extension package
    needs: change-check
    if: needs.change-check.outputs.vscode-boxel-tools == 'true' || github.ref == 'refs/heads/main' || needs.change-check.outputs.run_all == 'true'
    runs-on: ubuntu-latest
    concurrency:
      group: vscode-boxel-tools-test-${{ github.head_ref || github.run_id }}
      cancel-in-progress: true
    steps:
      - uses: actions/checkout@11bd71901bbe5b1630ceea73d27597364c9af683 # 4.2.2
      - uses: ./.github/actions/init
      - name: Build boxel-icons
        run: pnpm build
        working-directory: packages/boxel-icons
      - name: Build boxel-ui
        run: pnpm build
        working-directory: packages/boxel-ui/addon
      - name: Prepublish
        run: pnpm vscode:prepublish
        working-directory: packages/vscode-boxel-tools
      - name: Package
        run: pnpm vscode:package
        working-directory: packages/vscode-boxel-tools
      - name: Upload
        uses: actions/upload-artifact@4cec3d8aa04e39d1a68397de0c4cd6fb9dce8ec1 # 4.6.1
        with:
          name: vscode-boxel-tools
          path: packages/vscode-boxel-tools/boxel-tools*vsix

  workspace-sync-cli-build:
    name: Workspace Sync CLI Build
    needs: change-check
    if: needs.change-check.outputs.workspace-sync-cli == 'true' || github.ref == 'refs/heads/main' || needs.change-check.outputs.run_all == 'true'
    runs-on: ubuntu-latest
    concurrency:
      group: workspace-sync-cli-build-${{ github.head_ref || github.run_id }}
      cancel-in-progress: true
    steps:
      - uses: actions/checkout@11bd71901bbe5b1630ceea73d27597364c9af683 # 4.2.2
      - uses: ./.github/actions/init
      - name: Build workspace-sync-cli
        run: pnpm build
        working-directory: packages/workspace-sync-cli

  workspace-sync-cli-test:
    name: Workspace Sync CLI Integration Tests
    needs: change-check
    if: needs.change-check.outputs.workspace-sync-cli == 'true' || github.ref == 'refs/heads/main' || needs.change-check.outputs.run_all == 'true'
    runs-on: ubuntu-latest
    concurrency:
      group: workspace-sync-cli-test-${{ github.head_ref || github.run_id }}
      cancel-in-progress: true
    steps:
      - uses: actions/checkout@11bd71901bbe5b1630ceea73d27597364c9af683 # 4.2.2
      - uses: ./.github/actions/init
      - name: Build boxel-icons
        run: pnpm build
        working-directory: packages/boxel-icons
      - name: Build boxel-ui
        run: pnpm build
        working-directory: packages/boxel-ui/addon
      - name: Build workspace-sync-cli
        run: pnpm build
        working-directory: packages/workspace-sync-cli
      - name: Start host to serve assets
        uses: JarvusInnovations/background-action@2428e7b970a846423095c79d43f759abf979a635 # 1.0.7
        with:
          run: NODE_OPTIONS="--max_old_space_size=4096" pnpm start &
          working-directory: packages/host
          wait-for: 3m
          wait-on: http-get://localhost:4200
      - name: Start PostgreSQL for tests
        run: pnpm start:pg | tee -a /tmp/test-services.log &
        working-directory: packages/realm-server
      - name: Start Matrix services for tests
        run: pnpm start:matrix | tee -a /tmp/test-services.log &
        working-directory: packages/realm-server
      - name: Register realm users for tests
        run: pnpm register-realm-users
        working-directory: packages/matrix
      - name: Run integration tests
        run: pnpm test
        working-directory: packages/workspace-sync-cli
      - name: Upload test services log
        uses: actions/upload-artifact@4cec3d8aa04e39d1a68397de0c4cd6fb9dce8ec1 # 4.6.1
        if: always()
        with:
          name: workspace-sync-cli-test-services-log
          path: /tmp/test-services.log
          retention-days: 30

  deploy:
    name: Deploy boxel to staging
    if: needs.change-check.outputs.boxel == 'true' && github.ref == 'refs/heads/main'
    needs:
      - change-check
      - ai-bot-test
      - boxel-ui-test
      - realm-server-test
    uses: ./.github/workflows/manual-deploy.yml
    secrets: inherit
    with:
      environment: "staging"<|MERGE_RESOLUTION|>--- conflicted
+++ resolved
@@ -435,11 +435,8 @@
             "prerendering-test.ts",
             "prerender-server-test.ts",
             "prerender-manager-test.ts",
-<<<<<<< HEAD
             "prerender-proxy-test.ts",
-=======
             "remote-prerenderer-test.ts",
->>>>>>> 7754ebb4
             "queue-test.ts",
             "realm-endpoints/directory-test.ts",
             "realm-endpoints/info-test.ts",
