name: CI

on:
  push:
    branches: [main]
  pull_request:

permissions:
  checks: write
  contents: read
  id-token: write
  pull-requests: write

jobs:
  lint:
    name: Lint
    runs-on: ubuntu-latest
    concurrency:
      group: lint-${{ github.head_ref || github.run_id }}
      cancel-in-progress: true
    steps:
      - uses: actions/checkout@v4
      - uses: ./.github/actions/init
      - name: Lint AI Bot
        if: always()
        run: pnpm run lint
        working-directory: packages/ai-bot
      - name: Lint Boxel Motion
        # This addition to each step causes the job to proceed even if one lint job fails so we can see all errors
        if: always()
        run: pnpm run lint
        working-directory: packages/boxel-motion/addon
      - name: Build Boxel Motion
        # To faciliate linting of projects that depend on Boxel Motion
        if: always()
        run: pnpm run build
        working-directory: packages/boxel-motion/addon
      - name: Lint Boxel Motion Test App
        if: always()
        run: pnpm run lint
        working-directory: packages/boxel-motion/test-app
      - name: Lint Boxel UI
        if: always()
        run: pnpm run lint
        working-directory: packages/boxel-ui/addon
      - name: Build Boxel UI
        # To faciliate linting of projects that depend on Boxel UI
        if: always()
        run: pnpm run build
        working-directory: packages/boxel-ui/addon
      - name: Lint Boxel UI Test App
        if: always()
        run: pnpm run lint
        working-directory: packages/boxel-ui/test-app
      - name: Lint Boxel Motion
        if: always()
        run: pnpm run lint
        working-directory: packages/boxel-motion/addon
      - name: Build Boxel Motion
        # To faciliate linting of projects that depend on Boxel Motion
        if: always()
        run: pnpm run build
        working-directory: packages/boxel-motion/addon
      - name: Lint Boxel Motion Test App
        if: always()
        run: pnpm run lint
        working-directory: packages/boxel-motion/test-app
      - name: Lint Host
        if: always()
        run: pnpm run lint
        working-directory: packages/host
      - name: Lint Matrix
        if: always()
        run: pnpm run lint
        working-directory: packages/matrix
      - name: Lint Realm Server
        if: always()
        run: pnpm run lint
        working-directory: packages/realm-server
      - name: Lint Runtime Common
        if: always()
        run: pnpm run lint
        working-directory: packages/runtime-common

  ai-bot-test:
    name: AI bot Tests
    runs-on: ubuntu-latest
    concurrency:
      group: ai-bot-test-${{ github.head_ref || github.run_id }}
      cancel-in-progress: true
    steps:
      - uses: actions/checkout@v4
      - uses: ./.github/actions/init
      - name: AI Bot test suite
        run: pnpm test
        working-directory: packages/ai-bot

  boxel-motion-test:
    name: Boxel Motion Tests
    runs-on: ubuntu-latest
    concurrency:
      group: boxel-motion-test-${{ github.head_ref || github.run_id }}
      cancel-in-progress: true
    steps:
      - uses: actions/checkout@v4
      - uses: ./.github/actions/init
      - name: Build boxel-motion
        run: pnpm build
        working-directory: packages/boxel-motion/addon
      - name: Run test suite
        run: pnpm test
        working-directory: packages/boxel-motion/test-app

  boxel-ui-test:
    name: Boxel UI Tests
    runs-on: ubuntu-latest
    concurrency:
      group: boxel-ui-test-${{ github.head_ref || github.run_id }}
      cancel-in-progress: true
    steps:
      - uses: actions/checkout@v4
      - uses: ./.github/actions/init
      - name: Build boxel-ui
        run: pnpm build
        working-directory: packages/boxel-ui/addon
      - name: Run test suite
        run: pnpm test
        working-directory: packages/boxel-ui/test-app

  boxel-ui-raw-icon-changes-only:
    name: Boxel UI ensure raw icon changes only
    runs-on: ubuntu-latest
    concurrency:
      group: boxel-ui-raw-icon-changes-only-${{ github.head_ref || github.run_id }}
      cancel-in-progress: true
    steps:
      - uses: actions/checkout@v4
      - uses: ./.github/actions/init
      - name: Rebuild boxel-ui icons
        run: pnpm rebuild:icons
        working-directory: packages/boxel-ui/addon
      - name: Fail if generated icons have been changed without underlying raw icon changing
        run: git diff --exit-code

  host-test:
    name: Host Tests
    runs-on: ubuntu-latest
    concurrency:
      group: boxel-host-test${{ github.head_ref || github.run_id }}
      cancel-in-progress: true
    steps:
      - uses: actions/checkout@v4
      - uses: ./.github/actions/init
      - name: Build boxel-ui
        run: pnpm build
        working-directory: packages/boxel-ui/addon
      - name: Build host dist/ for fastboot
        run: pnpm build
        env:
          NODE_OPTIONS: --max_old_space_size=4096
        working-directory: packages/host
      - name: Start realm servers
        run: pnpm start:all &
        working-directory: packages/realm-server
      - name: create realm users
        run: pnpm register-realm-users
        working-directory: packages/matrix
      - name: host test suite
        run: pnpm test-with-percy
        env:
          PERCY_TOKEN: ${{ secrets.PERCY_TOKEN_HOST }}
        working-directory: packages/host
      - name: Publish test results
        uses: EnricoMi/publish-unit-test-result-action@v2.9.0
        if: always()
        with:
          junit_files: junit/host.xml
          check_name: Host Tests Test Results

  matrix-client-test:
    name: Matrix Client Tests
    runs-on: ubuntu-latest
    strategy:
      fail-fast: false
      matrix:
        shardIndex: [1, 2, 3, 4, 5, 6]
        shardTotal: [6]
    steps:
      - uses: actions/checkout@v4
      - uses: ./.github/actions/init
      - name: Install Playwright Browsers
        run: pnpm exec playwright install --with-deps
        working-directory: packages/matrix
      - name: Build boxel-ui
        run: pnpm build
        working-directory: packages/boxel-ui/addon
      - name: Build boxel-motion
        run: pnpm build
        working-directory: packages/boxel-motion/addon
      - name: Build host dist/ for fastboot
        run: pnpm build
        env:
          NODE_OPTIONS: --max_old_space_size=4096
        working-directory: packages/host
      - name: Start realm servers
        run: pnpm start:without-matrix &
        working-directory: packages/realm-server
      - name: Run Playwright tests
        run: pnpm test:group ${{ matrix.shardIndex }}/${{ matrix.shardTotal }}
        working-directory: packages/matrix

      - name: Upload blob report to GitHub Actions Artifacts
        if: ${{ !cancelled() }}
        uses: actions/upload-artifact@v4
        with:
          name: blob-report-${{ matrix.shardIndex }}
          path: packages/matrix/blob-report
          retention-days: 1

  matrix-client-merge-reports-and-publish:
    name: Merge Matrix reports and publish
    if: always()
    needs: matrix-client-test
    runs-on: ubuntu-latest

    permissions:
      id-token: write
      contents: write
      checks: write
      statuses: write

    outputs:
      timestamp: ${{ steps.timestampid.outputs.timestamp }}

    steps:
      - name: Create a timestamp as a directory to store reports in
        id: timestampid
        run: echo "timestamp=$(date --utc +%Y%m%d_%H%M%SZ)" >> "$GITHUB_OUTPUT"
      - uses: actions/checkout@v4
      - uses: ./.github/actions/init

      - name: Download blob reports from GitHub Actions Artifacts
        uses: actions/download-artifact@v4
        with:
          path: all-blob-reports
          pattern: blob-report-*
          merge-multiple: true

      - name: Merge blobs into one single report
        run: pnpm exec playwright merge-reports --reporter html ./all-blob-reports

      - name: Upload HTML report
        uses: actions/upload-artifact@v4
        with:
          name: html-report--attempt-${{ github.run_attempt }}
          path: playwright-report
          retention-days: 14

      - name: Set up env
        env:
          INPUT_ENVIRONMENT: ${{ inputs.environment }}
        run: |
          echo "AWS_REGION=us-east-1" >> $GITHUB_ENV
          echo "AWS_ROLE_ARN=arn:aws:iam::680542703984:role/boxel-matrix-playwright-reports" >> $GITHUB_ENV
          echo "AWS_S3_BUCKET=cardstack-boxel-matrix-playwright-reports-staging" >> $GITHUB_ENV

      - name: Configure AWS credentials
        uses: aws-actions/configure-aws-credentials@v4
        with:
          role-to-assume: ${{ env.AWS_ROLE_ARN }}
          aws-region: us-east-1

      - name: Publish consolidated report to S3
        run: aws s3 sync ./playwright-report s3://cardstack-boxel-matrix-playwright-reports-staging/${{ github.head_ref || github.ref_name }}/${{ steps.timestampid.outputs.timestamp }}

      - name: Store Playwright report URL
        shell: bash
        run: echo "PLAYWRIGHT_REPORT_URL=https://boxel-matrix-playwright-reports.stack.cards/${{ github.head_ref || github.ref_name }}/${{ steps.timestampid.outputs.timestamp }}/index.html" >> $GITHUB_ENV

      - name: Add status with link to Playwright report
        shell: bash
        env:
          GITHUB_TOKEN: ${{ github.token }}
          REPOSITORY: ${{ github.repository }}
          HEAD_SHA: ${{ github.event.pull_request.head.sha || github.sha }}
        run: |
          curl \
            -X POST \
            -H "Authorization: token $GITHUB_TOKEN" \
            -H "Accept: application/vnd.github.v3+json" \
            https://api.github.com/repos/$REPOSITORY/statuses/$HEAD_SHA \
            -d '{"context":"Matrix Playwright tests report","description":"","target_url":"'"$PLAYWRIGHT_REPORT_URL"'","state":"success"}'

  realm-server-test:
    name: Realm Server Tests
    runs-on: ubuntu-latest
    concurrency:
      group: realm-server-test-${{ github.head_ref || github.run_id }}
      cancel-in-progress: true
    steps:
      - uses: actions/checkout@v4
      - uses: ./.github/actions/init
      - name: Build boxel-ui
        run: pnpm build
        working-directory: packages/boxel-ui/addon
      - name: Build host dist/ for fastboot
        run: pnpm build
        env:
          NODE_OPTIONS: --max_old_space_size=4096
        working-directory: packages/host
      - name: Start realm servers
        run: pnpm start:all &
        working-directory: packages/realm-server
      - name: create realm users
        run: pnpm register-realm-users
        working-directory: packages/matrix
      - name: realm server test suite
        run: pnpm test:wait-for-servers
        working-directory: packages/realm-server
      - name: realm server DOM tests
        run: pnpm test:dom
        working-directory: packages/realm-server

<<<<<<< HEAD
  realm-server-db-index-test:
    name: Realm Server Tests - db index
    runs-on: ubuntu-latest
    concurrency:
      group: realm-server-db-index-test-${{ github.head_ref || github.run_id }}
      cancel-in-progress: true
    steps:
      - uses: actions/checkout@v4
      - uses: ./.github/actions/init
      - name: Build boxel-ui
        run: pnpm build
        working-directory: packages/boxel-ui/addon
      - name: Build host dist/ for fastboot
        run: pnpm build
        env:
          NODE_OPTIONS: --max_old_space_size=4096
        working-directory: packages/host
      - name: Start realm servers
        run: PG_INDEXER=true pnpm start:all &
        working-directory: packages/realm-server
      - name: create realm users
        run: pnpm register-realm-users
        working-directory: packages/matrix
      - name: realm server test suite
        run: PG_INDEXER=true pnpm test:wait-for-servers
        working-directory: packages/realm-server
      - name: realm server DOM tests
        run: PG_INDEXER=true pnpm test:dom
        working-directory: packages/realm-server

=======
>>>>>>> 035e5dec
  change-check:
    name: Check which packages changed
    if: github.ref == 'refs/heads/main'
    runs-on: ubuntu-latest
    outputs:
      boxel: ${{ steps.filter.outputs.boxel }}
      ai-bot: ${{ steps.filter.outputs.ai-bot }}
    steps:
      - uses: actions/checkout@v4
      - uses: dorny/paths-filter@v2
        id: filter
        with:
          filters: |
            boxel:
              - '.github/workflows/build-host.yml'
              - '.github/workflows/deploy-host.yml'
              - '.github/workflows/manual-deploy.yml'
              - '.github/workflows/ci.yaml'
              - 'packages/base/**'
              - 'packages/boxel-ui/**'
              - 'packages/host/**'
              - 'packages/realm-server/**'
              - 'packages/runtime-common/**'
              - 'pnpm-lock.yaml'
            ai-bot:
              - '.github/workflows/manual-ai-bot.yml'
              - '.github/workflows/ci.yaml'
              - 'packages/runtime-common/**'
              - 'packages/ai-bot/**'
              - 'pnpm-lock.yaml'

  deploy:
    name: Deploy boxel to staging
    if: ${{ needs.change-check.outputs.boxel == 'true' }}
    needs:
      - change-check
      - boxel-ui-test
      - host-test
      - realm-server-test
    uses: ./.github/workflows/manual-deploy.yml
    secrets: inherit
    with:
      environment: "staging"

  deploy-ai-bot:
    needs:
      - ai-bot-test
      - change-check
    if: ${{ needs.change-check.outputs.ai-bot == 'true' }}
    uses: ./.github/workflows/manual-ai-bot.yml
    secrets: inherit
    with:
      environment: "staging"<|MERGE_RESOLUTION|>--- conflicted
+++ resolved
@@ -321,39 +321,6 @@
         run: pnpm test:dom
         working-directory: packages/realm-server
 
-<<<<<<< HEAD
-  realm-server-db-index-test:
-    name: Realm Server Tests - db index
-    runs-on: ubuntu-latest
-    concurrency:
-      group: realm-server-db-index-test-${{ github.head_ref || github.run_id }}
-      cancel-in-progress: true
-    steps:
-      - uses: actions/checkout@v4
-      - uses: ./.github/actions/init
-      - name: Build boxel-ui
-        run: pnpm build
-        working-directory: packages/boxel-ui/addon
-      - name: Build host dist/ for fastboot
-        run: pnpm build
-        env:
-          NODE_OPTIONS: --max_old_space_size=4096
-        working-directory: packages/host
-      - name: Start realm servers
-        run: PG_INDEXER=true pnpm start:all &
-        working-directory: packages/realm-server
-      - name: create realm users
-        run: pnpm register-realm-users
-        working-directory: packages/matrix
-      - name: realm server test suite
-        run: PG_INDEXER=true pnpm test:wait-for-servers
-        working-directory: packages/realm-server
-      - name: realm server DOM tests
-        run: PG_INDEXER=true pnpm test:dom
-        working-directory: packages/realm-server
-
-=======
->>>>>>> 035e5dec
   change-check:
     name: Check which packages changed
     if: github.ref == 'refs/heads/main'
