name: CI

on:
  push:
    branches: [main]
  pull_request:

permissions:
  checks: write
  contents: read
  id-token: write
  pull-requests: write

jobs:
  lint:
    name: Lint
    runs-on: ubuntu-latest
    concurrency:
      group: lint-${{ github.head_ref || github.run_id }}
      cancel-in-progress: true
    steps:
      - uses: actions/checkout@v4
      - uses: ./.github/actions/init
      - name: Lint AI Bot
        if: always()
        run: pnpm run lint
        working-directory: packages/ai-bot
      - name: Lint Boxel Motion
        # This addition to each step causes the job to proceed even if one lint job fails so we can see all errors
        if: always()
        run: pnpm run lint
        working-directory: packages/boxel-motion/addon
      - name: Build Boxel Motion
        # To faciliate linting of projects that depend on Boxel Motion
        if: always()
        run: pnpm run build
        working-directory: packages/boxel-motion/addon
      - name: Lint Boxel Motion Test App
        if: always()
        run: pnpm run lint
        working-directory: packages/boxel-motion/test-app
      - name: Lint Boxel UI
        if: always()
        run: pnpm run lint
        working-directory: packages/boxel-ui/addon
      - name: Build Boxel UI
        # To faciliate linting of projects that depend on Boxel UI
        if: always()
        run: pnpm run build
        working-directory: packages/boxel-ui/addon
      - name: Lint Boxel UI Test App
        if: always()
        run: pnpm run lint
        working-directory: packages/boxel-ui/test-app
      - name: Lint Boxel Motion
        if: always()
        run: pnpm run lint
        working-directory: packages/boxel-motion/addon
      - name: Build Boxel Motion
        # To faciliate linting of projects that depend on Boxel Motion
        if: always()
        run: pnpm run build
        working-directory: packages/boxel-motion/addon
      - name: Lint Boxel Motion Test App
        if: always()
        run: pnpm run lint
        working-directory: packages/boxel-motion/test-app
      - name: Lint Host
        if: always()
        run: pnpm run lint
        working-directory: packages/host
      - name: Lint Matrix
        if: always()
        run: pnpm run lint
        working-directory: packages/matrix
      - name: Lint Realm Server
        if: always()
        run: pnpm run lint
        working-directory: packages/realm-server
      - name: Lint Runtime Common
        if: always()
        run: pnpm run lint
        working-directory: packages/runtime-common

  ai-bot-test:
    name: AI bot Tests
    runs-on: ubuntu-latest
    concurrency:
      group: ai-bot-test-${{ github.head_ref || github.run_id }}
      cancel-in-progress: true
    steps:
      - uses: actions/checkout@v4
      - uses: ./.github/actions/init
      - name: AI Bot test suite
        run: pnpm test
        working-directory: packages/ai-bot

  boxel-motion-test:
    name: Boxel Motion Tests
    runs-on: ubuntu-latest
    concurrency:
      group: boxel-motion-test-${{ github.head_ref || github.run_id }}
      cancel-in-progress: true
    steps:
      - uses: actions/checkout@v4
      - uses: ./.github/actions/init
      - name: Build boxel-motion
        run: pnpm build
        working-directory: packages/boxel-motion/addon
      - name: Run test suite
        run: pnpm test
        working-directory: packages/boxel-motion/test-app

  boxel-ui-test:
    name: Boxel UI Tests
    runs-on: ubuntu-latest
    concurrency:
      group: boxel-ui-test-${{ github.head_ref || github.run_id }}
      cancel-in-progress: true
    steps:
      - uses: actions/checkout@v4
      - uses: ./.github/actions/init
      - name: Build boxel-ui
        run: pnpm build
        working-directory: packages/boxel-ui/addon
      - name: Run test suite
        run: pnpm test
        working-directory: packages/boxel-ui/test-app

  boxel-ui-raw-icon-changes-only:
    name: Boxel UI ensure raw icon changes only
    runs-on: ubuntu-latest
    concurrency:
      group: boxel-ui-raw-icon-changes-only-${{ github.head_ref || github.run_id }}
      cancel-in-progress: true
    steps:
      - uses: actions/checkout@v4
      - uses: ./.github/actions/init
      - name: Rebuild boxel-ui icons
        run: pnpm rebuild:icons
        working-directory: packages/boxel-ui/addon
      - name: Fail if generated icons have been changed without underlying raw icon changing
        run: git diff --exit-code

  host-test:
    name: Host Tests
    runs-on: ubuntu-latest
<<<<<<< HEAD
    # FIXME restore
    # concurrency:
    #   group: boxel-host-test-${{ matrix.browser }}-${{ github.head_ref || github.run_id }}
    #   cancel-in-progress: true
    strategy:
      fail-fast: false
      matrix:
        browser: ["Chrome", "Firefox"]
    env:
      TESTEM_BROWSER: ${{ matrix.browser }}
=======
    strategy:
      fail-fast: false
      matrix:
        shardIndex: [1, 2, 3, 4, 5, 6]
        shardTotal: [6]
    concurrency:
      group: boxel-host-test${{ github.head_ref || github.run_id }}-shard${{ matrix.shardIndex }}
      cancel-in-progress: true
>>>>>>> dc955576
    steps:
      - uses: actions/checkout@v4
      - uses: ./.github/actions/init
      - name: Build boxel-ui
        run: pnpm build
        working-directory: packages/boxel-ui/addon
      - name: Build host dist/ for fastboot
        run: pnpm build
        env:
          NODE_OPTIONS: --max_old_space_size=4096
        working-directory: packages/host
      - name: Start realm servers
        run: pnpm start:all &
        working-directory: packages/realm-server
      - name: create realm users
        run: pnpm register-realm-users
        working-directory: packages/matrix
<<<<<<< HEAD
      # FIXME restore
      # - name: host test suite with Percy
      #   run: pnpm test-with-percy
      #   if: matrix.browser == 'Chrome'
      #   env:
      #     PERCY_TOKEN: ${{ secrets.PERCY_TOKEN_HOST }}
      #   working-directory: packages/host
      - name: host test suite without Percy
        run: pnpm test
        # FIXME restore
        # if: matrix.browser == 'Firefox'
=======
      - name: host test suite (shard ${{ matrix.shardIndex }})
        run: pnpm test-with-percy
        env:
          PERCY_TOKEN: ${{ secrets.PERCY_TOKEN_HOST }}
          HOST_TEST_PARTITION: ${{ matrix.shardIndex }}
          HOST_TEST_PARTITION_COUNT: ${{ matrix.shardTotal }}
        working-directory: packages/host
      - name: Upload junit report to GitHub Actions Artifacts
        uses: actions/upload-artifact@v4
        if: always()
        with:
          name: host-test-report-${{ matrix.shardIndex }}
          path: junit/host-${{ matrix.shardIndex }}.xml
          retention-days: 30

  host-merge-reports-and-publish:
    name: Merge Host reports and publish
    if: always()
    needs: host-test
    runs-on: ubuntu-latest

    steps:
      - uses: actions/checkout@v4
      - uses: ./.github/actions/init

      - name: Finalise Percy
        run: npx percy build:finalize
>>>>>>> dc955576
        working-directory: packages/host
        env:
          PERCY_TOKEN: ${{ secrets.PERCY_TOKEN_HOST }}

      - name: Download JUnit reports from GitHub Actions Artifacts
        uses: actions/download-artifact@v4
        with:
          path: all-host-reports
          pattern: host-test-report-*
          merge-multiple: true

      - run: ls
      - run: ls all-host-reports

      - name: Merge reports
        run: npx junit-report-merger host.xml "./all-host-reports/*.xml"

      - name: Upload merged report
        uses: actions/upload-artifact@v4
        if: always()
        with:
          name: host-test-report-merged
          path: host.xml
          retention-days: 30

      - name: Publish test results
        uses: EnricoMi/publish-unit-test-result-action@v2.9.0
        if: always()
        with:
<<<<<<< HEAD
          junit_files: junit/host.xml
          check_name: ${{ matrix.browser }} Host Test Results
      - name: Upload JUnit report
        if: always()
        uses: actions/upload-artifact@v4
        with:
          name: junit-boxel-host-test-report-${{ matrix.browser }}
          path: junit/host.xml
          retention-days: 14
=======
          junit_files: host.xml
          check_name: Host Test Results
>>>>>>> dc955576

  matrix-client-test:
    name: Matrix Client Tests
    runs-on: ubuntu-latest
    strategy:
      fail-fast: false
      matrix:
        shardIndex: [1, 2, 3, 4, 5, 6]
        shardTotal: [6]
    steps:
      - uses: actions/checkout@v4
      - uses: ./.github/actions/init
      - name: Install Playwright Browsers
        run: pnpm exec playwright install --with-deps
        working-directory: packages/matrix
      - name: Build boxel-ui
        run: pnpm build
        working-directory: packages/boxel-ui/addon
      - name: Build boxel-motion
        run: pnpm build
        working-directory: packages/boxel-motion/addon
      - name: Build host dist/ for fastboot
        run: pnpm build
        env:
          NODE_OPTIONS: --max_old_space_size=4096
        working-directory: packages/host
      - name: Start realm servers
        run: pnpm start:without-matrix &
        working-directory: packages/realm-server
      - name: Run Playwright tests
        run: pnpm test:group ${{ matrix.shardIndex }}/${{ matrix.shardTotal }}
        working-directory: packages/matrix

      - name: Upload blob report to GitHub Actions Artifacts
        if: ${{ !cancelled() }}
        uses: actions/upload-artifact@v4
        with:
          name: blob-report-${{ matrix.shardIndex }}
          path: packages/matrix/blob-report
          retention-days: 1

  matrix-client-merge-reports-and-publish:
    name: Merge Matrix reports and publish
    if: always()
    needs: matrix-client-test
    runs-on: ubuntu-latest

    permissions:
      id-token: write
      contents: write
      checks: write
      statuses: write

    outputs:
      timestamp: ${{ steps.timestampid.outputs.timestamp }}

    steps:
      - name: Create a timestamp as a directory to store reports in
        id: timestampid
        run: echo "timestamp=$(date --utc +%Y%m%d_%H%M%SZ)" >> "$GITHUB_OUTPUT"
      - uses: actions/checkout@v4
      - uses: ./.github/actions/init

      - name: Download blob reports from GitHub Actions Artifacts
        uses: actions/download-artifact@v4
        with:
          path: all-blob-reports
          pattern: blob-report-*
          merge-multiple: true

      - name: Merge blobs into one single report
        run: pnpm exec playwright merge-reports --reporter html ./all-blob-reports

      - name: Upload HTML report
        uses: actions/upload-artifact@v4
        with:
          name: html-report--attempt-${{ github.run_attempt }}
          path: playwright-report
          retention-days: 14

      - name: Set up env
        env:
          INPUT_ENVIRONMENT: ${{ inputs.environment }}
        run: |
          echo "AWS_REGION=us-east-1" >> $GITHUB_ENV
          echo "AWS_ROLE_ARN=arn:aws:iam::680542703984:role/boxel-matrix-playwright-reports" >> $GITHUB_ENV
          echo "AWS_S3_BUCKET=cardstack-boxel-matrix-playwright-reports-staging" >> $GITHUB_ENV

      - name: Configure AWS credentials
        uses: aws-actions/configure-aws-credentials@v4
        with:
          role-to-assume: ${{ env.AWS_ROLE_ARN }}
          aws-region: us-east-1

      - name: Publish consolidated report to S3
        run: aws s3 sync ./playwright-report s3://cardstack-boxel-matrix-playwright-reports-staging/${{ github.head_ref || github.ref_name }}/${{ steps.timestampid.outputs.timestamp }}

      - name: Store Playwright report URL
        shell: bash
        run: echo "PLAYWRIGHT_REPORT_URL=https://boxel-matrix-playwright-reports.stack.cards/${{ github.head_ref || github.ref_name }}/${{ steps.timestampid.outputs.timestamp }}/index.html" >> $GITHUB_ENV

      - name: Add status with link to Playwright report
        shell: bash
        env:
          GITHUB_TOKEN: ${{ github.token }}
          REPOSITORY: ${{ github.repository }}
          HEAD_SHA: ${{ github.event.pull_request.head.sha || github.sha }}
        run: |
          curl \
            -X POST \
            -H "Authorization: token $GITHUB_TOKEN" \
            -H "Accept: application/vnd.github.v3+json" \
            https://api.github.com/repos/$REPOSITORY/statuses/$HEAD_SHA \
            -d '{"context":"Matrix Playwright tests report","description":"","target_url":"'"$PLAYWRIGHT_REPORT_URL"'","state":"success"}'

  realm-server-test:
    name: Realm Server Tests
    runs-on: ubuntu-latest
    concurrency:
      group: realm-server-test-${{ github.head_ref || github.run_id }}
      cancel-in-progress: true
    steps:
      - uses: actions/checkout@v4
      - uses: ./.github/actions/init
      - name: Build boxel-ui
        run: pnpm build
        working-directory: packages/boxel-ui/addon
      - name: Build host dist/ for fastboot
        run: pnpm build
        env:
          NODE_OPTIONS: --max_old_space_size=4096
        working-directory: packages/host
      - name: Start realm servers
        run: pnpm start:all &
        working-directory: packages/realm-server
      - name: create realm users
        run: pnpm register-realm-users
        working-directory: packages/matrix
      - name: realm server test suite
        run: pnpm test:wait-for-servers
        working-directory: packages/realm-server
      - name: realm server DOM tests
        run: pnpm test:dom
        working-directory: packages/realm-server

  change-check:
    name: Check which packages changed
    if: github.ref == 'refs/heads/main'
    runs-on: ubuntu-latest
    outputs:
      boxel: ${{ steps.filter.outputs.boxel }}
      ai-bot: ${{ steps.filter.outputs.ai-bot }}
    steps:
      - uses: actions/checkout@v4
      - uses: dorny/paths-filter@v3
        id: filter
        with:
          filters: |
            boxel:
              - '.github/workflows/build-host.yml'
              - '.github/workflows/deploy-host.yml'
              - '.github/workflows/manual-deploy.yml'
              - '.github/workflows/ci.yaml'
              - 'packages/base/**'
              - 'packages/boxel-ui/**'
              - 'packages/host/**'
              - 'packages/realm-server/**'
              - 'packages/runtime-common/**'
              - 'pnpm-lock.yaml'
            ai-bot:
              - '.github/workflows/manual-ai-bot.yml'
              - '.github/workflows/ci.yaml'
              - 'packages/runtime-common/**'
              - 'packages/ai-bot/**'
              - 'pnpm-lock.yaml'

  deploy:
    name: Deploy boxel to staging
    if: ${{ needs.change-check.outputs.boxel == 'true' }}
    needs:
      - change-check
      - boxel-ui-test
      - host-test
      - realm-server-test
    uses: ./.github/workflows/manual-deploy.yml
    secrets: inherit
    with:
      environment: "staging"

  deploy-ai-bot:
    needs:
      - ai-bot-test
      - change-check
    if: ${{ needs.change-check.outputs.ai-bot == 'true' }}
    uses: ./.github/workflows/manual-ai-bot.yml
    secrets: inherit
    with:
      environment: "staging"<|MERGE_RESOLUTION|>--- conflicted
+++ resolved
@@ -145,27 +145,17 @@
   host-test:
     name: Host Tests
     runs-on: ubuntu-latest
-<<<<<<< HEAD
-    # FIXME restore
-    # concurrency:
-    #   group: boxel-host-test-${{ matrix.browser }}-${{ github.head_ref || github.run_id }}
-    #   cancel-in-progress: true
     strategy:
       fail-fast: false
       matrix:
         browser: ["Chrome", "Firefox"]
+        shardIndex: [1, 2, 3, 4, 5, 6]
+        shardTotal: [6]
     env:
       TESTEM_BROWSER: ${{ matrix.browser }}
-=======
-    strategy:
-      fail-fast: false
-      matrix:
-        shardIndex: [1, 2, 3, 4, 5, 6]
-        shardTotal: [6]
-    concurrency:
-      group: boxel-host-test${{ github.head_ref || github.run_id }}-shard${{ matrix.shardIndex }}
-      cancel-in-progress: true
->>>>>>> dc955576
+    concurrency:
+      group: boxel-host-test-${{ matrix.browser }}-${{ github.head_ref || github.run_id }}-shard${{ matrix.shardIndex }}
+      cancel-in-progress: true
     steps:
       - uses: actions/checkout@v4
       - uses: ./.github/actions/init
@@ -183,23 +173,11 @@
       - name: create realm users
         run: pnpm register-realm-users
         working-directory: packages/matrix
-<<<<<<< HEAD
-      # FIXME restore
-      # - name: host test suite with Percy
-      #   run: pnpm test-with-percy
-      #   if: matrix.browser == 'Chrome'
-      #   env:
-      #     PERCY_TOKEN: ${{ secrets.PERCY_TOKEN_HOST }}
-      #   working-directory: packages/host
-      - name: host test suite without Percy
+      # FIXME restore PErcy
+      - name: host test suite (shard ${{ matrix.shardIndex }})
         run: pnpm test
-        # FIXME restore
-        # if: matrix.browser == 'Firefox'
-=======
-      - name: host test suite (shard ${{ matrix.shardIndex }})
-        run: pnpm test-with-percy
-        env:
-          PERCY_TOKEN: ${{ secrets.PERCY_TOKEN_HOST }}
+        env:
+          # PERCY_TOKEN: ${{ secrets.PERCY_TOKEN_HOST }}
           HOST_TEST_PARTITION: ${{ matrix.shardIndex }}
           HOST_TEST_PARTITION_COUNT: ${{ matrix.shardTotal }}
         working-directory: packages/host
@@ -221,12 +199,12 @@
       - uses: actions/checkout@v4
       - uses: ./.github/actions/init
 
-      - name: Finalise Percy
-        run: npx percy build:finalize
->>>>>>> dc955576
-        working-directory: packages/host
-        env:
-          PERCY_TOKEN: ${{ secrets.PERCY_TOKEN_HOST }}
+      # FIXME restore Percy
+      # - name: Finalise Percy
+      #   run: npx percy build:finalize
+      #   working-directory: packages/host
+      #   env:
+      #     PERCY_TOKEN: ${{ secrets.PERCY_TOKEN_HOST }}
 
       - name: Download JUnit reports from GitHub Actions Artifacts
         uses: actions/download-artifact@v4
@@ -253,20 +231,8 @@
         uses: EnricoMi/publish-unit-test-result-action@v2.9.0
         if: always()
         with:
-<<<<<<< HEAD
-          junit_files: junit/host.xml
-          check_name: ${{ matrix.browser }} Host Test Results
-      - name: Upload JUnit report
-        if: always()
-        uses: actions/upload-artifact@v4
-        with:
-          name: junit-boxel-host-test-report-${{ matrix.browser }}
-          path: junit/host.xml
-          retention-days: 14
-=======
           junit_files: host.xml
           check_name: Host Test Results
->>>>>>> dc955576
 
   matrix-client-test:
     name: Matrix Client Tests
