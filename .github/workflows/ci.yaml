--- conflicted
+++ resolved
@@ -358,11 +358,7 @@
             "realm-endpoints/permissions-test.ts",
             "realm-endpoints/search-test.ts",
             "realm-endpoints/user-test.ts",
-<<<<<<< HEAD
-            "realm-endpoints/meta-test.ts",
-=======
             "realm-endpoints/definition-test.ts",
->>>>>>> 6f6e53eb
             "realm-endpoints-test.ts",
             "search-prerendered-test.ts",
             "types-endpoint-test.ts",
