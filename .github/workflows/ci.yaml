name: CI

on:
  push:
    branches: [main]
  pull_request:
  workflow_dispatch:

permissions:
  checks: write
  contents: read
  id-token: write
  pull-requests: write

jobs:
  change-check:
    name: Check which packages changed
    runs-on: ubuntu-latest
    outputs:
      boxel: ${{ steps.filter.outputs.boxel }}
      ai-bot: ${{ steps.filter.outputs.ai-bot }}
      boxel-icons: ${{ steps.filter.outputs.boxel-icons }}
      boxel-motion: ${{ steps.filter.outputs.boxel-motion }}
      boxel-ui: ${{ steps.filter.outputs.boxel-ui }}
      matrix: ${{ steps.filter.outputs.matrix }}
      realm-server: ${{ steps.filter.outputs.realm-server }}
      vscode-boxel-tools: ${{ steps.filter.outputs.vscode-boxel-tools }}
      workspace-sync-cli: ${{ steps.filter.outputs.workspace-sync-cli }}
    steps:
      - uses: actions/checkout@11bd71901bbe5b1630ceea73d27597364c9af683 # 4.2.2
      - uses: dorny/paths-filter@de90cc6fb38fc0963ad72b210f1f284cd68cea36 # 3.0.2
        id: filter
        with:
          filters: |
            shared: &shared
              - '.github/workflows/ci.yaml'
              - 'packages/runtime-common/**'
              - 'package.json'
              - 'pnpm-lock.yaml'
            boxel:
              - *shared
              - '.github/workflows/build-host.yml'
              - '.github/workflows/deploy-host.yml'
              - '.github/workflows/manual-deploy.yml'
              - 'packages/ai-bot/**'
              - 'packages/base/**'
              - 'packages/boxel-icons/**'
              - 'packages/boxel-ui/**'
              - 'packages/host/**'
              - 'packages/realm-server/**'
            ai-bot:
              - *shared
              - '.github/workflows/pr-ai-bot.yml'
              - 'packages/ai-bot/**'
              - 'packages/billing/**'
              - 'packages/postgres/**'
            boxel-icons:
              - *shared
              - 'packages/boxel-icons/**'
            boxel-motion:
              - *shared
              - 'packages/boxel-motion/**'
            boxel-ui:
              - *shared
              - 'packages/boxel-icons/**'
              - 'packages/boxel-ui/**'
            matrix:
              - *shared
              - 'packages/base/**'
              - 'packages/boxel-icons/**'
              - 'packages/boxel-ui/**'
              - 'packages/host/**'
              - 'packages/matrix/**'
              - 'packages/realm-server/**'
            realm-server:
              - *shared
              - 'packages/billing/**'
              - 'packages/boxel-icons/**'
              - 'packages/boxel-ui/**'
              - 'packages/eslint-plugin-boxel/**'
              - 'packages/postgres/**'
              - 'packages/realm-server/**'
            vscode-boxel-tools:
              - *shared
              - 'packages/vscode-boxel-tools/**'
            workspace-sync-cli:
              - *shared
              - 'packages/workspace-sync-cli/**'

  ai-bot-test:
    name: AI bot Tests
    needs: change-check
    if: needs.change-check.outputs.ai-bot == 'true' || github.ref == 'refs/heads/main'
    runs-on: ubuntu-latest
    concurrency:
      group: ai-bot-test-${{ github.head_ref || github.run_id }}
      cancel-in-progress: true
    steps:
      - uses: actions/checkout@11bd71901bbe5b1630ceea73d27597364c9af683 # 4.2.2
      - uses: ./.github/actions/init
      - name: AI Bot test suite
        run: pnpm test
        working-directory: packages/ai-bot

  boxel-motion-test:
    name: Boxel Motion Tests
    needs: change-check
    if: needs.change-check.outputs.boxel-motion == 'true' || github.ref == 'refs/heads/main'
    runs-on: ubuntu-latest
    concurrency:
      group: boxel-motion-test-${{ github.head_ref || github.run_id }}
      cancel-in-progress: true
    steps:
      - uses: actions/checkout@11bd71901bbe5b1630ceea73d27597364c9af683 # 4.2.2
      - uses: ./.github/actions/init
      - name: Build boxel-motion
        run: pnpm build
        working-directory: packages/boxel-motion/addon
      - name: Run test suite
        run: pnpm test
        working-directory: packages/boxel-motion/test-app

  boxel-ui-test:
    name: Boxel UI Tests
    needs: change-check
    if: needs.change-check.outputs.boxel-ui == 'true' || github.ref == 'refs/heads/main'
    runs-on: ubuntu-latest
    concurrency:
      group: boxel-ui-test-${{ github.head_ref || github.run_id }}
      cancel-in-progress: true
    steps:
      - uses: actions/checkout@11bd71901bbe5b1630ceea73d27597364c9af683 # 4.2.2
      - uses: ./.github/actions/init
      - name: Build boxel-icons
        run: pnpm build
        working-directory: packages/boxel-icons
      - name: Build boxel-ui
        run: pnpm build
        working-directory: packages/boxel-ui/addon
      - name: Run test suite
        run: pnpm test
        working-directory: packages/boxel-ui/test-app

  boxel-ui-raw-icon-changes-only:
    name: Boxel UI ensure raw icon changes only
    needs: change-check
    if: needs.change-check.outputs.boxel-ui == 'true' || github.ref == 'refs/heads/main'
    runs-on: ubuntu-latest
    concurrency:
      group: boxel-ui-raw-icon-changes-only-${{ github.head_ref || github.run_id }}
      cancel-in-progress: true
    steps:
      - uses: actions/checkout@11bd71901bbe5b1630ceea73d27597364c9af683 # 4.2.2
      - uses: ./.github/actions/init
      - name: Rebuild boxel-ui icons
        run: pnpm rebuild:icons
        working-directory: packages/boxel-ui/addon
      - name: Fail if generated icons have been changed without underlying raw icon changing
        run: git diff --exit-code

  boxel-icons-raw-icon-changes-only:
    name: Boxel Icons ensure raw icon changes only
    needs: change-check
    if: needs.change-check.outputs.boxel-icons == 'true' || github.ref == 'refs/heads/main'
    runs-on: ubuntu-latest
    concurrency:
      group: boxel-icons-raw-icon-changes-only-${{ github.head_ref || github.run_id }}
      cancel-in-progress: true
    steps:
      - uses: actions/checkout@11bd71901bbe5b1630ceea73d27597364c9af683 # 4.2.2
      - uses: ./.github/actions/init
      - name: Rebuild boxel-icons icons
        run: pnpm rebuild:all
        working-directory: packages/boxel-icons
      - name: Fail if generated icons have been changed without underlying raw icon changing
        run: git diff --exit-code

  matrix-client-test:
    name: Matrix Client Tests
    needs: change-check
    if: needs.change-check.outputs.matrix == 'true' || github.ref == 'refs/heads/main'
    runs-on: ubuntu-latest
    strategy:
      fail-fast: false
      matrix:
        shardIndex: [1, 2, 3, 4, 5, 6, 7, 8, 9, 10, 11, 12]
        shardTotal: [12]
    concurrency:
      group: matrix-client-test-${{ matrix.shardIndex }}-${{ github.head_ref || github.run_id }}
      cancel-in-progress: true
    steps:
      - uses: actions/checkout@11bd71901bbe5b1630ceea73d27597364c9af683 # 4.2.2
      - uses: ./.github/actions/init
      - name: Install Playwright Browsers
        run: pnpm exec playwright install --with-deps
        working-directory: packages/matrix
      - name: Build boxel-icons
        run: pnpm build
        working-directory: packages/boxel-icons
      - name: Serve boxel-icons
        run: pnpm serve &
        working-directory: packages/boxel-icons
      - name: Build boxel-ui
        run: pnpm build
        working-directory: packages/boxel-ui/addon
      - name: Build boxel-motion
        run: pnpm build
        working-directory: packages/boxel-motion/addon
      - name: Start host to serve assets for fastboot
        uses: JarvusInnovations/background-action@2428e7b970a846423095c79d43f759abf979a635 # 1.0.7
        with:
          run: NODE_OPTIONS="--max_old_space_size=4096" pnpm start &
          working-directory: packages/host
          wait-for: 3m
          wait-on: http-get://localhost:4200
      - name: Start realm servers
        run: MATRIX_REGISTRATION_SHARED_SECRET='xxxx' pnpm start:services-for-matrix-tests | tee -a /tmp/server.log &
        working-directory: packages/realm-server
      - name: Run Playwright tests
        run: pnpm test:group ${{ matrix.shardIndex }}/${{ matrix.shardTotal }}
        working-directory: packages/matrix
      - name: Print realm server logs
        if: always()
        run: cat /tmp/server.log
      - name: Upload realm server log
        uses: actions/upload-artifact@4cec3d8aa04e39d1a68397de0c4cd6fb9dce8ec1 # 4.6.1
        if: always()
        with:
          name: matrix-test-realm-server-log-${{ matrix.shardIndex }}
          path: /tmp/server.log
          retention-days: 30

      - name: Upload blob report to GitHub Actions Artifacts
        if: ${{ !cancelled() }}
        uses: actions/upload-artifact@4cec3d8aa04e39d1a68397de0c4cd6fb9dce8ec1 # 4.6.1
        with:
          name: blob-report-${{ matrix.shardIndex }}
          path: packages/matrix/blob-report
          retention-days: 1

      - name: Upload Playwright traces
        if: ${{ !cancelled() }}
        uses: actions/upload-artifact@4cec3d8aa04e39d1a68397de0c4cd6fb9dce8ec1 # 4.6.1
        with:
          name: playwright-traces-${{ matrix.shardIndex }}
          path: packages/matrix/test-results/**/trace.zip
          retention-days: 30
          if-no-files-found: ignore

  matrix-client-merge-reports-and-publish:
    name: Merge Matrix reports and publish
    needs:
      - change-check
      - matrix-client-test
    # always() makes it run even if a matrix-client-test shard fails
    if: always() && (needs.change-check.outputs.matrix == 'true' || github.ref == 'refs/heads/main')
    runs-on: ubuntu-latest

    permissions:
      id-token: write
      contents: write
      checks: write
      statuses: write

    outputs:
      timestamp: ${{ steps.timestampid.outputs.timestamp }}

    steps:
      - name: Create a timestamp as a directory to store reports in
        id: timestampid
        run: echo "timestamp=$(date --utc +%Y%m%d_%H%M%SZ)" >> "$GITHUB_OUTPUT"
      - uses: actions/checkout@11bd71901bbe5b1630ceea73d27597364c9af683 # 4.2.2
      - uses: ./.github/actions/init

      - name: Download blob reports from GitHub Actions Artifacts
        uses: actions/download-artifact@b14cf4c92620c250e1c074ab0a5800e37df86765 # 4.2.0
        with:
          path: all-blob-reports
          pattern: blob-report-*
          merge-multiple: true

      - name: Merge blobs into one single report
        run: pnpm exec playwright merge-reports --reporter html ./all-blob-reports

      - name: Upload HTML report
        uses: actions/upload-artifact@4cec3d8aa04e39d1a68397de0c4cd6fb9dce8ec1 # 4.6.1
        with:
          name: html-report--attempt-${{ github.run_attempt }}
          path: playwright-report
          retention-days: 14

      - name: Set up env
        env:
          INPUT_ENVIRONMENT: ${{ inputs.environment }}
        run: |
          echo "AWS_REGION=us-east-1" >> $GITHUB_ENV
          echo "AWS_ROLE_ARN=arn:aws:iam::680542703984:role/boxel-matrix-playwright-reports" >> $GITHUB_ENV
          echo "AWS_S3_BUCKET=cardstack-boxel-matrix-playwright-reports-staging" >> $GITHUB_ENV

      - name: Configure AWS credentials
        uses: aws-actions/configure-aws-credentials@ececac1a45f3b08a01d2dd070d28d111c5fe6722 # 4.1.0
        with:
          role-to-assume: ${{ env.AWS_ROLE_ARN }}
          aws-region: us-east-1

      - name: Publish consolidated report to S3
        run: aws s3 sync ./playwright-report s3://cardstack-boxel-matrix-playwright-reports-staging/${{ github.head_ref || github.ref_name }}/${{ steps.timestampid.outputs.timestamp }}

      - name: Store Playwright report URL
        shell: bash
        run: echo "PLAYWRIGHT_REPORT_URL=https://boxel-matrix-playwright-reports.stack.cards/${{ github.head_ref || github.ref_name }}/${{ steps.timestampid.outputs.timestamp }}/index.html" >> $GITHUB_ENV

      - name: Add status with link to Playwright report
        shell: bash
        env:
          GITHUB_TOKEN: ${{ github.token }}
          REPOSITORY: ${{ github.repository }}
          HEAD_SHA: ${{ github.event.pull_request.head.sha || github.sha }}
        run: |
          curl \
            -X POST \
            -H "Authorization: token $GITHUB_TOKEN" \
            -H "Accept: application/vnd.github.v3+json" \
            https://api.github.com/repos/$REPOSITORY/statuses/$HEAD_SHA \
            -d '{"context":"Matrix Playwright tests report","description":"","target_url":"'"$PLAYWRIGHT_REPORT_URL"'","state":"success"}'

  realm-server-test:
    name: Realm Server Tests
    needs: change-check
    if: needs.change-check.outputs.realm-server == 'true' || github.ref == 'refs/heads/main'
    runs-on: ubuntu-latest
    concurrency:
      group: realm-server-test-${{ matrix.testModule }}-${{ github.head_ref || github.run_id }}
      cancel-in-progress: true
    strategy:
      fail-fast: false
      matrix:
        testModule:
          [
            "auth-client-test.ts",
            "billing-test.ts",
            "card-endpoints-test.ts",
            "card-source-endpoints-test.ts",
            "file-watcher-events-test.ts",
            "index-query-engine-test.ts",
            "index-writer-test.ts",
            "indexing-test.ts",
            "loader-test.ts",
            "transpile-test.ts",
            "module-syntax-test.ts",
            "permissions/permission-checker-test.ts",
            "queue-test.ts",
            "realm-endpoints/directory-test.ts",
            "realm-endpoints/info-test.ts",
            "realm-endpoints/lint-test.ts",
            "realm-endpoints/mtimes-test.ts",
            "realm-endpoints/permissions-test.ts",
            "realm-endpoints/search-test.ts",
            "realm-endpoints/user-test.ts",
            "realm-endpoints-test.ts",
            "search-prerendered-test.ts",
            "types-endpoint-test.ts",
            "server-endpoints-test.ts",
            "virtual-network-test.ts",
          ]
    steps:
      - uses: actions/checkout@11bd71901bbe5b1630ceea73d27597364c9af683 # 4.2.2
      - uses: ./.github/actions/init
      - name: Build boxel-icons
        run: pnpm build
        working-directory: packages/boxel-icons
      - name: Serve boxel-icons
        run: pnpm serve &
        working-directory: packages/boxel-icons
      - name: Build boxel-ui
        run: pnpm build
        working-directory: packages/boxel-ui/addon
      - name: Start host to serve assets for fastboot
        uses: JarvusInnovations/background-action@2428e7b970a846423095c79d43f759abf979a635 # 1.0.7
        with:
          run: NODE_OPTIONS="--max_old_space_size=4096" pnpm start &
          working-directory: packages/host
          wait-for: 3m
          wait-on: http-get://localhost:4200
      - name: Start realm servers
        run: pnpm start:skip-experiments | tee -a /tmp/server.log &
        working-directory: packages/realm-server
      - name: create realm users
        run: pnpm register-realm-users
        working-directory: packages/matrix
      - name: realm server test suite
        run: pnpm test:wait-for-servers
        working-directory: packages/realm-server
        env:
          TEST_MODULE: ${{matrix.testModule}}
      - name: Print realm server logs
        if: always()
        run: cat /tmp/server.log
<<<<<<< HEAD
      - name: Print synapse logs
        if: always()
        run: docker logs boxel-synapse -n all
=======
>>>>>>> 0a7fcf17
      - name: Prepare artifact name
        id: artifact_name
        if: always()
        run: |
          export SAFE_ARTIFACT_NAME=$(echo ${{ matrix.testModule }} |  sed 's/[/]/_/g')
          echo "artifact_name=$SAFE_ARTIFACT_NAME" >> "$GITHUB_OUTPUT"
      - name: Upload realm server log
        uses: actions/upload-artifact@4cec3d8aa04e39d1a68397de0c4cd6fb9dce8ec1 # 4.6.1
        if: always()
        with:
          name: realm-server-test-realm-server-log-${{steps.artifact_name.outputs.artifact_name}}
          path: /tmp/server.log
          retention-days: 30

  vscode-boxel-tools-package:
    name: Boxel Tools VS Code Extension package
    needs: change-check
    if: needs.change-check.outputs.vscode-boxel-tools == 'true' || github.ref == 'refs/heads/main'
    runs-on: ubuntu-latest
    concurrency:
      group: vscode-boxel-tools-test-${{ github.head_ref || github.run_id }}
      cancel-in-progress: true
    steps:
      - uses: actions/checkout@11bd71901bbe5b1630ceea73d27597364c9af683 # 4.2.2
      - uses: ./.github/actions/init
      - name: Build boxel-icons
        run: pnpm build
        working-directory: packages/boxel-icons
      - name: Build boxel-ui
        run: pnpm build
        working-directory: packages/boxel-ui/addon
      - name: Prepublish
        run: pnpm vscode:prepublish
        working-directory: packages/vscode-boxel-tools
      - name: Package
        run: pnpm vscode:package
        working-directory: packages/vscode-boxel-tools
      - name: Upload
        uses: actions/upload-artifact@4cec3d8aa04e39d1a68397de0c4cd6fb9dce8ec1 # 4.6.1
        with:
          name: vscode-boxel-tools
          path: packages/vscode-boxel-tools/boxel-tools*vsix

  workspace-sync-cli-build:
    name: Workspace Sync CLI Build
    needs: change-check
    if: needs.change-check.outputs.workspace-sync-cli == 'true' || github.ref == 'refs/heads/main'
    runs-on: ubuntu-latest
    concurrency:
      group: workspace-sync-cli-build-${{ github.head_ref || github.run_id }}
      cancel-in-progress: true
    steps:
      - uses: actions/checkout@11bd71901bbe5b1630ceea73d27597364c9af683 # 4.2.2
      - uses: ./.github/actions/init
      - name: Build workspace-sync-cli
        run: pnpm build
        working-directory: packages/workspace-sync-cli

  workspace-sync-cli-test:
    name: Workspace Sync CLI Integration Tests
    needs: change-check
    if: needs.change-check.outputs.workspace-sync-cli == 'true' || github.ref == 'refs/heads/main'
    runs-on: ubuntu-latest
    concurrency:
      group: workspace-sync-cli-test-${{ github.head_ref || github.run_id }}
      cancel-in-progress: true
    steps:
      - uses: actions/checkout@11bd71901bbe5b1630ceea73d27597364c9af683 # 4.2.2
      - uses: ./.github/actions/init
      - name: Build boxel-icons
        run: pnpm build
        working-directory: packages/boxel-icons
      - name: Build boxel-ui
        run: pnpm build
        working-directory: packages/boxel-ui/addon
      - name: Build workspace-sync-cli
        run: pnpm build
        working-directory: packages/workspace-sync-cli
      - name: Start host to serve assets
        uses: JarvusInnovations/background-action@2428e7b970a846423095c79d43f759abf979a635 # 1.0.7
        with:
          run: NODE_OPTIONS="--max_old_space_size=4096" pnpm start &
          working-directory: packages/host
          wait-for: 3m
          wait-on: http-get://localhost:4200
      - name: Start PostgreSQL for tests
        run: pnpm start:pg | tee -a /tmp/test-services.log &
        working-directory: packages/realm-server
      - name: Start Matrix services for tests
        run: pnpm start:matrix | tee -a /tmp/test-services.log &
        working-directory: packages/realm-server
      - name: Register realm users for tests
        run: pnpm register-realm-users
        working-directory: packages/matrix
      - name: Run integration tests
        run: pnpm test
        working-directory: packages/workspace-sync-cli
      - name: Upload test services log
        uses: actions/upload-artifact@4cec3d8aa04e39d1a68397de0c4cd6fb9dce8ec1 # 4.6.1
        if: always()
        with:
          name: workspace-sync-cli-test-services-log
          path: /tmp/test-services.log
          retention-days: 30

  deploy:
    name: Deploy boxel to staging
    if: needs.change-check.outputs.boxel == 'true' && github.ref == 'refs/heads/main'
    needs:
      - change-check
      - ai-bot-test
      - boxel-ui-test
      - realm-server-test
    uses: ./.github/workflows/manual-deploy.yml
    secrets: inherit
    with:
      environment: "staging"<|MERGE_RESOLUTION|>--- conflicted
+++ resolved
@@ -396,12 +396,9 @@
       - name: Print realm server logs
         if: always()
         run: cat /tmp/server.log
-<<<<<<< HEAD
       - name: Print synapse logs
         if: always()
         run: docker logs boxel-synapse -n all
-=======
->>>>>>> 0a7fcf17
       - name: Prepare artifact name
         id: artifact_name
         if: always()
