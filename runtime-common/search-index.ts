import { Realm, executableExtensions, isCardJSON } from ".";
import { ModuleSyntax } from "./module-syntax";
import { ClassReference, PossibleCardClass } from "./schema-analysis-plugin";

type CardRef =
  | {
      type: "exportedCard";
      module: string;
      name: string;
    }
  | {
      type: "ancestorOf";
      card: CardRef;
    }
  | {
      type: "fieldOf";
      card: CardRef;
      field: string;
    };

// TODO
type CardResource = unknown;
type Query = unknown;

interface CardDefinition {
  id: CardRef;
  super: CardRef | undefined; // base card has no super
  fields: Map<
    string,
    {
      fieldType: "contains" | "containsMany";
      fieldCard: CardRef;
    }
  >;
}

function hasExecutableExtension(path: string): boolean {
  for (let extension of executableExtensions) {
    if (path.endsWith(extension)) {
      return true;
    }
  }
  return false;
}

function trimExecutableExtension(path: string): string {
  for (let extension of executableExtensions) {
    if (path.endsWith(extension)) {
      return path.replace(new RegExp(`\\${extension}$`), "");
    }
  }
  return path;
}

export class SearchIndex {
  private instances = new Map<string, CardResource>();
  private modules = new Map<string, ModuleSyntax>();
  private definitions = new Map<string, CardDefinition>();
  private exportedCardRefs = new Map<string, CardRef[]>();

  constructor(private realm: Realm) {}

  async run() {
    for await (let { path, contents } of this.realm.eachFile()) {
      path = new URL(path, this.realm.url).href;
      this.syntacticPhase(path, contents);
    }
    await this.semanticPhase();
  }

  async update(path: string, contents: string): Promise<void> {
    this.syntacticPhase(path, contents);
    await this.semanticPhase();
  }

  private syntacticPhase(path: string, contents: string) {
    if (path.endsWith(".json")) {
      let json = JSON.parse(contents);
      if (isCardJSON(json)) {
        (json.data as any).id = path;
        this.instances.set(path, json);
      }
    } else if (hasExecutableExtension(path)) {
      let mod = new ModuleSyntax(contents);
      this.modules.set(path, mod);
      this.modules.set(trimExecutableExtension(path), mod);
    }
  }

  private async semanticPhase(): Promise<void> {
    let newDefinitions: Map<string, CardDefinition> = new Map();
    for (let [path, mod] of this.modules) {
      for (let possibleCard of mod.possibleCards) {
        if (possibleCard.exportedAs) {
          await this.buildDefinition(
            newDefinitions,
            path,
            mod,
            {
              type: "exportedCard",
              module: path,
              name: possibleCard.exportedAs,
            },
            possibleCard
          );
        }
      }
    }
    let newExportedCardRefs = new Map<string, CardRef[]>();
    for (let def of newDefinitions.values()) {
      if (def.id.type !== "exportedCard") {
        continue;
      }
      let { module } = def.id;
      let refs = newExportedCardRefs.get(module);
      if (!refs) {
        refs = [];
        newExportedCardRefs.set(module, refs);
      }
      refs.push(def.id);
    }

    // atomically update the search index
    this.definitions = newDefinitions;
    this.exportedCardRefs = newExportedCardRefs;
  }

  private async buildDefinition(
    definitions: Map<string, CardDefinition>,
    path: string,
    mod: ModuleSyntax,
    ref: CardRef,
    possibleCard: PossibleCardClass
  ): Promise<CardDefinition | undefined> {
    let id: CardRef = possibleCard.exportedAs
      ? {
          type: "exportedCard",
          module: new URL(path, this.realm.url).href,
          name: possibleCard.exportedAs,
        }
      : ref;

    let def = definitions.get(this.internalKeyFor(id));
    if (def) {
      definitions.set(this.internalKeyFor(ref), def);
      return def;
    }

    let superDef = await this.definitionForClassRef(
      definitions,
      path,
      mod,
      possibleCard.super,
      { type: "ancestorOf", card: id }
    );

    if (!superDef) {
      return undefined;
    }

    let fields: CardDefinition["fields"] = new Map(superDef.fields);

    for (let [fieldName, possibleField] of possibleCard.possibleFields) {
      if (!isOurFieldDecorator(possibleField.decorator, path)) {
        continue;
      }
      let fieldType = getFieldType(possibleField.type, path);
      if (!fieldType) {
        continue;
      }
      let fieldDef = await this.definitionForClassRef(
        definitions,
        path,
        mod,
        possibleField.card,
        { type: "fieldOf", card: id, field: fieldName }
      );
      if (fieldDef) {
        fields.set(fieldName, { fieldType, fieldCard: fieldDef.id });
      }
    }

    def = { id, super: superDef.id, fields };
    definitions.set(this.internalKeyFor(def.id), def);
    return def;
  }

  private async definitionForClassRef(
    definitions: Map<string, CardDefinition>,
    path: string,
    mod: ModuleSyntax,
    ref: ClassReference,
    targetRef: CardRef
  ): Promise<CardDefinition | undefined> {
    if (ref.type === "internal") {
      return await this.buildDefinition(
        definitions,
        path,
        mod,
        targetRef,
        mod.possibleCards[ref.classIndex]
      );
    } else {
      if (this.isLocal(ref.module)) {
        let inner = this.lookupPossibleCard(ref.module, ref.name);
        if (!inner) {
          return undefined;
        }
        return await this.buildDefinition(
          definitions,
          ref.module,
          inner.mod,
          targetRef,
          inner.possibleCard
        );
      } else {
        return await this.getExternalCardDefinition(ref.module, ref.name);
      }
    }
  }

  private internalKeyFor(ref: CardRef): string {
    switch (ref.type) {
      case "exportedCard":
        let module = new URL(ref.module, this.realm.url).href;
        return `${module}/${ref.name}`;
      case "ancestorOf":
        return `${this.internalKeyFor(ref.card)}/ancestor`;
      case "fieldOf":
        return `${this.internalKeyFor(ref.card)}/fields/${ref.field}`;
    }
  }

  private lookupPossibleCard(
    module: string,
    exportedName: string
  ): { mod: ModuleSyntax; possibleCard: PossibleCardClass } | undefined {
    module = new URL(module, this.realm.url).href;
    let mod = this.modules.get(module);
    if (!mod) {
      // TODO: broken import seems bad
      return undefined;
    }
    let possibleCard = mod.possibleCards.find(
      (c) => c.exportedAs === exportedName
    );
    if (!possibleCard) {
      return undefined;
    }
    return { mod, possibleCard };
  }

  private getExternalCardDefinition(
    url: string,
    exportName: string
  ): Promise<CardDefinition | undefined> {
    // TODO This is scaffolding for the base realm, implement for real once we
    // have this realm endpoint fleshed out
    let module = url.startsWith("http:") ? url : `http:${url}`;
    let moduleURL = new URL(module);
    if (moduleURL.origin !== "http://cardstack.com") {
      return Promise.resolve(undefined);
    }
    let path = moduleURL.pathname;
    switch (path) {
      case "/base/card-api":
        return exportName === "Card"
          ? Promise.resolve({
              id: {
                type: "exportedCard",
                module: url,
                name: exportName,
              },
              super: undefined,
              fields: new Map(),
            })
          : Promise.resolve(undefined);
      case "/base/string":
      case "/base/integer":
      case "/base/date":
      case "/base/datetime":
        return exportName === "default"
          ? Promise.resolve({
              id: {
                type: "exportedCard",
                module: url,
                name: exportName,
              },
              super: {
                type: "exportedCard",
                module: "http://cardstack.com/base/card-api",
                name: "Card",
              },
              fields: new Map(),
            })
          : Promise.resolve(undefined);
      case "/base/text-area":
        return exportName === "default"
          ? Promise.resolve({
              id: {
                type: "exportedCard",
                module: url,
                name: exportName,
              },
              super: {
                type: "exportedCard",
                module: "http://cardstack.com/base/string",
                name: "default",
              },
              fields: new Map(),
            })
          : Promise.resolve(undefined);
    }
    throw new Error(
      `unimplemented: don't know how to look up card types for ${url}`
    );
  }

  private isLocal(url: string): boolean {
    return new URL(url, this.realm.url).href.startsWith(this.realm.url);
  }

  // TODO: complete these types
  async search(_query: Query): Promise<CardResource[]> {
    return [...this.instances.values()];
  }

  async typeOf(ref: CardRef): Promise<CardDefinition | undefined> {
    return this.definitions.get(this.internalKeyFor(ref));
  }
<<<<<<< HEAD

  async exportedCardsOf(module: string): Promise<CardRef[]> {
    module = new URL(module, this.realm.url).href;
    return this.exportedCardRefs.get(module) ?? [];
  }
=======
}

function isOurFieldDecorator(ref: ClassReference, inModule: string): boolean {
  return (
    ref.type === "external" &&
    new URL(ref.module, inModule).href ===
      new URL("//cardstack.com/base/card-api", inModule).href &&
    ref.name === "field"
  );
}

function getFieldType(
  ref: ClassReference,
  inModule: string
): "contains" | "containsMany" | undefined {
  if (
    ref.type === "external" &&
    new URL(ref.module, inModule).href ===
      "http://cardstack.com/base/card-api" &&
    ["contains", "containsMany"].includes(ref.name)
  ) {
    return ref.name as ReturnType<typeof getFieldType>;
  }
  return undefined;
>>>>>>> 3fd6956f
}<|MERGE_RESOLUTION|>--- conflicted
+++ resolved
@@ -328,13 +328,11 @@
   async typeOf(ref: CardRef): Promise<CardDefinition | undefined> {
     return this.definitions.get(this.internalKeyFor(ref));
   }
-<<<<<<< HEAD
 
   async exportedCardsOf(module: string): Promise<CardRef[]> {
     module = new URL(module, this.realm.url).href;
     return this.exportedCardRefs.get(module) ?? [];
   }
-=======
 }
 
 function isOurFieldDecorator(ref: ClassReference, inModule: string): boolean {
@@ -359,5 +357,4 @@
     return ref.name as ReturnType<typeof getFieldType>;
   }
   return undefined;
->>>>>>> 3fd6956f
 }