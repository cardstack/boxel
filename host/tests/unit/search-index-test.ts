--- conflicted
+++ resolved
@@ -705,7 +705,45 @@
           },
         },
       },
-<<<<<<< HEAD
+      'books/1.json': {
+        data: {
+          type: 'card',
+          attributes: {
+            author: { firstName: 'Mango', lastName: 'Abdel-Rahman' },
+            editions: 1,
+            pubDate: '2022-07-01',
+          },
+          meta: {
+            adoptsFrom: { module: `${testModuleRealm}book`, name: 'Book' },
+          },
+        },
+      },
+      'books/2.json': {
+        data: {
+          type: 'card',
+          attributes: {
+            author: { firstName: 'Van Gogh', lastName: 'Abdel-Rahman' },
+            editions: 0,
+            pubDate: '2023-08-01',
+          },
+          meta: {
+            adoptsFrom: { module: `${testModuleRealm}book`, name: 'Book' },
+          },
+        },
+      },
+      'books/3.json': {
+        data: {
+          type: 'card',
+          attributes: {
+            author: { firstName: 'Jackie', lastName: 'Aguilar' },
+            editions: 2,
+            pubDate: '2022-08-01',
+          },
+          meta: {
+            adoptsFrom: { module: `${testModuleRealm}book`, name: 'Book' },
+          },
+        },
+      },
       'catalog-entry-1.json': {
         data: {
           type: 'card',
@@ -741,44 +779,6 @@
               module: `${baseRealm.url}catalog-entry`,
               name: 'CatalogEntry',
             },
-=======
-      'books/1.json': {
-        data: {
-          type: 'card',
-          attributes: {
-            author: { firstName: 'Mango', lastName: 'Abdel-Rahman' },
-            editions: 1,
-            pubDate: '2022-07-01',
-          },
-          meta: {
-            adoptsFrom: { module: `${testModuleRealm}book`, name: 'Book' },
-          },
-        },
-      },
-      'books/2.json': {
-        data: {
-          type: 'card',
-          attributes: {
-            author: { firstName: 'Van Gogh', lastName: 'Abdel-Rahman' },
-            editions: 0,
-            pubDate: '2023-08-01',
-          },
-          meta: {
-            adoptsFrom: { module: `${testModuleRealm}book`, name: 'Book' },
-          },
-        },
-      },
-      'books/3.json': {
-        data: {
-          type: 'card',
-          attributes: {
-            author: { firstName: 'Jackie', lastName: 'Aguilar' },
-            editions: 2,
-            pubDate: '2022-08-01',
-          },
-          meta: {
-            adoptsFrom: { module: `${testModuleRealm}book`, name: 'Book' },
->>>>>>> ab6a8574
           },
         },
       },
