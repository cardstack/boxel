import LinearBehavior from '@cardstack/boxel-motion/behaviors/linear';
import SpringBehavior from '@cardstack/boxel-motion/behaviors/spring';
import WaitBehavior from '@cardstack/boxel-motion/behaviors/wait';
import { Changeset } from '@cardstack/boxel-motion/models/animator';
import Sprite, { SpriteType } from '@cardstack/boxel-motion/models/sprite';
import { action } from '@ember/object';
import Component from '@glimmer/component';

interface Signature {
  Element: HTMLDivElement;
  Args: {
    id: string;
    expanded: boolean;
    trigger: (id: string) => void;
    title: string;
    // eslint-disable-next-line @typescript-eslint/no-explicit-any
    fields: any[];
  };
}
export default class AccordionPanel extends Component<Signature> {
  @action resizePanels(changeset: Changeset) {
    let behavior = new LinearBehavior(); //new SpringBehavior({ overshootClamping: true });
    let duration = behavior instanceof SpringBehavior ? undefined : 3200;
    let containers = changeset.spritesFor({
      type: SpriteType.Kept,
      role: 'accordion-panel-container',
    });
    let hiddenPanel: Sprite | undefined;

    let hiddenPanelContentGroup = changeset.spritesFor({
      type: SpriteType.Removed,
      role: 'accordion-panel-content',
    });
    if (hiddenPanelContentGroup.size) {
      hiddenPanel = [...hiddenPanelContentGroup][0];
    }

    return {
      timeline: {
        type: 'parallel',
        animations: [
          ...(hiddenPanel
            ? [
                {
                  sprites: new Set([hiddenPanel]),
<<<<<<< HEAD
                  properties: {
                    wait: {},
                  },
                  timing: {
=======
                  properties: {},
                  timing: {
                    behavior: new WaitBehavior(),
>>>>>>> 9173d330
                    duration,
                  },
                },
              ]
            : []),
          {
            sprites: containers,
            properties: {
              height: {},
            },
            timing: {
              behavior,
              duration,
            },
          },
        ],
      },
    };
  }
}

declare module '@glint/environment-ember-loose/registry' {
  export default interface Registry {
    'Accordion::Panel': typeof AccordionPanel;
  }
}<|MERGE_RESOLUTION|>--- conflicted
+++ resolved
@@ -43,16 +43,9 @@
             ? [
                 {
                   sprites: new Set([hiddenPanel]),
-<<<<<<< HEAD
-                  properties: {
-                    wait: {},
-                  },
-                  timing: {
-=======
                   properties: {},
                   timing: {
                     behavior: new WaitBehavior(),
->>>>>>> 9173d330
                     duration,
                   },
                 },
