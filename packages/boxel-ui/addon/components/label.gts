import type { TemplateOnlyComponent } from '@ember/component/template-only';
import element from '../helpers/element';

interface Signature {
  Element: HTMLElement;
  Args: {
    tag?: keyof HTMLElementTagNameMap;
  };
  Blocks: {
    default: [];
  };
}

const Label: TemplateOnlyComponent<Signature> = <template>
  {{#let (element @tag) as |Tag|}}
<<<<<<< HEAD
    <Tag class='boxel-label' {{attachStyles labelStyles}} ...attributes>
=======
    <Tag class="boxel-label" ...attributes>
>>>>>>> 78144fc8
      {{yield}}
    </Tag>
  {{/let}}
</template>;

export default Label;<|MERGE_RESOLUTION|>--- conflicted
+++ resolved
@@ -7,17 +7,13 @@
     tag?: keyof HTMLElementTagNameMap;
   };
   Blocks: {
-    default: [];
+    default: [],
   };
 }
 
 const Label: TemplateOnlyComponent<Signature> = <template>
   {{#let (element @tag) as |Tag|}}
-<<<<<<< HEAD
-    <Tag class='boxel-label' {{attachStyles labelStyles}} ...attributes>
-=======
     <Tag class="boxel-label" ...attributes>
->>>>>>> 78144fc8
       {{yield}}
     </Tag>
   {{/let}}
