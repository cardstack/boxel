--- conflicted
+++ resolved
@@ -91,17 +91,10 @@
     "ember-template-lint-plugin-prettier": "^5.0.0",
     "eslint": "catalog:",
     "eslint-config-prettier": "^8.6.0",
-<<<<<<< HEAD
-    "eslint-plugin-ember": "^12.5.0",
-    "eslint-plugin-n": "^15.6.0",
-    "eslint-plugin-prettier": "^5.0.0",
-    "glimmer-scoped-css": "catalog:",
-=======
     "eslint-plugin-ember": "catalog:",
     "eslint-plugin-n": "catalog:",
     "eslint-plugin-prettier": "catalog:",
-    "glimmer-scoped-css": "^0.8.0",
->>>>>>> 18e124e8
+    "glimmer-scoped-css": "catalog:",
     "prettier": "^3.5.1",
     "prettier-plugin-ember-template-tag": "^1.1.0",
     "rollup": "^4.18.1",
