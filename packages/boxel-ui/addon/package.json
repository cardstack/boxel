--- conflicted
+++ resolved
@@ -95,13 +95,8 @@
     "eslint-plugin-n": "catalog:",
     "eslint-plugin-prettier": "catalog:",
     "glimmer-scoped-css": "catalog:",
-<<<<<<< HEAD
-    "prettier": "^3.5.1",
-    "prettier-plugin-ember-template-tag": "^1.1.0",
-=======
     "prettier": "catalog:",
     "prettier-plugin-ember-template-tag": "catalog:",
->>>>>>> 6d96350f
     "rollup": "^4.18.1",
     "rollup-plugin-copy": "^3.5.0",
     "svgo": "3.0.2"
