--- conflicted
+++ resolved
@@ -111,15 +111,7 @@
                       />
                     {{/if}}
                     {{menuItem.text}}
-<<<<<<< HEAD
-                    {{#if menuItem.secondaryText}}
-                      <span class='menu-item__secondary-text'>
-                        {{menuItem.secondaryText}}
-                      </span>
-                    {{/if}}
-=======
                     <span class='subtext'>{{menuItem.subtext}}</span>
->>>>>>> 54555fdc
                   </span>
                   {{#if menuItem.postscript}}
                     <span class='postscript'>{{menuItem.postscript}}</span>
