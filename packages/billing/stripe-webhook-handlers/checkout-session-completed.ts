import { decodeWebSafeBase64, type DBAdapter } from '@cardstack/runtime-common';
import {
  addToCreditsLedger,
  getCurrentActiveSubscription,
  getMostRecentSubscriptionCycle,
  getUserByMatrixUserId,
  getUserByStripeId,
  insertStripeEvent,
  markStripeEventAsProcessed,
  updateUserStripeCustomerEmail,
  updateUserStripeCustomerId,
} from '../billing-queries';
import { StripeCheckoutSessionCompletedWebhookEvent } from '.';

import { PgAdapter, TransactionManager } from '@cardstack/postgres';

// We are handling 2 cases here:
// 1. User is subscribing to the free plan using the Stripe payment link after signing up for Boxel
//   - Stripe payment link will include the client_reference_id param, set by the host app, which will be the user's matrix username
//   - When checkout session is completed, we will get that param value here so that we can see who the customer is, and update their Stripe customer id in our db because we need it to identify the Stripe user for all subsequent stripe events
// 2. User is adding extra credits to their account
//   - Stripe payment link will not include the client_reference_id param in this case (but this won't break even if it's included)
//   - Instead, we read credit_reload_amount from the metadata, which is configured for payment links in Stripe, and add that amount to the user's ledger
export async function handleCheckoutSessionCompleted(
  dbAdapter: DBAdapter,
  event: StripeCheckoutSessionCompletedWebhookEvent,
) {
  let txManager = new TransactionManager(dbAdapter as PgAdapter);

  await txManager.withTransaction(async () => {
    await insertStripeEvent(dbAdapter, event);

<<<<<<< HEAD
    const stripeCustomerId = event.data.object.customer;
    const stripeCustomerEmail = event.data.object.customer_details?.email;
    const matrixUserName = event.data.object.client_reference_id;
=======
    let stripeCustomerId = event.data.object.customer;
    let encodedMatrixId = event.data.object.client_reference_id;
    let matrixUserId = decodeWebSafeBase64(encodedMatrixId);
>>>>>>> 9d1208f4

    if (!matrixUserId) {
      throw new Error(
        'No matrix user id found in checkout session completed event - this should be populated using client_reference_id query param in the payment link',
      );
    }

    // Stripe customer id will be present when user is subscribing to the free plan, but not when they are adding extra credits
    if (stripeCustomerId) {
      await updateUserStripeCustomerId(
        dbAdapter,
        matrixUserId,
        stripeCustomerId,
      );
    } else {
      let user = await getUserByMatrixUserId(dbAdapter, matrixUserId);

      if (!user) {
        throw new Error(`User not found for matrix user id: ${matrixUserId}`);
      }

      stripeCustomerId = user.stripeCustomerId;
    }

    if (stripeCustomerEmail) {
      await updateUserStripeCustomerEmail(
        dbAdapter,
        stripeCustomerId,
        stripeCustomerEmail,
      );
    }

    let creditReloadAmount =
      'credit_reload_amount' in event.data.object.metadata
        ? parseInt(event.data.object.metadata.credit_reload_amount)
        : null;

    if (creditReloadAmount) {
      let user = await getUserByStripeId(dbAdapter, stripeCustomerId);
      if (!user) {
        throw new Error(
          `User not found for stripe customer id: ${stripeCustomerId}`,
        );
      }

      let subscription = await getCurrentActiveSubscription(dbAdapter, user.id);
      if (!subscription) {
        throw new Error(
          `User ${user.id} has no subscription, cannot add extra credits`,
        );
      }
      let subscriptionCycle = await getMostRecentSubscriptionCycle(
        dbAdapter,
        subscription!.id,
      );
      if (!subscriptionCycle) {
        throw new Error(
          `User ${user.id} has no subscription cycle, cannot add extra credits`,
        );
      }

      await addToCreditsLedger(dbAdapter, {
        userId: user.id,
        creditAmount: creditReloadAmount,
        creditType: 'extra_credit',
        subscriptionCycleId: subscriptionCycle.id,
      });
    }
  });

  await markStripeEventAsProcessed(dbAdapter, event.id);
}<|MERGE_RESOLUTION|>--- conflicted
+++ resolved
@@ -30,15 +30,10 @@
   await txManager.withTransaction(async () => {
     await insertStripeEvent(dbAdapter, event);
 
-<<<<<<< HEAD
-    const stripeCustomerId = event.data.object.customer;
-    const stripeCustomerEmail = event.data.object.customer_details?.email;
-    const matrixUserName = event.data.object.client_reference_id;
-=======
     let stripeCustomerId = event.data.object.customer;
     let encodedMatrixId = event.data.object.client_reference_id;
+    let stripeCustomerEmail = event.data.object.customer_details?.email;
     let matrixUserId = decodeWebSafeBase64(encodedMatrixId);
->>>>>>> 9d1208f4
 
     if (!matrixUserId) {
       throw new Error(
