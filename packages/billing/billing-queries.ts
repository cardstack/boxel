import {
  DBAdapter,
  Expression,
  addExplicitParens,
  asExpressions,
  every,
  insert,
  param,
  query,
  separatedByCommas,
  update,
} from '@cardstack/runtime-common';
import { StripeEvent } from './stripe-webhook-handlers';

export interface User {
  id: string;
  matrixUserId: string;
  stripeCustomerId: string;
}

export interface Plan {
  id: string;
  stripePlanId: string;
  name: string;
  monthlyPrice: number;
  creditsIncluded: number;
}

export interface Subscription {
  id: string;
  userId: string;
  planId: string;
  startedAt: number;
  endedAt?: number;
  status: string;
  stripeSubscriptionId: string;
}

export interface SubscriptionCycle {
  id: string;
  subscriptionId: string;
  periodStart: number;
  periodEnd: number;
}

export interface LedgerEntry {
  id: string;
  userId: string;
  creditAmount: number;
  creditType:
    | 'plan_allowance'
    | 'extra_credit'
    | 'plan_allowance_used'
    | 'extra_credit_used'
    | 'plan_allowance_expired';
  subscriptionCycleId: string;
}

export async function insertStripeEvent(
  dbAdapter: DBAdapter,
  event: StripeEvent,
) {
  try {
    let { valueExpressions, nameExpressions } = asExpressions({
      stripe_event_id: event.id,
      event_type: event.type,
      event_data: event.data,
    });
    await query(
      dbAdapter,
      insert('stripe_events', nameExpressions, valueExpressions),
    );
  } catch (error) {
    if (
      error instanceof Error &&
      error.message.includes('duplicate key value')
    ) {
      let stripeEvent = await getStripeEventById(dbAdapter, event.id);
      if (stripeEvent?.is_processed) {
        throw new Error('Stripe event already processed');
      }
    }
    throw error;
  }
}

export async function getPlanByStripeId(
  dbAdapter: DBAdapter,
  stripePlanId: string,
): Promise<Plan | null> {
  let results = await query(dbAdapter, [
    `SELECT * FROM plans WHERE stripe_plan_id = `,
    param(stripePlanId),
  ]);

  if (results.length !== 1) {
    return null;
  }

  return {
    id: results[0].id,
    name: results[0].name,
    monthlyPrice: results[0].monthly_price,
    creditsIncluded: results[0].credits_included,
    stripePlanId: results[0].stripe_plan_id,
  } as Plan;
}

export async function getPlan(dbAdapter: DBAdapter, id: string): Promise<Plan> {
  let results = await query(dbAdapter, [
    `SELECT * FROM plans WHERE id = `,
    param(id),
  ]);

  if (results.length !== 1) {
    throw new Error(`No plan found with id: ${id}`);
  }

  return {
    id: results[0].id,
    name: results[0].name,
    monthlyPrice: results[0].monthly_price,
    creditsIncluded: results[0].credits_included,
  } as Plan;
}

export async function updateUserStripeCustomerId(
  dbAdapter: DBAdapter,
  userId: string,
  stripeCustomerId: string,
) {
  let { valueExpressions, nameExpressions } = asExpressions({
    stripe_customer_id: stripeCustomerId,
  });

  await query(dbAdapter, [
    ...update('users', nameExpressions, valueExpressions),
    ` WHERE matrix_user_id = `,
    param(userId),
  ]);
}

export async function getUserByStripeId(
  dbAdapter: DBAdapter,
  stripeCustomerId: string,
): Promise<User | null> {
  let results = await query(dbAdapter, [
    `SELECT * FROM users WHERE stripe_customer_id = `,
    param(stripeCustomerId),
  ]);

  if (results.length !== 1) {
    return null;
  }

  return {
    id: results[0].id,
    matrixUserId: results[0].matrix_user_id,
    stripeCustomerId: results[0].stripe_customer_id,
  } as User;
}

export async function getUserByMatrixUserId(
  dbAdapter: DBAdapter,
  matrixUserId: string,
): Promise<User | null> {
  let results = await query(dbAdapter, [
    `SELECT * FROM users WHERE matrix_user_id = `,
    param(matrixUserId),
  ]);

  if (results.length !== 1) {
    return null;
  }

  return {
    id: results[0].id,
    matrixUserId: results[0].matrix_user_id,
    stripeCustomerId: results[0].stripe_customer_id,
  } as User;
}

export async function insertSubscriptionCycle(
  dbAdapter: DBAdapter,
  subscriptionCycle: {
    subscriptionId: string;
    periodStart: number;
    periodEnd: number;
  },
): Promise<SubscriptionCycle> {
  let { valueExpressions, nameExpressions } = asExpressions({
    subscription_id: subscriptionCycle.subscriptionId,
    period_start: subscriptionCycle.periodStart,
    period_end: subscriptionCycle.periodEnd,
  });

  let result = await query(
    dbAdapter,
    insert('subscription_cycles', nameExpressions, valueExpressions),
  );

  return {
    id: result[0].id,
    subscriptionId: result[0].subscription_id,
    periodStart: result[0].period_start,
    periodEnd: result[0].period_end,
  } as SubscriptionCycle;
}

export async function insertSubscription(
  dbAdapter: DBAdapter,
  subscription: {
    user_id: string;
    plan_id: string;
    started_at: number;
    status: string;
    stripe_subscription_id: string;
  },
): Promise<Subscription> {
  let { valueExpressions, nameExpressions } = asExpressions({
    user_id: subscription.user_id,
    plan_id: subscription.plan_id,
    started_at: subscription.started_at,
    status: subscription.status,
    stripe_subscription_id: subscription.stripe_subscription_id,
  });

  let result = await query(
    dbAdapter,
    insert('subscriptions', nameExpressions, valueExpressions),
  );

  return {
    id: result[0].id,
    userId: result[0].user_id,
    planId: result[0].plan_id,
    startedAt: result[0].started_at,
    status: result[0].status,
    stripeSubscriptionId: result[0].stripe_subscription_id,
  } as Subscription;
}

export async function addToCreditsLedger(
  dbAdapter: DBAdapter,
  ledgerEntry: Omit<LedgerEntry, 'id'>,
) {
  let { valueExpressions, nameExpressions } = asExpressions({
    user_id: ledgerEntry.userId,
    credit_amount: ledgerEntry.creditAmount,
    credit_type: ledgerEntry.creditType,
    subscription_cycle_id: ledgerEntry.subscriptionCycleId,
  });

  await query(
    dbAdapter,
    insert('credits_ledger', nameExpressions, valueExpressions),
  );
}

export async function getStripeEventById(
  dbAdapter: DBAdapter,
  stripeEventId: string,
) {
  let results = await query(dbAdapter, [
    `SELECT * FROM stripe_events WHERE stripe_event_id = `,
    param(stripeEventId),
  ]);

  if (results.length !== 1) {
    return null;
  }

  return results[0];
}

type CreditType =
  | 'plan_allowance'
  | 'extra_credit'
  | 'plan_allowance_used'
  | 'extra_credit_used'
  | 'plan_allowance_expired';

export async function sumUpCreditsLedger(
  dbAdapter: DBAdapter,
  params: {
    creditType?: CreditType | Array<CreditType>;
    userId?: string;
    subscriptionCycleId?: string;
  },
) {
  let { creditType, userId, subscriptionCycleId } = params;

  if (userId && subscriptionCycleId) {
    throw new Error(
      'It is redundant to specify both userId and subscriptionCycleId',
    );
  }

  let conditions: Expression[] = [];

  if (creditType) {
    let creditTypes = Array.isArray(creditType) ? creditType : [creditType];
    conditions.push([
      `credit_type IN`,
      ...(addExplicitParens(
        separatedByCommas(creditTypes.map((c) => [param(c)])),
      ) as Expression),
    ]);
  }

  if (subscriptionCycleId) {
    conditions.push([`subscription_cycle_id = `, param(subscriptionCycleId)]);
  } else if (userId) {
    conditions.push([`user_id = `, param(userId)]);
  }

  let everyCondition = every(conditions);

  let ledgerQuery: Expression = [
    `SELECT SUM(credit_amount) FROM credits_ledger WHERE`,
    ...(everyCondition as Expression),
  ];

  let results = await query(dbAdapter, ledgerQuery);

<<<<<<< HEAD
  // Sum can be null if there are no matching rows in the credits_ledger table
  return results[0].sum === null ? 0 : parseInt(results[0].sum as string);
=======
  return results[0].sum != null ? parseInt(results[0].sum as string) : 0;
>>>>>>> c6392845
}

export async function getCurrentActiveSubscription(
  dbAdapter: DBAdapter,
  userId: string,
): Promise<Subscription | null> {
  let results = await query(dbAdapter, [
    `SELECT * FROM subscriptions WHERE user_id = `,
    param(userId),
    ` AND status = 'active'`,
  ]);
  if (results.length === 0) {
    return null;
  }

  if (results.length !== 1) {
    throw new Error(
      `There must be only one active subscription for user: ${userId}, found ${results.length}`,
    );
  }

  return {
    id: results[0].id,
    userId: results[0].user_id,
    planId: results[0].plan_id,
    startedAt: results[0].started_at,
    status: results[0].status,
    stripeSubscriptionId: results[0].stripe_subscription_id,
  } as Subscription;
}

export async function getMostRecentSubscription(
  dbAdapter: DBAdapter,
  userId: string,
) {
  let results = await query(dbAdapter, [
    `SELECT * FROM subscriptions WHERE user_id = `,
    param(userId),
    `ORDER BY started_at DESC`,
  ]);
  if (results.length === 0) {
    return null;
  }

  return {
    id: results[0].id,
    userId: results[0].user_id,
    planId: results[0].plan_id,
    startedAt: results[0].started_at,
    status: results[0].status,
    stripeSubscriptionId: results[0].stripe_subscription_id,
  } as Subscription;
}

export async function getMostRecentSubscriptionCycle(
  dbAdapter: DBAdapter,
  subscriptionId: string,
): Promise<SubscriptionCycle | null> {
  let results = await query(dbAdapter, [
    `SELECT * FROM subscription_cycles WHERE subscription_id = `,
    param(subscriptionId),
    ` ORDER BY period_end DESC`,
  ]);

  if (results.length === 0) {
    return null;
  }

  return {
    id: results[0].id,
    subscriptionId: results[0].subscription_id,
    periodStart: results[0].period_start,
    periodEnd: results[0].period_end,
  } as SubscriptionCycle;
}

export async function markStripeEventAsProcessed(
  dbAdapter: DBAdapter,
  stripeEventId: string,
) {
  await query(dbAdapter, [
    `UPDATE stripe_events SET is_processed = TRUE WHERE stripe_event_id = `,
    param(stripeEventId),
  ]);
}

export async function getSubscriptionByStripeSubscriptionId(
  dbAdapter: DBAdapter,
  stripeSubscriptionId: string,
): Promise<Subscription | null> {
  let results = await query(dbAdapter, [
    `SELECT * FROM subscriptions WHERE stripe_subscription_id = `,
    param(stripeSubscriptionId),
  ]);

  if (results.length === 0) {
    return null;
  }

  return {
    id: results[0].id,
    userId: results[0].user_id,
    planId: results[0].plan_id,
    status: results[0].status,
  } as Subscription;
}

export async function updateSubscription(
  dbAdapter: DBAdapter,
  subscriptionId: string,
  params: {
    status: string;
    endedAt?: number;
  },
) {
  let { valueExpressions, nameExpressions } = asExpressions({
    status: params.status,
    ended_at: params.endedAt,
  });

  await query(dbAdapter, [
    ...update('subscriptions', nameExpressions, valueExpressions),
    `WHERE id =`,
    param(subscriptionId),
  ] as Expression);
}

export async function getPlanById(
  dbAdapter: DBAdapter,
  planId: string,
): Promise<Plan | null> {
  let results = await query(dbAdapter, [
    `SELECT * FROM plans WHERE id = `,
    param(planId),
  ]);

  if (results.length !== 1) {
    return null;
  }

  return {
    id: results[0].id,
    name: results[0].name,
    monthlyPrice: results[0].monthly_price,
    creditsIncluded: results[0].credits_included,
  } as Plan;
}

export async function expireRemainingPlanAllowanceInSubscriptionCycle(
  dbAdapter: DBAdapter,
  userId: string,
  subscriptionCycleId: string,
) {
  let creditsToExpire = await sumUpCreditsLedger(dbAdapter, {
    creditType: ['plan_allowance', 'plan_allowance_used'],
    subscriptionCycleId,
  });

  await addToCreditsLedger(dbAdapter, {
    userId: userId,
    creditAmount: -creditsToExpire,
    creditType: 'plan_allowance_expired',
    subscriptionCycleId,
  });
}<|MERGE_RESOLUTION|>--- conflicted
+++ resolved
@@ -323,12 +323,8 @@
 
   let results = await query(dbAdapter, ledgerQuery);
 
-<<<<<<< HEAD
   // Sum can be null if there are no matching rows in the credits_ledger table
   return results[0].sum === null ? 0 : parseInt(results[0].sum as string);
-=======
-  return results[0].sum != null ? parseInt(results[0].sum as string) : 0;
->>>>>>> c6392845
 }
 
 export async function getCurrentActiveSubscription(
