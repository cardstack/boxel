--- conflicted
+++ resolved
@@ -25,11 +25,8 @@
   type ResolvedCodeRef,
   Loader,
   loadCardDef,
-<<<<<<< HEAD
   uuidv4,
-=======
   isCardInstance,
->>>>>>> 84dbbe96
 } from '@cardstack/runtime-common';
 import { IconTrash, FourLines } from '@cardstack/boxel-ui/icons';
 import { TemplateOnlyComponent } from '@ember/component/template-only';
