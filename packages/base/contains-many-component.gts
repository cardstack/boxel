--- conflicted
+++ resolved
@@ -35,75 +35,37 @@
 
 class ContainsManyEditor extends GlimmerComponent<ContainsManyEditorSignature> {
   <template>
-<<<<<<< HEAD
-    <div class='contains-many-editor' data-test-contains-many={{@field.name}}>
-      {{#if @arrayField.children.length}}
-        <ul class='list'>
-          {{#each @arrayField.children as |boxedElement i|}}
-            <li class='editor' data-test-item={{i}}>
-              <IconButton
-                @icon={{IconTrash}}
-                @width='18px'
-                @height='18px'
-                class='remove'
-                {{on 'click' (fn this.remove i)}}
-                data-test-remove={{i}}
-                aria-label='Remove'
-              />
-              <div class='item-container'>
-=======
     <RealmSessionConsumer as |realmSession|>
-      <div data-test-contains-many={{@field.name}}>
+      <div class='contains-many-editor' data-test-contains-many={{@field.name}}>
         {{#if @arrayField.children.length}}
           <ul class='list'>
             {{#each @arrayField.children as |boxedElement i|}}
               <li class='editor' data-test-item={{i}}>
->>>>>>> 0821c54e
-                {{#let
-                  (getBoxComponent
-                    (@cardTypeFor @field boxedElement) boxedElement @field
-                  )
-                  as |Item|
-                }}
-                  <Item />
-                {{/let}}
-<<<<<<< HEAD
-              </div>
-
-            </li>
-          {{/each}}
-        </ul>
-      {{/if}}
-      <AddButton
-        class='add-new'
-        @variant='full-width'
-        {{on 'click' this.add}}
-        data-test-add-new
-      >
-        Add
-        {{getPlural @field.card.displayName}}
-      </AddButton>
-    </div>
-=======
-
                 {{#if realmSession.canWrite}}
-                  <div class='remove-button-container'>
-                    <IconButton
-                      @icon={{IconTrash}}
-                      @width='18px'
-                      @height='18px'
-                      class='remove'
-                      {{on 'click' (fn this.remove i)}}
-                      data-test-remove={{i}}
-                      aria-label='Remove'
-                    />
-                  </div>
+                  <IconButton
+                    @icon={{IconTrash}}
+                    @width='18px'
+                    @height='18px'
+                    class='remove'
+                    {{on 'click' (fn this.remove i)}}
+                    data-test-remove={{i}}
+                    aria-label='Remove'
+                  />
                 {{/if}}
+                <div class='item-container'>
+                  {{#let
+                    (getBoxComponent
+                      (@cardTypeFor @field boxedElement) boxedElement @field
+                    )
+                    as |Item|
+                  }}
+                    <Item />
+                  {{/let}}
+                </div>
               </li>
             {{/each}}
           </ul>
         {{/if}}
-
         {{#if realmSession.canWrite}}
           <AddButton
             class='add-new'
@@ -117,7 +79,6 @@
         {{/if}}
       </div>
     </RealmSessionConsumer>
->>>>>>> 0821c54e
     <style>
       .contains-many-editor {
         --remove-icon-size: var(--boxel-icon-lg);
