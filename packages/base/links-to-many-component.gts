--- conflicted
+++ resolved
@@ -123,49 +123,24 @@
   @consume(CardContextName) declare cardContext: CardContext;
 
   <template>
-<<<<<<< HEAD
-    {{#if @arrayField.children.length}}
-      <ul class='list'>
-        {{#each @arrayField.children as |boxedElement i|}}
-          <li class='editor' data-test-item={{i}}>
-            <IconButton
-              @variant='primary'
-              @icon={{IconMinusCircle}}
-              @width='20px'
-              @height='20px'
-              class='remove'
-              {{on 'click' (fn @remove i)}}
-              aria-label='Remove'
-              data-test-remove-card
-              data-test-remove={{i}}
-            />
-            {{#let
-              (getBoxComponent
-                (this.args.cardTypeFor @field boxedElement) boxedElement @field
-              )
-              as |Item|
-            }}
-              <Item @format='embedded' />
-            {{/let}}
-          </li>
-        {{/each}}
-      </ul>
-    {{/if}}
-    <AddButton
-      class='add-new'
-      @variant='full-width'
-      {{on 'click' @add}}
-      data-test-add-new
-    >
-      Add
-      {{getPlural @field.card.displayName}}
-    </AddButton>
-=======
     <RealmSessionConsumer as |realmSession|>
       {{#if @arrayField.children.length}}
         <ul class='list'>
           {{#each @arrayField.children as |boxedElement i|}}
             <li class='editor' data-test-item={{i}}>
+              {{#if realmSession.canWrite}}
+                <IconButton
+                  @variant='primary'
+                  @icon={{IconMinusCircle}}
+                  @width='20px'
+                  @height='20px'
+                  class='remove'
+                  {{on 'click' (fn @remove i)}}
+                  aria-label='Remove'
+                  data-test-remove-card
+                  data-test-remove={{i}}
+                />
+              {{/if}}
               {{#let
                 (getBoxComponent
                   (this.args.cardTypeFor @field boxedElement)
@@ -176,22 +151,6 @@
               }}
                 <Item @format='embedded' />
               {{/let}}
-
-              {{#if realmSession.canWrite}}
-                <div class='remove-button-container'>
-                  <IconButton
-                    @variant='primary'
-                    @icon={{IconMinusCircle}}
-                    @width='20px'
-                    @height='20px'
-                    class='remove'
-                    {{on 'click' (fn @remove i)}}
-                    aria-label='Remove'
-                    data-test-remove-card
-                    data-test-remove={{i}}
-                  />
-                </div>
-              {{/if}}
             </li>
           {{/each}}
         </ul>
@@ -209,7 +168,6 @@
         </AddButton>
       {{/if}}
     </RealmSessionConsumer>
->>>>>>> 0821c54e
     <style>
       .list {
         list-style: none;
