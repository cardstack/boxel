import Modifier from 'ember-modifier';
import { action } from '@ember/object';
import GlimmerComponent from '@glimmer/component';
import { flatMap, merge, isEqual } from 'lodash';
import { TrackedWeakMap } from 'tracked-built-ins';
import { WatchedArray } from './watched-array';
import { BoxelInput, FieldContainer } from '@cardstack/boxel-ui/components';
import { cn, eq, not, pick } from '@cardstack/boxel-ui/helpers';
import { on } from '@ember/modifier';
import { startCase } from 'lodash';
import {
  getBoxComponent,
  type BoxComponent,
  DefaultFormatConsumer,
} from './field-component';
import { getContainsManyComponent } from './contains-many-component';
import { LinksToEditor } from './links-to-editor';
import { getLinksToManyComponent } from './links-to-many-component';
import {
  SupportedMimeType,
  Deferred,
  exclusivePrimitive,
  isCardResource,
  Loader,
  isSingleCardDocument,
  isRelationship,
  isNotLoadedError,
  isNotReadyError,
  CardError,
  CardContextName,
  NotLoaded,
  NotReady,
  getField,
  isField,
  primitive,
  identifyCard,
  loaderForCard,
  isCardDef,
  isCardInstance as _isCardInstance,
  loadCard,
  humanReadable,
  maybeURL,
  maybeRelativeURL,
  moduleFrom,
  getCard,
  trackCard,
  type Meta,
  type CardFields,
  type Relationship,
  type LooseCardResource,
  type LooseSingleCardDocument,
  type CardDocument,
  type CardResource,
  type Actions,
  type RealmInfo,
  ResourceObject,
} from '@cardstack/runtime-common';
import type { ComponentLike } from '@glint/template';
import { initSharedState } from './shared-state';

export { primitive, isField, type BoxComponent };
export const serialize = Symbol.for('cardstack-serialize');
export const deserialize = Symbol.for('cardstack-deserialize');
export const useIndexBasedKey = Symbol.for('cardstack-use-index-based-key');
export const fieldType = Symbol.for('cardstack-field-type');
export const queryableValue = Symbol.for('cardstack-queryable-value');
export const formatQuery = Symbol.for('cardstack-format-query');
export const relativeTo = Symbol.for('cardstack-relative-to');
export const realmInfo = Symbol.for('cardstack-realm-info');
export const realmURL = Symbol.for('cardstack-realm-url');
// intentionally not exporting this so that the outside world
// cannot mark a card as being saved
const isSavedInstance = Symbol.for('cardstack-is-saved-instance');
const fieldDescription = Symbol.for('cardstack-field-description');
const isPrimitive = Symbol.for('cardstack-is-primitive');

export type BaseInstanceType<T extends BaseDefConstructor> = T extends {
  [primitive]: infer P;
}
  ? P
  : InstanceType<T>;
export type PartialBaseInstanceType<T extends BaseDefConstructor> = T extends {
  [primitive]: infer P;
}
  ? P | null
  : Partial<InstanceType<T>>;
export type FieldsTypeFor<T extends BaseDef> = {
  [Field in keyof T]: BoxComponent &
    (T[Field] extends ArrayLike<unknown>
      ? BoxComponent[]
      : T[Field] extends BaseDef
      ? FieldsTypeFor<T[Field]>
      : unknown);
};
export const formats: Format[] = ['isolated', 'embedded', 'edit', 'atom'];
export type Format = 'isolated' | 'embedded' | 'edit' | 'atom';
export type FieldType = 'contains' | 'containsMany' | 'linksTo' | 'linksToMany';

type Setter = (value: any) => void;

interface Options {
  computeVia?: string | (() => unknown);
  description?: string;
  // there exists cards that we only ever run in the host without
  // the isolated renderer (RoomField), which means that we cannot
  // use the rendering mechanism to tell if a card is used or not,
  // in which case we need to tell the runtime that a card is
  // explictly being used.
  isUsed?: true;
}

interface NotLoadedValue {
  type: 'not-loaded';
  reference: string;
}

export interface CardContext {
  actions?: Actions;
  cardComponentModifier?: typeof Modifier<{
    Args: {
      Named: {
        card: CardDef;
        format: Format | 'data';
        fieldType: FieldType | undefined;
        fieldName: string | undefined;
      };
    };
  }>;
}

function isNotLoadedValue(val: any): val is NotLoadedValue {
  if (!val || typeof val !== 'object') {
    return false;
  }
  if (!('type' in val) || !('reference' in val)) {
    return false;
  }
  let { type, reference } = val;
  if (typeof type !== 'string' || typeof reference !== 'string') {
    return false;
  }
  return type === 'not-loaded';
}

interface NotReadyValue {
  type: 'not-ready';
  instance: BaseDef;
  fieldName: string;
}

function isNotReadyValue(value: any): value is NotReadyValue {
  if (value && typeof value === 'object') {
    return (
      'type' in value &&
      value.type === 'not-ready' &&
      'instance' in value &&
      isCardOrField(value.instance) &&
      'fieldName' in value &&
      typeof value.fieldName === 'string'
    );
  } else {
    return false;
  }
}

interface StaleValue {
  type: 'stale';
  staleValue: any;
}

type CardChangeSubscriber = (
  instance: BaseDef,
  fieldName: string,
  fieldValue: any,
) => void;

function isStaleValue(value: any): value is StaleValue {
  if (value && typeof value === 'object') {
    return 'type' in value && value.type === 'stale' && 'staleValue' in value;
  } else {
    return false;
  }
}
const deserializedData = initSharedState(
  'deserializedData',
  () => new WeakMap<BaseDef, Map<string, any>>(),
);
const recomputePromises = initSharedState(
  'recomputePromises',
  () => new WeakMap<BaseDef, Promise<any>>(),
);
const identityContexts = initSharedState(
  'identityContexts',
  () => new WeakMap<BaseDef, IdentityContext>(),
);
const subscribers = initSharedState(
  'subscribers',
  () => new WeakMap<BaseDef, Set<CardChangeSubscriber>>(),
);
const fieldDescriptions = initSharedState(
  'fieldDescriptions',
  () => new WeakMap<typeof BaseDef, Map<string, string>>(),
);

// our place for notifying Glimmer when a card is ready to re-render (which will
// involve rerunning async computed fields)
const cardTracking = initSharedState(
  'cardTracking',
  () => new TrackedWeakMap<object, any>(),
);

const isBaseInstance = Symbol.for('isBaseInstance');

export function getFieldDescription(
  cardOrFieldKlass: typeof BaseDef,
  fieldName: string,
): string | undefined {
  let descriptionsMap = fieldDescriptions.get(cardOrFieldKlass);
  if (!descriptionsMap) {
    descriptionsMap = new Map();
    fieldDescriptions.set(cardOrFieldKlass, descriptionsMap);
  }
  return descriptionsMap.get(fieldName);
}

function setFieldDescription(
  cardOrFieldKlass: typeof BaseDef,
  fieldName: string,
  description: string,
) {
  let descriptionsMap = fieldDescriptions.get(cardOrFieldKlass);
  if (!descriptionsMap) {
    descriptionsMap = new Map();
    fieldDescriptions.set(cardOrFieldKlass, descriptionsMap);
  }
  descriptionsMap.set(fieldName, description);
}

class Logger {
  private promises: Promise<any>[] = [];

  log(promise: Promise<any>) {
    this.promises.push(promise);
    // make an effort to resolve the promise at the time it is logged
    (async () => {
      try {
        await promise;
      } catch (e: any) {
        console.error(`encountered error performing recompute on card`, e);
      }
    })();
  }

  async flush() {
    let results = await Promise.allSettled(this.promises);
    for (let result of results) {
      if (result.status === 'rejected') {
        console.error(`Promise rejected`, result.reason);
        if (result.reason instanceof Error) {
          console.error(result.reason.stack);
        }
      }
    }
  }
}

let logger = new Logger();
export async function flushLogs() {
  await logger.flush();
}

export class IdentityContext {
  readonly identities = new Map<string, CardDef>();
}

type JSONAPIResource =
  | {
      attributes: Record<string, any>;
      relationships?: Record<string, Relationship>;
      meta?: Record<string, any>;
    }
  | {
      attributes?: Record<string, any>;
      relationships: Record<string, Relationship>;
      meta?: Record<string, any>;
    };

export interface JSONAPISingleResourceDocument {
  data: Partial<JSONAPIResource> & { id?: string; type: string };
  included?: (Partial<JSONAPIResource> & { id: string; type: string })[];
}

export interface Field<
  CardT extends BaseDefConstructor = BaseDefConstructor,
  SearchT = any,
> {
  card: CardT;
  name: string;
  fieldType: FieldType;
  computeVia: undefined | string | (() => unknown);
  description: undefined | string;
  // there exists cards that we only ever run in the host without
  // the isolated renderer (RoomField), which means that we cannot
  // use the rendering mechanism to tell if a card is used or not,
  // in which case we need to tell the runtime that a card is
  // explictly being used.
  isUsed?: undefined | true;
  serialize(
    value: any,
    doc: JSONAPISingleResourceDocument,
    visited: Set<string>,
    opts?: SerializeOpts,
  ): JSONAPIResource;
  deserialize(
    value: any,
    doc: LooseSingleCardDocument | CardDocument,
    relationships: JSONAPIResource['relationships'] | undefined,
    fieldMeta: CardFields[string] | undefined,
    identityContext: IdentityContext | undefined,
    instancePromise: Promise<BaseDef>,
    loadedValue: any,
    relativeTo: URL | undefined,
  ): Promise<any>;
  emptyValue(instance: BaseDef): any;
  validate(instance: BaseDef, value: any): void;
  component(model: Box<BaseDef>): BoxComponent;
  getter(instance: BaseDef): BaseInstanceType<CardT>;
  queryableValue(value: any, stack: BaseDef[]): SearchT;
  handleNotLoadedError(
    instance: BaseInstanceType<CardT>,
    e: NotLoaded,
    opts?: RecomputeOptions,
  ): Promise<
    BaseInstanceType<CardT> | BaseInstanceType<CardT>[] | undefined | void
  >;
}

function callSerializeHook(
  card: typeof BaseDef,
  value: any,
  doc: JSONAPISingleResourceDocument,
  visited: Set<string> = new Set(),
  opts?: SerializeOpts,
) {
  if (value != null) {
    return card[serialize](value, doc, visited, opts);
  } else {
    return null;
  }
}

function cardTypeFor(
  field: Field<typeof BaseDef>,
  boxedElement: Box<BaseDef>,
): typeof BaseDef {
  if (primitive in field.card) {
    return field.card;
  }
  return Reflect.getPrototypeOf(boxedElement.value)!
    .constructor as typeof BaseDef;
}

function resourceFrom(
  doc: CardDocument | undefined,
  resourceId: string | undefined,
): LooseCardResource | undefined {
  if (doc == null) {
    return undefined;
  }
  let data: CardResource[];
  if (isSingleCardDocument(doc)) {
    if (resourceId == null) {
      return doc.data;
    }
    data = [doc.data];
  } else {
    data = doc.data;
  }
  let res = [...data, ...(doc.included ?? [])].find(
    (resource) => resource.id === resourceId,
  );
  return res;
}

function getter<CardT extends BaseDefConstructor>(
  instance: BaseDef,
  field: Field<CardT>,
): BaseInstanceType<CardT> {
  let deserialized = getDataBucket(instance);
  // this establishes that our field should rerender when cardTracking for this card changes
  cardTracking.get(instance);

  if (field.computeVia) {
    let value = deserialized.get(field.name);
    if (isStaleValue(value)) {
      value = value.staleValue;
    } else if (
      !deserialized.has(field.name) &&
      typeof field.computeVia === 'function' &&
      field.computeVia.constructor.name !== 'AsyncFunction'
    ) {
      value = field.computeVia.bind(instance)();
      if (value != null) {
        value = field.validate(instance, value);
      }
      deserialized.set(field.name, value);
    } else if (
      !deserialized.has(field.name) &&
      (typeof field.computeVia === 'string' ||
        typeof field.computeVia === 'function')
    ) {
      throw new NotReady(instance, field.name, field.computeVia);
    }
    return value;
  } else {
    if (deserialized.has(field.name)) {
      return deserialized.get(field.name);
    }
    let value = field.emptyValue(instance);
    deserialized.set(field.name, value);
    return value;
  }
}

class ContainsMany<FieldT extends FieldDefConstructor>
  implements Field<FieldT, any[] | null>
{
  readonly fieldType = 'containsMany';
  constructor(
    private cardThunk: () => FieldT,
    readonly computeVia: undefined | string | (() => unknown),
    readonly name: string,
    readonly description: string | undefined,
    readonly isUsed: undefined | true,
  ) {}

  get card(): FieldT {
    return this.cardThunk();
  }

  getter(instance: BaseDef): BaseInstanceType<FieldT> {
    return getter(instance, this);
  }

  queryableValue(instances: any[] | null, stack: BaseDef[]): any[] | null {
    if (instances === null || instances.length === 0) {
      // we intentionally use a "null" to represent an empty plural field as
      // this is a limitation to SQLite's json_tree() function when trying to match
      // plural fields that are empty
      return null;
    }

    // Need to replace the WatchedArray proxy with an actual array because the
    // WatchedArray proxy is not structuredClone-able, and hence cannot be
    // communicated over the postMessage boundary between worker and DOM.
    // TODO: can this be simplified since we don't have the worker anymore?
    return [...instances].map((instance) => {
      return this.card[queryableValue](instance, stack);
    });
  }

  serialize(
    values: BaseInstanceType<FieldT>[],
    doc: JSONAPISingleResourceDocument,
    _visited: Set<string>,
    opts?: SerializeOpts,
  ): JSONAPIResource {
    let relationships: Record<string, Relationship> = {};
    let meta: unknown[] = [];
    let attributes = []; // an array of primitive values or an array of attribute bags for each item
    for (let [index, value] of values?.entries() || []) {
      let serializedItem = callSerializeHook(
        this.card,
        value,
        doc,
        undefined,
        opts,
      );
      if (!serializedItem) {
        attributes.push(null);
      } else if (serializedItem.type === 'custom') {
        attributes.push(serializedItem.value);
      } else {
        let resource: LooseCardResource = serializedItem.value;
        if (resource.relationships) {
          for (let [fieldName, relationship] of Object.entries(
            resource.relationships as Record<string, Relationship>,
          )) {
            relationships[`${this.name}.${index}.${fieldName}`] = relationship; // warning side-effect
          }
        }
        if (this.card === Reflect.getPrototypeOf(value)!.constructor) {
          // when our implementation matches the default we don't need to include
          // meta.adoptsFrom
          delete (resource.meta as any)?.adoptsFrom;
        }
        if (resource.meta && Object.keys(resource.meta).length) {
          meta.push(resource.meta);
        }
        attributes.push(resource.attributes);
      }
    }

    let result: JSONAPIResource = {
      attributes: {
        [this.name]: attributes.length === 0 ? null : attributes,
      },
    };
    if (Object.keys(relationships).length > 0) {
      result.relationships = relationships;
    }
    if (meta.length) {
      result.meta = {
        fields: {
          [this.name]: meta,
        },
      };
    }

    return result;
  }

  async deserialize(
    value: any[],
    doc: CardDocument,
    relationships: JSONAPIResource['relationships'] | undefined,
    fieldMeta: CardFields[string] | undefined,
    _identityContext: undefined,
    instancePromise: Promise<BaseDef>,
    _loadedValue: any,
    relativeTo: URL | undefined,
  ): Promise<BaseInstanceType<FieldT>[] | null> {
    if (value == null) {
      return null;
    }
    if (!Array.isArray(value)) {
      throw new Error(`Expected array for field value ${this.name}`);
    }
    if (fieldMeta && !Array.isArray(fieldMeta)) {
      throw new Error(
        `fieldMeta for contains-many field '${
          this.name
        }' is not an array: ${JSON.stringify(fieldMeta, null, 2)}`,
      );
    }
    let metas: Partial<Meta>[] = fieldMeta ?? [];
    return new WatchedArray(
      (arrayValue) =>
        instancePromise.then((instance) => {
          notifySubscribers(instance, field.name, arrayValue);
          logger.log(recompute(instance));
        }),
      await Promise.all(
        value.map(async (entry, index) => {
          if (primitive in this.card) {
            return this.card[deserialize](entry, relativeTo, doc);
          } else {
            let meta = metas[index];
            let resource: LooseCardResource = {
              attributes: entry,
              meta: makeMetaForField(meta, this.name, this.card),
            };
            if (relationships) {
              resource.relationships = Object.fromEntries(
                Object.entries(relationships)
                  .filter(([fieldName]) =>
                    fieldName.startsWith(`${this.name}.`),
                  )
                  .map(([fieldName, relationship]) => {
                    let relName = `${this.name}.${index}`;
                    return [
                      fieldName.startsWith(`${relName}.`)
                        ? fieldName.substring(relName.length + 1)
                        : fieldName,
                      relationship,
                    ];
                  }),
              );
            }
            return (
              await cardClassFromResource(resource, this.card, relativeTo)
            )[deserialize](resource, relativeTo, doc);
          }
        }),
      ),
    );
  }

  emptyValue(instance: BaseDef) {
    return new WatchedArray((value) => {
      notifySubscribers(instance, this.name, value);
      logger.log(recompute(instance));
    });
  }

  validate(instance: BaseDef, value: any[] | undefined) {
    if (value && !Array.isArray(value)) {
      throw new Error(`Expected array for field value ${this.name}`);
    }
    if (!(primitive in this.card)) {
      value = value?.map((entry) => {
        if (entry != null && !(entry instanceof this.card)) {
          if (this.card[exclusivePrimitive]) {
            return new this.card({ [this.card[exclusivePrimitive]]: entry });
          } else {
            throw new Error(
              `tried set ${entry} as field ${this.name} but it is not an instance of ${this.card.name}`,
            );
          }
        }
        return entry;
      });
    }

    return new WatchedArray((value) => {
      notifySubscribers(instance, this.name, value);
      logger.log(recompute(instance));
    }, value);
  }

  async handleNotLoadedError<T extends BaseDef>(instance: T, _e: NotLoaded) {
    throw new Error(
      `cannot load missing field for non-linksTo or non-linksToMany field ${instance.constructor.name}.${this.name}`,
    );
  }

  component(model: Box<BaseDef>): BoxComponent {
    let fieldName = this.name as keyof BaseDef;
    let arrayField = model.field(
      fieldName,
      useIndexBasedKey in this.card,
    ) as unknown as Box<BaseDef[]>;

    return getContainsManyComponent({
      model,
      arrayField,
      field: this,
      cardTypeFor,
    });
  }
}

class Contains<CardT extends FieldDefConstructor> implements Field<CardT, any> {
  readonly fieldType = 'contains';
  constructor(
    private cardThunk: () => CardT,
    readonly computeVia: undefined | string | (() => unknown),
    readonly name: string,
    readonly description: string | undefined,
    readonly isUsed: undefined | true,
  ) {}

  get card(): CardT {
    return this.cardThunk();
  }

  getter(instance: BaseDef): BaseInstanceType<CardT> {
    return getter(instance, this);
  }

  queryableValue(instance: any, stack: BaseDef[]): any {
    if (primitive in this.card) {
      let result = this.card[queryableValue](instance, stack);
      assertScalar(result, this.card);
      return result;
    }
    if (instance == null) {
      return null;
    }
    return this.card[queryableValue](instance, stack);
  }

  serialize(
    value: InstanceType<CardT>,
    doc: JSONAPISingleResourceDocument,
  ): JSONAPIResource {
    let serialized = callSerializeHook(this.card, value, doc);
    if (!serialized) {
      return {
        attributes: {
          [this.name]: null,
        },
      };
    }
    if (serialized.type === 'custom') {
      return { attributes: { [this.name]: serialized.value } };
    }
    let resource: JSONAPIResource = {
      attributes: {
        [this.name]: serialized.value.attributes,
      },
    };
    if (serialized.value.relationships) {
      resource.relationships = {};
      for (let [fieldName, relationship] of Object.entries(
        serialized.value.relationships as Record<string, Relationship>,
      )) {
        resource.relationships[`${this.name}.${fieldName}`] = relationship;
      }
    }

    let meta = Object.fromEntries(
      Object.entries(serialized.value.meta).filter(([key]) => {
        // when our implementation matches the default we don't need to include
        // meta.adoptsFrom
        return (
          key !== 'adoptsFrom' ||
          this.card !== Reflect.getPrototypeOf(value)!.constructor
        );
      }),
    );

    if (Object.keys(meta).length > 0) {
      resource.meta = {
        fields: { [this.name]: meta },
      };
    }
    return resource;
  }

  async deserialize(
    value: any,
    doc: CardDocument,
    relationships: JSONAPIResource['relationships'] | undefined,
    fieldMeta: CardFields[string] | undefined,
    _identityContext: undefined,
    _instancePromise: Promise<BaseDef>,
    _loadedValue: any,
    relativeTo: URL | undefined,
  ): Promise<BaseInstanceType<CardT>> {
    if (primitive in this.card) {
      return this.card[deserialize](value, relativeTo, doc);
    }
    let resource: LooseCardResource;
    if (fieldMeta && Array.isArray(fieldMeta)) {
      throw new Error(
        `fieldMeta for contains field '${
          this.name
        }' is an array: ${JSON.stringify(fieldMeta, null, 2)}`,
      );
    }
    let meta = makeMetaForField(fieldMeta, this.name, this.card);
    if (this.card[exclusivePrimitive]) {
      resource = {
        attributes: { [this.card[exclusivePrimitive]]: value },
        meta,
      };
    } else {
      resource = {
        attributes: value,
        meta,
      };
      if (relationships) {
        resource.relationships = Object.fromEntries(
          Object.entries(relationships)
            .filter(([fieldName]) => fieldName.startsWith(`${this.name}.`))
            .map(([fieldName, relationship]) => [
              fieldName.startsWith(`${this.name}.`)
                ? fieldName.substring(this.name.length + 1)
                : fieldName,
              relationship,
            ]),
        );
      }
    }
    return (await cardClassFromResource(resource, this.card, relativeTo))[
      deserialize
    ](resource, relativeTo, doc);
  }

  emptyValue(_instance: BaseDef) {
    if (primitive in this.card) {
      return undefined;
    } else {
      return new this.card();
    }
  }

  validate(_instance: BaseDef, value: any) {
    if (primitive in this.card) {
      // todo: primitives could implement a validation symbol
    } else {
      if (value != null && !(value instanceof this.card)) {
        if (this.card[exclusivePrimitive]) {
          return new this.card({ [this.card[exclusivePrimitive]]: value });
        } else {
          throw new Error(
            `tried set ${value} as field ${this.name} but it is not an instance of ${this.card.name}`,
          );
        }
      }
    }
    return value;
  }

  async handleNotLoadedError<T extends BaseDef>(instance: T, _e: NotLoaded) {
    throw new Error(
      `cannot load missing field for non-linksTo or non-linksToMany field ${instance.constructor.name}.${this.name}`,
    );
  }

  component(model: Box<BaseDef>): BoxComponent {
    return fieldComponent(this, model);
  }
}

class LinksTo<CardT extends CardDefConstructor> implements Field<CardT> {
  readonly fieldType = 'linksTo';
  constructor(
    private cardThunk: () => CardT,
    readonly computeVia: undefined | string | (() => unknown),
    readonly name: string,
    readonly description: string | undefined,
    readonly isUsed: undefined | true,
  ) {}

  get card(): CardT {
    return this.cardThunk();
  }

  getter(instance: CardDef): BaseInstanceType<CardT> {
    let deserialized = getDataBucket(instance);
    // this establishes that our field should rerender when cardTracking for this card changes
    cardTracking.get(instance);
    let maybeNotLoaded = deserialized.get(this.name);
    if (isNotLoadedValue(maybeNotLoaded)) {
      throw new NotLoaded(instance, maybeNotLoaded.reference, this.name);
    }
    return getter(instance, this);
  }

  queryableValue(instance: any, stack: CardDef[]): any {
    if (primitive in this.card) {
      throw new Error(
        `the linksTo field '${this.name}' contains a primitive card '${this.card.name}'`,
      );
    }
    if (instance == null) {
      return null;
    }
    return this.card[queryableValue](instance, stack);
  }

  serialize(
    value: InstanceType<CardT>,
    doc: JSONAPISingleResourceDocument,
    visited: Set<string>,
    opts?: SerializeOpts,
  ) {
    if (isNotLoadedValue(value)) {
      return {
        relationships: {
          [this.name]: {
            links: {
              self: makeRelativeURL(value.reference, opts),
            },
          },
        },
      };
    }
    if (value == null) {
      return {
        relationships: {
          [this.name]: {
            links: { self: null },
          },
        },
      };
    }
    if (visited.has(value.id)) {
      return {
        relationships: {
          [this.name]: {
            links: {
              self: makeRelativeURL(value.id, opts),
            },
            data: { type: 'card', id: value.id },
          },
        },
      };
    }
    visited.add(value.id);

    let serialized = callSerializeHook(this.card, value, doc, visited, opts);
    if (!serialized) {
      return {
        relationships: {
          [this.name]: {
            links: { self: null },
          },
        },
      };
    }
    if (!value[isSavedInstance]) {
      throw new Error(
        `the linksTo field '${this.name}' cannot be serialized with an unsaved card`,
      );
    }
    if (serialized.type === 'custom') {
      throw new Error(
        `the linksTo field '${this.name}' does not support custom serialization`,
      );
    }
    let serializedValue = serialized.value as JSONAPIResource & {
      id: string;
      type: string;
    };
    let resource: JSONAPIResource = {
      relationships: {
        [this.name]: {
          links: {
            self: makeRelativeURL(value.id, opts),
          },
          // we also write out the data form of the relationship
          // which correlates to the included resource
          data: { type: 'card', id: value.id },
        },
      },
    };
    if (
      !(doc.included ?? []).find((r) => r.id === value.id) &&
      doc.data.id !== value.id
    ) {
      doc.included = doc.included ?? [];
      doc.included.push(serializedValue);
    }
    return resource;
  }

  async deserialize(
    value: any,
    doc: CardDocument,
    _relationships: undefined,
    _fieldMeta: undefined,
    identityContext: IdentityContext,
    _instancePromise: Promise<CardDef>,
    loadedValue: any,
    relativeTo: URL | undefined,
  ): Promise<BaseInstanceType<CardT> | null | NotLoadedValue> {
    if (!isRelationship(value)) {
      throw new Error(
        `linkTo field '${
          this.name
        }' cannot deserialize non-relationship value ${JSON.stringify(value)}`,
      );
    }
    if (value?.links?.self == null) {
      return null;
    }
    let loader = Loader.getLoaderFor(this.card)!;
    let cardResource = getCard(new URL(value.links.self, relativeTo), {
      cachedOnly: true,
      loader,
    });
    await cardResource.loaded;
    let cachedInstance =
      cardResource.card ?? identityContext.identities.get(value.links.self);
    if (cachedInstance) {
      cachedInstance[isSavedInstance] = true;
      return cachedInstance as BaseInstanceType<CardT>;
    }
    let resourceId = new URL(value.links.self, relativeTo).href;
    let resource = resourceFrom(doc, resourceId);
    if (!resource) {
      if (loadedValue !== undefined) {
        return loadedValue;
      }
      return {
        type: 'not-loaded',
        reference: value.links.self,
      };
    }

    let clazz = await cardClassFromResource(resource, this.card, relativeTo);
    let deserialized = await clazz[deserialize](
      resource,
      relativeTo,
      doc,
      identityContext,
    );
    deserialized[isSavedInstance] = true;
    deserialized = trackCard(
      loader,
      deserialized,
      deserialized[realmURL]!,
    ) as BaseInstanceType<CardT>;
    return deserialized;
  }

  emptyValue(_instance: CardDef) {
    return null;
  }

  validate(_instance: CardDef, value: any) {
    // we can't actually place this in the constructor since that would break cards whose field type is themselves
    // so the next opportunity we have to test this scenario is during field assignment
    if (!isCardDef(this.card)) {
      throw new Error(
        `the linksTo field '${
          this.name
        }' must be configured with a CardDef subclass, was '${
          (this.card as any).name
        }'`,
      );
    }
    if (value) {
      if (isNotLoadedValue(value)) {
        return value;
      }
      if (!(value instanceof this.card)) {
        throw new Error(
          `tried set ${value.constructor.name} as field '${this.name}' but it is not an instance of ${this.card.name}`,
        );
      }
    }
    return value;
  }

  async handleNotLoadedError(
    instance: BaseInstanceType<CardT>,
    e: NotLoaded,
    opts?: RecomputeOptions,
  ): Promise<BaseInstanceType<CardT> | undefined> {
    let deserialized = getDataBucket(instance as BaseDef);
    let identityContext =
      identityContexts.get(instance as BaseDef) ?? new IdentityContext();
    // taking advantage of the identityMap regardless of whether loadFields is set
    let fieldValue = identityContext.identities.get(e.reference as string);

    if (fieldValue !== undefined) {
      deserialized.set(this.name, fieldValue);
      return fieldValue as BaseInstanceType<CardT>;
    }

    if (opts?.loadFields) {
      fieldValue = await this.loadMissingField(
        instance,
        e,
        identityContext,
        instance[relativeTo],
      );
      deserialized.set(this.name, fieldValue);
      return fieldValue as BaseInstanceType<CardT>;
    }

    return;
  }

  private async loadMissingField(
    instance: CardDef,
    notLoaded: NotLoadedValue | NotLoaded,
    identityContext: IdentityContext,
    relativeTo: URL | undefined,
  ): Promise<CardDef> {
    let { reference: maybeRelativeReference } = notLoaded;
    let reference = new URL(
      maybeRelativeReference as string,
      instance.id ?? relativeTo, // new instances may not yet have an ID, in that case fallback to the relativeTo
    ).href;
    let loader = Loader.getLoaderFor(createFromSerialized);

    if (!loader) {
      throw new Error('Could not find a loader, this should not happen');
    }

    let response = await loader.fetch(reference, {
      headers: { Accept: SupportedMimeType.CardJson },
    });
    if (!response.ok) {
      let cardError = await CardError.fromFetchResponse(reference, response);
      cardError.deps = [reference];
      cardError.additionalErrors = [
        new NotLoaded(instance, reference, this.name),
      ];
      throw cardError;
    }
    let json = await response.json();
    if (!isSingleCardDocument(json)) {
      throw new Error(
        `instance ${reference} is not a card document. it is: ${JSON.stringify(
          json,
          null,
          2,
        )}`,
      );
    }

    let fieldInstance = (await createFromSerialized(
      json.data,
      json,
      new URL(json.data.id),
      loader,
      {
        identityContext,
      },
    )) as CardDef; // a linksTo field could only be a composite card
    return fieldInstance;
  }

  component(model: Box<CardDef>): BoxComponent {
    let isComputed = !!this.computeVia;
    let fieldName = this.name as keyof CardDef;
    let linksToField = this;
    let getInnerModel = () => {
      let innerModel = model.field(fieldName);
      return innerModel as unknown as Box<CardDef | null>;
    };
    function shouldRenderEditor(
      format: Format | undefined,
      defaultFormat: Format,
      isComputed: boolean,
    ) {
      return (format ?? defaultFormat) === 'edit' && !isComputed;
    }
    return class LinksToComponent extends GlimmerComponent<{
      Args: { Named: { format?: Format; displayContainer?: boolean } };
      Blocks: {};
    }> {
      <template>
        <DefaultFormatConsumer as |defaultFormat|>
          {{#if (shouldRenderEditor @format defaultFormat isComputed)}}
            <LinksToEditor @model={{(getInnerModel)}} @field={{linksToField}} />
          {{else}}
            {{#let (fieldComponent linksToField model) as |FieldComponent|}}
              <FieldComponent
                @format={{@format}}
                @displayContainer={{@displayContainer}}
              />
            {{/let}}
          {{/if}}
        </DefaultFormatConsumer>
      </template>
    };
  }
}

class LinksToMany<FieldT extends CardDefConstructor>
  implements Field<FieldT, any[] | null>
{
  readonly fieldType = 'linksToMany';
  constructor(
    private cardThunk: () => FieldT,
    readonly computeVia: undefined | string | (() => unknown),
    readonly name: string,
    readonly description: string | undefined,
    readonly isUsed: undefined | true,
  ) {}

  get card(): FieldT {
    return this.cardThunk();
  }

  getter(instance: CardDef): BaseInstanceType<FieldT> {
    let deserialized = getDataBucket(instance);
    cardTracking.get(instance);
    let maybeNotLoaded = deserialized.get(this.name);
    if (maybeNotLoaded) {
      let notLoadedRefs: string[] = [];
      for (let entry of maybeNotLoaded) {
        if (isNotLoadedValue(entry)) {
          notLoadedRefs = [...notLoadedRefs, entry.reference];
        }
      }
      if (notLoadedRefs.length > 0) {
        throw new NotLoaded(instance, notLoadedRefs, this.name);
      }
    }

    return getter(instance, this);
  }

  queryableValue(instances: any[] | null, stack: CardDef[]): any[] | null {
    if (instances === null || instances.length === 0) {
      // we intentionally use a "null" to represent an empty plural field as
      // this is a limitation to SQLite's json_tree() function when trying to match
      // plural fields that are empty
      return null;
    }

    // Need to replace the WatchedArray proxy with an actual array because the
    // WatchedArray proxy is not structuredClone-able, and hence cannot be
    // communicated over the postMessage boundary between worker and DOM.
    // TODO: can this be simplified since we don't have the worker anymore?
    return [...instances].map((instance) => {
      if (primitive in instance) {
        throw new Error(
          `the linksToMany field '${this.name}' contains a primitive card '${instance.name}'`,
        );
      }
      if (isNotLoadedValue(instance)) {
        return { id: instance.reference };
      }
      return this.card[queryableValue](instance, stack);
    });
  }

  serialize(
    values: BaseInstanceType<FieldT>[] | null | undefined,
    doc: JSONAPISingleResourceDocument,
    visited: Set<string>,
    opts?: SerializeOpts,
  ) {
    if (values == null || values.length === 0) {
      return {
        relationships: {
          [this.name]: {
            links: { self: null },
          },
        },
      };
    }

    if (!Array.isArray(values)) {
      throw new Error(`Expected array for field value ${this.name}`);
    }

    let relationships: Record<string, Relationship> = {};
    values.map((value, i) => {
      if (isNotLoadedValue(value)) {
        relationships[`${this.name}\.${i}`] = {
          links: {
            self: makeRelativeURL(value.reference, opts),
          },
          data: { type: 'card', id: value.reference },
        };
        return;
      }
      if (visited.has(value.id)) {
        relationships[`${this.name}\.${i}`] = {
          links: {
            self: makeRelativeURL(value.id, opts),
          },
          data: { type: 'card', id: value.id },
        };
        return;
      }
      visited.add(value.id);
      let serialized = callSerializeHook(this.card, value, doc, visited, opts);
      if (!value[isSavedInstance]) {
        throw new Error(
          `the linksToMany field '${this.name}' cannot be serialized with an unsaved card`,
        );
      }
      if (!serialized) {
        throw new Error(
          `the linksToMany field '${this.name}' cannot be serialized with an unsaved card`,
        );
      }
      if (serialized.type === 'custom') {
        throw new Error(
          `the linksToMany field '${this.name}' does not support custom serialization`,
        );
      }
      let serializedValue = serialized.value as JSONAPIResource & {
        id: string;
        type: string;
      };
      if (
        serializedValue.meta &&
        Object.keys(serializedValue.meta).length === 0
      ) {
        delete serializedValue.meta;
      }
      if (
        !(doc.included ?? []).find((r) => r.id === value.id) &&
        doc.data.id !== value.id
      ) {
        doc.included = doc.included ?? [];
        doc.included.push(serializedValue);
      }
      relationships[`${this.name}\.${i}`] = {
        links: {
          self: makeRelativeURL(value.id, opts),
        },
        data: { type: 'card', id: value.id },
      };
    });

    return { relationships };
  }

  async deserialize(
    values: any,
    doc: CardDocument,
    _relationships: undefined,
    _fieldMeta: undefined,
    identityContext: IdentityContext,
    instancePromise: Promise<BaseDef>,
    loadedValues: any,
    relativeTo: URL | undefined,
  ): Promise<(BaseInstanceType<FieldT> | NotLoadedValue)[]> {
    if (!Array.isArray(values) && values.links.self === null) {
      return [];
    }

    let resources: Promise<BaseInstanceType<FieldT> | NotLoadedValue>[] =
      values.map(async (value: Relationship) => {
        if (!isRelationship(value)) {
          throw new Error(
            `linksToMany field '${
              this.name
            }' cannot deserialize non-relationship value ${JSON.stringify(
              value,
            )}`,
          );
        }
        if (value.links.self == null) {
          return null;
        }
        let loader = Loader.getLoaderFor(this.card)!;
        let cardResource = getCard(new URL(value.links.self, relativeTo), {
          cachedOnly: true,
          loader,
        });
        await cardResource.loaded;
        let cachedInstance =
          cardResource.card ?? identityContext.identities.get(value.links.self);
        if (cachedInstance) {
          cachedInstance[isSavedInstance] = true;
          return cachedInstance;
        }
        let resourceId = new URL(value.links.self, relativeTo).href;
        let resource = resourceFrom(doc, resourceId);
        if (!resource) {
          if (loadedValues && Array.isArray(loadedValues)) {
            let loadedValue = loadedValues.find(
              (v) => isCardOrField(v) && 'id' in v && v.id === resourceId,
            );
            if (loadedValue) {
              return loadedValue;
            }
          }
          return {
            type: 'not-loaded',
            reference: value.links.self,
          };
        }
        let clazz = await cardClassFromResource(
          resource,
          this.card,
          relativeTo,
        );
        let deserialized = await clazz[deserialize](
          resource,
          relativeTo,
          doc,
          identityContext,
        );
        deserialized[isSavedInstance] = true;
        deserialized = trackCard(
          loader,
          deserialized,
          deserialized[realmURL]!,
        ) as BaseInstanceType<FieldT>;
        return deserialized;
      });

    return new WatchedArray(
      (value) =>
        instancePromise.then((instance) => {
          notifySubscribers(instance, this.name, value);
          logger.log(recompute(instance));
        }),
      await Promise.all(resources),
    );
  }

  emptyValue(instance: BaseDef) {
    return new WatchedArray((value) => {
      notifySubscribers(instance, this.name, value);
      logger.log(recompute(instance));
    });
  }

  validate(instance: BaseDef, values: any[] | null) {
    if (primitive in this.card) {
      throw new Error(
        `the linksToMany field '${this.name}' contains a primitive card '${this.card.name}'`,
      );
    }

    if (values == null) {
      return values;
    }

    if (!Array.isArray(values)) {
      throw new Error(`Expected array for field value ${this.name}`);
    }

    for (let value of values) {
      if (!isNotLoadedValue(value) && !(value instanceof this.card)) {
        throw new Error(
          `tried set ${value.constructor.name} as field '${this.name}' but it is not an instance of ${this.card.name}`,
        );
      }
    }

    return new WatchedArray((value) => {
      notifySubscribers(instance, this.name, value);
      logger.log(recompute(instance));
    }, values);
  }

  async handleNotLoadedError<T extends CardDef>(
    instance: T,
    e: NotLoaded,
    opts?: RecomputeOptions,
  ): Promise<T[] | undefined> {
    let result: T[] | undefined;
    let fieldValues: CardDef[] = [];
    let identityContext =
      identityContexts.get(instance) ?? new IdentityContext();

    for (let ref of e.reference) {
      // taking advantage of the identityMap regardless of whether loadFields is set
      let value = identityContext.identities.get(ref);
      if (value !== undefined) {
        fieldValues.push(value);
      }
    }

    if (opts?.loadFields) {
      fieldValues = await this.loadMissingFields(
        instance,
        e,
        identityContext,
        instance[relativeTo],
      );
    }

    if (fieldValues.length === e.reference.length) {
      let values: T[] = [];
      let deserialized = getDataBucket(instance);

      for (let field of deserialized.get(this.name)) {
        if (isNotLoadedValue(field)) {
          // replace the not-loaded values with the loaded cards
          values.push(
            fieldValues.find(
              (v) =>
                v.id === new URL(field.reference, instance[relativeTo]).href,
            )! as T,
          );
        } else {
          // keep existing loaded cards
          values.push(field);
        }
      }

      deserialized.set(this.name, values);
      result = values as T[];
    }

    return result;
  }

  private async loadMissingFields(
    instance: CardDef,
    notLoaded: NotLoaded,
    identityContext: IdentityContext,
    relativeTo: URL | undefined,
  ): Promise<CardDef[]> {
    let refs = (notLoaded.reference as string[]).map(
      (ref) => new URL(ref, instance.id ?? relativeTo).href, // new instances may not yet have an ID, in that case fallback to the relativeTo
    );
    let loader = Loader.getLoaderFor(createFromSerialized);

    if (!loader) {
      throw new Error('Could not find a loader, this should not happen');
    }

    let errors = [];
    let fieldInstances: CardDef[] = [];

    for (let reference of refs) {
      let response = await loader.fetch(reference, {
        headers: { Accept: SupportedMimeType.CardJson },
      });
      if (!response.ok) {
        let cardError = await CardError.fromFetchResponse(reference, response);
        cardError.deps = [reference];
        cardError.additionalErrors = [
          new NotLoaded(instance, reference, this.name),
        ];
        errors.push(cardError);
      } else {
        let json = await response.json();
        if (!isSingleCardDocument(json)) {
          throw new Error(
            `instance ${reference} is not a card document. it is: ${JSON.stringify(
              json,
              null,
              2,
            )}`,
          );
        }
        let fieldInstance = (await createFromSerialized(
          json.data,
          json,
          new URL(json.data.id),
          loader,
          {
            identityContext,
          },
        )) as CardDef; // A linksTo field could only be a composite card
        fieldInstances.push(fieldInstance);
      }
    }
    if (errors.length) {
      throw errors;
    }
    return fieldInstances;
  }

  component(model: Box<CardDef>): BoxComponent {
    let fieldName = this.name as keyof BaseDef;
    let arrayField = model.field(
      fieldName,
      useIndexBasedKey in this.card,
    ) as unknown as Box<CardDef[]>;
    return getLinksToManyComponent({
      model,
      arrayField,
      field: this,
      cardTypeFor,
    });
  }
}

function fieldComponent(
  field: Field<typeof BaseDef>,
  model: Box<BaseDef>,
): BoxComponent {
  let fieldName = field.name as keyof BaseDef;
  let card: typeof BaseDef;
  if (primitive in field.card) {
    card = field.card;
  } else {
    card =
      (model.value[fieldName]?.constructor as typeof BaseDef) ?? field.card;
  }
  let innerModel = model.field(fieldName) as unknown as Box<BaseDef>;
  return getBoxComponent(card, innerModel, field);
}

// our decorators are implemented by Babel, not TypeScript, so they have a
// different signature than Typescript thinks they do.
export const field = function (
  target: BaseDef,
  key: string | symbol,
  { initializer }: { initializer(): any },
) {
  let descriptor = initializer().setupField(key);
  if (descriptor[fieldDescription]) {
    setFieldDescription(
      target.constructor,
      key as string,
      descriptor[fieldDescription],
    );
  }
  return descriptor;
} as unknown as PropertyDecorator;

export const newPrimitive = function <T>(
  _target: BaseDefConstructor,
  key: string | symbol,
  { initializer }: { initializer?: () => T },
) {
  if (typeof key !== 'string') {
    throw new Error('primitive fields must have a string key');
  }
  let initialValue: T | undefined = initializer?.();
  const get = function (this: any): T | undefined {
    let deserialized = getDataBucket(this);
    // this establishes that our field should rerender when cardTracking for this card changes
    cardTracking.get(this);

    if (deserialized.has(key)) {
      return deserialized.get(key);
    }
    if (initialValue) {
      deserialized.set(key, initialValue);
      let i = initialValue;
      initialValue = undefined;
      return i;
    }
    return undefined;
  };
  (get as any)[isPrimitive] = true;
  return {
    get,
    set(this: any, value: T) {
      initialValue = undefined;
      let deserialized = getDataBucket(this);
      deserialized.set(key, value);
      notifySubscribers(this, key, value);
      logger.log(recompute(this));
    },
    enumerable: true,
    [isPrimitive]: true,
  };
} as unknown as PropertyDecorator;

export function containsMany<FieldT extends FieldDefConstructor>(
  field: FieldT,
  options?: Options,
): BaseInstanceType<FieldT>[] {
  return {
    setupField(fieldName: string) {
      return makeDescriptor(
        new ContainsMany(
          cardThunk(field),
          options?.computeVia,
          fieldName,
          options?.description,
          options?.isUsed,
        ),
      );
    },
  } as any;
}
containsMany[fieldType] = 'contains-many' as FieldType;

export function contains<FieldT extends FieldDefConstructor>(
  field: FieldT,
  options?: Options,
): BaseInstanceType<FieldT> {
  return {
    setupField(fieldName: string) {
      return makeDescriptor(
        new Contains(
          cardThunk(field),
          options?.computeVia,
          fieldName,
          options?.description,
          options?.isUsed,
        ),
      );
    },
  } as any;
}
contains[fieldType] = 'contains' as FieldType;

export function linksTo<CardT extends CardDefConstructor>(
  cardOrThunk: CardT | (() => CardT),
  options?: Options,
): BaseInstanceType<CardT> {
  return {
    setupField(fieldName: string) {
      return makeDescriptor(
        new LinksTo(
          cardThunk(cardOrThunk),
          options?.computeVia,
          fieldName,
          options?.description,
          options?.isUsed,
        ),
      );
    },
  } as any;
}
linksTo[fieldType] = 'linksTo' as FieldType;

export function linksToMany<CardT extends CardDefConstructor>(
  cardOrThunk: CardT | (() => CardT),
  options?: Options,
): BaseInstanceType<CardT>[] {
  return {
    setupField(fieldName: string) {
      return makeDescriptor(
        new LinksToMany(
          cardThunk(cardOrThunk),
          options?.computeVia,
          fieldName,
          options?.description,
          options?.isUsed,
        ),
      );
    },
  } as any;
}
linksToMany[fieldType] = 'linksToMany' as FieldType;

// TODO: consider making this abstract
export class BaseDef {
  // this is here because CardBase has no public instance methods, so without it
  // typescript considers everything a valid card.
  [isBaseInstance] = true;
  // [relativeTo] actually becomes really important for Card/Field separation. FieldDefs
  // may contain interior fields that have relative links. FieldDef's though have no ID.
  // So we need a [relativeTo] property that derives from the root document ID in order to
  // resolve relative links at the FieldDef level.
  [relativeTo]: URL | undefined = undefined;
  declare ['constructor']: BaseDefConstructor;
  static baseDef: undefined;
  static data?: Record<string, any>; // TODO probably refactor this away all together
  static displayName = 'Base';
  declare static [exclusivePrimitive]?: string;

  static getDisplayName(instance: BaseDef) {
    return instance.constructor.displayName;
  }

  static [serialize](
    value: any,
    doc: JSONAPISingleResourceDocument,
    visited?: Set<string>,
    opts?: SerializeOpts,
  ):
    | { type: 'custom'; value: unknown }
    | { type: 'resource'; value: LooseCardResource } {
    // note that primitive can only exist in field definition
    if (primitive in this) {
      // primitive cards can override this as need be
      return { type: 'custom', value: value };
    } else if (value.constructor[exclusivePrimitive]) {
      return {
        type: 'custom',
        value: value[value.constructor[exclusivePrimitive]] ?? null,
      };
    } else {
      return {
        type: 'resource',
        value: serializeCardResource(value, doc, opts, visited),
      };
    }
  }

  static [formatQuery](value: any): any {
    if (primitive in this || exclusivePrimitive in this) {
      return value; // TODO: allow newPrimitive to format the query value
    }
    throw new Error(`Cannot format query value for composite card/field`);
  }

  static [queryableValue](value: any, stack: BaseDef[] = []): any {
    if (primitive in this) {
      return value;
    } else if (this[exclusivePrimitive]) {
      return value[this[exclusivePrimitive] as string];
    } else {
      if (value == null) {
        return null;
      }
      if (stack.includes(value)) {
        return { id: value.id };
      }
      let fieldEntries = Object.fromEntries(
        Object.entries(
          getFields(value, { includeComputeds: true, usedFieldsOnly: true }),
        ).map(([fieldName, field]) => {
          let rawValue = peekAtField(value, fieldName);
          if (field?.fieldType === 'linksToMany') {
            return [
              fieldName,
              field.queryableValue(rawValue, [value, ...stack]),
            ];
          }
          if (isNotLoadedValue(rawValue)) {
            return [fieldName, { id: rawValue.reference }];
          }
          return [
            fieldName,
            getQueryableValue(field!, value[fieldName], [value, ...stack]),
          ];
        }),
      );
      for (let [primitiveName, _primitive] of Object.entries(
        getPrimitives(this),
      )) {
        fieldEntries[primitiveName] = value[primitiveName]; // TODO: use serialization from primitive
      }
      return fieldEntries;
    }
  }

  static async [deserialize]<T extends BaseDefConstructor>(
    this: T,
    data: any,
    relativeTo: URL | undefined,
    doc?: CardDocument,
    identityContext?: IdentityContext,
  ): Promise<BaseInstanceType<T>> {
    if (primitive in this) {
      // primitive cards can override this as need be
      return data;
    }
    return _createFromSerialized(this, data, doc, relativeTo, identityContext);
  }

  static getComponent(card: BaseDef, field?: Field) {
    return getComponent(card, field);
  }

  static assignInitialFieldValue(
    instance: BaseDef,
    fieldName: string,
    value: any,
  ) {
    (instance as any)[fieldName] = value;
  }

  constructor(data?: Record<string, any>) {
    if (data !== undefined) {
      for (let [fieldName, value] of Object.entries(data)) {
        this.constructor.assignInitialFieldValue(this, fieldName, value);
      }
    }
  }
}

export function isCardOrField(card: any): card is CardDef | FieldDef {
  return card && typeof card === 'object' && isBaseInstance in card;
}

export function isCard(card: any): card is CardDef {
  return isCardOrField(card) && !('isFieldDef' in card.constructor);
}

export function isFieldDef(field: any): field is FieldDef {
  return isCardOrField(field) && 'isFieldDef' in field.constructor;
}

export function isCompoundField(card: any) {
  return (
    isCardOrField(card) &&
    'isFieldDef' in card.constructor &&
    !(primitive in card) &&
    Object.keys(getFields(card)).length
    // TODO: we added the getFields condition while refactoring to new kinds of primitives.
    // It would be better to not do this by removing the need for
    // isCompoundField
  );
}

class DefaultCardDefTemplate extends GlimmerComponent<{
  Args: {
    model: CardDef;
    fields: Record<string, new () => GlimmerComponent>;
    format: Format;
  };
}> {
  <template>
    <div class={{cn 'default-card-template' @format}}>
      {{#each-in @fields as |key Field|}}
        {{#unless (eq key 'id')}}
          <FieldContainer
            {{! @glint-ignore (glint is arriving at an incorrect type signature for 'startCase') }}
            @label={{startCase key}}
            data-test-field={{key}}
          >
            <Field />
          </FieldContainer>
        {{/unless}}
      {{/each-in}}
    </div>
    <style>
      .default-card-template {
        display: grid;
        gap: var(--boxel-sp-lg);
        padding: var(--boxel-sp-xl);
      }
      .default-card-template.edit {
        padding-right: var(
          --boxel-sp-xxl
        ); /* allow room for trash/delete icons that appear on hover */
      }
    </style>
  </template>
}

class MissingEmbeddedTemplate extends GlimmerComponent<{
  Args: {
    cardOrField: typeof BaseDef;
    model: CardDef;
    fields: Record<string, new () => GlimmerComponent>;
    context?: CardContext;
  };
}> {
  <template>
    <div
      class='missing-embedded-template
        {{if (isCardDef @cardOrField) "card" "field"}}'
    >
      <span data-test-missing-embedded-template-text>Missing embedded component
        for
        {{if (isCardDef @cardOrField) 'CardDef' 'FieldDef'}}:
        {{@cardOrField.displayName}}</span>
      {{#if @context.actions.changeSubmode}}
        <span
          class='open-code-submode'
          {{on 'click' this.openCodeSubmode}}
          data-test-open-code-submode
        >
          Open In Code Mode
        </span>
      {{/if}}
    </div>
    <style>
      .missing-embedded-template {
        display: flex;
        flex-direction: column;
        justify-content: center;
        align-items: center;
        gap: var(--boxel-sp-5xs);
        box-sizing: border-box;
        min-height: 3.75rem;
        padding: var(--boxel-sp);
        background-color: var(--boxel-100);
        border: none;
        border-radius: var(--boxel-form-control-border-radius);
        color: var(--boxel-dark);
        font: 700 var(--boxel-font-sm);
        letter-spacing: var(--boxel-lsp-xs);
        transition: background-color var(--boxel-transition);
      }
      .card {
        width: calc(100% + calc(2 * var(--boxel-sp)));
        margin: calc(-1 * var(--boxel-sp));
      }
      .field {
        width: 100%;
        margin: 0;
      }
      .open-code-submode {
        cursor: pointer;
        color: var(--boxel-highlight);
      }
      .open-code-submode:hover {
        text-decoration: underline;
      }
    </style>
  </template>

  @action
  openCodeSubmode() {
    let ref = identifyCard(this.args.cardOrField);
    if (!ref) {
      return;
    }
    let moduleId = moduleFrom(ref);
    this.args.context?.actions?.changeSubmode(new URL(moduleId), 'code');
  }
}

class DefaultAtomViewTemplate extends GlimmerComponent<{
  Args: {
    model: CardDef;
    fields: Record<string, new () => GlimmerComponent>;
  };
}> {
  get text() {
    return (
      this.args.model.title?.value?.trim?.() ||
      `Untitled ${this.args.model.constructor.displayName}`
    );
  }
  <template>
    {{this.text}}
  </template>
}

class FieldDefEditTemplate extends GlimmerComponent<{
  Args: {
    model: FieldDef;
    fields: Record<string, new () => GlimmerComponent>;
  };
}> {
  <template>
    <div class='field-def-edit-template'>
      {{#each-in @fields as |key Field|}}
        {{#unless (eq key 'id')}}
          <FieldContainer
            {{! @glint-ignore (glint is arriving at an incorrect type signature for 'startCase') }}
            @label={{startCase key}}
            @vertical={{true}}
            data-test-field={{key}}
          >
            <Field />
          </FieldContainer>
        {{/unless}}
      {{/each-in}}
    </div>
    <style>
      .field-def-edit-template {
        display: grid;
        gap: var(--boxel-sp-lg);
      }
      .field-def-edit-template :deep(.containsMany-field) {
        padding: var(--boxel-sp-xs);
        border: 1px solid var(--boxel-form-control-border-color);
        border-radius: var(--boxel-form-control-border-radius);
      }
      .field-def-edit-template :deep(.containsMany-field.empty::after) {
        display: block;
        content: 'None';
        color: var(--boxel-450);
      }
    </style>
  </template>
}

export class Component<
  CardT extends BaseDefConstructor,
> extends GlimmerComponent<SignatureFor<CardT>> {}

export type BaseDefComponent = ComponentLike<{
  Blocks: {};
  Element: any;
  Args: {
    cardOrField: typeof BaseDef;
    fields: any;
    format: Format;
    model: any;
    set: Setter;
    fieldName: string | undefined;
    context?: CardContext;
    canEdit?: boolean;
  };
}>;

export class FieldDef extends BaseDef {
  // this changes the shape of the class type FieldDef so that a CardDef
  // class type cannot masquarade as a FieldDef class type
  static isFieldDef = true;
  static displayName = 'Field';

  static embedded: BaseDefComponent = MissingEmbeddedTemplate;
  static edit: BaseDefComponent = FieldDefEditTemplate;
  static atom: BaseDefComponent = DefaultAtomViewTemplate;
}

class IDField extends FieldDef {
  static [primitive]: string;
  static [useIndexBasedKey]: never;
  static embedded = class Embedded extends Component<typeof this> {
    <template>
      {{@model}}
    </template>
  };
  static edit = class Edit extends Component<typeof this> {
    <template>
      {{! template-lint-disable require-input-label }}
      <input
        type='text'
        value={{@model}}
        {{on 'input' (pick 'target.value' @set)}}
      />
    </template>
  };
}

export class StringField extends FieldDef {
  static displayName = 'String';
  @newPrimitive value: string | undefined;
  static [exclusivePrimitive] = 'value';
  static [useIndexBasedKey]: never;
  static embedded = class Embedded extends Component<typeof this> {
    <template>
      {{@model.value}}
    </template>
  };
  static edit = class Edit extends Component<typeof this> {
    set = (value: string | undefined) => {
      this.args.model.value = value;
    };
    <template>
<<<<<<< HEAD
      <BoxelInput @value={{@model.value}} @onInput={{this.set}} />
=======
      <BoxelInput
        @value={{@model}}
        @onInput={{@set}}
        @disabled={{not @canEdit}}
      />
>>>>>>> 035e5dec
    </template>
  };
  static atom = class Atom extends Component<typeof this> {
    <template>
      {{@model.value}}
    </template>
  };
}

// TODO: This is a simple workaround until the thumbnailURL is converted into an actual image field
export class MaybeBase64Field extends StringField {
  static embedded = class Embedded extends Component<typeof this> {
    get isBase64() {
      return this.args.model.value?.startsWith('data:');
    }
    <template>
      {{#if this.isBase64}}
        <em>(Base64 encoded value)</em>
      {{else}}
        {{@model.value}}
      {{/if}}
    </template>
  };
  static atom = MaybeBase64Field.embedded;
}

export class CardDef extends BaseDef {
  [isSavedInstance] = false;
  [realmInfo]: RealmInfo | undefined = undefined;
  [realmURL]: URL | undefined = undefined;
  @field id = contains(IDField);
  @field title = contains(StringField);
  @field description = contains(StringField);
  // TODO: this will probably be an image or image url field card when we have it
  // UPDATE: we now have a Base64ImageField card. we can probably refactor this
  // to use it directly now (or wait until a better image field comes along)
  @field thumbnailURL = contains(MaybeBase64Field);
  static displayName = 'Card';
  static isCardDef = true;

  static assignInitialFieldValue(
    instance: BaseDef,
    fieldName: string,
    value: any,
  ) {
    if (fieldName === 'id') {
      // we need to be careful that we don't trigger the ambient recompute() in our setters
      // when we are instantiating an instance that is placed in the identityMap that has
      // not had it's field values set yet, as computeds will be run that may assume dependent
      // fields are available when they are not (e.g. CatalogEntry.isPrimitive trying to load
      // it's 'ref' field). In this scenario, only the 'id' field is available. the rest of the fields
      // will be filled in later, so just set the 'id' directly in the deserialized cache to avoid
      // triggering the recompute.
      let deserialized = getDataBucket(instance);
      deserialized.set('id', value);
    } else {
      super.assignInitialFieldValue(instance, fieldName, value);
    }
  }

  static embedded: BaseDefComponent = MissingEmbeddedTemplate;
  static isolated: BaseDefComponent = DefaultCardDefTemplate;
  static edit: BaseDefComponent = DefaultCardDefTemplate;
  static atom: BaseDefComponent = DefaultAtomViewTemplate;
}

export type BaseDefConstructor = typeof BaseDef;
export type CardDefConstructor = typeof CardDef;
export type FieldDefConstructor = typeof FieldDef;

export function subscribeToChanges(
  fieldOrCard: BaseDef,
  subscriber: CardChangeSubscriber,
) {
  let changeSubscribers = subscribers.get(fieldOrCard);
  if (changeSubscribers && changeSubscribers.has(subscriber)) {
    return;
  }

  if (!changeSubscribers) {
    changeSubscribers = new Set();
    subscribers.set(fieldOrCard, changeSubscribers);
  }

  changeSubscribers.add(subscriber);

  let fields = getFields(fieldOrCard, {
    usedFieldsOnly: true,
    includeComputeds: false,
  });
  Object.keys(fields).forEach((fieldName) => {
    let value = peekAtField(fieldOrCard, fieldName);
    if (isCardOrField(value)) {
      subscribeToChanges(value, subscriber);
    }
  });
}

export function unsubscribeFromChanges(
  fieldOrCard: BaseDef,
  subscriber: CardChangeSubscriber,
) {
  let changeSubscribers = subscribers.get(fieldOrCard);
  if (!changeSubscribers) {
    return;
  }
  changeSubscribers.delete(subscriber);

  let fields = getFields(fieldOrCard, {
    usedFieldsOnly: true,
    includeComputeds: false,
  });
  Object.keys(fields).forEach((fieldName) => {
    let value = peekAtField(fieldOrCard, fieldName);
    if (isCardOrField(value)) {
      unsubscribeFromChanges(value, subscriber);
    }
  });
}

function migrateSubscribers(oldFieldOrCard: BaseDef, newFieldOrCard: BaseDef) {
  let changeSubscribers = subscribers.get(oldFieldOrCard);
  if (changeSubscribers) {
    changeSubscribers.forEach((changeSubscriber) =>
      subscribeToChanges(newFieldOrCard, changeSubscriber),
    );
    changeSubscribers.forEach((changeSubscriber) =>
      unsubscribeFromChanges(oldFieldOrCard, changeSubscriber),
    );
  }
}

function getDataBucket<T extends BaseDef>(instance: T): Map<string, any> {
  let deserialized = deserializedData.get(instance);
  if (!deserialized) {
    deserialized = new Map();
    deserializedData.set(instance, deserialized);
  }
  return deserialized;
}

function getUsedFields(instance: BaseDef): string[] {
  return [...getDataBucket(instance)?.keys()];
}

type Scalar =
  | string
  | number
  | boolean
  | null
  | undefined
  | (string | null | undefined)[]
  | (number | null | undefined)[]
  | (boolean | null | undefined)[];

function assertScalar(
  scalar: any,
  fieldCard: typeof BaseDef,
): asserts scalar is Scalar {
  if (Array.isArray(scalar)) {
    if (
      scalar.find(
        (i) =>
          !['undefined', 'string', 'number', 'boolean'].includes(typeof i) &&
          i !== null,
      )
    ) {
      throw new Error(
        `expected queryableValue for field type ${
          fieldCard.name
        } to be scalar but was ${typeof scalar}`,
      );
    }
  } else if (
    !['undefined', 'string', 'number', 'boolean'].includes(typeof scalar) &&
    scalar !== null
  ) {
    throw new Error(
      `expected queryableValue for field type ${
        fieldCard.name
      } to be scalar but was ${typeof scalar}`,
    );
  }
}

export function isSaved(instance: CardDef): boolean {
  return instance[isSavedInstance] === true;
}

export function getQueryableValue(
  field: Field<typeof BaseDef>,
  value: any,
  stack?: BaseDef[],
): any;
export function getQueryableValue(
  fieldCard: typeof BaseDef,
  value: any,
  stack?: BaseDef[],
): any;
export function getQueryableValue(
  fieldOrCard: Field<typeof BaseDef> | typeof BaseDef,
  value: any,
  stack: BaseDef[] = [],
): any {
  if ('baseDef' in fieldOrCard) {
    let result = fieldOrCard[queryableValue](value, stack);
    if (primitive in fieldOrCard) {
      assertScalar(result, fieldOrCard);
    }
    return result;
  }
  return fieldOrCard.queryableValue(value, stack);
}

export function formatQueryValue(
  field: Field | Primitive,
  queryValue: any,
): any {
  if ('fieldType' in field) {
    return field.card[formatQuery](queryValue);
  }
  // TODO: give primitives an opportunity to customize this
  return queryValue;
}

function peekAtField(instance: BaseDef, fieldName: string): any {
  let field = getField(
    Reflect.getPrototypeOf(instance)!.constructor as typeof BaseDef,
    fieldName,
  );
  if (!field) {
    throw new Error(
      `the card ${instance.constructor.name} does not have a field '${fieldName}'`,
    );
  }
  return getter(instance, field);
}

type RelationshipMeta = NotLoadedRelationship | LoadedRelationship;
interface NotLoadedRelationship {
  type: 'not-loaded';
  reference: string;
  // TODO add a loader (which may turn this into a class)
  // load(): Promise<CardInstanceType<CardT>>;
}
interface LoadedRelationship {
  type: 'loaded';
  card: CardDef | null;
}

export function relationshipMeta(
  instance: CardDef,
  fieldName: string,
): RelationshipMeta | RelationshipMeta[] | undefined {
  let field = getField(
    Reflect.getPrototypeOf(instance)!.constructor as typeof BaseDef,
    fieldName,
  );
  if (!field) {
    throw new Error(
      `the card ${instance.constructor.name} does not have a field '${fieldName}'`,
    );
  }
  if (!(field.fieldType === 'linksTo' || field.fieldType === 'linksToMany')) {
    return undefined;
  }
  let related = getter(instance, field) as CardDef; // only compound cards can be linksTo fields
  if (field.fieldType === 'linksToMany') {
    if (!Array.isArray(related)) {
      throw new Error(
        `expected ${fieldName} to be an array but was ${typeof related}`,
      );
    }
    return related.map((rel) => {
      if (isNotLoadedValue(rel)) {
        return { type: 'not-loaded', reference: rel.reference };
      } else {
        return { type: 'loaded', card: rel ?? null };
      }
    });
  }

  if (isNotLoadedValue(related)) {
    return { type: 'not-loaded', reference: related.reference };
  } else {
    return { type: 'loaded', card: related ?? null };
  }
}

function serializedGet<CardT extends BaseDefConstructor>(
  model: InstanceType<CardT>,
  fieldName: string,
  doc: JSONAPISingleResourceDocument,
  visited: Set<string>,
  opts?: SerializeOpts,
): JSONAPIResource {
  let field = getField(model.constructor, fieldName);
  if (!field) {
    throw new Error(
      `tried to serializedGet field ${fieldName} which does not exist in card ${model.constructor.name}`,
    );
  }
  return field.serialize(peekAtField(model, fieldName), doc, visited, opts);
}

async function getDeserializedValue<CardT extends BaseDefConstructor>({
  card,
  loadedValue,
  fieldName,
  value,
  resource,
  modelPromise,
  doc,
  identityContext,
  relativeTo,
}: {
  card: CardT;
  loadedValue: any;
  fieldName: string;
  value: any;
  resource: LooseCardResource;
  modelPromise: Promise<BaseDef>;
  doc: LooseSingleCardDocument | CardDocument;
  identityContext: IdentityContext;
  relativeTo: URL | undefined;
}): Promise<any> {
  let field = getField(card, fieldName);
  if (!field) {
    throw new Error(`could not find field ${fieldName} in card ${card.name}`);
  }
  let result = await field.deserialize(
    value,
    doc,
    resource.relationships,
    resource.meta.fields?.[fieldName],
    identityContext,
    modelPromise,
    loadedValue,
    relativeTo,
  );
  return result;
}

export interface SerializeOpts {
  includeComputeds?: boolean;
  includeUnrenderedFields?: boolean;
  maybeRelativeURL?: ((possibleURL: string) => string) | null; // setting this to null will force all URL's to be absolute
  omitFields?: [typeof BaseDef];
}

function serializeCardResource(
  model: CardDef,
  doc: JSONAPISingleResourceDocument,
  opts?: SerializeOpts,
  visited: Set<string> = new Set(),
): LooseCardResource {
  let adoptsFrom = identifyCard(model.constructor, opts?.maybeRelativeURL);
  if (!adoptsFrom) {
    throw new Error(`bug: could not identify card: ${model.constructor.name}`);
  }
  let { includeUnrenderedFields: remove, ...fieldOpts } = opts ?? {};
  let { id: removedIdField, ...fields } = getFields(model, {
    ...fieldOpts,
    usedFieldsOnly: !opts?.includeUnrenderedFields,
  });
  let fieldResources = Object.entries(fields)
    .filter(([_fieldName, field]) =>
      opts?.omitFields ? !opts.omitFields.includes(field.card) : true,
    )
    .map(([fieldName]) => serializedGet(model, fieldName, doc, visited, opts));
  let primitiveResources = Object.entries(getPrimitives(model.constructor)).map(
    ([key, _primitive]) => {
      return { attributes: { [key]: (model as any)[key] } }; // TODO: use primitive's serialization
    },
  );
  return merge(
    {
      attributes: {},
    },
    ...fieldResources,
    ...primitiveResources,
    {
      type: 'card',
      meta: { adoptsFrom },
    },
    model.id ? { id: model.id } : undefined,
  );
}

export function serializeCard(
  model: CardDef,
  opts?: SerializeOpts,
): LooseSingleCardDocument {
  let doc = {
    data: { type: 'card', ...(model.id != null ? { id: model.id } : {}) },
  };
  let modelRelativeTo = model[relativeTo];
  let data = serializeCardResource(model, doc, {
    ...opts,
    // if opts.maybeRelativeURL is null that is our indication
    // that the caller wants all the URL's to be absolute
    ...(opts?.maybeRelativeURL !== null
      ? {
          maybeRelativeURL(possibleURL: string) {
            let url = maybeURL(possibleURL, modelRelativeTo);
            if (!url) {
              throw new Error(
                `could not determine url from '${maybeRelativeURL}' relative to ${modelRelativeTo}`,
              );
            }
            if (!modelRelativeTo) {
              return url.href;
            }
            return maybeRelativeURL(url, modelRelativeTo, model[realmURL]);
          },
        }
      : {}),
  });
  merge(doc, { data });
  if (!isSingleCardDocument(doc)) {
    throw new Error(
      `Expected serialized card to be a SingleCardDocument, but it was: ${JSON.stringify(
        doc,
        null,
        2,
      )}`,
    );
  }
  return doc;
}

// you may need to use this type for the loader passed in the opts
export type LoaderType = NonNullable<
  NonNullable<Parameters<typeof createFromSerialized>[3]>
>;

// TODO Currently our deserialization process performs 2 tasks that probably
// need to be disentangled:
// 1. convert the data from a wire format to the native format
// 2. absorb async to load computeds
//
// Consider the scenario where the server is providing the client the card JSON,
// in this case the server has already processed the computed, and all we really
// need to do is purely the conversion of the data from the wire format to the
// native format which should be async. Instead our client is re-doing the work
// to calculate the computeds that the server has already done.

// use an interface loader and not the class Loader
export async function createFromSerialized<T extends BaseDefConstructor>(
  resource: LooseCardResource,
  doc: LooseSingleCardDocument | CardDocument,
  relativeTo: URL | undefined,
  loader: Loader,
  opts?: { identityContext?: IdentityContext },
): Promise<BaseInstanceType<T>> {
  let identityContext = opts?.identityContext ?? new IdentityContext();
  let {
    meta: { adoptsFrom },
  } = resource;
  let card: typeof BaseDef | undefined = await loadCard(adoptsFrom, {
    loader,
    relativeTo,
  });
  if (!card) {
    throw new Error(`could not find card: '${humanReadable(adoptsFrom)}'`);
  }
  return await _createFromSerialized(
    card as T,
    resource as any,
    doc,
    relativeTo,
    identityContext,
  );
}

export async function updateFromSerialized<T extends BaseDefConstructor>(
  instance: BaseInstanceType<T>,
  doc: LooseSingleCardDocument,
): Promise<BaseInstanceType<T>> {
  let identityContext = identityContexts.get(instance);
  if (!identityContext) {
    identityContext = new IdentityContext();
    identityContexts.set(instance, identityContext);
  }
  if (!instance[relativeTo] && doc.data.id) {
    instance[relativeTo] = new URL(doc.data.id);
  }

  if (isCardInstance(instance)) {
    if (!instance[realmInfo] && doc.data.meta.realmInfo) {
      instance[realmInfo] = doc.data.meta.realmInfo;
    }
    if (!instance[realmURL] && doc.data.meta.realmURL) {
      instance[realmURL] = new URL(doc.data.meta.realmURL);
    }
  }
  return await _updateFromSerialized(instance, doc.data, doc, identityContext);
}

// The typescript `is` type here refuses to work unless it's in this file.
function isCardInstance(instance: any): instance is CardDef {
  return _isCardInstance(instance);
}

async function _createFromSerialized<T extends BaseDefConstructor>(
  card: T,
  data: T extends { [primitive]: infer P } ? P : LooseCardResource,
  doc: LooseSingleCardDocument | CardDocument | undefined,
  _relativeTo: URL | undefined,
  identityContext: IdentityContext = new IdentityContext(),
): Promise<BaseInstanceType<T>> {
  if (primitive in card) {
    return card[deserialize](data, _relativeTo);
  }
  let resource: LooseCardResource | undefined;
  if (isCardResource(data)) {
    resource = data;
  }
  if (!resource) {
    let adoptsFrom = identifyCard(card);
    if (!adoptsFrom) {
      throw new Error(
        `bug: could not determine identity for card '${card.name}'`,
      );
    }
    // in this case we are dealing with an empty instance
    resource = { meta: { adoptsFrom } };
  }
  if (!doc) {
    doc = { data: resource };
  }
  let instance: BaseInstanceType<T> | undefined;
  if (resource.id != null) {
    instance = identityContext.identities.get(resource.id) as
      | BaseInstanceType<T>
      | undefined;
  }
  if (!instance) {
    instance = new card({ id: resource.id }) as BaseInstanceType<T>;
    instance[relativeTo] = _relativeTo;
    if (isCardInstance(instance)) {
      instance[realmInfo] = data?.meta?.realmInfo;
      instance[realmURL] = data?.meta?.realmURL
        ? new URL(data.meta.realmURL)
        : undefined;
    }
  }
  identityContexts.set(instance, identityContext);
  return await _updateFromSerialized(instance, resource, doc, identityContext);
}

export type Primitive = { _faketodo: 'primitive' };

export function getPrimitive<CardT extends BaseDefConstructor>(
  card: CardT,
  fieldName: string,
): Primitive | undefined {
  let obj: object | null = card.prototype;
  while (obj) {
    let desc = Reflect.getOwnPropertyDescriptor(obj, fieldName);
    if ((desc?.get as any)?.[isPrimitive]) {
      return desc as unknown as Primitive;
    }
    obj = Reflect.getPrototypeOf(obj);
  }
  return undefined;
}

export function getPrimitives<CardT extends BaseDefConstructor>(
  card: CardT,
): { [primitiveName: string]: Primitive } {
  let obj: object | null = card.prototype;
  let primitives: { [primitiveName: string]: Primitive } = {};
  while (obj?.constructor.name && obj.constructor.name !== 'Object') {
    let currentPrimitives = flatMap(
      Object.entries(Object.getOwnPropertyDescriptors(obj)),
      ([maybePrimitiveName, desc]) => {
        if (maybePrimitiveName === 'constructor') {
          return [];
        }
        if ((desc?.get as any)?.[isPrimitive]) {
          return [[maybePrimitiveName, desc as Primitive]];
        }
        return [];
      },
    );
    primitives = { ...primitives, ...Object.fromEntries(currentPrimitives) };
    obj = Reflect.getPrototypeOf(obj);
  }
  return primitives;
}

async function _updateFromSerialized<T extends BaseDefConstructor>(
  instance: BaseInstanceType<T>,
  resource: LooseCardResource,
  doc: LooseSingleCardDocument | CardDocument,
  identityContext: IdentityContext,
): Promise<BaseInstanceType<T>> {
  if (resource.id != null) {
    identityContext.identities.set(resource.id, instance as CardDef); // the instance must be a composite card since we are updating it from a resource
  }
  let deferred = new Deferred<BaseDef>();
  let card = Reflect.getPrototypeOf(instance)!.constructor as T;
  let nonNestedRelationships = Object.fromEntries(
    Object.entries(resource.relationships ?? {}).filter(
      ([fieldName]) => !fieldName.includes('.'),
    ),
  );
  let linksToManyRelationships: Record<string, Relationship[]> = Object.entries(
    resource.relationships ?? {},
  )
    .filter(
      ([fieldName]) =>
        fieldName.split('.').length === 2 &&
        fieldName.split('.')[1].match(/^\d+$/),
    )
    .reduce((result, [fieldName, value]) => {
      let name = fieldName.split('.')[0];
      result[name] = result[name] || [];
      result[name].push(value);
      return result;
    }, Object.create(null));

  let loadedValues = getDataBucket(instance);
  let values = (await Promise.all(
    Object.entries(
      {
        ...resource.attributes,
        ...nonNestedRelationships,
        ...linksToManyRelationships,
        ...(resource.id !== undefined ? { id: resource.id } : {}),
      } ?? {},
    ).map(async ([fieldName, value]) => {
      let field = getField(card, fieldName);
      if (field) {
        let relativeToVal = instance[relativeTo];
        return [
          fieldName,
          await getDeserializedValue({
            card,
            loadedValue: loadedValues.get(fieldName),
            fieldName,
            value,
            resource,
            modelPromise: deferred.promise,
            doc,
            identityContext,
            relativeTo: relativeToVal,
          }),
        ];
      }
      let primitive = getPrimitive(card, fieldName);
      if (primitive) {
        return [fieldName, value]; // TODO pass value through primitive deserialize
      }
      // This happens when the instance has a field that is not in the definition. It can happen when
      // instance or definition is updated and the other is not. In this case we will just ignore the
      // mismatch and try to serialize it anyway so that the client can see still see the instance data
      // and have a chance to fix it so that it adheres to the definiton
      return [];
    }),
  )) as [keyof BaseInstanceType<T>, any][];

  // this block needs to be synchronous
  {
    let wasSaved = false;
    let originalId: string | undefined;
    if (isCardInstance(instance)) {
      wasSaved = instance[isSavedInstance];
      originalId = (instance as CardDef).id; // the instance is a composite card
      instance[isSavedInstance] = false;
    }
    for (let [fieldName, value] of values) {
      if (fieldName === 'id' && wasSaved && originalId !== value) {
        throw new Error(
          `cannot change the id for saved instance ${originalId}`,
        );
      }
      let deserialized = getDataBucket(instance);

      // Before updating field's value, we also have to make sure
      // the subscribers also subscribes to a new value.
      let existingValue = deserialized.get(fieldName as string);
      if (
        isCardOrField(existingValue) &&
        isCardOrField(value) &&
        existingValue !== value
      ) {
        migrateSubscribers(existingValue, value);
      }
      deserialized.set(fieldName as string, value);
      logger.log(recompute(instance));
    }
    if (isCardInstance(instance) && resource.id != null) {
      // importantly, we place this synchronously after the assignment of the model's
      // fields, such that subsequent assignment of the id field when the model is
      // saved will throw
      instance[isSavedInstance] = true;
    }
  }

  deferred.fulfill(instance);
  return instance;
}

export function setCardAsSavedForTest(instance: CardDef): void {
  instance[isSavedInstance] = true;
}

export async function searchDoc<CardT extends BaseDefConstructor>(
  instance: InstanceType<CardT>,
): Promise<Record<string, any>> {
  return getQueryableValue(instance.constructor, instance) as Record<
    string,
    any
  >;
}

function makeMetaForField(
  meta: Partial<Meta> | undefined,
  fieldName: string,
  fallback: typeof BaseDef,
): Meta {
  let adoptsFrom = meta?.adoptsFrom ?? identifyCard(fallback);
  if (!adoptsFrom) {
    throw new Error(`bug: cannot determine identity for field '${fieldName}'`);
  }
  let fields: NonNullable<LooseCardResource['meta']['fields']> = {
    ...(meta?.fields ?? {}),
  };
  return {
    adoptsFrom,
    ...(Object.keys(fields).length > 0 ? { fields } : {}),
  };
}

// The value of a field could be a more specific type than the schema that declared it.
// e.g. if you have a contains(PersonField), a FancyPerson could be stored within it,
// and you would want to deserialized as FancyPerson when you instantiate it. The meta
// in the resource carries this information.
async function cardClassFromResource<CardT extends BaseDefConstructor>(
  resource: LooseCardResource | undefined,
  fallback: CardT,
  relativeTo: URL | undefined,
): Promise<CardT> {
  let cardIdentity = identifyCard(fallback);
  if (!cardIdentity) {
    throw new Error(
      `bug: could not determine identity for card '${fallback.name}'`,
    );
  }
  if (resource && !isEqual(resource.meta.adoptsFrom, cardIdentity)) {
    let loader = loaderForCard(fallback);

    if (!loader) {
      throw new Error('Could not find a loader, this should not happen');
    }

    let card: typeof BaseDef | undefined = await loadCard(
      resource.meta.adoptsFrom,
      { loader, relativeTo: resource.id ? new URL(resource.id) : relativeTo },
    );
    if (!card) {
      throw new Error(
        `could not find card: '${humanReadable(resource.meta.adoptsFrom)}'`,
      );
    }
    return card as CardT;
  }
  return fallback;
}

function makeDescriptor<
  CardT extends BaseDefConstructor,
  FieldT extends BaseDefConstructor,
>(field: Field<FieldT>) {
  let descriptor: any = {
    enumerable: true,
  };
  descriptor.get = function (this: BaseInstanceType<CardT>) {
    return field.getter(this);
  };
  if (field.computeVia) {
    descriptor.set = function () {
      // computeds should just no-op when an assignment occurs
    };
  } else {
    descriptor.set = function (this: BaseInstanceType<CardT>, value: any) {
      if (
        (field.card as typeof BaseDef) === IDField &&
        isCardInstance(this) &&
        this[isSavedInstance]
      ) {
        throw new Error(
          `cannot assign a value to the field '${
            field.name
          }' on the saved card '${
            (this as any)[field.name]
          }' because it is the card's identifier`,
        );
      }
      value = field.validate(this, value);
      let deserialized = getDataBucket(this);
      deserialized.set(field.name, value);
      // invalidate all computed fields because we don't know which ones depend on this one
      for (let computedFieldName of Object.keys(getComputedFields(this))) {
        if (deserialized.has(computedFieldName)) {
          let currentValue = deserialized.get(computedFieldName);
          if (!isStaleValue(currentValue)) {
            deserialized.set(computedFieldName, {
              type: 'stale',
              staleValue: currentValue,
            } as StaleValue);
          }
        }
      }
      notifySubscribers(this, field.name, value);
      logger.log(recompute(this));
    };
  }
  if (field.description) {
    (descriptor as any)[fieldDescription] = field.description;
  }
  (descriptor.get as any)[isField] = field;
  return descriptor;
}

function notifySubscribers(instance: BaseDef, fieldName: string, value: any) {
  let changeSubscribers = subscribers.get(instance);
  if (changeSubscribers) {
    for (let subscriber of changeSubscribers) {
      subscriber(instance, fieldName, value);
    }
  }
}

function cardThunk<CardT extends BaseDefConstructor>(
  cardOrThunk: CardT | (() => CardT),
): () => CardT {
  if (!cardOrThunk) {
    throw new Error(
      `cardOrThunk was ${cardOrThunk}. There might be a cyclic dependency in one of your fields.
      Use '() => CardName' format for the fields with the cycle in all related cards.
      e.g.: '@field friend = linksTo(() => Person)'`,
    );
  }
  return (
    'baseDef' in cardOrThunk ? () => cardOrThunk : cardOrThunk
  ) as () => CardT;
}

export type SignatureFor<CardT extends BaseDefConstructor> = {
  Args: {
    model: PartialBaseInstanceType<CardT>;
    fields: FieldsTypeFor<InstanceType<CardT>>;
    set: Setter;
    fieldName: string | undefined;
    context?: CardContext;
    canEdit?: boolean;
  };
};

export function getComponent(model: BaseDef, field?: Field): BoxComponent {
  let box = Box.create(model);
  let boxComponent = getBoxComponent(
    model.constructor as BaseDefConstructor,
    box,
    field,
  );
  return boxComponent;
}

interface RecomputeOptions {
  loadFields?: true;
  // for host initiated renders (vs indexer initiated renders), glimmer will expect
  // all the fields to be available synchronously, in which case we need to buffer the
  // async in the recompute using this option
  recomputeAllFields?: true;
}
export async function recompute(
  card: BaseDef,
  opts?: RecomputeOptions,
): Promise<void> {
  // Note that after each async step we check to see if we are still the
  // current promise, otherwise we bail
  let done: () => void;
  let recomputePromise = new Promise<void>((res) => (done = res));
  recomputePromises.set(card, recomputePromise);

  // wait a full micro task before we start - this is simple debounce
  await Promise.resolve();
  if (recomputePromises.get(card) !== recomputePromise) {
    return;
  }

  async function _loadModel<T extends BaseDef>(
    model: T,
    stack: BaseDef[] = [],
  ): Promise<void> {
    let pendingFields = new Set<string>(
      Object.keys(
        getFields(model, {
          includeComputeds: true,
          usedFieldsOnly: !opts?.recomputeAllFields,
        }),
      ),
    );
    do {
      for (let fieldName of [...pendingFields]) {
        let value = await getIfReady(
          model,
          fieldName as keyof T,
          undefined,
          opts,
        );
        if (!isNotReadyValue(value) && !isStaleValue(value)) {
          pendingFields.delete(fieldName);
          if (recomputePromises.get(card) !== recomputePromise) {
            return;
          }
          if (Array.isArray(value)) {
            for (let item of value) {
              if (item && isCardOrField(item) && !stack.includes(item)) {
                await _loadModel(item, [item, ...stack]);
              }
            }
          } else if (isCardOrField(value) && !stack.includes(value)) {
            await _loadModel(value, [value, ...stack]);
          }
        }
      }
      // TODO should we have a timeout?
    } while (pendingFields.size > 0);
  }

  await _loadModel(card);
  if (recomputePromises.get(card) !== recomputePromise) {
    return;
  }

  // notify glimmer to rerender this card
  cardTracking.set(card, true);
  done!();
}

export async function getIfReady<T extends BaseDef, K extends keyof T>(
  instance: T,
  fieldName: K,
  compute: () => T[K] | Promise<T[K]> = () => instance[fieldName],
  opts?: RecomputeOptions,
): Promise<T[K] | T[K][] | NotReadyValue | StaleValue | undefined> {
  let result: T[K] | T[K][] | undefined;
  let deserialized = getDataBucket(instance);
  let maybeStale = deserialized.get(fieldName as string);
  let field = getField(
    Reflect.getPrototypeOf(instance)!.constructor as typeof BaseDef,
    fieldName as string,
  );
  if (isStaleValue(maybeStale)) {
    if (!field) {
      throw new Error(
        `the field '${fieldName as string} does not exist in card ${
          instance.constructor.name
        }'`,
      );
    }
    let { computeVia: _computeVia } = field;
    if (!_computeVia) {
      throw new Error(
        `the field '${fieldName as string}' is not a computed field in card ${
          instance.constructor.name
        }`,
      );
    }
    let computeVia = _computeVia as (() => T[K] | Promise<T[K]>) | string;
    compute =
      typeof computeVia === 'function'
        ? computeVia.bind(instance)
        : () => (instance as any)[computeVia as string]();
  }
  try {
    //To avoid race conditions,
    //the computeVia function should not perform asynchronous computation
    //if it is not an async function.
    //This ensures that other functions are not executed
    //by the runtime before this function is finished.
    let computeResult = compute();
    result =
      computeResult instanceof Promise ? await computeResult : computeResult;
  } catch (e: any) {
    if (isNotLoadedError(e)) {
      let card = Reflect.getPrototypeOf(instance)!
        .constructor as typeof BaseDef;
      let field: Field = getField(card, fieldName as string)!;
      return (await field.handleNotLoadedError(instance, e, opts)) as
        | T[K]
        | T[K][]
        | undefined;
    } else if (isNotReadyError(e)) {
      let { instance: depModel, computeVia, fieldName: depField } = e;
      let nestedCompute =
        typeof computeVia === 'function'
          ? computeVia.bind(depModel)
          : () => depModel[computeVia as string]();
      await getIfReady(depModel, depField, nestedCompute, opts);
      return { type: 'not-ready', instance, fieldName: fieldName as string };
    } else {
      throw e;
    }
  }

  //Only update the value of computed field.
  if (field?.computeVia) {
    if (result != null) {
      result = field.validate(instance, result);
    }
    deserialized.set(fieldName as string, result);
  }
  return result;
}

export function getFields(
  card: typeof BaseDef,
  opts?: { usedFieldsOnly?: boolean; includeComputeds?: boolean },
): { [fieldName: string]: Field<BaseDefConstructor> };
export function getFields<T extends BaseDef>(
  card: T,
  opts?: { usedFieldsOnly?: boolean; includeComputeds?: boolean },
): { [P in keyof T]?: Field<BaseDefConstructor> };
export function getFields(
  cardInstanceOrClass: BaseDef | typeof BaseDef,
  opts?: { usedFieldsOnly?: boolean; includeComputeds?: boolean },
): { [fieldName: string]: Field<BaseDefConstructor> } {
  let obj: object | null;
  let usedFields: string[] = [];
  if (isCardOrField(cardInstanceOrClass)) {
    // this is a card instance
    obj = Reflect.getPrototypeOf(cardInstanceOrClass);
    usedFields = getUsedFields(cardInstanceOrClass);
  } else {
    // this is a card class
    obj = (cardInstanceOrClass as typeof BaseDef).prototype;
  }
  let fields: { [fieldName: string]: Field<BaseDefConstructor> } = {};
  while (obj?.constructor.name && obj.constructor.name !== 'Object') {
    let descs = Object.getOwnPropertyDescriptors(obj);
    let currentFields = flatMap(Object.keys(descs), (maybeFieldName) => {
      if (maybeFieldName === 'constructor') {
        return [];
      }
      let maybeField = getField(
        (isCardOrField(cardInstanceOrClass)
          ? cardInstanceOrClass.constructor
          : cardInstanceOrClass) as typeof BaseDef,
        maybeFieldName,
      );
      if (!maybeField) {
        return [];
      }

      if (
        !['contains', 'containsMany'].includes(maybeField.fieldType) ||
        maybeField.computeVia
      ) {
        if (
          opts?.usedFieldsOnly &&
          !usedFields.includes(maybeFieldName) &&
          !maybeField.isUsed
        ) {
          return [];
        }
        if (maybeField.computeVia && !opts?.includeComputeds) {
          return [];
        }
      }

      return [[maybeFieldName, maybeField]];
    });
    fields = { ...fields, ...Object.fromEntries(currentFields) };
    obj = Reflect.getPrototypeOf(obj);
  }
  return fields;
}

function getComputedFields<T extends BaseDef>(
  card: T,
): { [P in keyof T]?: Field<BaseDefConstructor> } {
  let fields = Object.entries(getFields(card, { includeComputeds: true })) as [
    string,
    Field<BaseDefConstructor>,
  ][];
  let computedFields = fields.filter(([_, field]) => field.computeVia);
  return Object.fromEntries(computedFields) as {
    [P in keyof T]?: Field<BaseDefConstructor>;
  };
}

export class Box<T> {
  static create<T>(model: T): Box<T> {
    return new Box({ type: 'root', model });
  }

  private state:
    | {
        type: 'root';
        model: any;
      }
    | {
        type: 'derived';
        containingBox: Box<any>;
        fieldName: string;
        useIndexBasedKeys: boolean;
      };

  private constructor(state: Box<T>['state']) {
    this.state = state;
  }

  get value(): T {
    if (this.state.type === 'root') {
      return this.state.model;
    } else {
      return this.state.containingBox.value[this.state.fieldName];
    }
  }

  get name() {
    return this.state.type === 'derived' ? this.state.fieldName : undefined;
  }

  set value(v: T) {
    if (this.state.type === 'root') {
      throw new Error(`can't set topmost model`);
    } else {
      let value = this.state.containingBox.value;
      if (Array.isArray(value)) {
        let index = parseInt(this.state.fieldName);
        if (typeof index !== 'number') {
          throw new Error(
            `Cannot set a value on an array item with non-numeric index '${String(
              this.state.fieldName,
            )}'`,
          );
        }
        this.state.containingBox.value[index] = v;
        return;
      }
      this.state.containingBox.value[this.state.fieldName] = v;
    }
  }

  set = <V extends T>(value: V): void => {
    this.value = value;
  };

  private fieldBoxes = new Map<string, Box<unknown>>();

  field<K extends keyof T>(fieldName: K, useIndexBasedKeys = false): Box<T[K]> {
    let box = this.fieldBoxes.get(fieldName as string);
    if (!box) {
      box = new Box({
        type: 'derived',
        containingBox: this,
        fieldName: fieldName as string,
        useIndexBasedKeys,
      });
      this.fieldBoxes.set(fieldName as string, box);
    }
    return box as Box<T[K]>;
  }

  private prevChildren: Box<ElementType<T>>[] = [];

  get children(): Box<ElementType<T>>[] {
    if (this.state.type === 'root') {
      throw new Error('tried to call children() on root box');
    }
    let value = this.value;
    if (value == null) {
      return [];
    }
    if (!Array.isArray(value)) {
      throw new Error(
        `tried to call children() on Boxed non-array value ${value} for ${String(
          this.state.fieldName,
        )}`,
      );
    }

    let { prevChildren, state } = this;
    let newChildren: Box<ElementType<T>>[] = value.map((element, index) => {
      let found = prevChildren.find((oldBox, i) =>
        state.useIndexBasedKeys ? index === i : oldBox.value === element,
      );
      if (found) {
        if (state.useIndexBasedKeys) {
          // note that the underlying box already has the correct value so there
          // is nothing to do in this case. also, we are currently inside a rerender.
          // mutating a watched array in a rerender will spawn another rerender which
          // infinitely recurses.
        } else {
          prevChildren.splice(prevChildren.indexOf(found), 1);
          if (found.state.type === 'root') {
            throw new Error('bug');
          }
          found.state.fieldName = String(index);
        }
        return found;
      } else {
        return new Box({
          type: 'derived',
          containingBox: this,
          fieldName: String(index),
          useIndexBasedKeys: false,
        });
      }
    });
    this.prevChildren = newChildren;
    return newChildren;
  }
}

type ElementType<T> = T extends (infer V)[] ? V : never;

function makeRelativeURL(maybeURL: string, opts?: SerializeOpts): string {
  return opts?.maybeRelativeURL ? opts.maybeRelativeURL(maybeURL) : maybeURL;
}

declare module 'ember-provide-consume-context/context-registry' {
  export default interface ContextRegistry {
    [CardContextName]: CardContext;
  }
}<|MERGE_RESOLUTION|>--- conflicted
+++ resolved
@@ -53,7 +53,6 @@
   type CardResource,
   type Actions,
   type RealmInfo,
-  ResourceObject,
 } from '@cardstack/runtime-common';
 import type { ComponentLike } from '@glint/template';
 import { initSharedState } from './shared-state';
@@ -2065,15 +2064,11 @@
       this.args.model.value = value;
     };
     <template>
-<<<<<<< HEAD
-      <BoxelInput @value={{@model.value}} @onInput={{this.set}} />
-=======
       <BoxelInput
-        @value={{@model}}
-        @onInput={{@set}}
+        @value={{@model.value}}
+        @onInput={{this.set}}
         @disabled={{not @canEdit}}
       />
->>>>>>> 035e5dec
     </template>
   };
   static atom = class Atom extends Component<typeof this> {
