import Modifier from 'ember-modifier';
import GlimmerComponent from '@glimmer/component';
import { isEqual } from 'lodash';
import { WatchedArray } from './watched-array';
import { BoxelInput } from '@cardstack/boxel-ui/components';
import { type MenuItemOptions, not } from '@cardstack/boxel-ui/helpers';
import {
  getBoxComponent,
  type BoxComponent,
  CardCrudFunctionsConsumer,
  DefaultFormatsConsumer,
} from './field-component';
import { getContainsManyComponent } from './contains-many-component';
import { LinksToEditor } from './links-to-editor';
import { getLinksToManyComponent } from './links-to-many-component';
import {
  Deferred,
  isCardResource,
  Loader,
  isRelationship,
  CardError,
  CardContextName,
  NotLoaded,
  getField,
  isField,
  primitive,
  identifyCard,
  fieldSerializer,
  isCardInstance as _isCardInstance,
  isBaseInstance,
  loadCardDef,
  humanReadable,
  CodeRef,
  CommandContext,
  uuidv4,
  realmURL,
  localId,
  formats,
  meta,
  fields,
  fieldsUntracked,
  baseRef,
  getAncestor,
  relativeTo,
  assertIsSerializerName,
  getSerializer,
  isCardError,
  SingleCardDocument,
  loadDocument,
  LocalPath,
  getCardMenuItems,
  type Format,
  type Meta,
  type CardFields,
  type Relationship,
  type ResourceID,
  type LooseCardResource,
  type LooseSingleCardDocument,
  type CardDocument,
  type CardResourceMeta,
  type ResolvedCodeRef,
  type getCard,
  type getCards,
  type getCardCollection,
  type Store,
  type PrerenderedCardComponentSignature,
  type ErrorEntry,
  type Query,
  type QueryWithInterpolations,
  type QueryResultsMeta,
} from '@cardstack/runtime-common';
import {
  captureQueryFieldSeedData,
  ensureQueryFieldSearchResource,
  validateRelationshipQuery,
} from './query-field-support';
import type { ComponentLike } from '@glint/template';
import { initSharedState } from './shared-state';
import DefaultFittedTemplate from './default-templates/fitted';
import DefaultEmbeddedTemplate from './default-templates/embedded';
import DefaultCardDefTemplate from './default-templates/isolated-and-edit';
import DefaultAtomViewTemplate from './default-templates/atom';
import DefaultHeadTemplate from './default-templates/head';
import MissingTemplate from './default-templates/missing-template';
import FieldDefEditTemplate from './default-templates/field-edit';
import MarkdownTemplate from './default-templates/markdown';
import CaptionsIcon from '@cardstack/boxel-icons/captions';
import LetterCaseIcon from '@cardstack/boxel-icons/letter-case';
import MarkdownIcon from '@cardstack/boxel-icons/align-box-left-middle';
import RectangleEllipsisIcon from '@cardstack/boxel-icons/rectangle-ellipsis';
import TextAreaIcon from '@cardstack/boxel-icons/align-left';
import ThemeIcon from '@cardstack/boxel-icons/palette';
import ImportIcon from '@cardstack/boxel-icons/import';
import FilePencilIcon from '@cardstack/boxel-icons/file-pencil';
import WandIcon from '@cardstack/boxel-icons/wand';
// normalizeEnumOptions used by enum moved to packages/base/enum.gts
import PatchThemeCommand from '@cardstack/boxel-host/commands/patch-theme';
import CopyAndEditCommand from '@cardstack/boxel-host/commands/copy-and-edit';

import {
  callSerializeHook,
  cardClassFromResource,
  deserialize,
  makeMetaForField,
  makeRelativeURL,
  serialize,
  serializeCard,
  serializeCardResource,
  resourceFrom,
  type DeserializeOpts,
  type JSONAPIResource,
  type JSONAPISingleResourceDocument,
  type SerializeOpts,
  getCardMeta,
} from './card-serialization';
import {
  entangleWithCardTracking,
  getDataBucket,
  getFieldDescription,
  getFieldOverrides,
  getFields,
  getIfReady,
  getter,
  isArrayOfCardOrField,
  isCard,
  isCardOrField,
  isNotLoadedValue,
  notifyCardTracking,
  peekAtField,
  relationshipMeta,
  setFieldDescription,
  type NotLoadedValue,
} from './field-support';
import {
  type GetCardMenuItemParams,
  getDefaultCardMenuItems,
} from './card-menu-items';

export const BULK_GENERATED_ITEM_COUNT = 3;

interface CardOrFieldTypeIconSignature {
  Element: SVGElement;
}

export type CardOrFieldTypeIcon = ComponentLike<CardOrFieldTypeIconSignature>;

export {
  deserialize,
  getCardMeta,
  getFieldDescription,
  getFields,
  getIfReady,
  isCard,
  isField,
  localId,
  meta,
  primitive,
  realmURL,
  relativeTo,
  relationshipMeta,
  serialize,
  serializeCard,
  ensureQueryFieldSearchResource,
  getStore,
  type BoxComponent,
  type DeserializeOpts,
  type GetCardMenuItemParams,
  type JSONAPISingleResourceDocument,
  type ResourceID,
  type SerializeOpts,
};

export const useIndexBasedKey = Symbol.for('cardstack-use-index-based-key');
export const fieldDecorator = Symbol.for('cardstack-field-decorator');
export const queryableValue = Symbol.for('cardstack-queryable-value');
export const formatQuery = Symbol.for('cardstack-format-query');
export const realmInfo = Symbol.for('cardstack-realm-info');
export const emptyValue = Symbol.for('cardstack-empty-value');
// intentionally not exporting this so that the outside world
// cannot mark a card as being saved
const isSavedInstance = Symbol.for('cardstack-is-saved-instance');

export type BaseInstanceType<T extends BaseDefConstructor> = T extends {
  [primitive]: infer P;
}
  ? P
  : InstanceType<T>;

// this is expressing the idea that the fields of a
// card may contain undefined, but even when that's
// true all the symbols and the `constructor` property
// can still be relied on.
type PartialFields<T> = {
  [Property in keyof T]: Property extends symbol
    ? T[Property]
    : Property extends 'constructor'
    ? T[Property]
    : T[Property] | undefined;
};

export type PartialBaseInstanceType<T extends BaseDefConstructor> = T extends {
  [primitive]: infer P;
}
  ? P | null
  : PartialFields<InstanceType<T>> & {
      [fields]: Record<string, BaseDefConstructor>;
      [fieldsUntracked]: Record<string, BaseDefConstructor>;
    };
export type FieldsTypeFor<T extends BaseDef> = {
  [Field in keyof T]: BoxComponent &
    (T[Field] extends ArrayLike<unknown>
      ? BoxComponent[]
      : T[Field] extends BaseDef
      ? FieldsTypeFor<T[Field]>
      : unknown);
};
export { formats, type Format };
export type FieldType = 'contains' | 'containsMany' | 'linksTo' | 'linksToMany';
// Opaque configuration passed to field format components and validators
export type FieldConfiguration = Record<string, any>;
// Configuration may be provided as a static object or a function of the parent instance
export type ConfigurationInput<T> =
  | FieldConfiguration
  | ((this: Readonly<T>) => FieldConfiguration | undefined);
export type FieldFormats = {
  ['fieldDef']: Format;
  ['cardDef']: Format;
};
type Setter = (value: any) => void;

interface Options {
  computeVia?: () => unknown;
  description?: string;
  // there exists cards that we only ever run in the host without
  // the isolated renderer (RoomField), which means that we cannot
  // use the rendering mechanism to tell if a card is used or not,
  // in which case we need to tell the runtime that a card is
  // explicitly being used.
  isUsed?: true;
  // Optional: per-usage configuration provider merged with FieldDef-level configuration
  configuration?: ConfigurationInput<any>;
}

interface RelationshipOptions extends Options {
  query?: QueryWithInterpolations;
}

export interface CardContext<T extends CardDef = CardDef> {
  commandContext?: CommandContext;
  cardComponentModifier?: typeof Modifier<{
    Args: {
      Named: {
        card?: CardDef;
        cardId?: string;
        format: Format | 'data';
        fieldType: FieldType | undefined;
        fieldName: string | undefined;
      };
    };
  }>;
  prerenderedCardSearchComponent: typeof GlimmerComponent<PrerenderedCardComponentSignature>;
  getCard: getCard<T>;
  getCards: getCards;
  getCardCollection: getCardCollection;
  store: Store;
}

export interface FieldConstructor<T> {
  cardThunk: () => T;
  computeVia: undefined | (() => unknown);
  declaredCardThunk?: () => T;
  isUsed?: true;
  isPolymorphic?: true;
  name: string;
  queryDefinition?: QueryWithInterpolations;
}

type CardChangeSubscriber = (
  instance: BaseDef,
  fieldName: string,
  fieldValue: any,
) => void;
const loadLinksPromises = initSharedState(
  'loadLinksPromises',
  () => new WeakMap<BaseDef, Promise<any>>(),
);
const stores = initSharedState(
  'stores',
  () => new WeakMap<BaseDef, CardStore>(),
);
const subscribers = initSharedState(
  'subscribers',
  () => new WeakMap<BaseDef, Set<CardChangeSubscriber>>(),
);
const subscriberConsumer = initSharedState(
  'subscriberConsumer',
  () => new WeakMap<BaseDef, { fieldOrCard: BaseDef; fieldName: string }>(),
);
const inflightLinkLoads = initSharedState(
  'inflightLinkLoads',
  () => new WeakMap<CardDef, Map<string, Promise<unknown>>>(),
);

export function instanceOf(instance: BaseDef, clazz: typeof BaseDef): boolean {
  let instanceClazz: typeof BaseDef | null = instance.constructor;
  let codeRefInstance: CodeRef | undefined;
  let codeRefClazz = identifyCard(clazz);
  if (!codeRefClazz) {
    return instance instanceof (clazz as any);
  }
  do {
    codeRefInstance = instanceClazz ? identifyCard(instanceClazz) : undefined;
    if (isEqual(codeRefInstance, codeRefClazz)) {
      return true;
    }
    instanceClazz = instanceClazz ? getAncestor(instanceClazz) ?? null : null;
  } while (codeRefInstance && !isEqual(codeRefInstance, baseRef));
  return false;
}

class Logger {
  private promises: Promise<any>[] = [];

  // TODO this doesn't look like it's used anymore. in the past this was used to
  // keep track of async when eagerly running computes after a property had been set.
  // consider removing this.
  log(promise: Promise<any>) {
    this.promises.push(promise);
    // make an effort to resolve the promise at the time it is logged
    (async () => {
      try {
        await promise;
      } catch (e: any) {
        console.error(`encountered error performing recompute on card`, e);
      }
    })();
  }

  async flush() {
    let results = await Promise.allSettled(this.promises);
    for (let result of results) {
      if (result.status === 'rejected') {
        console.error(`Promise rejected`, result.reason);
        if (result.reason instanceof Error) {
          console.error(result.reason.stack);
        }
      }
    }
  }
}

let logger = new Logger();
export async function flushLogs() {
  await logger.flush();
}

export interface StoreSearchResource<T extends CardDef = CardDef> {
  readonly instances: T[];
  readonly instancesByRealm: { realm: string; cards: T[] }[];
  readonly isLoading: boolean;
  readonly meta: QueryResultsMeta;
  readonly errors?: ErrorEntry[];
}

export interface CardStore {
  get(url: string): CardDef | undefined;
  set(url: string, instance: CardDef): void;
  setNonTracked(id: string, instance: CardDef): void;
  makeTracked(id: string): void;
  loadDocument(url: string): Promise<SingleCardDocument | CardError>;
  trackLoad(load: Promise<unknown>): void;
  loaded(): Promise<void>;
  getSearchResource<T extends CardDef = CardDef>(
    parent: BaseDef,
    getQuery: () => Query | undefined,
    getRealms?: () => string[] | undefined,
    opts?: {
      isLive?: boolean;
      doWhileRefreshing?: (() => void) | undefined;
      seed?: {
        cards: T[];
        searchURL?: string;
        realms?: string[];
        meta?: QueryResultsMeta;
        errors?: ErrorEntry[];
      };
    },
  ): StoreSearchResource<T>;
}

export interface Field<
  CardT extends BaseDefConstructor = BaseDefConstructor,
  SearchT = any,
> {
  card: CardT;
  name: string;
  fieldType: FieldType;
  computeVia: undefined | (() => unknown);
  // Optional per-usage configuration stored on the field descriptor
  configuration?: ConfigurationInput<any>;
  // Declarative relationship query definition, if provided
  queryDefinition?: QueryWithInterpolations;
  captureQueryFieldSeedData?(
    instance: BaseDef,
    value: any,
    resource: LooseCardResource,
  ): void;
  // there exists cards that we only ever run in the host without
  // the isolated renderer (RoomField), which means that we cannot
  // use the rendering mechanism to tell if a card is used or not,
  // in which case we need to tell the runtime that a card is
  // explicitly being used.
  isUsed?: true;
  isPolymorphic?: true;
  serialize(
    value: any,
    doc: JSONAPISingleResourceDocument,
    visited: Set<string>,
    opts?: SerializeOpts,
  ): JSONAPIResource;
  deserialize(
    value: any,
    doc: LooseSingleCardDocument | CardDocument,
    relationships: JSONAPIResource['relationships'] | undefined,
    fieldMeta: CardFields[string] | undefined,
    store: CardStore | undefined,
    instancePromise: Promise<BaseDef>,
    loadedValue: any,
    relativeTo: URL | undefined,
    opts?: DeserializeOpts,
  ): Promise<any>;
  emptyValue(instance: BaseDef): any;
  validate(instance: BaseDef, value: any): void;
  component(model: Box<BaseDef>): BoxComponent;
  getter(instance: BaseDef): BaseInstanceType<CardT> | undefined;
  queryableValue(value: any, stack: BaseDef[]): SearchT;
  handleNotLoadedError(
    instance: BaseInstanceType<CardT>,
    e: NotLoaded,
  ): Promise<
    BaseInstanceType<CardT> | BaseInstanceType<CardT>[] | undefined | void
  >;
}

function cardTypeFor(
  field: Field<typeof BaseDef>,
  boxedElement?: Box<BaseDef>,
  overrides?: () => Map<string, typeof BaseDef> | undefined,
): typeof BaseDef {
  let override: typeof BaseDef | undefined;
  if (overrides) {
    let valueKey = `${field.name}${
      boxedElement ? '.' + boxedElement.name : ''
    }`;
    override = boxedElement?.value ? overrides()?.get(valueKey) : undefined;
  } else {
    override =
      boxedElement?.value && typeof boxedElement.value === 'object'
        ? getFieldOverrides(boxedElement.value)?.get(field.name)
        : undefined;
  }
  if (primitive in field.card) {
    return override ?? field.card;
  }
  if (boxedElement === undefined || boxedElement.value == null) {
    return field.card;
  }
  return Reflect.getPrototypeOf(boxedElement.value)!
    .constructor as typeof BaseDef;
}

class ContainsMany<FieldT extends FieldDefConstructor>
  implements Field<FieldT, any[] | null>
{
  readonly fieldType = 'containsMany';
  private cardThunk: () => FieldT;
  readonly computeVia: undefined | (() => unknown);
  readonly name: string;
  readonly description: string | undefined;
  readonly isUsed: undefined | true;
  readonly isPolymorphic: undefined | true;
  configuration: ConfigurationInput<any> | undefined;
  constructor({
    cardThunk,
    computeVia,
    name,
    isUsed,
    isPolymorphic,
  }: FieldConstructor<FieldT>) {
    this.cardThunk = cardThunk;
    this.computeVia = computeVia;
    this.name = name;
    this.isUsed = isUsed;
    this.isPolymorphic = isPolymorphic;
  }

  get card(): FieldT {
    return this.cardThunk();
  }

  getter(instance: BaseDef): BaseInstanceType<FieldT> | undefined {
    let deserialized = getDataBucket(instance);
    entangleWithCardTracking(instance);
    let maybeNotLoaded = deserialized.get(this.name);
    // a not loaded error can blow up thru a computed containsMany field that consumes a link
    if (isNotLoadedValue(maybeNotLoaded)) {
      lazilyLoadLink(instance as CardDef, this, maybeNotLoaded.reference);
      return this.emptyValue(instance) as BaseInstanceType<FieldT>;
    }
    return getter(instance, this);
  }

  queryableValue(instances: any[] | null, stack: BaseDef[]): any[] | null {
    if (instances === null || instances.length === 0) {
      // we intentionally use a "null" to represent an empty plural field as
      // this is a limitation to SQLite's json_tree() function when trying to match
      // plural fields that are empty
      return null;
    }

    // Need to replace the WatchedArray proxy with an actual array because the
    // WatchedArray proxy is not structuredClone-able, and hence cannot be
    // communicated over the postMessage boundary between worker and DOM.
    // TODO: can this be simplified since we don't have the worker anymore?
    let results = [...instances]
      .map((instance) => {
        return this.card[queryableValue](instance, stack);
      })
      .filter((i) => i != null);
    return results.length === 0 ? null : results;
  }

  serialize(
    values: BaseInstanceType<FieldT>[] | NotLoadedValue,
    doc: JSONAPISingleResourceDocument,
    _visited: Set<string>,
    opts?: SerializeOpts,
  ): JSONAPIResource {
    // this can be a not loaded value happen when the containsMany is a
    // computed that consumes a linkTo field that is not loaded
    if (isNotLoadedValue(values)) {
      return { attributes: {} };
    }
    let serialized =
      values === null
        ? null
        : values.map((value) =>
            callSerializeHook(this.card, value, doc, undefined, opts),
          );
    if (primitive in this.card) {
      if (opts?.overrides) {
        let meta: Partial<Meta> = {};
        if (Array.isArray(serialized)) {
          for (let [index] of serialized.entries()) {
            let fieldName = `${this.name}.${index}`;
            let override = opts.overrides.get(fieldName);
            if (!override) {
              continue;
            }
            meta.fields = meta.fields ?? {};
            meta.fields[fieldName] = {
              adoptsFrom: identifyCard(
                override,
                opts?.useAbsoluteURL ? undefined : opts?.maybeRelativeURL,
              ),
            };
          }
        }
        return {
          attributes: {
            [this.name]: serialized,
          },
          meta,
        };
      } else {
        return {
          attributes: {
            [this.name]: serialized,
          },
        };
      }
    } else {
      let relationships: Record<string, Relationship> = {};
      let serialized =
        values === null
          ? null
          : values.map((value, index) => {
              let resource: JSONAPISingleResourceDocument['data'] =
                callSerializeHook(this.card, value, doc, undefined, opts);
              if (resource.relationships) {
                for (let [fieldName, relationship] of Object.entries(
                  resource.relationships as Record<string, Relationship>,
                )) {
                  relationships[`${this.name}.${index}.${fieldName}`] =
                    relationship; // warning side-effect
                }
              }
              if (this.card === Reflect.getPrototypeOf(value)!.constructor) {
                // when our implementation matches the default we don't need to include
                // meta.adoptsFrom
                delete resource.meta?.adoptsFrom;
              }
              if (resource.meta && Object.keys(resource.meta).length === 0) {
                delete resource.meta;
              }
              return resource;
            });

      let result: JSONAPIResource = {
        attributes: {
          [this.name]:
            serialized === null
              ? null
              : serialized.map((resource) => resource.attributes),
        },
      };
      if (Object.keys(relationships).length > 0) {
        result.relationships = relationships;
      }

      if (serialized && serialized.some((resource) => resource.meta)) {
        result.meta = {
          fields: {
            [this.name]: serialized.map((resource) => resource.meta ?? {}),
          },
        };
      }

      return result;
    }
  }

  async deserialize(
    value: any[],
    doc: CardDocument,
    relationships: JSONAPIResource['relationships'] | undefined,
    fieldMeta: CardFields[string] | undefined,
    store: CardStore,
    instancePromise: Promise<BaseDef>,
    _loadedValue: any,
    relativeTo: URL | undefined,
    opts: DeserializeOpts,
  ): Promise<BaseInstanceType<FieldT>[] | null> {
    if (value == null) {
      return null;
    }
    if (!Array.isArray(value)) {
      throw new Error(`Expected array for field value ${this.name}`);
    }
    if (fieldMeta && !Array.isArray(fieldMeta)) {
      throw new Error(
        `fieldMeta for contains-many field '${
          this.name
        }' is not an array: ${JSON.stringify(fieldMeta, null, 2)}`,
      );
    }
    let metas: Partial<Meta>[] = fieldMeta ?? [];
    return new WatchedArray(
      (prevArrayValue, arrayValue) =>
        instancePromise.then((instance) => {
          applySubscribersToInstanceValue(
            instance,
            this,
            prevArrayValue,
            arrayValue,
          );
          notifySubscribers(instance, field.name, arrayValue);
          notifyCardTracking(instance);
        }),
      await Promise.all(
        value.map(async (entry, index) => {
          if (primitive in this.card) {
            if (fieldSerializer in this.card) {
              assertIsSerializerName(this.card[fieldSerializer]);
              let serializer = getSerializer(this.card[fieldSerializer]);
              return serializer.deserialize<FieldT>(
                entry,
                relativeTo,
                doc,
                store,
                opts,
              );
            }
            return entry;
          } else {
            let meta = metas[index];
            let resource: LooseCardResource = {
              attributes: entry,
              meta: makeMetaForField(meta, this.name, this.card),
            };
            if (relationships) {
              resource.relationships = Object.fromEntries(
                Object.entries(relationships)
                  .filter(([fieldName]) =>
                    fieldName.startsWith(`${this.name}.`),
                  )
                  .map(([fieldName, relationship]) => {
                    let relName = `${this.name}.${index}`;
                    return [
                      fieldName.startsWith(`${relName}.`)
                        ? fieldName.substring(relName.length + 1)
                        : fieldName,
                      relationship,
                    ];
                  }),
              );
            }
            return (
              await cardClassFromResource(resource, this.card, relativeTo)
            )[deserialize](resource, relativeTo, doc, store, opts);
          }
        }),
      ),
    );
  }

  emptyValue(instance: BaseDef) {
    return new WatchedArray((oldValue, value) => {
      applySubscribersToInstanceValue(
        instance,
        this,
        oldValue as BaseDef[],
        value as BaseDef[],
      );
      notifySubscribers(instance, this.name, value);
      notifyCardTracking(instance);
    });
  }

  validate(instance: BaseDef, values: any[] | null) {
    if (values && !Array.isArray(values)) {
      throw new Error(
        `field validation error: Expected array for field value of field '${this.name}'`,
      );
    }
    if (values == null) {
      return values;
    }

    if (!(primitive in this.card)) {
      for (let [index, item] of values.entries()) {
        if (item != null && !instanceOf(item, this.card)) {
          throw new Error(
            `field validation error: tried set instance of ${values.constructor.name} at index ${index} of field '${this.name}' but it is not an instance of ${this.card.name}`,
          );
        }
      }
    }

    return new WatchedArray((oldValue, value) => {
      applySubscribersToInstanceValue(
        instance,
        this,
        oldValue as BaseDef[],
        value as BaseDef[],
      );
      notifySubscribers(instance, this.name, value);
      notifyCardTracking(instance);
    }, values);
  }

  async handleNotLoadedError<T extends BaseDef>(_instance: T, _e: NotLoaded) {
    return undefined;
  }

  component(model: Box<BaseDef>): BoxComponent {
    let fieldName = this.name as keyof BaseDef;
    let arrayField = model.field(
      fieldName,
      useIndexBasedKey in this.card,
    ) as unknown as Box<BaseDef[]>;

    return getContainsManyComponent({
      model,
      arrayField,
      field: this,
      cardTypeFor,
    });
  }
}

class Contains<CardT extends FieldDefConstructor> implements Field<CardT, any> {
  readonly fieldType = 'contains';
  private cardThunk: () => CardT;
  readonly computeVia: undefined | (() => unknown);
  readonly name: string;
  readonly description: string | undefined;
  readonly isUsed: undefined | true;
  readonly isPolymorphic: undefined | true;
  configuration: ConfigurationInput<any> | undefined;
  constructor({
    cardThunk,
    computeVia,
    name,
    isUsed,
    isPolymorphic,
  }: FieldConstructor<CardT>) {
    this.cardThunk = cardThunk;
    this.computeVia = computeVia;
    this.name = name;
    this.isUsed = isUsed;
    this.isPolymorphic = isPolymorphic;
  }

  get card(): CardT {
    return this.cardThunk();
  }

  getter(instance: BaseDef): BaseInstanceType<CardT> | undefined {
    let deserialized = getDataBucket(instance);
    entangleWithCardTracking(instance);
    let maybeNotLoaded = deserialized.get(this.name);
    // a not loaded error can blow up thru a computed contains field that consumes a link
    if (isNotLoadedValue(maybeNotLoaded)) {
      lazilyLoadLink(instance as CardDef, this, maybeNotLoaded.reference);
      return undefined;
    }
    return getter(instance, this);
  }

  queryableValue(instance: any, stack: BaseDef[]): any {
    if (primitive in this.card) {
      let result = this.card[queryableValue](instance, stack);
      assertScalar(result, this.card);
      return result;
    }
    if (instance == null) {
      return null;
    }
    return this.card[queryableValue](instance, stack);
  }

  serialize(
    value: InstanceType<CardT> | NotLoadedValue,
    doc: JSONAPISingleResourceDocument,
    _visited: Set<string>,
    opts?: SerializeOpts,
  ): JSONAPIResource {
    // this can be a not loaded value happen when the contains is a
    // computed that consumes a linkTo field that is not loaded
    if (isNotLoadedValue(value)) {
      return { attributes: {} };
    }

    if (primitive in this.card) {
      let serialized: JSONAPISingleResourceDocument['data'] & {
        meta: Record<string, any>;
      } = callSerializeHook(this.card, value, doc, undefined, opts);
      if (this.isPolymorphic) {
        return {
          attributes: { [this.name]: serialized },
          meta: {
            fields: {
              [this.name]: {
                adoptsFrom: identifyCard(
                  this.card,
                  opts?.useAbsoluteURL ? undefined : opts?.maybeRelativeURL,
                ),
              },
            },
          },
        };
      } else {
        return { attributes: { [this.name]: serialized } };
      }
    } else {
      let serialized: JSONAPISingleResourceDocument['data'] & {
        meta: Record<string, any>;
      } = callSerializeHook(this.card, value, doc);
      let resource: JSONAPIResource = {
        attributes: {
          [this.name]: serialized?.attributes,
        },
      };
      if (serialized == null) {
        return resource;
      }
      if (serialized.relationships) {
        resource.relationships = {};
        for (let [fieldName, relationship] of Object.entries(
          serialized.relationships as Record<string, Relationship>,
        )) {
          resource.relationships[`${this.name}.${fieldName}`] = relationship;
        }
      }

      if (
        this.card === Reflect.getPrototypeOf(value)!.constructor &&
        !this.isPolymorphic
      ) {
        // when our implementation matches the default we don't need to include
        // meta.adoptsFrom
        delete serialized.meta.adoptsFrom;
      }

      if (Object.keys(serialized.meta).length > 0) {
        resource.meta = {
          fields: { [this.name]: serialized.meta },
        };
      }
      return resource;
    }
  }

  async deserialize(
    value: any,
    doc: CardDocument,
    relationships: JSONAPIResource['relationships'] | undefined,
    fieldMeta: CardFields[string] | undefined,
    store: CardStore,
    _instancePromise: Promise<BaseDef>,
    _loadedValue: any,
    relativeTo: URL | undefined,
    opts: DeserializeOpts,
  ): Promise<BaseInstanceType<CardT>> {
    if (primitive in this.card) {
      if (fieldSerializer in this.card) {
        assertIsSerializerName(this.card[fieldSerializer]);
        let serializer = getSerializer(this.card[fieldSerializer]);
        return serializer.deserialize(value, relativeTo, doc, store, opts);
      }
      return value;
    }
    if (fieldMeta && Array.isArray(fieldMeta)) {
      throw new Error(
        `fieldMeta for contains field '${
          this.name
        }' is an array: ${JSON.stringify(fieldMeta, null, 2)}`,
      );
    }
    let meta: Partial<Meta> | undefined = fieldMeta;
    let resource: LooseCardResource = {
      attributes: value,
      meta: makeMetaForField(meta, this.name, this.card),
    };
    if (relationships) {
      resource.relationships = Object.fromEntries(
        Object.entries(relationships)
          .filter(([fieldName]) => fieldName.startsWith(`${this.name}.`))
          .map(([fieldName, relationship]) => [
            fieldName.startsWith(`${this.name}.`)
              ? fieldName.substring(this.name.length + 1)
              : fieldName,
            relationship,
          ]),
      );
    }
    return (await cardClassFromResource(resource, this.card, relativeTo))[
      deserialize
    ](resource, relativeTo, doc, store, opts);
  }

  emptyValue(_instance: BaseDef) {
    if (primitive in this.card) {
      return this.card[emptyValue];
    } else {
      return new this.card();
    }
  }

  validate(_instance: BaseDef, value: any) {
    if (!(primitive in this.card)) {
      let expectedCard = this.card;
      if (value != null && !instanceOf(value, expectedCard)) {
        throw new Error(
          `field validation error: tried set instance of ${value.constructor.name} as field '${this.name}' but it is not an instance of ${expectedCard.name}`,
        );
      }
    }
    return value;
  }

  async handleNotLoadedError<T extends BaseDef>(_instance: T, _e: NotLoaded) {
    return undefined;
  }

  component(model: Box<BaseDef>): BoxComponent {
    return fieldComponent(this, model);
  }
}

class LinksTo<CardT extends CardDefConstructor> implements Field<CardT> {
  readonly fieldType = 'linksTo';
  private cardThunk: () => CardT;
  private declaredCardThunk: () => CardT;
  readonly computeVia: undefined | (() => unknown);
  readonly name: string;
  readonly description: string | undefined;
  readonly isUsed: undefined | true;
  readonly isPolymorphic: undefined | true;
  readonly configuration?: ConfigurationInput<any>;
  readonly queryDefinition?: QueryWithInterpolations;
  constructor({
    cardThunk,
    declaredCardThunk,
    computeVia,
    name,
    isUsed,
    isPolymorphic,
    queryDefinition,
  }: FieldConstructor<CardT>) {
    this.cardThunk = cardThunk;
    this.declaredCardThunk = declaredCardThunk ?? cardThunk;
    this.computeVia = computeVia;
    this.name = name;
    this.isUsed = isUsed;
    this.isPolymorphic = isPolymorphic;
    this.queryDefinition = queryDefinition;
  }

  get card(): CardT {
    return this.cardThunk();
  }

  get declaredCardResolver(): () => CardT {
    return this.declaredCardThunk;
  }

  getter(instance: CardDef): BaseInstanceType<CardT> | undefined {
    let deserialized = getDataBucket(instance);
    entangleWithCardTracking(instance);

    if (this.queryDefinition) {
      let searchResource = ensureQueryFieldSearchResource(
        getStore(instance),
        instance,
        this,
      );
      let records = (searchResource as any)?.instances ?? ([] as any[]);
      return (records as any[])[0] as BaseInstanceType<CardT> | undefined;
    }

    // fallback to legacy behavior
    let maybeNotLoaded = deserialized.get(this.name);
    if (isNotLoadedValue(maybeNotLoaded)) {
      lazilyLoadLink(instance, this, maybeNotLoaded.reference);
      return undefined;
    }
    return getter(instance, this);
  }

  queryableValue(instance: any, stack: CardDef[]): any {
    if (primitive in this.card) {
      throw new Error(
        `the linksTo field '${this.name}' contains a primitive card '${this.card.name}'`,
      );
    }
    if (instance == null) {
      return null;
    }
    return this.card[queryableValue](instance, stack);
  }

  serialize(
    value: InstanceType<CardT> | NotLoadedValue,
    doc: JSONAPISingleResourceDocument,
    visited: Set<string>,
    opts?: SerializeOpts,
  ) {
    if (isNotLoadedValue(value)) {
      return {
        relationships: {
          [this.name]: {
            links: {
              self: makeRelativeURL(value.reference, opts),
            },
          },
        },
      };
    }
    if (value == null) {
      return {
        relationships: {
          [this.name]: {
            links: { self: null },
          },
        },
      };
    }
    if (visited.has(value.id)) {
      return {
        relationships: {
          [this.name]: {
            links: {
              self: makeRelativeURL(value.id, opts),
            },
            data: { type: 'card', id: value.id },
          },
        },
      };
    }
    if (visited.has(value[localId])) {
      return {
        relationships: {
          [this.name]: {
            data: { type: 'card', lid: value[localId] },
          },
        },
      };
    }

    visited.add(value.id ?? value[localId]);

    let serialized = callSerializeHook(this.card, value, doc, visited, opts) as
      | (JSONAPIResource & { id: string; type: string })
      | null;
    if (serialized) {
      let resource: JSONAPIResource = {
        relationships: {
          [this.name]: {
            ...(value.id
              ? {
                  links: {
                    self: makeRelativeURL(value.id, opts),
                  },
                  data: { type: 'card', id: value.id },
                }
              : {
                  data: { type: 'card', lid: value[localId] },
                }),
          },
        },
      };
      if (
        (!(doc.included ?? []).find((r) => 'id' in r && r.id === value.id) &&
          doc.data.id !== value.id) ||
        (!value.id &&
          !(doc.included ?? []).find(
            (r) => 'lid' in r && r.lid === value[localId],
          ) &&
          doc.data.lid !== value[localId])
      ) {
        doc.included = doc.included ?? [];
        doc.included.push(serialized);
      }
      return resource;
    }
    return {
      relationships: {
        [this.name]: {
          links: { self: null },
        },
      },
    };
  }

  async deserialize(
    value: any,
    doc: CardDocument,
    _relationships: undefined,
    _fieldMeta: undefined,
    store: CardStore,
    _instancePromise: Promise<CardDef>,
    loadedValue: any,
    relativeTo: URL | undefined,
    opts: DeserializeOpts,
  ): Promise<BaseInstanceType<CardT> | null | NotLoadedValue> {
    if (!isRelationship(value)) {
      throw new Error(
        `linkTo field '${
          this.name
        }' cannot deserialize non-relationship value ${JSON.stringify(value)}`,
      );
    }
    if (Array.isArray(value.data)) {
      throw new Error(
        `linksTo field '${this.name}' cannot deserialize a list of resource ids`,
      );
    }
    let reference = value.links?.self;
    if (reference === null || reference === '') {
      return null;
    }
    if (reference === undefined) {
      if (value.data && 'id' in value.data && value.data.id) {
        reference = value.data.id;
      } else {
        return null;
      }
    }
    let resolvedReference: string;
    try {
      resolvedReference = new URL(reference, relativeTo).href;
    } catch {
      resolvedReference = reference;
    }
    let cachedInstance = store.get(resolvedReference);
    if (cachedInstance) {
      cachedInstance[isSavedInstance] = true;
      return cachedInstance as BaseInstanceType<CardT>;
    }
    //links.self is used to tell the consumer of this payload how to get the resource via HTTP. data.id is used to tell the
    //consumer of this payload how to get the resource from the side loaded included bucket. we need to strictly only
    //consider data.id when calling the resourceFrom() function (which actually loads the resource out of the included
    //bucket). we should never used links.self as part of that consideration. If there is a missing data.id in the resource entity
    //that means that the serialization is incorrect and is not JSON-API compliant.
    let resource =
      value.data && 'id' in value.data
        ? resourceFrom(doc, value.data?.id)
        : undefined;
    if (!resource) {
      if (loadedValue !== undefined) {
        return loadedValue;
      }
      return {
        type: 'not-loaded',
        reference: resolvedReference,
      };
    }

    let clazz = await cardClassFromResource(resource, this.card, relativeTo);
    let deserialized = await clazz[deserialize](
      resource,
      relativeTo,
      doc,
      store,
      opts,
    );
    deserialized[isSavedInstance] = true;
    return deserialized;
  }

  emptyValue(_instance: CardDef) {
    return null;
  }

  validate(_instance: CardDef, value: any) {
    // we can't actually place this in the constructor since that would break cards whose field type is themselves
    // so the next opportunity we have to test this scenario is during field assignment
    if (primitive in this.card) {
      throw new Error(
        `field validation error: the linksTo field '${this.name}' contains a primitive card '${this.card.name}'`,
      );
    }
    if (value) {
      if (isNotLoadedValue(value)) {
        return value;
      }
      if (!instanceOf(value, this.card)) {
        console.warn(
          'linksTo instance mismatch',
          JSON.stringify({
            expected: identifyCard(this.card),
            actual: identifyCard(value.constructor as typeof BaseDef),
          }),
        );
        throw new Error(
          `field validation error: tried set ${value.constructor.name} as field '${this.name}' but it is not an instance of ${this.card.name}`,
        );
      }
    }
    return value;
  }

  async handleNotLoadedError(
    instance: BaseInstanceType<CardT>,
    e: NotLoaded,
  ): Promise<BaseInstanceType<CardT> | undefined> {
    let deserialized = getDataBucket(instance as BaseDef);
    let store = getStore(instance);
    let fieldValue = store.get(e.reference as string);

    if (fieldValue !== undefined) {
      deserialized.set(this.name, fieldValue);
      return fieldValue as BaseInstanceType<CardT>;
    }

    fieldValue = await this.loadMissingField(
      instance,
      e,
      store,
      instance[relativeTo],
    );
    deserialized.set(this.name, fieldValue);
    return fieldValue as BaseInstanceType<CardT>;
  }

  // TODO we should be able to get rid of this when we decommission the old prerender
  private async loadMissingField(
    instance: CardDef,
    notLoaded: NotLoadedValue | NotLoaded,
    store: CardStore,
    relativeTo: URL | undefined,
  ): Promise<CardDef> {
    let { reference: maybeRelativeReference } = notLoaded;
    let reference = new URL(
      maybeRelativeReference as string,
      instance.id ?? relativeTo, // new instances may not yet have an ID, in that case fallback to the relativeTo
    ).href;
    let doc = await store.loadDocument(reference);
    if (isCardError(doc)) {
      let cardError = doc;
      cardError.deps = [reference];
      cardError.additionalErrors = [
        new NotLoaded(instance, reference, this.name),
      ];
      throw cardError;
    }
    let fieldInstance = (await createFromSerialized(
      doc.data,
      doc,
      new URL(doc.data.id!),
      {
        store,
      },
    )) as CardDef;
    return fieldInstance;
  }

  captureQueryFieldSeedData(
    instance: BaseDef,
    value: CardDef,
    resource: LooseCardResource,
  ) {
    console.trace(
      'calling LinksTo#captureQueryFieldSeedData',
      instance,
      this.name,
      value,
      resource,
    );

    captureQueryFieldSeedData(instance, this.name, [value], resource);
  }

  component(model: Box<CardDef>): BoxComponent {
    let isComputed = !!this.computeVia || !!this.queryDefinition;
    let fieldName = this.name as keyof CardDef;
    let linksToField = this;
    let getInnerModel = () => {
      let innerModel = model.field(fieldName);
      return innerModel as unknown as Box<CardDef | null>;
    };
    function shouldRenderEditor(
      format: Format | undefined,
      defaultFormat: Format,
      isComputed: boolean,
    ) {
      return (format ?? defaultFormat) === 'edit' && !isComputed;
    }
    function getChildFormat(
      format: Format | undefined,
      defaultFormat: Format,
      model: Box<FieldDef>,
    ) {
      let effectiveFormat = format ?? defaultFormat;
      if (
        effectiveFormat === 'edit' &&
        'isCardDef' in model.value.constructor &&
        model.value.constructor.isCardDef
      ) {
        return 'fitted';
      }
      return effectiveFormat;
    }
    return class LinksToComponent extends GlimmerComponent<{
      Element: HTMLElement;
      Args: {
        Named: {
          format?: Format;
          displayContainer?: boolean;
          typeConstraint?: ResolvedCodeRef;
        };
      };
      Blocks: {};
    }> {
      <template>
        <CardCrudFunctionsConsumer as |cardCrudFunctions|>
          <DefaultFormatsConsumer as |defaultFormats|>
            {{#if
              (shouldRenderEditor @format defaultFormats.cardDef isComputed)
            }}
              <LinksToEditor
                @model={{(getInnerModel)}}
                @field={{linksToField}}
                @typeConstraint={{@typeConstraint}}
                @createCard={{cardCrudFunctions.createCard}}
                ...attributes
              />
            {{else}}
              {{#let (fieldComponent linksToField model) as |FieldComponent|}}
                <FieldComponent
                  @format={{getChildFormat
                    @format
                    defaultFormats.cardDef
                    model
                  }}
                  @displayContainer={{@displayContainer}}
                  ...attributes
                />
              {{/let}}
            {{/if}}
          </DefaultFormatsConsumer>
        </CardCrudFunctionsConsumer>
      </template>
    };
  }
}

class LinksToMany<FieldT extends CardDefConstructor>
  implements Field<FieldT, any[] | null>
{
  readonly fieldType = 'linksToMany';
  private cardThunk: () => FieldT;
  private declaredCardThunk: () => FieldT;
  private declaredCardCache: FieldT | undefined;
  readonly computeVia: undefined | (() => unknown);
  readonly name: string;
  readonly isUsed: undefined | true;
  readonly isPolymorphic: undefined | true;
  readonly configuration?: ConfigurationInput<any>;
  readonly queryDefinition?: QueryWithInterpolations;
  constructor({
    cardThunk,
    declaredCardThunk,
    computeVia,
    name,
    isUsed,
    isPolymorphic,
    queryDefinition,
  }: FieldConstructor<FieldT>) {
    this.cardThunk = cardThunk;
    this.declaredCardThunk = declaredCardThunk ?? cardThunk;
    this.computeVia = computeVia;
    this.name = name;
    this.isUsed = isUsed;
    this.isPolymorphic = isPolymorphic;
    this.queryDefinition = queryDefinition;
  }

  get card(): FieldT {
    return this.cardThunk();
  }

  private get declaredCard(): FieldT {
    if (!this.declaredCardCache) {
      this.declaredCardCache = this.declaredCardThunk();
    }
    return this.declaredCardCache;
  }

  get declaredCardResolver(): () => FieldT {
    return this.declaredCardThunk;
  }

  getter(instance: CardDef): BaseInstanceType<FieldT> {
    entangleWithCardTracking(instance);
    if (this.computeVia) {
      return getter(instance, this);
    }

    let deserialized = getDataBucket(instance);

    if (this.queryDefinition) {
      let searchResource = ensureQueryFieldSearchResource(
        getStore(instance),
        instance,
        this,
      )!;
      let records = searchResource.instances ?? ([] as any[]);
      return records as BaseInstanceType<FieldT>;
    }

    // Non-query fields
    let value = deserialized.get(this.name);

    if (!value) {
      value = this.emptyValue(instance);
      deserialized.set(this.name, value);
    }

    if (isNotLoadedValue(value)) {
<<<<<<< HEAD
      if (!(globalThis as any).__lazilyLoadLinks) {
        throw new NotLoaded(instance, value.reference, field.name);
      }
=======
      // TODO figure out this test case...
>>>>>>> 378b31cc
      value = this.emptyValue(instance);
      deserialized.set(this.name, value);
      lazilyLoadLink(instance, this, value.reference, { value });
      return this.emptyValue(instance) as BaseInstanceType<FieldT>;
    }

    if (!Array.isArray(value)) {
      throw new Error(
        `LinksToMany field '${
          this.name
        }' expected array but got ${typeof value}`,
      );
    }

    let notLoadedRefs: string[] = [];
    for (let entry of value) {
      if (isNotLoadedValue(entry)) {
        notLoadedRefs = [...notLoadedRefs, entry.reference];
      }
    }
    if (notLoadedRefs.length > 0) {
<<<<<<< HEAD
      if (!(globalThis as any).__lazilyLoadLinks) {
        throw new NotLoaded(instance, notLoadedRefs, this.name);
      }
=======
      // Important: we intentionally leave the NotLoadedValue sentinels inside the
      // WatchedArray so the lazy loader can swap them out in place once the linked
      // cards finish loading. Because the array identity never changes, Glimmer’s
      // tracking sees the mutation and re-renders when lazilyLoadLink replaces each
      // sentinel with a CardDef instance. Callers should treat these entries as
      // placeholders (e.g. check for constructor.getComponent) rather than assuming
      // every element is immediately renderable. Ideally the .value refactor can
      // iron out this kink.
      // TODO
      // Codex has offered a couple interim solutions to ease the burden on card
      // authors around this:
      // We can wrap the guard in a reusable helper/component so card authors don’t
      // have to think about the sentinel:
      //
      // - Helper – export something like `has-card-component` (just checks
      //   `value?.constructor?.getComponent`) from card-api. Then in templates
      //   they write: `{{#if (has-card-component card)}}…{{/if}}` or
      //   `{{#each (filter-loadable cards) as |c|}}`.
      //
      // - Component – provide a `LoadableCard` component that takes a card instance
      //   and renders the correct `CardContainer` only when the component is ready;
      //   otherwise it renders nothing or a skeleton. Card authors use
      //   `<LoadableCard @card={{card}}/>` instead of calling `getComponent`
      //   themselves.

>>>>>>> 378b31cc
      for (let entry of value) {
        if (isNotLoadedValue(entry) && !(entry as any).loading) {
          lazilyLoadLink(instance, this, entry.reference, { value });
          (entry as any).loading = true;
        }
      }
    }

    return value as BaseInstanceType<FieldT>;
  }

  queryableValue(instances: any[] | null, stack: CardDef[]): any[] | null {
    if (instances === null || instances.length === 0) {
      // we intentionally use a "null" to represent an empty plural field as
      // this is a limitation to SQLite's json_tree() function when trying to match
      // plural fields that are empty
      return null;
    }

    // Need to replace the WatchedArray proxy with an actual array because the
    // WatchedArray proxy is not structuredClone-able, and hence cannot be
    // communicated over the postMessage boundary between worker and DOM.
    // TODO: can this be simplified since we don't have the worker anymore?
    let results = [...instances]
      .map((instance) => {
        if (instance == null) {
          return null;
        }
        if (primitive in instance) {
          throw new Error(
            `the linksToMany field '${this.name}' contains a primitive card '${instance.name}'`,
          );
        }
        if (isNotLoadedValue(instance)) {
          return { id: instance.reference };
        }
        return this.card[queryableValue](instance, stack);
      })
      .filter((i) => i != null);
    return results.length === 0 ? null : results;
  }

  serialize(
    values: BaseInstanceType<FieldT>[] | null | NotLoadedValue | undefined,
    doc: JSONAPISingleResourceDocument,
    visited: Set<string>,
    opts?: SerializeOpts,
  ) {
    // Check for skip-serialization marker for computed fields that can't be computed
    if (
      values &&
      typeof values === 'object' &&
      'type' in values &&
      (values as any).type === 'skip-serialization'
    ) {
      return { relationships: {} };
    }

    // this can be a not loaded value happen when the linksToMany is a
    // computed that consumes a linkTo field that is not loaded
    if (isNotLoadedValue(values)) {
      return { relationships: {} };
    }

    if (values == null || values.length === 0) {
      return {
        relationships: {
          [this.name]: {
            links: { self: null },
          },
        },
      };
    }

    if (!Array.isArray(values)) {
      throw new Error(`Expected array for field value ${this.name}`);
    }

    let relationships: Record<string, Relationship> = {};
    values.map((value, i) => {
      if (value == null) {
        relationships[`${this.name}\.${i}`] = {
          links: {
            self: null,
          },
          data: null,
        };
        return;
      }
      if (isNotLoadedValue(value)) {
        relationships[`${this.name}\.${i}`] = {
          links: {
            self: makeRelativeURL(value.reference, opts),
          },
          data: { type: 'card', id: value.reference },
        };
        return;
      }
      if (visited.has(value.id)) {
        relationships[`${this.name}\.${i}`] = {
          links: {
            self: makeRelativeURL(value.id, opts),
          },
          data: { type: 'card', id: value.id },
        };
        return;
      }
      if (visited.has(value[localId])) {
        relationships[`${this.name}\.${i}`] = {
          data: { type: 'card', lid: value[localId] },
        };
        return;
      }

      visited.add(value.id ?? value[localId]);
      let serialized: JSONAPIResource & ResourceID = callSerializeHook(
        this.card,
        value,
        doc,
        visited,
        opts,
      );
      if (serialized.meta && Object.keys(serialized.meta).length === 0) {
        delete serialized.meta;
      }
      if (
        (!(doc.included ?? []).find((r) => 'id' in r && r.id === value.id) &&
          doc.data.id !== value.id) ||
        (!value.id &&
          !(doc.included ?? []).find(
            (r) => 'lid' in r && r.lid === value[localId],
          ) &&
          doc.data.lid !== value[localId])
      ) {
        doc.included = doc.included ?? [];
        doc.included.push(serialized);
      }

      relationships[`${this.name}\.${i}`] = {
        ...(value.id
          ? {
              links: {
                self: makeRelativeURL(value.id, opts),
              },
              data: { type: 'card', id: value.id },
            }
          : {
              data: { type: 'card', lid: value[localId] },
            }),
      };
    });

    return { relationships };
  }

  async deserialize(
    values: any,
    doc: CardDocument,
    _relationships: undefined,
    _fieldMeta: undefined,
    store: CardStore,
    instancePromise: Promise<BaseDef>,
    loadedValues: any,
    relativeTo: URL | undefined,
    opts: DeserializeOpts,
  ): Promise<(BaseInstanceType<FieldT> | NotLoadedValue)[]> {
    if (!Array.isArray(values) && values.links.self === null) {
      return [];
    }

    let resources: Promise<BaseInstanceType<FieldT> | NotLoadedValue>[] =
      values.map(async (value: Relationship) => {
        if (!isRelationship(value)) {
          throw new Error(
            `linksToMany field '${
              this.name
            }' cannot deserialize non-relationship value ${JSON.stringify(
              value,
            )}`,
          );
        }
        if (Array.isArray(value.data)) {
          throw new Error(
            `linksToMany field '${this.name}' cannot deserialize a list of resource ids`,
          );
        }
        let reference = value.links?.self;
        if (reference === null || reference === '') {
          return null;
        }
        if (reference === undefined) {
          if (value.data && 'id' in value.data && value.data.id) {
            reference = value.data.id;
          } else {
            return null;
          }
        }
        let resolvedReference: string;
        try {
          resolvedReference = new URL(reference, relativeTo).href;
        } catch {
          resolvedReference = reference;
        }
        let cachedInstance = store.get(resolvedReference);
        if (cachedInstance) {
          cachedInstance[isSavedInstance] = true;
          return cachedInstance;
        }
        //links.self is used to tell the consumer of this payload how to get the resource via HTTP. data.id is used to tell the
        //consumer of this payload how to get the resource from the side loaded included bucket. we need to strictly only
        //consider data.id when calling the resourceFrom() function (which actually loads the resource out of the included
        //bucket). we should never used links.self as part of that consideration. If there is a missing data.id in the resource entity
        //that means that the serialization is incorrect and is not JSON-API compliant.
        let resourceId =
          value.data && 'id' in value.data ? value.data?.id : undefined;
        if (loadedValues && Array.isArray(loadedValues)) {
          let loadedValue = loadedValues.find(
            (v) => isCardOrField(v) && 'id' in v && v.id === resourceId,
          );
          if (loadedValue) {
            return loadedValue;
          }
        }
        let resource = resourceFrom(doc, resourceId);
        if (!resource) {
          return {
            type: 'not-loaded',
            reference: resolvedReference,
          };
        }
        let clazz = await cardClassFromResource(
          resource,
          this.card,
          relativeTo,
        );
        let deserialized = await clazz[deserialize](
          resource,
          relativeTo,
          doc,
          store,
          opts,
        );
        deserialized[isSavedInstance] = true;
        return deserialized;
      });

    return new WatchedArray(
      (oldValue, value) =>
        instancePromise.then((instance) => {
          applySubscribersToInstanceValue(
            instance,
            this,
            oldValue as BaseDef[],
            value as BaseDef[],
          );
          notifySubscribers(instance, this.name, value);
          notifyCardTracking(instance);
        }),
      await Promise.all(resources),
    );
  }

  emptyValue(instance: BaseDef) {
    return new WatchedArray((oldValue, value) => {
      applySubscribersToInstanceValue(
        instance,
        this,
        oldValue as BaseDef[],
        value as BaseDef[],
      );
      notifySubscribers(instance, this.name, value);
      notifyCardTracking(instance);
    });
  }

  validate(instance: BaseDef, values: any[] | null) {
    if (primitive in this.card) {
      throw new Error(
        `field validation error: the linksToMany field '${this.name}' contains a primitive card '${this.card.name}'`,
      );
    }

    if (values == null) {
      return values;
    }

    if (!Array.isArray(values)) {
      throw new Error(
        `field validation error: Expected array for field value of field '${this.name}'`,
      );
    }

    let expectedCard = this.declaredCard;
    for (let value of values) {
      if (
        !isNotLoadedValue(value) &&
        value != null &&
        !instanceOf(value, expectedCard)
      ) {
        throw new Error(
          `field validation error: tried set ${value.constructor.name} as field '${this.name}' but it is not an instance of ${expectedCard.name}`,
        );
      }
    }

    return new WatchedArray((oldValue, value) => {
      applySubscribersToInstanceValue(
        instance,
        this,
        oldValue as BaseDef[],
        value as BaseDef[],
      );
      notifySubscribers(instance, this.name, value);
      notifyCardTracking(instance);
    }, values);
  }

  async handleNotLoadedError<T extends CardDef>(
    instance: T,
    e: NotLoaded,
  ): Promise<T[] | undefined> {
    let result: T[] | undefined;
    let fieldValues: CardDef[] = [];
    let store = getStore(instance);

    let references = !Array.isArray(e.reference) ? [e.reference] : e.reference;
    for (let ref of references) {
      let value = store.get(ref);
      if (value !== undefined) {
        fieldValues.push(value);
      }
    }

    fieldValues = await this.loadMissingFields(
      instance,
      e,
      store,
      instance[relativeTo],
    );

    if (fieldValues.length === references.length) {
      let values: T[] = [];
      let deserialized = getDataBucket(instance);

      for (let field of deserialized.get(this.name)) {
        if (isNotLoadedValue(field)) {
          // replace the not-loaded values with the loaded cards
          values.push(
            fieldValues.find(
              (v) =>
                v.id === new URL(field.reference, instance[relativeTo]).href,
            )! as T,
          );
        } else {
          // keep existing loaded cards
          values.push(field);
        }
      }

      deserialized.set(this.name, values);
      result = values as T[];
    }

    return result;
  }

  // TODO we should be able to get rid of this when we decommission the old prerender
  private async loadMissingFields(
    instance: CardDef,
    notLoaded: NotLoaded,
    store: CardStore,
    relativeTo: URL | undefined,
  ): Promise<CardDef[]> {
    let refs = (
      !Array.isArray(notLoaded.reference)
        ? [notLoaded.reference]
        : notLoaded.reference
    ).map(
      (ref) => new URL(ref, instance.id ?? relativeTo).href, // new instances may not yet have an ID, in that case fallback to the relativeTo
    );
    let errors = [];
    let fieldInstances: CardDef[] = [];

    const loadPromises = refs.map(async (reference) => {
      try {
        let doc = await store.loadDocument(reference);
        if (isCardError(doc)) {
          let cardError = doc;
          cardError.deps = [reference];
          cardError.additionalErrors = [
            new NotLoaded(instance, reference, this.name),
          ];
          throw cardError;
        }
        let fieldInstance = (await createFromSerialized(
          doc.data,
          doc,
          new URL(doc.data.id!),
          {
            store,
          },
        )) as CardDef;
        return { ok: true, value: fieldInstance };
      } catch (e) {
        return { ok: false, error: e };
      }
    });

    const results = await Promise.allSettled(loadPromises);
    for (let result of results) {
      if (result.status === 'fulfilled') {
        const fetchResult = result.value;
        if (fetchResult.ok && fetchResult.value) {
          fieldInstances.push(fetchResult.value);
        } else if (!fetchResult.ok) {
          errors.push(fetchResult.error);
        }
      } else {
        errors.push(result.reason);
      }
    }
    if (errors.length) {
      throw errors;
    }
    return fieldInstances;
  }

  captureQueryFieldSeedData(
    instance: BaseDef,
    value: CardDef[],
    resource: LooseCardResource,
  ) {
    console.trace(
      'calling LinksToMany#captureQueryFieldSeedData',
      instance,
      this.name,
      value,
      resource,
    );

    captureQueryFieldSeedData(instance, this.name, value, resource);
  }

  component(model: Box<CardDef>): BoxComponent {
    let fieldName = this.name as keyof BaseDef;
    let arrayField = model.field(
      fieldName,
      useIndexBasedKey in this.card,
    ) as unknown as Box<CardDef[]>;
    return getLinksToManyComponent({
      model,
      arrayField,
      field: this,
      cardTypeFor,
    });
  }
}

function fieldComponent(
  field: Field<typeof BaseDef>,
  model: Box<BaseDef>,
): BoxComponent {
  let fieldName = field.name as keyof BaseDef;
  let card: typeof BaseDef;
  let override =
    model.value && typeof model.value === 'object'
      ? getFieldOverrides(model.value)?.get(field.name)
      : undefined;

  if (primitive in field.card) {
    card = override ?? field.card;
  } else {
    card =
      (model.value[fieldName]?.constructor as typeof BaseDef) ??
      override ??
      field.card;
  }
  let innerModel = model.field(fieldName) as unknown as Box<BaseDef>;
  return getBoxComponent(card, innerModel, field);
}

interface InternalFieldInitializer {
  setupField(
    name: string,
    ownerPrototype: BaseDef,
  ): {
    enumerable?: boolean;
    get(): unknown;
    set(value: unknown): void;
  };
  description: string | undefined;
}

// our decorators are implemented by Babel, not TypeScript, so they have a
// different signature than Typescript thinks they do.
export const field = function (
  target: BaseDef,
  key: string | symbol,
  { initializer }: { initializer(): any },
) {
  if (typeof key === 'symbol') {
    throw new Error(
      `the @field decorator only supports string field names, not symbols`,
    );
  }
  if (!(target instanceof BaseDef)) {
    throw new Error(
      `the @field decorator can only be used inside classes that extend BaseDef`,
    );
  }
  let init = initializer() as InternalFieldInitializer;
  let descriptor = init.setupField(key, target as BaseDef);
  if (init.description) {
    setFieldDescription(target.constructor, key as string, init.description);
  }
  return descriptor;
} as unknown as PropertyDecorator;
(field as any)[fieldDecorator] = undefined;

export function containsMany<FieldT extends FieldDefConstructor>(
  field: FieldT,
  options?: Options,
): BaseInstanceType<FieldT>[] {
  return {
    setupField(fieldName: string, _ownerPrototype: BaseDef) {
      let { computeVia, isUsed } = options ?? {};
      let instance = new ContainsMany({
        cardThunk: cardThunk(field),
        computeVia,
        name: fieldName,
        isUsed,
      });
      (instance as any).configuration = options?.configuration;
      return makeDescriptor(instance);
    },
    description: options?.description,
  } satisfies InternalFieldInitializer as any;
}

export function contains<FieldT extends FieldDefConstructor>(
  field: FieldT,
  options?: Options,
): BaseInstanceType<FieldT> {
  return {
    setupField(fieldName: string, _ownerPrototype: BaseDef) {
      let { computeVia, isUsed } = options ?? {};
      let instance = new Contains({
        cardThunk: cardThunk(field),
        computeVia,
        name: fieldName,
        isUsed,
      });
      (instance as any).configuration = options?.configuration;
      return makeDescriptor(instance);
    },
    description: options?.description,
  } satisfies InternalFieldInitializer as any;
}

export function linksTo<CardT extends CardDefConstructor>(
  cardOrThunk: CardT | (() => CardT),
  options?: RelationshipOptions,
): BaseInstanceType<CardT> {
  return {
    setupField(fieldName: string, ownerPrototype: BaseDef) {
      let { computeVia, isUsed, query } = options ?? {};
      let fieldCardThunk = cardThunk(cardOrThunk);
      if (query) {
        validateRelationshipQuery(ownerPrototype, fieldName, query);
      }
      let instance = new LinksTo({
        cardThunk: fieldCardThunk,
        declaredCardThunk: fieldCardThunk,
        computeVia,
        name: fieldName,
        isUsed,
        queryDefinition: query,
      });
      (instance as any).configuration = options?.configuration;
      return makeDescriptor(instance);
    },
    description: options?.description,
  } satisfies InternalFieldInitializer as any;
}

export function linksToMany<CardT extends CardDefConstructor>(
  cardOrThunk: CardT | (() => CardT),
  options?: RelationshipOptions,
): BaseInstanceType<CardT>[] {
  return {
    setupField(fieldName: string, ownerPrototype: BaseDef) {
      let { computeVia, isUsed, query } = options ?? {};
      let fieldCardThunk = cardThunk(cardOrThunk);
      if (query) {
        validateRelationshipQuery(ownerPrototype, fieldName, query);
      }
      let instance = new LinksToMany({
        cardThunk: fieldCardThunk,
        declaredCardThunk: fieldCardThunk,
        computeVia,
        name: fieldName,
        isUsed,
        queryDefinition: query,
      });
      (instance as any).configuration = options?.configuration;
      return makeDescriptor(instance);
    },
    description: options?.description,
  } satisfies InternalFieldInitializer as any;
}

// (moved below BaseDef & FieldDef declarations)

// TODO: consider making this abstract
export class BaseDef {
  // this is here because CardBase has no public instance methods, so without it
  // typescript considers everything a valid card.
  [isBaseInstance] = true;
  // [relativeTo] actually becomes really important for Card/Field separation. FieldDefs
  // may contain interior fields that have relative links. FieldDef's though have no ID.
  // So we need a [relativeTo] property that derives from the root document ID in order to
  // resolve relative links at the FieldDef level.
  [relativeTo]: URL | undefined = undefined;
  declare ['constructor']: BaseDefConstructor;
  static baseDef: undefined;
  static data?: Record<string, any>; // TODO probably refactor this away all together
  static displayName = 'Base';
  static icon: CardOrFieldTypeIcon;

  static getDisplayName(instance: BaseDef) {
    return instance.constructor.displayName;
  }
  static getIconComponent(instance: BaseDef) {
    return instance.constructor.icon;
  }

  static [emptyValue]: object | string | number | null | boolean | undefined;

  static [serialize](
    value: any,
    doc: JSONAPISingleResourceDocument,
    visited?: Set<string>,
    opts?: SerializeOpts,
  ): any {
    // note that primitive can only exist in field definition
    if (primitive in this) {
      // primitive cards can override this as need be
      return value;
    } else {
      return serializeCardResource(value, doc, opts, visited);
    }
  }

  static [formatQuery](value: any): any {
    if (primitive in this) {
      return value;
    }
    throw new Error(`Cannot format query value for composite card/field`);
  }

  static [queryableValue](value: any, stack: BaseDef[] = []): any {
    if (primitive in this) {
      if (fieldSerializer in this) {
        assertIsSerializerName(this[fieldSerializer]);
        let serializer = getSerializer(this[fieldSerializer]);
        return serializer.queryableValue(value, stack);
      }
      return value;
    } else {
      if (value == null) {
        return null;
      }
      if (stack.includes(value)) {
        return { id: value.id };
      }
      function makeAbsoluteURL(maybeRelativeURL: string) {
        if (!value[relativeTo]) {
          return maybeRelativeURL;
        }
        return new URL(maybeRelativeURL, value[relativeTo]).href;
      }
      return Object.fromEntries(
        Object.entries(
          getFields(value, {
            includeComputeds: true,
            usedLinksToFieldsOnly: true,
          }),
        ).map(([fieldName, field]) => {
          let rawValue = peekAtField(value, fieldName);
          if (field?.fieldType === 'linksToMany') {
            return [
              fieldName,
              field
                .queryableValue(rawValue, [value, ...stack])
                ?.map((v: any) => {
                  return { ...v, id: makeAbsoluteURL(v.id) };
                }) ?? null,
            ];
          }
          if (isNotLoadedValue(rawValue)) {
            let normalizedId = rawValue.reference;
            if (value[relativeTo]) {
              normalizedId = new URL(normalizedId, value[relativeTo]).href;
            }
            return [fieldName, { id: makeAbsoluteURL(rawValue.reference) }];
          }
          return [
            fieldName,
            getQueryableValue(field!, value[fieldName], [value, ...stack]),
          ];
        }),
      );
    }
  }

  static async [deserialize]<T extends BaseDefConstructor>(
    this: T,
    data: any,
    relativeTo: URL | undefined,
    doc?: CardDocument,
    store?: CardStore,
    opts?: DeserializeOpts,
  ): Promise<BaseInstanceType<T>> {
    if (primitive in this) {
      return data;
    }
    return _createFromSerialized(this, data, doc, relativeTo, store, opts);
  }

  static getComponent(
    card: BaseDef,
    field?: Field,
    opts?: { componentCodeRef?: CodeRef },
  ) {
    return getComponent(card, field, opts);
  }

  static assignInitialFieldValue(
    instance: BaseDef,
    fieldName: string,
    value: any,
  ) {
    (instance as any)[fieldName] = value;
  }

  constructor(data?: Record<string, any>) {
    if (data !== undefined) {
      for (let [fieldName, value] of Object.entries(data)) {
        this.constructor.assignInitialFieldValue(this, fieldName, value);
      }
    }
  }
}
export class Component<
  CardT extends BaseDefConstructor,
> extends GlimmerComponent<SignatureFor<CardT>> {}

export type CreateCardFn = (
  ref: CodeRef,
  relativeTo: URL | undefined,
  opts?: {
    closeAfterCreating?: boolean;
    realmURL?: URL; // the realm to create the card in
    localDir?: LocalPath; // the local directory path within the realm to create the card file
    doc?: LooseSingleCardDocument; // initial data for the card
    cardModeAfterCreation?: Format; // by default, the new card opens in the stack in edit mode
  },
) => Promise<string | undefined>;

export type ViewCardFn = (
  cardOrURL: CardDef | URL,
  format?: Format,
  opts?: {
    openCardInRightMostStack?: boolean;
    stackIndex?: number;
    fieldType?: 'linksTo' | 'contains' | 'containsMany' | 'linksToMany';
    fieldName?: string;
  },
) => void;

export type EditCardFn = (card: CardDef) => void;

export type SaveCardFn = (id: string) => void;

export type DeleteCardFn = (cardOrId: CardDef | URL | string) => Promise<void>;

export interface CardCrudFunctions {
  createCard: CreateCardFn;
  saveCard: SaveCardFn;
  editCard: EditCardFn;
  viewCard: ViewCardFn;
  deleteCard: DeleteCardFn;
}

export type BaseDefComponent = ComponentLike<{
  Blocks: {};
  Element: any;
  Args: {
    cardOrField: typeof BaseDef;
    fields: any;
    format: Format;
    model: any;
    set: Setter;
    fieldName: string | undefined;
    context?: CardContext;
    canEdit?: boolean;
    typeConstraint?: ResolvedCodeRef;
    // Resolved, merged field configuration (if applicable)
    configuration?: FieldConfiguration | undefined;
    createCard: CreateCardFn;
    viewCard: ViewCardFn;
    editCard: EditCardFn;
    saveCard: SaveCardFn;
  };
}>;

export class FieldDef extends BaseDef {
  // this changes the shape of the class type FieldDef so that a CardDef
  // class type cannot masquerade as a FieldDef class type
  static isFieldDef = true;
  static displayName = 'Field';
  static icon = RectangleEllipsisIcon;

  // Optional provider for default configuration, merged with per-usage configuration
  static configuration?: ConfigurationInput<any>;

  static embedded: BaseDefComponent = MissingTemplate;
  static edit: BaseDefComponent = FieldDefEditTemplate;
  static atom: BaseDefComponent = DefaultAtomViewTemplate;
  static fitted: BaseDefComponent = MissingTemplate;
}

export class ReadOnlyField extends FieldDef {
  static [primitive]: string;
  static [useIndexBasedKey]: never;
  static embedded = class Embedded extends Component<typeof this> {
    <template>
      {{@model}}
    </template>
  };
  static edit = class Edit extends Component<typeof this> {
    <template>
      {{@model}}
    </template>
  };
}

export class StringField extends FieldDef {
  static displayName = 'String';
  static icon = LetterCaseIcon;
  static [primitive]: string;
  static [useIndexBasedKey]: never;
  static embedded = class Embedded extends Component<typeof this> {
    <template>
      {{@model}}
    </template>
  };
  static edit = class Edit extends Component<typeof this> {
    <template>
      <BoxelInput
        @value={{@model}}
        @onInput={{@set}}
        @disabled={{not @canEdit}}
      />
    </template>
  };
  static atom = class Atom extends Component<typeof this> {
    <template>
      {{@model}}
    </template>
  };
}

// TODO: This is a simple workaround until the thumbnailURL is converted into an actual image field
export class MaybeBase64Field extends StringField {
  static embedded = class Embedded extends Component<typeof this> {
    get isBase64() {
      return this.args.model?.startsWith('data:');
    }
    <template>
      {{#if this.isBase64}}
        <em>(Base64 encoded value)</em>
      {{else}}
        {{@model}}
      {{/if}}
    </template>
  };
  static atom = MaybeBase64Field.embedded;
}

export class TextAreaField extends StringField {
  static displayName = 'TextArea';
  static icon = TextAreaIcon;
  static edit = class Edit extends Component<typeof this> {
    <template>
      <BoxelInput
        class='boxel-text-area'
        @value={{@model}}
        @onInput={{@set}}
        @type='textarea'
        @readonly={{not @canEdit}}
      />
    </template>
  };
}

// enumField has moved to packages/base/enum.gts

export class CSSField extends TextAreaField {
  static displayName = 'CSS Field';
  static embedded = class Embedded extends Component<typeof this> {
    <template>
      <pre class='css-field'>{{if @model @model '/* No CSS defined */'}}</pre>
      <style scoped>
        .css-field {
          margin-block: 0;
          padding: var(--boxel-sp-xxs);
          background-color: var(--muted, var(--boxel-100));
          border-radius: var(--radius, var(--boxel-border-radius));
          color: var(--muted-foreground, var(--boxel-700));
          font-family: var(
            --font-mono,
            var(--boxel-monospace-font-family, monospace)
          );
          white-space: pre-wrap;
        }
      </style>
    </template>
  };
}

export class MarkdownField extends StringField {
  static displayName = 'Markdown';
  static icon = MarkdownIcon;

  static embedded = class MarkdownViewTemplate extends Component<
    typeof MarkdownField
  > {
    <template>
      <MarkdownTemplate @content={{@model}} />
    </template>
  };
  static atom = class MarkdownViewTemplate extends Component<
    typeof MarkdownField
  > {
    <template>
      <MarkdownTemplate @content={{@model}} />
    </template>
  };

  static edit = class Edit extends Component<typeof this> {
    <template>
      <BoxelInput
        class='boxel-text-area'
        @type='textarea'
        @value={{@model}}
        @onInput={{@set}}
        @disabled={{not @canEdit}}
      />
    </template>
  };
}

export class CardInfoField extends FieldDef {
  static displayName = 'Card Info';
  @field title = contains(StringField);
  @field description = contains(StringField);
  @field thumbnailURL = contains(MaybeBase64Field);
  @field theme = linksTo(() => Theme);
  @field notes = contains(MarkdownField);
}

export class CardDef extends BaseDef {
  readonly [localId]: string = uuidv4();
  [isSavedInstance] = false;
  [meta]: CardResourceMeta | undefined = undefined;
  get [fieldsUntracked](): Record<string, typeof BaseDef> | undefined {
    let overrides = getFieldOverrides(this);
    return overrides ? Object.fromEntries(getFieldOverrides(this)) : undefined;
  }
  get [fields](): Record<string, typeof BaseDef> | undefined {
    entangleWithCardTracking(this);
    return this[fieldsUntracked];
  }
  set [fields](overrides: Record<string, typeof BaseDef>) {
    let existingOverrides = getFieldOverrides(this);
    for (let [fieldName, clazz] of Object.entries(overrides)) {
      existingOverrides.set(fieldName, clazz);
    }
    // notify glimmer to rerender this card
    notifyCardTracking(this);
  }
  @field id = contains(ReadOnlyField);
  @field cardInfo = contains(CardInfoField);
  @field title = contains(StringField, {
    computeVia: function (this: CardDef) {
      return this.cardInfo.title?.trim()?.length
        ? this.cardInfo.title
        : `Untitled ${this.constructor.displayName}`;
    },
  });
  @field description = contains(StringField, {
    computeVia: function (this: CardDef) {
      return this.cardInfo.description;
    },
  });
  // TODO: this will probably be an image or image url field card when we have it
  // UPDATE: we now have a Base64ImageField card. we can probably refactor this
  // to use it directly now (or wait until a better image field comes along)
  @field thumbnailURL = contains(MaybeBase64Field, {
    computeVia: function (this: CardDef) {
      return this.cardInfo.thumbnailURL;
    },
  });
  static displayName = 'Card';
  static isCardDef = true;
  static icon = CaptionsIcon;

  static assignInitialFieldValue(
    instance: BaseDef,
    fieldName: string,
    value: any,
  ) {
    if (fieldName === 'id') {
      // TODO: can we eliminate this conditional branch?

      // we need to be careful that we don't trigger the ambient recompute() in our setters
      // when we are instantiating an instance that is placed in the cardStore that has
      // not had it's field values set yet, as computeds may assume dependent fields are
      // available when they are not (e.g. Spec.isPrimitive trying to access its 'ref' field).
      // In this scenario, only the 'id' field is available. The rest of the fields will be
      // filled in later, so just set the 'id' directly in the deserialized cache to avoid
      // triggering the recompute.
      let deserialized = getDataBucket(instance);
      deserialized.set('id', value);
    } else {
      super.assignInitialFieldValue(instance, fieldName, value);
    }
  }

  static embedded: BaseDefComponent = DefaultEmbeddedTemplate;
  static fitted: BaseDefComponent = DefaultFittedTemplate;
  static isolated: BaseDefComponent = DefaultCardDefTemplate;
  static edit: BaseDefComponent = DefaultCardDefTemplate;
  static atom: BaseDefComponent = DefaultAtomViewTemplate;
  static head: BaseDefComponent = DefaultHeadTemplate;

  static prefersWideFormat = false; // whether the card is full-width in the stack
  static headerColor: string | null = null; // set string color value if the stack-item header has a background color

  constructor(
    data?: Record<string, any> & {
      [fields]?: Record<string, BaseDefConstructor>;
    },
  ) {
    super(data);
    if (data && localId in data && typeof data[localId] === 'string') {
      this[localId] = data[localId];
    }
    if (data && fields in data && data[fields]) {
      let overrides = getFieldOverrides(this);
      for (let [fieldName, clazz] of Object.entries(data[fields])) {
        overrides.set(fieldName, clazz);
      }
    }
  }

  get [realmInfo]() {
    return getCardMeta(this, 'realmInfo');
  }

  get [realmURL]() {
    let realmURLString = getCardMeta(this, 'realmURL');
    return realmURLString ? new URL(realmURLString) : undefined;
  }

  [getCardMenuItems](params: GetCardMenuItemParams): MenuItemOptions[] {
    return getDefaultCardMenuItems(this, params);
  }
}

export class CssImportField extends StringField {
  static displayName = 'CSS Import';
  static icon = ImportIcon;
}

export class Theme extends CardDef {
  static displayName = 'Theme';
  static icon = ThemeIcon;
  @field cssVariables = contains(CSSField);
  @field cssImports = containsMany(CssImportField);

  [getCardMenuItems](params: GetCardMenuItemParams): MenuItemOptions[] {
    let menuItems = super[getCardMenuItems](params);
    if (params.menuContext === 'interact' && params.commandContext && this.id) {
      menuItems = [
        ...menuItems,
        {
          label: 'Copy and Edit',
          action: async () => {
            if (!params.commandContext || !this.id) {
              return;
            }
            let cmd = new CopyAndEditCommand(params.commandContext);
            await cmd.execute({
              card: this,
            });
          },
          icon: FilePencilIcon,
          disabled: !this.id,
        },
        {
          label: 'Modify theme via AI',
          action: async () => {
            let cmd = new PatchThemeCommand(params.commandContext);
            await cmd.execute({
              cardId: this.id as unknown as string,
            });
          },
          icon: WandIcon,
          disabled: !this.id,
        },
      ];
    }
    return menuItems;
  }
}

export type BaseDefConstructor = typeof BaseDef;
export type CardDefConstructor = typeof CardDef;
export type FieldDefConstructor = typeof FieldDef;

export function subscribeToChanges(
  fieldOrCard: BaseDef | BaseDef[],
  subscriber: CardChangeSubscriber,
  enclosing?: { fieldOrCard: BaseDef; fieldName: string },
) {
  if (isArrayOfCardOrField(fieldOrCard)) {
    fieldOrCard.forEach((item, i) => {
      subscribeToChanges(
        item,
        subscriber,
        enclosing
          ? {
              fieldOrCard: enclosing.fieldOrCard,
              fieldName: `${enclosing.fieldName}.${i}`,
            }
          : undefined,
      );
    });
    return;
  }

  let changeSubscribers = subscribers.get(fieldOrCard);
  if (changeSubscribers && changeSubscribers.has(subscriber)) {
    return;
  }

  if (!changeSubscribers) {
    changeSubscribers = new Set();
    subscribers.set(fieldOrCard, changeSubscribers);
  }

  changeSubscribers.add(subscriber);
  if (enclosing) {
    subscriberConsumer.set(fieldOrCard, enclosing);
  }

  let fields = getFields(fieldOrCard, {
    usedLinksToFieldsOnly: true,
    includeComputeds: false,
  });
  Object.keys(fields).forEach((fieldName) => {
    let field = getField(fieldOrCard, fieldName) as Field<typeof BaseDef>;
    if (
      field &&
      (field.fieldType === 'contains' || field.fieldType === 'containsMany')
    ) {
      let value = peekAtField(fieldOrCard, fieldName);
      if (isCardOrField(value) || isArrayOfCardOrField(value)) {
        subscribeToChanges(value, subscriber, {
          fieldOrCard: enclosing?.fieldOrCard ?? fieldOrCard,
          fieldName: enclosing?.fieldName
            ? `${enclosing.fieldName}.${fieldName}`
            : fieldName,
        });
      }
    }
  });
}

export function unsubscribeFromChanges(
  fieldOrCard: BaseDef | BaseDef[],
  subscriber: CardChangeSubscriber,
  visited: Set<BaseDef> = new Set(),
) {
  if (isArrayOfCardOrField(fieldOrCard)) {
    fieldOrCard.forEach((item) => {
      unsubscribeFromChanges(item, subscriber);
    });
    return;
  }

  if (visited.has(fieldOrCard)) {
    return;
  }

  visited.add(fieldOrCard);
  let changeSubscribers = subscribers.get(fieldOrCard);
  if (!changeSubscribers) {
    return;
  }
  changeSubscribers.delete(subscriber);

  let fields = getFields(fieldOrCard, {
    usedLinksToFieldsOnly: true,
    includeComputeds: false,
  });
  Object.keys(fields).forEach((fieldName) => {
    let field = getField(fieldOrCard, fieldName) as Field<typeof BaseDef>;
    if (
      field &&
      (field.fieldType === 'contains' || field.fieldType === 'containsMany')
    ) {
      let value = peekAtField(fieldOrCard, fieldName);
      if (isCardOrField(value) || isArrayOfCardOrField(value)) {
        unsubscribeFromChanges(value, subscriber);
      }
    }
  });
}

function applySubscribersToInstanceValue(
  instance: BaseDef,
  field: Field<typeof BaseDef>,
  oldValue: BaseDef | BaseDef[],
  newValue: BaseDef | BaseDef[],
) {
  let changeSubscribers: Set<CardChangeSubscriber> | undefined = undefined;
  if (field.fieldType === 'contains' || field.fieldType === 'containsMany') {
    changeSubscribers = subscribers.get(instance);
  } else if (
    isArrayOfCardOrField(oldValue) &&
    oldValue[0] &&
    subscribers.has(oldValue[0])
  ) {
    changeSubscribers = subscribers.get(oldValue[0]);
  } else if (isCardOrField(oldValue)) {
    changeSubscribers = subscribers.get(oldValue);
  }

  if (!changeSubscribers) {
    return;
  }

  let toArray = function (item: BaseDef | BaseDef[]) {
    if (isCardOrField(item)) {
      return [item];
    } else if (isArrayOfCardOrField(item)) {
      return [...item];
    } else {
      return [];
    }
  };

  let oldItems = toArray(oldValue);
  let newItems = toArray(newValue);

  let addedItems = newItems.filter((item) => !oldItems.includes(item));
  let removedItems = oldItems.filter((item) => !newItems.includes(item));

  addedItems.forEach((item, i) =>
    changeSubscribers!.forEach((subscriber) =>
      subscribeToChanges(item, subscriber, {
        fieldOrCard: instance,
        fieldName: `${field.name}.${i}`,
      }),
    ),
  );

  removedItems.forEach((item) =>
    changeSubscribers!.forEach((subscriber) =>
      unsubscribeFromChanges(item, subscriber),
    ),
  );
}

function lazilyLoadLink(
  instance: CardDef,
  field: Field,
  link: string,
  pluralArgs?: { value: any[] },
) {
  let inflightLoads = inflightLinkLoads.get(instance);
  if (!inflightLoads) {
    inflightLoads = new Map();
    inflightLinkLoads.set(instance, inflightLoads);
  }
  let reference = new URL(link, instance.id ?? instance[relativeTo]).href;
  let key = `${field.name}/${reference}`;
  let promise = inflightLoads.get(key);
  let store = getStore(instance);
  if (promise) {
    store.trackLoad(promise);
    return;
  }
  let deferred = new Deferred<void>();
  inflightLoads.set(key, deferred.promise);
  store.trackLoad(
    // we wrap the promise with a catch that will prevent the rejections from bubbling up but
    // not interfere with the original deferred. this prevents QUnit from being really noisy
    // and reporting a "global error" even though that is a normal operating circumstance for
    // the rendering when it encounters an error. the original deferred.promise still
    // rejects as expected for anyone awaiting it, but it won't cause unnecessary noise in QUnit.
    deferred.promise.then(
      () => {},
      () => {},
    ),
  );
  (async () => {
    try {
      let doc = await store.loadDocument(reference);
      if (isCardError(doc)) {
        let cardError = doc;
        cardError.deps = [
          !reference.endsWith('.json') ? `${reference}.json` : reference,
        ];
        throw cardError;
      }
      let fieldValue = (await createFromSerialized(
        doc.data,
        doc,
        new URL(doc.data.id!),
        {
          store,
        },
      )) as CardDef;
      if (pluralArgs) {
        let { value } = pluralArgs;
        let indices: number[] = [];
        for (let [index, item] of value.entries()) {
          if (!isNotLoadedValue(item)) {
            continue;
          }
          let notLoadedRef = new URL(
            item.reference,
            instance.id ?? instance[relativeTo],
          ).href;
          if (reference === notLoadedRef) {
            indices.push(index);
          }
        }
        for (let index of indices) {
          value[index] = fieldValue;
        }
      } else {
        (instance as any)[field.name] = fieldValue;
      }
    } catch (e) {
      // we replace the node-loaded value with a null
      // TODO in the future consider recording some link meta that this reference is actually missing
      (instance as any)[field.name] = null;

      let error = e as Error;
      let isMissingFile =
        typeof error?.message === 'string' && /not found/i.test(error.message);
      let payloadError: {
        title: string;
        status: number;
        message: string;
        stack?: string;
        deps?: string[];
      } = {
        title: isMissingFile
          ? 'Link Not Found'
          : error?.message ?? 'Card Error',
        status: isMissingFile ? 404 : (error as any)?.status ?? 500,
        message: isMissingFile
          ? `missing file ${reference}.json`
          : error?.message ?? String(e),
        stack: error?.stack,
      };
      if (isCardError(error) && error.deps?.length) {
        payloadError.deps = [...new Set(error.deps)];
      }
      let payload = JSON.stringify({
        type: 'error',
        error: payloadError,
      });
      // We use a custom event for render errors--otherwise QUnit will report a "global error"
      // when we use a promise rejection to signal to the prerender that there was an error
      // even though everything is working as designed. QUnit is very noisy about these errors...
      const event = new CustomEvent('boxel-render-error', {
        detail: { reason: payload },
      });
      globalThis.dispatchEvent(event);
    } finally {
      deferred.fulfill();
      inflightLoads.delete(key);
      if (inflightLoads.size === 0) {
        inflightLinkLoads.delete(instance);
      }
    }
  })();
}

type Scalar =
  | string
  | number
  | boolean
  | null
  | undefined
  | (string | null | undefined)[]
  | (number | null | undefined)[]
  | (boolean | null | undefined)[];

function assertScalar(
  scalar: any,
  fieldCard: typeof BaseDef,
): asserts scalar is Scalar {
  if (Array.isArray(scalar)) {
    if (
      scalar.find(
        (i) =>
          !['undefined', 'string', 'number', 'boolean'].includes(typeof i) &&
          i !== null,
      )
    ) {
      throw new Error(
        `expected queryableValue for field type ${
          fieldCard.name
        } to be scalar but was ${typeof scalar}`,
      );
    }
  } else if (
    !['undefined', 'string', 'number', 'boolean'].includes(typeof scalar) &&
    scalar !== null
  ) {
    throw new Error(
      `expected queryableValue for field type ${
        fieldCard.name
      } to be scalar but was ${typeof scalar}`,
    );
  }
}

export function setId(instance: CardDef, id: string) {
  let field = getField(instance, 'id');
  if (field) {
    setField(instance, field, id);
  }
}

export function isSaved(instance: CardDef): boolean {
  return instance[isSavedInstance] === true;
}

export function getQueryableValue(
  field: Field<typeof BaseDef>,
  value: any,
  stack?: BaseDef[],
): any;
export function getQueryableValue(
  fieldCard: typeof BaseDef,
  value: any,
  stack?: BaseDef[],
): any;
export function getQueryableValue(
  fieldOrCard: Field<typeof BaseDef> | typeof BaseDef,
  value: any,
  stack: BaseDef[] = [],
): any {
  if ('baseDef' in fieldOrCard) {
    let result = fieldOrCard[queryableValue](value, stack);
    if (primitive in fieldOrCard) {
      assertScalar(result, fieldOrCard);
    }
    return result;
  }
  return fieldOrCard.queryableValue(value, stack);
}

export function formatQueryValue(
  field: Field<typeof BaseDef>,
  queryValue: any,
): any {
  let serializer: ReturnType<typeof getSerializer> | undefined;
  if (primitive in field.card && fieldSerializer in field.card) {
    assertIsSerializerName(field.card[fieldSerializer]);
    serializer = getSerializer(field.card[fieldSerializer]);
  }
  return (
    serializer?.formatQuery?.(queryValue) ?? field.card[formatQuery](queryValue)
  );
}

async function getDeserializedValue<CardT extends BaseDefConstructor>({
  card,
  loadedValue,
  fieldName,
  value,
  resource,
  modelPromise,
  doc,
  store,
  relativeTo,
  opts,
}: {
  card: CardT;
  loadedValue: any;
  fieldName: string;
  value: any;
  resource: LooseCardResource;
  modelPromise: Promise<BaseDef>;
  doc: LooseSingleCardDocument | CardDocument;
  store: CardStore;
  relativeTo: URL | undefined;
  opts?: DeserializeOpts;
}): Promise<any> {
  let field = getField(isCardInstance(value) ? value : card, fieldName);
  if (!field) {
    throw new Error(`could not find field ${fieldName} in card ${card.name}`);
  }
  let result = await field.deserialize(
    value,
    doc,
    resource.relationships,
    resource.meta.fields?.[fieldName],
    store,
    modelPromise,
    loadedValue,
    relativeTo,
    opts,
  );
  return result;
}

// TODO Currently our deserialization process performs 2 tasks that probably
// need to be disentangled:
// 1. convert the data from a wire format to the native format
// 2. absorb async to load computeds
//
// Consider the scenario where the server is providing the client the card JSON,
// in this case the server has already processed the computed, and all we really
// need to do is purely the conversion of the data from the wire format to the
// native format which should be async. Instead our client is re-doing the work
// to calculate the computeds that the server has already done.

// use an interface loader and not the class Loader
export async function createFromSerialized<T extends BaseDefConstructor>(
  resource: LooseCardResource,
  doc: LooseSingleCardDocument | CardDocument,
  relativeTo: URL | undefined,
  opts?: DeserializeOpts & {
    store?: CardStore;
  },
): Promise<BaseInstanceType<T>> {
  let store = opts?.store ?? new FallbackCardStore();
  let {
    meta: { adoptsFrom },
  } = resource;
  let card: typeof BaseDef | undefined = await loadCardDef(adoptsFrom, {
    loader: myLoader(),
    relativeTo,
  });
  if (!card) {
    throw new Error(`could not find card: '${humanReadable(adoptsFrom)}'`);
  }

  return card[deserialize](
    resource,
    relativeTo,
    doc as CardDocument,
    store,
    opts,
  ) as BaseInstanceType<T>;
}

export async function updateFromSerialized<T extends BaseDefConstructor>(
  instance: BaseInstanceType<T>,
  doc: LooseSingleCardDocument,
  store = getStore(instance),
  opts?: DeserializeOpts,
): Promise<BaseInstanceType<T>> {
  stores.set(instance, store);
  if (!instance[relativeTo] && doc.data.id) {
    instance[relativeTo] = new URL(doc.data.id);
  }

  if (isCardInstance(instance)) {
    if (!instance[meta] && doc.data.meta) {
      instance[meta] = doc.data.meta;
    }
  }
  return await _updateFromSerialized({
    instance,
    resource: doc.data,
    doc,
    store,
    opts,
  });
}

// The typescript `is` type here refuses to work unless it's in this file.
function isCardInstance(instance: any): instance is CardDef {
  return _isCardInstance(instance);
}

async function _createFromSerialized<T extends BaseDefConstructor>(
  card: T,
  data: T extends { [primitive]: infer P } ? P : LooseCardResource,
  doc: LooseSingleCardDocument | CardDocument | undefined,
  _relativeTo: URL | undefined,
  store: CardStore = new FallbackCardStore(),
  opts?: DeserializeOpts,
): Promise<BaseInstanceType<T>> {
  let resource: LooseCardResource | undefined;
  if (isCardResource(data)) {
    resource = data;
  }
  if (!resource) {
    let adoptsFrom = identifyCard(card);
    if (!adoptsFrom) {
      throw new Error(
        `bug: could not determine identity for card '${card.name}'`,
      );
    }
    // in this case we are dealing with an empty instance
    resource = { meta: { adoptsFrom } };
  }
  if (!doc) {
    doc = { data: resource };
  }
  let instance: BaseInstanceType<T> | undefined;
  if (resource.id != null || resource.lid != null) {
    instance = store.get((resource.id ?? resource.lid)!) as
      | BaseInstanceType<T>
      | undefined;
  }
  if (!instance) {
    instance = new card({
      id: resource.id,
      [localId]: resource.lid,
    }) as BaseInstanceType<T>;
    instance[relativeTo] = _relativeTo;
  }
  stores.set(instance, store);
  return await _updateFromSerialized({
    instance,
    resource,
    doc,
    store,
    opts,
  });
}

async function _updateFromSerialized<T extends BaseDefConstructor>({
  instance,
  resource,
  doc,
  store,
  opts,
}: {
  instance: BaseInstanceType<T>;
  resource: LooseCardResource;
  doc: LooseSingleCardDocument | CardDocument;
  store: CardStore;
  opts?: DeserializeOpts;
}): Promise<BaseInstanceType<T>> {
  console.log(
    `Deserializing instance of ${instance.constructor.name} from resource`,
    resource,
  );
  // because our store uses a tracked map for its identity map all the assembly
  // work that we are doing to deserialize the instance below is "live". so we
  // add the actual instance silently in a non-tracked way and only track it at
  // the very end.
  if (resource.id != null) {
    store.setNonTracked(resource.id, instance as CardDef);
  }
  let deferred = new Deferred<BaseDef>();
  let card = Reflect.getPrototypeOf(instance)!.constructor as T;
  let nonNestedRelationships = Object.fromEntries(
    Object.entries(resource.relationships ?? {}).filter(
      ([fieldName]) => !fieldName.includes('.'),
    ),
  );
  let linksToManyRelationships: Record<string, Relationship[]> = Object.entries(
    resource.relationships ?? {},
  )
    .filter(
      ([fieldName]) =>
        fieldName.split('.').length === 2 &&
        fieldName.split('.')[1].match(/^\d+$/),
    )
    .reduce((result, [fieldName, value]) => {
      let name = fieldName.split('.')[0];
      result[name] = result[name] || [];
      result[name].push(value);
      return result;
    }, Object.create(null));

  let existingOverrides = getFieldOverrides(instance);
  let loadedValues = getDataBucket(instance);
  let instanceRelativeTo =
    ('id' in instance && typeof instance.id === 'string'
      ? new URL(instance.id)
      : instance[relativeTo]) ?? undefined;

  function getFieldMeta(
    fieldsMeta: CardFields | undefined,
    key: string,
  ): Partial<Meta> | undefined {
    let entry = fieldsMeta?.[key];
    return Array.isArray(entry) ? undefined : entry;
  }

  function getFieldMetaArray(
    fieldsMeta: CardFields | undefined,
    key: string,
  ): Partial<Meta>[] | undefined {
    let entry = fieldsMeta?.[key];
    return Array.isArray(entry) ? entry : undefined;
  }
  function isAssignableToField(
    overrideCard: typeof BaseDef,
    fieldCard: typeof BaseDef,
  ): boolean {
    let current: typeof BaseDef | undefined = overrideCard;
    while (current) {
      if (current === fieldCard) {
        return true;
      }
      current = getAncestor(current) ?? undefined;
    }
    return false;
  }

  function applyFieldOverride(
    fieldName: string,
    overrideCard?: typeof BaseDef,
    field?: Field<typeof BaseDef, any>,
  ): boolean {
    if (!overrideCard) {
      return false;
    }
    if (
      field &&
      !isAssignableToField(overrideCard, field.card as typeof BaseDef)
    ) {
      return false;
    }
    if (existingOverrides.get(fieldName) === overrideCard) {
      return false;
    }
    existingOverrides.set(fieldName, overrideCard);
    return true;
  }
  async function setDeserializedFieldOverride(
    fieldName: string,
    resource: LooseCardResource,
    field: Field<typeof BaseDef, any>,
    serializedFieldOverride?: Partial<Meta>,
  ): Promise<boolean> {
    let overrideMeta = serializedFieldOverride;
    if (!overrideMeta) {
      overrideMeta = getFieldMeta(resource.meta?.fields, fieldName);
    }
    if (!overrideMeta || !overrideMeta.adoptsFrom) {
      return false;
    }
    let override = await loadCardDef(overrideMeta.adoptsFrom, {
      loader: myLoader(),
      relativeTo:
        resource.id && typeof resource.id === 'string'
          ? new URL(resource.id)
          : instanceRelativeTo,
    });
    if (!override) {
      return false;
    }
    return applyFieldOverride(fieldName, override, field);
  }

  function applyLinkOverrideFromValue(
    fieldName: string,
    field: Field<typeof BaseDef, any>,
    value: any,
  ): Field<typeof BaseDef, any> {
    let changed = false;
    if (field.fieldType === 'linksTo') {
      if (isCardInstance(value)) {
        changed = applyFieldOverride(
          fieldName,
          value.constructor as typeof BaseDef,
        );
      }
    } else if (field.fieldType === 'linksToMany') {
      if (Array.isArray(value)) {
        let linked = value.find((entry) => isCardInstance(entry));
        if (linked) {
          changed = applyFieldOverride(
            fieldName,
            linked.constructor as typeof BaseDef,
          );
        }
      }
    }
    if (changed) {
      return (getField(instance, fieldName) ?? field) as Field<T>;
    }
    return field;
  }

  let values = (await Promise.all(
    Object.entries({
      ...resource.attributes,
      ...nonNestedRelationships,
      ...linksToManyRelationships,
      ...(resource.id !== undefined ? { id: resource.id } : {}),
    }).map(async ([fieldName, value]) => {
      let field = getField(instance, fieldName);
      if (!field) {
        // This happens when the instance has a field that is not in the definition. It can happen when
        // instance or definition is updated and the other is not. In this case we will just ignore the
        // mismatch and try to serialize it anyway so that the client can see still see the instance data
        // and have a chance to fix it so that it adheres to the definition
        return [];
      }
      let resourceMetaFields = resource.meta?.fields;
      let overrideApplied = false;
      if (field.fieldType === 'containsMany') {
        if (primitive in field.card) {
          if (Array.isArray(value)) {
            for (let [index] of value.entries()) {
              let key = `${fieldName}.${index}`;
              overrideApplied =
                (await setDeserializedFieldOverride(
                  key,
                  resource,
                  field,
                  getFieldMeta(resourceMetaFields, key),
                )) || overrideApplied;
            }
          } else {
            overrideApplied =
              (await setDeserializedFieldOverride(
                fieldName,
                resource,
                field,
                getFieldMeta(resourceMetaFields, fieldName),
              )) || overrideApplied;
          }
        } else {
          let metas = getFieldMetaArray(resourceMetaFields, fieldName);
          if (metas) {
            for (let [index, meta] of metas.entries()) {
              overrideApplied =
                (await setDeserializedFieldOverride(
                  `${fieldName}.${index}`,
                  resource,
                  field,
                  meta,
                )) || overrideApplied;
            }
          }
        }
      } else if (field.fieldType === 'contains') {
        overrideApplied =
          (await setDeserializedFieldOverride(
            fieldName,
            resource,
            field,
            getFieldMeta(resourceMetaFields, fieldName),
          )) || overrideApplied;
      }
      if (overrideApplied) {
        field = (getField(instance, fieldName) ?? field) as Field<T>;
      }
      let relativeToVal =
        'id' in instance && typeof instance.id === 'string'
          ? new URL(instance.id)
          : instance[relativeTo];
      let deserializedValue = await getDeserializedValue({
        card,
        loadedValue: loadedValues.get(fieldName),
        fieldName,
        value,
        resource,
        modelPromise: deferred.promise,
        doc,
        store,
        relativeTo: relativeToVal,
        opts,
      });

      field = applyLinkOverrideFromValue(
        fieldName,
        field,
        deserializedValue,
      ) as Field<T>;
      return [field, deserializedValue];
    }),
  )) as [Field<T>, any][];

  // this block needs to be synchronous
  {
    let wasSaved = false;
    let originalId: string | undefined;
    if (isCardInstance(instance)) {
      wasSaved = instance[isSavedInstance];
      originalId = (instance as CardDef).id; // the instance is a composite card
      instance[isSavedInstance] = false;
    }
    let deserialized = getDataBucket(instance);

    for (let [field, value] of values) {
      if (!field) {
        continue;
      }
      if (field.name === 'id' && wasSaved && originalId !== value) {
        throw new Error(
          `cannot change the id for saved instance ${originalId}`,
        );
      }
      field.validate(instance, value);

      // Before updating field's value, we also have to make sure
      // the subscribers also subscribes to a new value.
      let existingValue = deserialized.get(field.name as string);
      if (
        isCardOrField(existingValue) ||
        isArrayOfCardOrField(existingValue) ||
        isCardOrField(value) ||
        isArrayOfCardOrField(value)
      ) {
        applySubscribersToInstanceValue(instance, field, existingValue, value);
      }
      deserialized.set(field.name as string, value);
      field.captureQueryFieldSeedData?.(instance, value, resource);
    }

    // assign the realm meta before we compute as computeds may be relying on this
    if (isCardInstance(instance) && resource.id != null) {
      (instance as any)[meta] = resource.meta;
    }
    notifyCardTracking(instance);
    if (isCardInstance(instance) && resource.id != null) {
      // importantly, we place this synchronously after the assignment of the model's
      // fields, such that subsequent assignment of the id field when the model is
      // saved will throw
      instance[isSavedInstance] = true;
    }
  }

  // now we make the instance "live" after it's all constructed
  if (resource.id != null) {
    store.makeTracked(resource.id);
  }

  deferred.fulfill(instance);
  return instance;
}

export function setCardAsSavedForTest(instance: CardDef, id?: string): void {
  if (id != null) {
    let deserialized = getDataBucket(instance);
    deserialized.set('id', id);
  }
  instance[isSavedInstance] = true;
}

export function searchDoc<CardT extends BaseDefConstructor>(
  instance: InstanceType<CardT>,
): Record<string, any> {
  return getQueryableValue(instance.constructor, instance) as Record<
    string,
    any
  >;
}

function makeDescriptor<
  CardT extends BaseDefConstructor,
  FieldT extends BaseDefConstructor,
>(field: Field<FieldT>) {
  let descriptor: any = {
    enumerable: true,
  };
  descriptor.get = function (this: BaseInstanceType<CardT>) {
    return field.getter(this);
  };
  if (field.computeVia) {
    descriptor.set = function () {
      // computeds should just no-op when an assignment occurs
    };
  } else {
    descriptor.set = function (this: BaseInstanceType<CardT>, value: any) {
      if (
        (field.card as typeof BaseDef) === ReadOnlyField &&
        isCardInstance(this) &&
        this[isSavedInstance]
      ) {
        throw new Error(
          `cannot assign a value to the field '${
            field.name
          }' on the saved card '${
            (this as any)[field.name]
          }' because it is a read-only field`,
        );
      }
      setField(this, field, value);
    };
  }
  (descriptor.get as any)[isField] = field;
  return descriptor;
}

function setField(instance: BaseDef, field: Field, value: any) {
  // TODO: refactor validate to not have a return value and accomplish this normalization another way
  value = field.validate(instance, value);
  let deserialized = getDataBucket(instance);
  deserialized.set(field.name, value);
  notifySubscribers(instance, field.name, value);
  notifyCardTracking(instance);
}

function notifySubscribers(
  instance: BaseDef,
  fieldName: string,
  value: any,
  visited = new WeakSet<BaseDef>(),
) {
  if (visited.has(instance)) {
    return;
  }
  visited.add(instance);
  let changeSubscribers = subscribers.get(instance);
  if (changeSubscribers) {
    for (let subscriber of changeSubscribers) {
      subscriber(instance, fieldName, value);
    }
  }
  let consumer = subscriberConsumer.get(instance);
  if (consumer) {
    notifySubscribers(
      consumer.fieldOrCard,
      `${consumer.fieldName}.${fieldName}`,
      value,
      visited,
    );
  }
}

function cardThunk<CardT extends BaseDefConstructor>(
  cardOrThunk: CardT | (() => CardT),
): () => CardT {
  if (!cardOrThunk) {
    throw new Error(
      `cardOrThunk was ${cardOrThunk}. There might be a cyclic dependency in one of your fields.
      Use '() => CardName' format for the fields with the cycle in all related cards.
      e.g.: '@field friend = linksTo(() => Person)'`,
    );
  }
  return (
    'baseDef' in cardOrThunk ? () => cardOrThunk : cardOrThunk
  ) as () => CardT;
}

export type SignatureFor<CardT extends BaseDefConstructor> = {
  Args: {
    model: PartialBaseInstanceType<CardT>;
    fields: FieldsTypeFor<InstanceType<CardT>>;
    set: Setter;
    fieldName: string | undefined;
    context?: CardContext;
    createCard?: CreateCardFn;
    viewCard?: ViewCardFn;
    editCard?: EditCardFn;
    saveCard?: SaveCardFn;
    canEdit?: boolean;
    configuration?: FieldConfiguration | undefined;
  };
};

export function getComponent(
  model: BaseDef,
  field?: Field,
  opts?: { componentCodeRef?: CodeRef },
): BoxComponent {
  let box = Box.create(model);
  let boxComponent = getBoxComponent(
    model.constructor as BaseDefConstructor,
    box,
    field,
    opts,
  );
  return boxComponent;
}

// TODO we should be able to get rid of this when we decommission the old prerender
export async function ensureLinksLoaded(card: BaseDef): Promise<void> {
  // Note that after each async step we check to see if we are still the
  // current promise, otherwise we bail
  let done: () => void;
  let loadLinksPromise = new Promise<void>((res) => (done = res));
  loadLinksPromises.set(card, loadLinksPromise);

  // wait a full micro task before we start - this is simple debounce
  await Promise.resolve();
  if (loadLinksPromises.get(card) !== loadLinksPromise) {
    return;
  }

  async function _loadModel<T extends BaseDef>(
    model: T,
    stack: BaseDef[] = [],
  ): Promise<void> {
    let pendingFields = new Set<string>(
      Object.keys(
        getFields(model, {
          includeComputeds: false, // Not necessary to execute computed to load linked fields
          usedLinksToFieldsOnly: true,
        }),
      ),
    );
    do {
      for (let fieldName of [...pendingFields]) {
        let value = await getIfReady(model, fieldName as keyof T);
        pendingFields.delete(fieldName);
        if (loadLinksPromises.get(card) !== loadLinksPromise) {
          return;
        }
        if (Array.isArray(value)) {
          for (let item of value) {
            if (item && isCardOrField(item) && !stack.includes(item)) {
              await _loadModel(item, [item, ...stack]);
            }
          }
        } else if (isCardOrField(value) && !stack.includes(value)) {
          await _loadModel(value, [value, ...stack]);
        }
      }
      // TODO should we have a timeout?
    } while (pendingFields.size > 0);
  }

  await _loadModel(card);
  if (loadLinksPromises.get(card) !== loadLinksPromise) {
    return;
  }

  // notify glimmer to rerender this card
  notifyCardTracking(card);
  done!();
}

export class Box<T> {
  static create<T>(model: T): Box<T> {
    return new Box({ type: 'root', model });
  }

  private state:
    | {
        type: 'root';
        model: any;
      }
    | {
        type: 'derived';
        containingBox: Box<any>;
        fieldName: string;
        useIndexBasedKeys: boolean;
      };

  private constructor(state: Box<T>['state']) {
    this.state = state;
  }

  get value(): T {
    if (this.state.type === 'root') {
      return this.state.model;
    } else {
      return this.state.containingBox.value[this.state.fieldName];
    }
  }

  get name() {
    return this.state.type === 'derived' ? this.state.fieldName : undefined;
  }

  set value(v: T) {
    if (this.state.type === 'root') {
      throw new Error(`can't set topmost model`);
    } else {
      let value = this.state.containingBox.value;
      if (Array.isArray(value)) {
        let index = parseInt(this.state.fieldName);
        if (typeof index !== 'number') {
          throw new Error(
            `Cannot set a value on an array item with non-numeric index '${String(
              this.state.fieldName,
            )}'`,
          );
        }
        this.state.containingBox.value[index] = v;
        return;
      }
      this.state.containingBox.value[this.state.fieldName] = v;
    }
  }

  set = <V extends T>(value: V): void => {
    this.value = value;
  };

  private fieldBoxes = new Map<string, Box<unknown>>();

  field<K extends keyof T>(fieldName: K, useIndexBasedKeys = false): Box<T[K]> {
    let box = this.fieldBoxes.get(fieldName as string);
    if (!box) {
      box = new Box({
        type: 'derived',
        containingBox: this,
        fieldName: fieldName as string,
        useIndexBasedKeys,
      });
      this.fieldBoxes.set(fieldName as string, box);
    }
    return box as Box<T[K]>;
  }

  private prevChildren: Box<ElementType<T>>[] = [];
  private prevValues: ElementType<T>[] = [];

  get children(): Box<ElementType<T>>[] {
    if (this.state.type === 'root') {
      throw new Error('tried to call children() on root box');
    }
    let value = this.value;
    if (value == null) {
      return [];
    }
    if (!Array.isArray(value)) {
      throw new Error(
        `tried to call children() on Boxed non-array value ${value} for ${String(
          this.state.fieldName,
        )}`,
      );
    }

    let { prevChildren, prevValues, state } = this;
    let newChildren: Box<ElementType<T>>[] = value.map((element, index) => {
      let found = prevChildren.find((_oldBox, i) =>
        state.useIndexBasedKeys ? index === i : this.prevValues[i] === element,
      );
      if (found) {
        if (state.useIndexBasedKeys) {
          // note that the underlying box already has the correct value so there
          // is nothing to do in this case. also, we are currently inside a rerender.
          // mutating a watched array in a rerender will spawn another rerender which
          // infinitely recurses.
        } else {
          let toRemoveIndex = prevChildren.indexOf(found);
          prevChildren.splice(toRemoveIndex, 1);
          prevValues.splice(toRemoveIndex, 1);
          if (found.state.type === 'root') {
            throw new Error('bug');
          }
          found.state.fieldName = String(index);
        }
        return found;
      } else {
        return new Box({
          type: 'derived',
          containingBox: this,
          fieldName: String(index),
          useIndexBasedKeys: false,
        });
      }
    });
    this.prevChildren = newChildren;
    this.prevValues = value.slice();
    return newChildren;
  }
}

type ElementType<T> = T extends (infer V)[] ? V : never;

declare module 'ember-provide-consume-context/context-registry' {
  export default interface ContextRegistry {
    [CardContextName]: CardContext;
  }
}

function getStore(instance: BaseDef): CardStore {
  return stores.get(instance as BaseDef) ?? new FallbackCardStore();
}

function myLoader(): Loader {
  // we know this code is always loaded by an instance of our Loader, which sets
  // import.meta.loader.

  // When type-checking realm-server, tsc sees this file and thinks
  // it will be transpiled to CommonJS and so it complains about this line. But
  // this file is always loaded through our loader and always has access to import.meta.
  // @ts-ignore
  return (import.meta as any).loader;
}

class FallbackCardStore implements CardStore {
  #instances: Map<string, CardDef> = new Map();
  #inFlight: Set<Promise<unknown>> = new Set();
  #loadGeneration = 0; // mirrors host store tracking to detect new loads

  get(id: string) {
    id = id.replace(/\.json$/, '');
    return this.#instances.get(id);
  }
  set(id: string, instance: CardDef) {
    id = id.replace(/\.json$/, '');
    return this.#instances.set(id, instance);
  }
  setNonTracked(id: string, instance: CardDef) {
    id = id.replace(/\.json$/, '');
    return this.#instances.set(id, instance);
  }
  makeTracked(_id: string) {}
  trackLoad(load: Promise<unknown>) {
    if (this.#inFlight.has(load)) {
      return;
    }
    this.#inFlight.add(load);
    this.#loadGeneration++;
    load.finally(() => {
      this.#inFlight.delete(load);
    });
  }
  async loaded() {
    let observedGeneration = this.#loadGeneration;
    while (true) {
      if (this.#inFlight.size === 0) {
        await Promise.resolve();
      } else {
        let pendingLoads = Array.from(this.#inFlight);
        await Promise.allSettled(pendingLoads);
      }
      if (
        this.#inFlight.size === 0 &&
        this.#loadGeneration === observedGeneration
      ) {
        return;
      }
      observedGeneration = this.#loadGeneration;
    }
  }
  async loadDocument(url: string) {
    let promise = loadDocument(fetch, url);
    this.trackLoad(promise);
    return await promise;
  }
}<|MERGE_RESOLUTION|>--- conflicted
+++ resolved
@@ -1470,13 +1470,6 @@
     }
 
     if (isNotLoadedValue(value)) {
-<<<<<<< HEAD
-      if (!(globalThis as any).__lazilyLoadLinks) {
-        throw new NotLoaded(instance, value.reference, field.name);
-      }
-=======
-      // TODO figure out this test case...
->>>>>>> 378b31cc
       value = this.emptyValue(instance);
       deserialized.set(this.name, value);
       lazilyLoadLink(instance, this, value.reference, { value });
@@ -1498,37 +1491,6 @@
       }
     }
     if (notLoadedRefs.length > 0) {
-<<<<<<< HEAD
-      if (!(globalThis as any).__lazilyLoadLinks) {
-        throw new NotLoaded(instance, notLoadedRefs, this.name);
-      }
-=======
-      // Important: we intentionally leave the NotLoadedValue sentinels inside the
-      // WatchedArray so the lazy loader can swap them out in place once the linked
-      // cards finish loading. Because the array identity never changes, Glimmer’s
-      // tracking sees the mutation and re-renders when lazilyLoadLink replaces each
-      // sentinel with a CardDef instance. Callers should treat these entries as
-      // placeholders (e.g. check for constructor.getComponent) rather than assuming
-      // every element is immediately renderable. Ideally the .value refactor can
-      // iron out this kink.
-      // TODO
-      // Codex has offered a couple interim solutions to ease the burden on card
-      // authors around this:
-      // We can wrap the guard in a reusable helper/component so card authors don’t
-      // have to think about the sentinel:
-      //
-      // - Helper – export something like `has-card-component` (just checks
-      //   `value?.constructor?.getComponent`) from card-api. Then in templates
-      //   they write: `{{#if (has-card-component card)}}…{{/if}}` or
-      //   `{{#each (filter-loadable cards) as |c|}}`.
-      //
-      // - Component – provide a `LoadableCard` component that takes a card instance
-      //   and renders the correct `CardContainer` only when the component is ready;
-      //   otherwise it renders nothing or a skeleton. Card authors use
-      //   `<LoadableCard @card={{card}}/>` instead of calling `getComponent`
-      //   themselves.
-
->>>>>>> 378b31cc
       for (let entry of value) {
         if (isNotLoadedValue(entry) && !(entry as any).loading) {
           lazilyLoadLink(instance, this, entry.reference, { value });
