import Modifier from 'ember-modifier';
import GlimmerComponent from '@glimmer/component';
import { isEqual } from 'lodash';
import { WatchedArray } from './watched-array';
import { BoxelInput } from '@cardstack/boxel-ui/components';
import { type MenuItemOptions, not } from '@cardstack/boxel-ui/helpers';
import {
  getBoxComponent,
  type BoxComponent,
  CardCrudFunctionsConsumer,
  DefaultFormatsConsumer,
} from './field-component';
import { getContainsManyComponent } from './contains-many-component';
import { LinksToEditor } from './links-to-editor';
import { getLinksToManyComponent } from './links-to-many-component';
import {
  Deferred,
  isCardResource,
  Loader,
  isRelationship,
  CardError,
  CardContextName,
  getField,
  isField,
  primitive,
  identifyCard,
  fieldSerializer,
  isCardInstance as _isCardInstance,
  isBaseInstance,
  loadCardDef,
  humanReadable,
  CodeRef,
  CommandContext,
  uuidv4,
  realmURL,
  localId,
  formats,
  meta,
  fields,
  fieldsUntracked,
  baseRef,
  getAncestor,
  relativeTo,
  assertIsSerializerName,
  getSerializer,
  isCardError,
  SingleCardDocument,
  loadDocument,
  LocalPath,
  getCardMenuItems,
  type Format,
  type Meta,
  type CardFields,
  type Relationship,
  type ResourceID,
  type LooseCardResource,
  type LooseSingleCardDocument,
  type CardDocument,
  type CardResourceMeta,
  type ResolvedCodeRef,
  type getCard,
  type getCards,
  type getCardCollection,
  type Store,
  type PrerenderedCardComponentSignature,
  type ErrorEntry,
  type Query,
  type QueryWithInterpolations,
  type QueryResultsMeta,
} from '@cardstack/runtime-common';
import {
  captureQueryFieldSeedData,
  ensureQueryFieldSearchResource,
  validateRelationshipQuery,
} from './query-field-support';
import type { ComponentLike } from '@glint/template';
import { initSharedState } from './shared-state';
import DefaultFittedTemplate from './default-templates/fitted';
import DefaultEmbeddedTemplate from './default-templates/embedded';
import DefaultCardDefTemplate from './default-templates/isolated-and-edit';
import DefaultAtomViewTemplate from './default-templates/atom';
import DefaultHeadTemplate from './default-templates/head';
import MissingTemplate from './default-templates/missing-template';
import FieldDefEditTemplate from './default-templates/field-edit';
import MarkdownTemplate from './default-templates/markdown';
import CaptionsIcon from '@cardstack/boxel-icons/captions';
import LetterCaseIcon from '@cardstack/boxel-icons/letter-case';
import MarkdownIcon from '@cardstack/boxel-icons/align-box-left-middle';
import RectangleEllipsisIcon from '@cardstack/boxel-icons/rectangle-ellipsis';
import TextAreaIcon from '@cardstack/boxel-icons/align-left';
import ThemeIcon from '@cardstack/boxel-icons/palette';
import ImportIcon from '@cardstack/boxel-icons/import';
import FilePencilIcon from '@cardstack/boxel-icons/file-pencil';
import WandIcon from '@cardstack/boxel-icons/wand';
// normalizeEnumOptions used by enum moved to packages/base/enum.gts
import PatchThemeCommand from '@cardstack/boxel-host/commands/patch-theme';
import CopyAndEditCommand from '@cardstack/boxel-host/commands/copy-and-edit';

import {
  callSerializeHook,
  cardClassFromResource,
  deserialize,
  makeMetaForField,
  makeRelativeURL,
  serialize,
  serializeCard,
  serializeCardResource,
  resourceFrom,
  type DeserializeOpts,
  type JSONAPIResource,
  type JSONAPISingleResourceDocument,
  type SerializeOpts,
  getCardMeta,
} from './card-serialization';
import {
  entangleWithCardTracking,
  getDataBucket,
  getFieldDescription,
  getFieldOverrides,
  getFields,
  getter,
  isArrayOfCardOrField,
  isCard,
  isCardOrField,
  isNotLoadedValue,
  notifyCardTracking,
  peekAtField,
  relationshipMeta,
  setFieldDescription,
  type NotLoadedValue,
} from './field-support';
import {
  type GetCardMenuItemParams,
  getDefaultCardMenuItems,
} from './card-menu-items';

export const BULK_GENERATED_ITEM_COUNT = 3;

interface CardOrFieldTypeIconSignature {
  Element: SVGElement;
}

export type CardOrFieldTypeIcon = ComponentLike<CardOrFieldTypeIconSignature>;

export {
  deserialize,
  getCardMeta,
  getFieldDescription,
  getFields,
  isCard,
  isField,
  localId,
  meta,
  primitive,
  realmURL,
  relativeTo,
  relationshipMeta,
  serialize,
  serializeCard,
  ensureQueryFieldSearchResource,
  getStore,
  type BoxComponent,
  type DeserializeOpts,
  type GetCardMenuItemParams,
  type JSONAPISingleResourceDocument,
  type ResourceID,
  type SerializeOpts,
};

export const useIndexBasedKey = Symbol.for('cardstack-use-index-based-key');
export const fieldDecorator = Symbol.for('cardstack-field-decorator');
export const queryableValue = Symbol.for('cardstack-queryable-value');
export const formatQuery = Symbol.for('cardstack-format-query');
export const realmInfo = Symbol.for('cardstack-realm-info');
export const emptyValue = Symbol.for('cardstack-empty-value');
// intentionally not exporting this so that the outside world
// cannot mark a card as being saved
const isSavedInstance = Symbol.for('cardstack-is-saved-instance');

export type BaseInstanceType<T extends BaseDefConstructor> = T extends {
  [primitive]: infer P;
}
  ? P
  : InstanceType<T>;

// this is expressing the idea that the fields of a
// card may contain undefined, but even when that's
// true all the symbols and the `constructor` property
// can still be relied on.
type PartialFields<T> = {
  [Property in keyof T]: Property extends symbol
    ? T[Property]
    : Property extends 'constructor'
    ? T[Property]
    : T[Property] | undefined;
};

export type PartialBaseInstanceType<T extends BaseDefConstructor> = T extends {
  [primitive]: infer P;
}
  ? P | null
  : PartialFields<InstanceType<T>> & {
      [fields]: Record<string, BaseDefConstructor>;
      [fieldsUntracked]: Record<string, BaseDefConstructor>;
    };
export type FieldsTypeFor<T extends BaseDef> = {
  [Field in keyof T]: BoxComponent &
    (T[Field] extends ArrayLike<unknown>
      ? BoxComponent[]
      : T[Field] extends BaseDef
      ? FieldsTypeFor<T[Field]>
      : unknown);
};
export { formats, type Format };
export type FieldType = 'contains' | 'containsMany' | 'linksTo' | 'linksToMany';
// Opaque configuration passed to field format components and validators
export type FieldConfiguration = Record<string, any>;
// Configuration may be provided as a static object or a function of the parent instance
export type ConfigurationInput<T> =
  | FieldConfiguration
  | ((this: Readonly<T>) => FieldConfiguration | undefined);
export type FieldFormats = {
  ['fieldDef']: Format;
  ['cardDef']: Format;
};
type Setter = (value: any) => void;

interface Options {
  computeVia?: () => unknown;
  description?: string;
  // there exists cards that we only ever run in the host without
  // the isolated renderer (RoomField), which means that we cannot
  // use the rendering mechanism to tell if a card is used or not,
  // in which case we need to tell the runtime that a card is
  // explicitly being used.
  isUsed?: true;
  // Optional: per-usage configuration provider merged with FieldDef-level configuration
  configuration?: ConfigurationInput<any>;
}

interface RelationshipOptions extends Options {
  query?: QueryWithInterpolations;
}

export interface CardContext<T extends CardDef = CardDef> {
  commandContext?: CommandContext;
  cardComponentModifier?: typeof Modifier<{
    Args: {
      Named: {
        card?: CardDef;
        cardId?: string;
        format: Format | 'data';
        fieldType: FieldType | undefined;
        fieldName: string | undefined;
      };
    };
  }>;
  prerenderedCardSearchComponent: typeof GlimmerComponent<PrerenderedCardComponentSignature>;
  getCard: getCard<T>;
  getCards: getCards;
  getCardCollection: getCardCollection;
  store: Store;
}

export interface FieldConstructor<T> {
  cardThunk: () => T;
  computeVia: undefined | (() => unknown);
  declaredCardThunk?: () => T;
  isUsed?: true;
  isPolymorphic?: true;
  name: string;
  queryDefinition?: QueryWithInterpolations;
}

type CardChangeSubscriber = (
  instance: BaseDef,
  fieldName: string,
  fieldValue: any,
) => void;

const stores = initSharedState(
  'stores',
  () => new WeakMap<BaseDef, CardStore>(),
);
const subscribers = initSharedState(
  'subscribers',
  () => new WeakMap<BaseDef, Set<CardChangeSubscriber>>(),
);
const subscriberConsumer = initSharedState(
  'subscriberConsumer',
  () => new WeakMap<BaseDef, { fieldOrCard: BaseDef; fieldName: string }>(),
);
const inflightLinkLoads = initSharedState(
  'inflightLinkLoads',
  () => new WeakMap<CardDef, Map<string, Promise<unknown>>>(),
);

export function instanceOf(instance: BaseDef, clazz: typeof BaseDef): boolean {
  let instanceClazz: typeof BaseDef | null = instance.constructor;
  let codeRefInstance: CodeRef | undefined;
  let codeRefClazz = identifyCard(clazz);
  if (!codeRefClazz) {
    return instance instanceof (clazz as any);
  }
  do {
    codeRefInstance = instanceClazz ? identifyCard(instanceClazz) : undefined;
    if (isEqual(codeRefInstance, codeRefClazz)) {
      return true;
    }
    instanceClazz = instanceClazz ? getAncestor(instanceClazz) ?? null : null;
  } while (codeRefInstance && !isEqual(codeRefInstance, baseRef));
  return false;
}

class Logger {
  private promises: Promise<any>[] = [];

  // TODO this doesn't look like it's used anymore. in the past this was used to
  // keep track of async when eagerly running computes after a property had been set.
  // consider removing this.
  log(promise: Promise<any>) {
    this.promises.push(promise);
    // make an effort to resolve the promise at the time it is logged
    (async () => {
      try {
        await promise;
      } catch (e: any) {
        console.error(`encountered error performing recompute on card`, e);
      }
    })();
  }

  async flush() {
    let results = await Promise.allSettled(this.promises);
    for (let result of results) {
      if (result.status === 'rejected') {
        console.error(`Promise rejected`, result.reason);
        if (result.reason instanceof Error) {
          console.error(result.reason.stack);
        }
      }
    }
  }
}

let logger = new Logger();
export async function flushLogs() {
  await logger.flush();
}

export interface StoreSearchResource<T extends CardDef = CardDef> {
  readonly instances: T[];
  readonly instancesByRealm: { realm: string; cards: T[] }[];
  readonly isLoading: boolean;
  readonly meta: QueryResultsMeta;
  readonly errors?: ErrorEntry[];
}

export type GetSearchResourceFuncOpts = {
  isLive?: boolean;
  doWhileRefreshing?: (() => void) | undefined;
  seed?: {
    cards: CardDef[];
    searchURL?: string;
    realms?: string[];
  };
};
export type GetSearchResourceFunc<T extends CardDef = CardDef> = (
  parent: object,
  getQuery: () => Query | undefined,
  getRealms?: () => string[] | undefined,
  opts?: GetSearchResourceFuncOpts,
) => StoreSearchResource<T>;

export interface CardStore {
  get(url: string): CardDef | undefined;
  set(url: string, instance: CardDef): void;
  setNonTracked(id: string, instance: CardDef): void;
  makeTracked(id: string): void;
  loadDocument(url: string): Promise<SingleCardDocument | CardError>;
  trackLoad(load: Promise<unknown>): void;
  loaded(): Promise<void>;
  getSearchResource: GetSearchResourceFunc;
}

export interface Field<
  CardT extends BaseDefConstructor = BaseDefConstructor,
  SearchT = any,
> {
  card: CardT;
  name: string;
  fieldType: FieldType;
  computeVia: undefined | (() => unknown);
  // Optional per-usage configuration stored on the field descriptor
  configuration?: ConfigurationInput<any>;
  // Declarative relationship query definition, if provided
  queryDefinition?: QueryWithInterpolations;
  captureQueryFieldSeedData?(
    instance: BaseDef,
    value: any,
    resource: LooseCardResource,
  ): void;
  // there exists cards that we only ever run in the host without
  // the isolated renderer (RoomField), which means that we cannot
  // use the rendering mechanism to tell if a card is used or not,
  // in which case we need to tell the runtime that a card is
  // explicitly being used.
  isUsed?: true;
  isPolymorphic?: true;
  serialize(
    value: any,
    doc: JSONAPISingleResourceDocument,
    visited: Set<string>,
    opts?: SerializeOpts,
  ): JSONAPIResource;
  deserialize(
    value: any,
    doc: LooseSingleCardDocument | CardDocument,
    relationships: JSONAPIResource['relationships'] | undefined,
    fieldMeta: CardFields[string] | undefined,
    store: CardStore | undefined,
    instancePromise: Promise<BaseDef>,
    loadedValue: any,
    relativeTo: URL | undefined,
    opts?: DeserializeOpts,
  ): Promise<any>;
  emptyValue(instance: BaseDef): any;
  validate(instance: BaseDef, value: any): void;
  component(model: Box<BaseDef>): BoxComponent;
  getter(instance: BaseDef): BaseInstanceType<CardT> | undefined;
  queryableValue(value: any, stack: BaseDef[]): SearchT;
}

function cardTypeFor(
  field: Field<typeof BaseDef>,
  boxedElement?: Box<BaseDef>,
  overrides?: () => Map<string, typeof BaseDef> | undefined,
): typeof BaseDef {
  let override: typeof BaseDef | undefined;
  if (overrides) {
    let valueKey = `${field.name}${
      boxedElement ? '.' + boxedElement.name : ''
    }`;
    override = boxedElement?.value ? overrides()?.get(valueKey) : undefined;
  } else {
    override =
      boxedElement?.value && typeof boxedElement.value === 'object'
        ? getFieldOverrides(boxedElement.value)?.get(field.name)
        : undefined;
  }
  if (primitive in field.card) {
    return override ?? field.card;
  }
  if (boxedElement === undefined || boxedElement.value == null) {
    return field.card;
  }
  return Reflect.getPrototypeOf(boxedElement.value)!
    .constructor as typeof BaseDef;
}

class ContainsMany<FieldT extends FieldDefConstructor>
  implements Field<FieldT, any[] | null>
{
  readonly fieldType = 'containsMany';
  private cardThunk: () => FieldT;
  readonly computeVia: undefined | (() => unknown);
  readonly name: string;
  readonly description: string | undefined;
  readonly isUsed: undefined | true;
  readonly isPolymorphic: undefined | true;
  configuration: ConfigurationInput<any> | undefined;
  constructor({
    cardThunk,
    computeVia,
    name,
    isUsed,
    isPolymorphic,
  }: FieldConstructor<FieldT>) {
    this.cardThunk = cardThunk;
    this.computeVia = computeVia;
    this.name = name;
    this.isUsed = isUsed;
    this.isPolymorphic = isPolymorphic;
  }

  get card(): FieldT {
    return this.cardThunk();
  }

  getter(instance: BaseDef): BaseInstanceType<FieldT> | undefined {
    let deserialized = getDataBucket(instance);
    entangleWithCardTracking(instance);
    let maybeNotLoaded = deserialized.get(this.name);
    // a not loaded error can blow up thru a computed containsMany field that consumes a link
    if (isNotLoadedValue(maybeNotLoaded)) {
      lazilyLoadLink(instance as CardDef, this, maybeNotLoaded.reference);
      return this.emptyValue(instance) as BaseInstanceType<FieldT>;
    }
    return getter(instance, this);
  }

  queryableValue(instances: any[] | null, stack: BaseDef[]): any[] | null {
    if (instances === null || instances.length === 0) {
      // we intentionally use a "null" to represent an empty plural field as
      // this is a limitation to SQLite's json_tree() function when trying to match
      // plural fields that are empty
      return null;
    }

    // Need to replace the WatchedArray proxy with an actual array because the
    // WatchedArray proxy is not structuredClone-able, and hence cannot be
    // communicated over the postMessage boundary between worker and DOM.
    // TODO: can this be simplified since we don't have the worker anymore?
    let results = [...instances]
      .map((instance) => {
        return this.card[queryableValue](instance, stack);
      })
      .filter((i) => i != null);
    return results.length === 0 ? null : results;
  }

  serialize(
    values: BaseInstanceType<FieldT>[] | NotLoadedValue,
    doc: JSONAPISingleResourceDocument,
    _visited: Set<string>,
    opts?: SerializeOpts,
  ): JSONAPIResource {
    // this can be a not loaded value happen when the containsMany is a
    // computed that consumes a linkTo field that is not loaded
    if (isNotLoadedValue(values)) {
      return { attributes: {} };
    }
    let serialized =
      values === null
        ? null
        : values.map((value) =>
            callSerializeHook(this.card, value, doc, undefined, opts),
          );
    if (primitive in this.card) {
      if (opts?.overrides) {
        let meta: Partial<Meta> = {};
        if (Array.isArray(serialized)) {
          for (let [index] of serialized.entries()) {
            let fieldName = `${this.name}.${index}`;
            let override = opts.overrides.get(fieldName);
            if (!override) {
              continue;
            }
            meta.fields = meta.fields ?? {};
            meta.fields[fieldName] = {
              adoptsFrom: identifyCard(
                override,
                opts?.useAbsoluteURL ? undefined : opts?.maybeRelativeURL,
              ),
            };
          }
        }
        return {
          attributes: {
            [this.name]: serialized,
          },
          meta,
        };
      } else {
        return {
          attributes: {
            [this.name]: serialized,
          },
        };
      }
    } else {
      let relationships: Record<string, Relationship> = {};
      let serialized =
        values === null
          ? null
          : values.map((value, index) => {
              let resource: JSONAPISingleResourceDocument['data'] =
                callSerializeHook(this.card, value, doc, undefined, opts);
              if (resource.relationships) {
                for (let [fieldName, relationship] of Object.entries(
                  resource.relationships as Record<string, Relationship>,
                )) {
                  relationships[`${this.name}.${index}.${fieldName}`] =
                    relationship; // warning side-effect
                }
              }
              if (this.card === Reflect.getPrototypeOf(value)!.constructor) {
                // when our implementation matches the default we don't need to include
                // meta.adoptsFrom
                delete resource.meta?.adoptsFrom;
              }
              if (resource.meta && Object.keys(resource.meta).length === 0) {
                delete resource.meta;
              }
              return resource;
            });

      let result: JSONAPIResource = {
        attributes: {
          [this.name]:
            serialized === null
              ? null
              : serialized.map((resource) => resource.attributes),
        },
      };
      if (Object.keys(relationships).length > 0) {
        result.relationships = relationships;
      }

      if (serialized && serialized.some((resource) => resource.meta)) {
        result.meta = {
          fields: {
            [this.name]: serialized.map((resource) => resource.meta ?? {}),
          },
        };
      }

      return result;
    }
  }

  async deserialize(
    value: any[],
    doc: CardDocument,
    relationships: JSONAPIResource['relationships'] | undefined,
    fieldMeta: CardFields[string] | undefined,
    store: CardStore,
    instancePromise: Promise<BaseDef>,
    _loadedValue: any,
    relativeTo: URL | undefined,
    opts: DeserializeOpts,
  ): Promise<BaseInstanceType<FieldT>[] | null> {
    if (value == null) {
      return null;
    }
    if (!Array.isArray(value)) {
      throw new Error(`Expected array for field value ${this.name}`);
    }
    if (fieldMeta && !Array.isArray(fieldMeta)) {
      throw new Error(
        `fieldMeta for contains-many field '${
          this.name
        }' is not an array: ${JSON.stringify(fieldMeta, null, 2)}`,
      );
    }
    let metas: Partial<Meta>[] = fieldMeta ?? [];
    return new WatchedArray(
      (prevArrayValue, arrayValue) =>
        instancePromise.then((instance) => {
          applySubscribersToInstanceValue(
            instance,
            this,
            prevArrayValue,
            arrayValue,
          );
          notifySubscribers(instance, field.name, arrayValue);
          notifyCardTracking(instance);
        }),
      await Promise.all(
        value.map(async (entry, index) => {
          if (primitive in this.card) {
            if (fieldSerializer in this.card) {
              assertIsSerializerName(this.card[fieldSerializer]);
              let serializer = getSerializer(this.card[fieldSerializer]);
              return serializer.deserialize<FieldT>(
                entry,
                relativeTo,
                doc,
                store,
                opts,
              );
            }
            return entry;
          } else {
            let meta = metas[index];
            let resource: LooseCardResource = {
              attributes: entry,
              meta: makeMetaForField(meta, this.name, this.card),
            };
            if (relationships) {
              resource.relationships = Object.fromEntries(
                Object.entries(relationships)
                  .filter(([fieldName]) =>
                    fieldName.startsWith(`${this.name}.`),
                  )
                  .map(([fieldName, relationship]) => {
                    let relName = `${this.name}.${index}`;
                    return [
                      fieldName.startsWith(`${relName}.`)
                        ? fieldName.substring(relName.length + 1)
                        : fieldName,
                      relationship,
                    ];
                  }),
              );
            }
            return (
              await cardClassFromResource(resource, this.card, relativeTo)
            )[deserialize](resource, relativeTo, doc, store, opts);
          }
        }),
      ),
    );
  }

  emptyValue(instance: BaseDef) {
    return new WatchedArray((oldValue, value) => {
      applySubscribersToInstanceValue(
        instance,
        this,
        oldValue as BaseDef[],
        value as BaseDef[],
      );
      notifySubscribers(instance, this.name, value);
      notifyCardTracking(instance);
    });
  }

  validate(instance: BaseDef, values: any[] | null) {
    if (values && !Array.isArray(values)) {
      throw new Error(
        `field validation error: Expected array for field value of field '${this.name}'`,
      );
    }
    if (values == null) {
      return values;
    }

    if (!(primitive in this.card)) {
      for (let [index, item] of values.entries()) {
        if (item != null && !instanceOf(item, this.card)) {
          throw new Error(
            `field validation error: tried set instance of ${values.constructor.name} at index ${index} of field '${this.name}' but it is not an instance of ${this.card.name}`,
          );
        }
      }
    }

    return new WatchedArray((oldValue, value) => {
      applySubscribersToInstanceValue(
        instance,
        this,
        oldValue as BaseDef[],
        value as BaseDef[],
      );
      notifySubscribers(instance, this.name, value);
      notifyCardTracking(instance);
    }, values);
  }

  component(model: Box<BaseDef>): BoxComponent {
    let fieldName = this.name as keyof BaseDef;
    let arrayField = model.field(
      fieldName,
      useIndexBasedKey in this.card,
    ) as unknown as Box<BaseDef[]>;

    return getContainsManyComponent({
      model,
      arrayField,
      field: this,
      cardTypeFor,
    });
  }
}

class Contains<CardT extends FieldDefConstructor> implements Field<CardT, any> {
  readonly fieldType = 'contains';
  private cardThunk: () => CardT;
  readonly computeVia: undefined | (() => unknown);
  readonly name: string;
  readonly description: string | undefined;
  readonly isUsed: undefined | true;
  readonly isPolymorphic: undefined | true;
  configuration: ConfigurationInput<any> | undefined;
  constructor({
    cardThunk,
    computeVia,
    name,
    isUsed,
    isPolymorphic,
  }: FieldConstructor<CardT>) {
    this.cardThunk = cardThunk;
    this.computeVia = computeVia;
    this.name = name;
    this.isUsed = isUsed;
    this.isPolymorphic = isPolymorphic;
  }

  get card(): CardT {
    return this.cardThunk();
  }

  getter(instance: BaseDef): BaseInstanceType<CardT> | undefined {
    let deserialized = getDataBucket(instance);
    entangleWithCardTracking(instance);
    let maybeNotLoaded = deserialized.get(this.name);
    // a not loaded error can blow up thru a computed contains field that consumes a link
    if (isNotLoadedValue(maybeNotLoaded)) {
      lazilyLoadLink(instance as CardDef, this, maybeNotLoaded.reference);
      return undefined;
    }
    return getter(instance, this);
  }

  queryableValue(instance: any, stack: BaseDef[]): any {
    if (primitive in this.card) {
      let result = this.card[queryableValue](instance, stack);
      assertScalar(result, this.card);
      return result;
    }
    if (instance == null) {
      return null;
    }
    return this.card[queryableValue](instance, stack);
  }

  serialize(
    value: InstanceType<CardT> | NotLoadedValue,
    doc: JSONAPISingleResourceDocument,
    _visited: Set<string>,
    opts?: SerializeOpts,
  ): JSONAPIResource {
    // this can be a not loaded value happen when the contains is a
    // computed that consumes a linkTo field that is not loaded
    if (isNotLoadedValue(value)) {
      return { attributes: {} };
    }

    if (primitive in this.card) {
      let serialized: JSONAPISingleResourceDocument['data'] & {
        meta: Record<string, any>;
      } = callSerializeHook(this.card, value, doc, undefined, opts);
      if (this.isPolymorphic) {
        return {
          attributes: { [this.name]: serialized },
          meta: {
            fields: {
              [this.name]: {
                adoptsFrom: identifyCard(
                  this.card,
                  opts?.useAbsoluteURL ? undefined : opts?.maybeRelativeURL,
                ),
              },
            },
          },
        };
      } else {
        return { attributes: { [this.name]: serialized } };
      }
    } else {
      let serialized: JSONAPISingleResourceDocument['data'] & {
        meta: Record<string, any>;
      } = callSerializeHook(this.card, value, doc);
      let resource: JSONAPIResource = {
        attributes: {
          [this.name]: serialized?.attributes,
        },
      };
      if (serialized == null) {
        return resource;
      }
      if (serialized.relationships) {
        resource.relationships = {};
        for (let [fieldName, relationship] of Object.entries(
          serialized.relationships as Record<string, Relationship>,
        )) {
          resource.relationships[`${this.name}.${fieldName}`] = relationship;
        }
      }

      if (
        this.card === Reflect.getPrototypeOf(value)!.constructor &&
        !this.isPolymorphic
      ) {
        // when our implementation matches the default we don't need to include
        // meta.adoptsFrom
        delete serialized.meta.adoptsFrom;
      }

      if (Object.keys(serialized.meta).length > 0) {
        resource.meta = {
          fields: { [this.name]: serialized.meta },
        };
      }
      return resource;
    }
  }

  async deserialize(
    value: any,
    doc: CardDocument,
    relationships: JSONAPIResource['relationships'] | undefined,
    fieldMeta: CardFields[string] | undefined,
    store: CardStore,
    _instancePromise: Promise<BaseDef>,
    _loadedValue: any,
    relativeTo: URL | undefined,
    opts: DeserializeOpts,
  ): Promise<BaseInstanceType<CardT>> {
    if (primitive in this.card) {
      if (fieldSerializer in this.card) {
        assertIsSerializerName(this.card[fieldSerializer]);
        let serializer = getSerializer(this.card[fieldSerializer]);
        return serializer.deserialize(value, relativeTo, doc, store, opts);
      }
      return value;
    }
    if (fieldMeta && Array.isArray(fieldMeta)) {
      throw new Error(
        `fieldMeta for contains field '${
          this.name
        }' is an array: ${JSON.stringify(fieldMeta, null, 2)}`,
      );
    }
    let meta: Partial<Meta> | undefined = fieldMeta;
    let resource: LooseCardResource = {
      attributes: value,
      meta: makeMetaForField(meta, this.name, this.card),
    };
    if (relationships) {
      resource.relationships = Object.fromEntries(
        Object.entries(relationships)
          .filter(([fieldName]) => fieldName.startsWith(`${this.name}.`))
          .map(([fieldName, relationship]) => [
            fieldName.startsWith(`${this.name}.`)
              ? fieldName.substring(this.name.length + 1)
              : fieldName,
            relationship,
          ]),
      );
    }
    return (await cardClassFromResource(resource, this.card, relativeTo))[
      deserialize
    ](resource, relativeTo, doc, store, opts);
  }

  emptyValue(_instance: BaseDef) {
    if (primitive in this.card) {
      return this.card[emptyValue];
    } else {
      return new this.card();
    }
  }

  validate(_instance: BaseDef, value: any) {
    if (!(primitive in this.card)) {
      let expectedCard = this.card;
      if (value != null && !instanceOf(value, expectedCard)) {
        throw new Error(
          `field validation error: tried set instance of ${value.constructor.name} as field '${this.name}' but it is not an instance of ${expectedCard.name}`,
        );
      }
    }
    return value;
  }

  component(model: Box<BaseDef>): BoxComponent {
    return fieldComponent(this, model);
  }
}

class LinksTo<CardT extends CardDefConstructor> implements Field<CardT> {
  readonly fieldType = 'linksTo';
  private cardThunk: () => CardT;
  private declaredCardThunk: () => CardT;
  readonly computeVia: undefined | (() => unknown);
  readonly name: string;
  readonly description: string | undefined;
  readonly isUsed: undefined | true;
  readonly isPolymorphic: undefined | true;
  readonly configuration?: ConfigurationInput<any>;
  readonly queryDefinition?: QueryWithInterpolations;
  constructor({
    cardThunk,
    declaredCardThunk,
    computeVia,
    name,
    isUsed,
    isPolymorphic,
    queryDefinition,
  }: FieldConstructor<CardT>) {
    this.cardThunk = cardThunk;
    this.declaredCardThunk = declaredCardThunk ?? cardThunk;
    this.computeVia = computeVia;
    this.name = name;
    this.isUsed = isUsed;
    this.isPolymorphic = isPolymorphic;
    this.queryDefinition = queryDefinition;
  }

  get card(): CardT {
    return this.cardThunk();
  }

  get declaredCardResolver(): () => CardT {
    return this.declaredCardThunk;
  }

  getter(instance: CardDef): BaseInstanceType<CardT> | undefined {
    let deserialized = getDataBucket(instance);
    entangleWithCardTracking(instance);

    if (this.queryDefinition) {
      let searchResource = ensureQueryFieldSearchResource(
        getStore(instance),
        instance,
        this,
      );
      let records = (searchResource as any)?.instances ?? ([] as any[]);
      return (records as any[])[0] as BaseInstanceType<CardT> | undefined;
    }

    let maybeNotLoaded = deserialized.get(this.name);
    if (isNotLoadedValue(maybeNotLoaded)) {
      lazilyLoadLink(instance, this, maybeNotLoaded.reference);
      return undefined;
    }
    return getter(instance, this);
  }

  queryableValue(instance: any, stack: CardDef[]): any {
    if (primitive in this.card) {
      throw new Error(
        `the linksTo field '${this.name}' contains a primitive card '${this.card.name}'`,
      );
    }
    if (instance == null) {
      return null;
    }
    return this.card[queryableValue](instance, stack);
  }

  serialize(
    value: InstanceType<CardT> | NotLoadedValue,
    doc: JSONAPISingleResourceDocument,
    visited: Set<string>,
    opts?: SerializeOpts,
  ) {
    if (isNotLoadedValue(value)) {
      return {
        relationships: {
          [this.name]: {
            links: {
              self: makeRelativeURL(value.reference, opts),
            },
          },
        },
      };
    }
    if (value == null) {
      return {
        relationships: {
          [this.name]: {
            links: { self: null },
          },
        },
      };
    }
    if (visited.has(value.id)) {
      return {
        relationships: {
          [this.name]: {
            links: {
              self: makeRelativeURL(value.id, opts),
            },
            data: { type: 'card', id: value.id },
          },
        },
      };
    }
    if (visited.has(value[localId])) {
      return {
        relationships: {
          [this.name]: {
            data: { type: 'card', lid: value[localId] },
          },
        },
      };
    }

    visited.add(value.id ?? value[localId]);

    let serialized = callSerializeHook(this.card, value, doc, visited, opts) as
      | (JSONAPIResource & { id: string; type: string })
      | null;
    if (serialized) {
      let resource: JSONAPIResource = {
        relationships: {
          [this.name]: {
            ...(value.id
              ? {
                  links: {
                    self: makeRelativeURL(value.id, opts),
                  },
                  data: { type: 'card', id: value.id },
                }
              : {
                  data: { type: 'card', lid: value[localId] },
                }),
          },
        },
      };
      if (
        (!(doc.included ?? []).find((r) => 'id' in r && r.id === value.id) &&
          doc.data.id !== value.id) ||
        (!value.id &&
          !(doc.included ?? []).find(
            (r) => 'lid' in r && r.lid === value[localId],
          ) &&
          doc.data.lid !== value[localId])
      ) {
        doc.included = doc.included ?? [];
        doc.included.push(serialized);
      }
      return resource;
    }
    return {
      relationships: {
        [this.name]: {
          links: { self: null },
        },
      },
    };
  }

  async deserialize(
    value: any,
    doc: CardDocument,
    _relationships: undefined,
    _fieldMeta: undefined,
    store: CardStore,
    _instancePromise: Promise<CardDef>,
    loadedValue: any,
    relativeTo: URL | undefined,
    opts: DeserializeOpts,
  ): Promise<BaseInstanceType<CardT> | null | NotLoadedValue> {
    if (!isRelationship(value)) {
      throw new Error(
        `linkTo field '${
          this.name
        }' cannot deserialize non-relationship value ${JSON.stringify(value)}`,
      );
    }
    if (Array.isArray(value.data)) {
      throw new Error(
        `linksTo field '${this.name}' cannot deserialize a list of resource ids`,
      );
    }
    let reference = value.links?.self;
    if (reference == null || reference === '') {
      return null;
    }
    let cachedInstance = store.get(new URL(reference, relativeTo).href);
    if (cachedInstance) {
      cachedInstance[isSavedInstance] = true;
      return cachedInstance as BaseInstanceType<CardT>;
    }
    //links.self is used to tell the consumer of this payload how to get the resource via HTTP. data.id is used to tell the
    //consumer of this payload how to get the resource from the side loaded included bucket. we need to strictly only
    //consider data.id when calling the resourceFrom() function (which actually loads the resource out of the included
    //bucket). we should never used links.self as part of that consideration. If there is a missing data.id in the resource entity
    //that means that the serialization is incorrect and is not JSON-API compliant.
    let resource =
      value.data && 'id' in value.data
        ? resourceFrom(doc, value.data?.id)
        : undefined;
    if (!resource) {
      if (loadedValue !== undefined) {
        return loadedValue;
      }
      return {
        type: 'not-loaded',
        reference,
      };
    }

    let clazz = await cardClassFromResource(resource, this.card, relativeTo);
    let deserialized = await clazz[deserialize](
      resource,
      relativeTo,
      doc,
      store,
      opts,
    );
    deserialized[isSavedInstance] = true;
    return deserialized;
  }

  emptyValue(_instance: CardDef) {
    return null;
  }

  validate(_instance: CardDef, value: any) {
    // we can't actually place this in the constructor since that would break cards whose field type is themselves
    // so the next opportunity we have to test this scenario is during field assignment
    if (primitive in this.card) {
      throw new Error(
        `field validation error: the linksTo field '${this.name}' contains a primitive card '${this.card.name}'`,
      );
    }
    if (value) {
      if (isNotLoadedValue(value)) {
        return value;
      }
      if (!instanceOf(value, this.card)) {
        console.warn(
          'linksTo instance mismatch',
          JSON.stringify({
            expected: identifyCard(this.card),
            actual: identifyCard(value.constructor as typeof BaseDef),
          }),
        );
        throw new Error(
          `field validation error: tried set ${value.constructor.name} as field '${this.name}' but it is not an instance of ${this.card.name}`,
        );
      }
    }
    return value;
  }

<<<<<<< HEAD
  async handleNotLoadedError(
    instance: BaseInstanceType<CardT>,
    e: NotLoaded,
  ): Promise<BaseInstanceType<CardT> | undefined> {
    let deserialized = getDataBucket(instance as BaseDef);
    let store = getStore(instance);
    let fieldValue = store.get(e.reference as string);

    if (fieldValue !== undefined) {
      deserialized.set(this.name, fieldValue);
      return fieldValue as BaseInstanceType<CardT>;
    }

    fieldValue = await this.loadMissingField(
      instance,
      e,
      store,
      instance[relativeTo],
    );
    deserialized.set(this.name, fieldValue);
    return fieldValue as BaseInstanceType<CardT>;
  }

  // TODO we should be able to get rid of this when we decommission the old prerender
  private async loadMissingField(
    instance: CardDef,
    notLoaded: NotLoadedValue | NotLoaded,
    store: CardStore,
    relativeTo: URL | undefined,
  ): Promise<CardDef> {
    let { reference: maybeRelativeReference } = notLoaded;
    let reference = new URL(
      maybeRelativeReference as string,
      instance.id ?? relativeTo, // new instances may not yet have an ID, in that case fallback to the relativeTo
    ).href;
    let doc = await store.loadDocument(reference);
    if (isCardError(doc)) {
      let cardError = doc;
      cardError.deps = [reference];
      cardError.additionalErrors = [
        new NotLoaded(instance, reference, this.name),
      ];
      throw cardError;
    }
    let fieldInstance = (await createFromSerialized(
      doc.data,
      doc,
      new URL(doc.data.id!),
      {
        store,
      },
    )) as CardDef;
    return fieldInstance;
  }

  captureQueryFieldSeedData(
    instance: BaseDef,
    value: CardDef,
    resource: LooseCardResource,
  ) {
    captureQueryFieldSeedData(instance, this.name, [value], resource);
  }

=======
>>>>>>> ed12e62f
  component(model: Box<CardDef>): BoxComponent {
    let isComputed = !!this.computeVia || !!this.queryDefinition;
    let fieldName = this.name as keyof CardDef;
    let linksToField = this;
    let getInnerModel = () => {
      let innerModel = model.field(fieldName);
      return innerModel as unknown as Box<CardDef | null>;
    };
    function shouldRenderEditor(
      format: Format | undefined,
      defaultFormat: Format,
      isComputed: boolean,
    ) {
      return (format ?? defaultFormat) === 'edit' && !isComputed;
    }
    function getChildFormat(
      format: Format | undefined,
      defaultFormat: Format,
      model: Box<FieldDef>,
    ) {
      let effectiveFormat = format ?? defaultFormat;
      if (
        effectiveFormat === 'edit' &&
        'isCardDef' in model.value.constructor &&
        model.value.constructor.isCardDef
      ) {
        return 'fitted';
      }
      return effectiveFormat;
    }
    return class LinksToComponent extends GlimmerComponent<{
      Element: HTMLElement;
      Args: {
        Named: {
          format?: Format;
          displayContainer?: boolean;
          typeConstraint?: ResolvedCodeRef;
        };
      };
      Blocks: {};
    }> {
      <template>
        <CardCrudFunctionsConsumer as |cardCrudFunctions|>
          <DefaultFormatsConsumer as |defaultFormats|>
            {{#if
              (shouldRenderEditor @format defaultFormats.cardDef isComputed)
            }}
              <LinksToEditor
                @model={{(getInnerModel)}}
                @field={{linksToField}}
                @typeConstraint={{@typeConstraint}}
                @createCard={{cardCrudFunctions.createCard}}
                ...attributes
              />
            {{else}}
              {{#let (fieldComponent linksToField model) as |FieldComponent|}}
                <FieldComponent
                  @format={{getChildFormat
                    @format
                    defaultFormats.cardDef
                    model
                  }}
                  @displayContainer={{@displayContainer}}
                  ...attributes
                />
              {{/let}}
            {{/if}}
          </DefaultFormatsConsumer>
        </CardCrudFunctionsConsumer>
      </template>
    };
  }
}

class LinksToMany<FieldT extends CardDefConstructor>
  implements Field<FieldT, any[] | null>
{
  readonly fieldType = 'linksToMany';
  private cardThunk: () => FieldT;
  private declaredCardThunk: () => FieldT;
  private declaredCardCache: FieldT | undefined;
  readonly computeVia: undefined | (() => unknown);
  readonly name: string;
  readonly isUsed: undefined | true;
  readonly isPolymorphic: undefined | true;
  readonly configuration?: ConfigurationInput<any>;
  readonly queryDefinition?: QueryWithInterpolations;
  constructor({
    cardThunk,
    declaredCardThunk,
    computeVia,
    name,
    isUsed,
    isPolymorphic,
    queryDefinition,
  }: FieldConstructor<FieldT>) {
    this.cardThunk = cardThunk;
    this.declaredCardThunk = declaredCardThunk ?? cardThunk;
    this.computeVia = computeVia;
    this.name = name;
    this.isUsed = isUsed;
    this.isPolymorphic = isPolymorphic;
    this.queryDefinition = queryDefinition;
  }

  get card(): FieldT {
    return this.cardThunk();
  }

  private get declaredCard(): FieldT {
    if (!this.declaredCardCache) {
      this.declaredCardCache = this.declaredCardThunk();
    }
    return this.declaredCardCache;
  }

  get declaredCardResolver(): () => FieldT {
    return this.declaredCardThunk;
  }

  getter(instance: CardDef): BaseInstanceType<FieldT> {
    entangleWithCardTracking(instance);
    if (this.computeVia) {
      return getter(instance, this);
    }

    let deserialized = getDataBucket(instance);

    if (this.queryDefinition) {
      let searchResource = ensureQueryFieldSearchResource(
        getStore(instance),
        instance,
        this,
      )!;
      let records = searchResource.instances ?? ([] as any[]);
      return records as BaseInstanceType<FieldT>;
    }

    // Non-query fields
    let value = deserialized.get(this.name);

    if (!value) {
      value = this.emptyValue(instance);
      deserialized.set(this.name, value);
    }

    if (isNotLoadedValue(value)) {
      value = this.emptyValue(instance);
      deserialized.set(this.name, value);
      lazilyLoadLink(instance, this, value.reference, { value });
      return this.emptyValue(instance) as BaseInstanceType<FieldT>;
    }

    if (!Array.isArray(value)) {
      throw new Error(
        `LinksToMany field '${
          this.name
        }' expected array but got ${typeof value}`,
      );
    }

    let notLoadedRefs: string[] = [];
    for (let entry of value) {
      if (isNotLoadedValue(entry)) {
        notLoadedRefs = [...notLoadedRefs, entry.reference];
      }
    }
    if (notLoadedRefs.length > 0) {
      // Important: we intentionally leave the NotLoadedValue sentinels inside the
      // WatchedArray so the lazy loader can swap them out in place once the linked
      // cards finish loading. Because the array identity never changes, Glimmer’s
      // tracking sees the mutation and re-renders when lazilyLoadLink replaces each
      // sentinel with a CardDef instance. Callers should treat these entries as
      // placeholders (e.g. check for constructor.getComponent) rather than assuming
      // every element is immediately renderable. Ideally the .value refactor can
      // iron out this kink.
      // TODO
      // Codex has offered a couple interim solutions to ease the burden on card
      // authors around this:
      // We can wrap the guard in a reusable helper/component so card authors don’t
      // have to think about the sentinel:
      //
      // - Helper – export something like `has-card-component` (just checks
      //   `value?.constructor?.getComponent`) from card-api. Then in templates
      //   they write: `{{#if (has-card-component card)}}…{{/if}}` or
      //   `{{#each (filter-loadable cards) as |c|}}`.
      //
      // - Component – provide a `LoadableCard` component that takes a card instance
      //   and renders the correct `CardContainer` only when the component is ready;
      //   otherwise it renders nothing or a skeleton. Card authors use
      //   `<LoadableCard @card={{card}}/>` instead of calling `getComponent`
      //   themselves.

      for (let entry of value) {
        if (isNotLoadedValue(entry) && !(entry as any).loading) {
          lazilyLoadLink(instance, this, entry.reference, { value });
          (entry as any).loading = true;
        }
      }
    }

    return value as BaseInstanceType<FieldT>;
  }

  queryableValue(instances: any[] | null, stack: CardDef[]): any[] | null {
    if (instances === null || instances.length === 0) {
      // we intentionally use a "null" to represent an empty plural field as
      // this is a limitation to SQLite's json_tree() function when trying to match
      // plural fields that are empty
      return null;
    }

    // Need to replace the WatchedArray proxy with an actual array because the
    // WatchedArray proxy is not structuredClone-able, and hence cannot be
    // communicated over the postMessage boundary between worker and DOM.
    // TODO: can this be simplified since we don't have the worker anymore?
    let results = [...instances]
      .map((instance) => {
        if (instance == null) {
          return null;
        }
        if (primitive in instance) {
          throw new Error(
            `the linksToMany field '${this.name}' contains a primitive card '${instance.name}'`,
          );
        }
        if (isNotLoadedValue(instance)) {
          return { id: instance.reference };
        }
        return this.card[queryableValue](instance, stack);
      })
      .filter((i) => i != null);
    return results.length === 0 ? null : results;
  }

  serialize(
    values: BaseInstanceType<FieldT>[] | null | NotLoadedValue | undefined,
    doc: JSONAPISingleResourceDocument,
    visited: Set<string>,
    opts?: SerializeOpts,
  ) {
    // Check for skip-serialization marker for computed fields that can't be computed
    if (
      values &&
      typeof values === 'object' &&
      'type' in values &&
      (values as any).type === 'skip-serialization'
    ) {
      return { relationships: {} };
    }

    // this can be a not loaded value happen when the linksToMany is a
    // computed that consumes a linkTo field that is not loaded
    if (isNotLoadedValue(values)) {
      return { relationships: {} };
    }

    if (values == null || values.length === 0) {
      return {
        relationships: {
          [this.name]: {
            links: { self: null },
          },
        },
      };
    }

    if (!Array.isArray(values)) {
      throw new Error(`Expected array for field value ${this.name}`);
    }

    let relationships: Record<string, Relationship> = {};
    values.map((value, i) => {
      if (value == null) {
        relationships[`${this.name}\.${i}`] = {
          links: {
            self: null,
          },
          data: null,
        };
        return;
      }
      if (isNotLoadedValue(value)) {
        relationships[`${this.name}\.${i}`] = {
          links: {
            self: makeRelativeURL(value.reference, opts),
          },
          data: { type: 'card', id: value.reference },
        };
        return;
      }
      if (visited.has(value.id)) {
        relationships[`${this.name}\.${i}`] = {
          links: {
            self: makeRelativeURL(value.id, opts),
          },
          data: { type: 'card', id: value.id },
        };
        return;
      }
      if (visited.has(value[localId])) {
        relationships[`${this.name}\.${i}`] = {
          data: { type: 'card', lid: value[localId] },
        };
        return;
      }

      visited.add(value.id ?? value[localId]);
      let serialized: JSONAPIResource & ResourceID = callSerializeHook(
        this.card,
        value,
        doc,
        visited,
        opts,
      );
      if (serialized.meta && Object.keys(serialized.meta).length === 0) {
        delete serialized.meta;
      }
      if (
        (!(doc.included ?? []).find((r) => 'id' in r && r.id === value.id) &&
          doc.data.id !== value.id) ||
        (!value.id &&
          !(doc.included ?? []).find(
            (r) => 'lid' in r && r.lid === value[localId],
          ) &&
          doc.data.lid !== value[localId])
      ) {
        doc.included = doc.included ?? [];
        doc.included.push(serialized);
      }

      relationships[`${this.name}\.${i}`] = {
        ...(value.id
          ? {
              links: {
                self: makeRelativeURL(value.id, opts),
              },
              data: { type: 'card', id: value.id },
            }
          : {
              data: { type: 'card', lid: value[localId] },
            }),
      };
    });

    return { relationships };
  }

  async deserialize(
    values: any,
    doc: CardDocument,
    _relationships: undefined,
    _fieldMeta: undefined,
    store: CardStore,
    instancePromise: Promise<BaseDef>,
    loadedValues: any,
    relativeTo: URL | undefined,
    opts: DeserializeOpts,
  ): Promise<(BaseInstanceType<FieldT> | NotLoadedValue)[]> {
    if (!Array.isArray(values) && values.links.self === null) {
      return [];
    }

    let resources: Promise<BaseInstanceType<FieldT> | NotLoadedValue>[] =
      values.map(async (value: Relationship) => {
        if (!isRelationship(value)) {
          throw new Error(
            `linksToMany field '${
              this.name
            }' cannot deserialize non-relationship value ${JSON.stringify(
              value,
            )}`,
          );
        }
        if (Array.isArray(value.data)) {
          throw new Error(
            `linksToMany field '${this.name}' cannot deserialize a list of resource ids`,
          );
        }
        let reference = value.links?.self;
        if (reference == null) {
          return null;
        }
        let cachedInstance = store.get(new URL(reference, relativeTo).href);

        if (cachedInstance) {
          cachedInstance[isSavedInstance] = true;
          return cachedInstance;
        }
        //links.self is used to tell the consumer of this payload how to get the resource via HTTP. data.id is used to tell the
        //consumer of this payload how to get the resource from the side loaded included bucket. we need to strictly only
        //consider data.id when calling the resourceFrom() function (which actually loads the resource out of the included
        //bucket). we should never used links.self as part of that consideration. If there is a missing data.id in the resource entity
        //that means that the serialization is incorrect and is not JSON-API compliant.
        let resourceId =
          value.data && 'id' in value.data ? value.data?.id : undefined;
        if (loadedValues && Array.isArray(loadedValues)) {
          let loadedValue = loadedValues.find(
            (v) => isCardOrField(v) && 'id' in v && v.id === resourceId,
          );
          if (loadedValue) {
            return loadedValue;
          }
        }
        let resource = resourceFrom(doc, resourceId);
        if (!resource) {
          return {
            type: 'not-loaded',
            reference,
          };
        }
        let clazz = await cardClassFromResource(
          resource,
          this.card,
          relativeTo,
        );
        let deserialized = await clazz[deserialize](
          resource,
          relativeTo,
          doc,
          store,
          opts,
        );
        deserialized[isSavedInstance] = true;
        return deserialized;
      });

    return new WatchedArray(
      (oldValue, value) =>
        instancePromise.then((instance) => {
          applySubscribersToInstanceValue(
            instance,
            this,
            oldValue as BaseDef[],
            value as BaseDef[],
          );
          notifySubscribers(instance, this.name, value);
          notifyCardTracking(instance);
        }),
      await Promise.all(resources),
    );
  }

  emptyValue(instance: BaseDef) {
    return new WatchedArray((oldValue, value) => {
      applySubscribersToInstanceValue(
        instance,
        this,
        oldValue as BaseDef[],
        value as BaseDef[],
      );
      notifySubscribers(instance, this.name, value);
      notifyCardTracking(instance);
    });
  }

  validate(instance: BaseDef, values: any[] | null) {
    if (primitive in this.card) {
      throw new Error(
        `field validation error: the linksToMany field '${this.name}' contains a primitive card '${this.card.name}'`,
      );
    }

    if (values == null) {
      return values;
    }

    if (!Array.isArray(values)) {
      throw new Error(
        `field validation error: Expected array for field value of field '${this.name}'`,
      );
    }

    let expectedCard = this.declaredCard;
    for (let value of values) {
      if (
        !isNotLoadedValue(value) &&
        value != null &&
        !instanceOf(value, expectedCard)
      ) {
        throw new Error(
          `field validation error: tried set ${value.constructor.name} as field '${this.name}' but it is not an instance of ${expectedCard.name}`,
        );
      }
    }

    return new WatchedArray((oldValue, value) => {
      applySubscribersToInstanceValue(
        instance,
        this,
        oldValue as BaseDef[],
        value as BaseDef[],
      );
      notifySubscribers(instance, this.name, value);
      notifyCardTracking(instance);
    }, values);
  }

<<<<<<< HEAD
  async handleNotLoadedError<T extends CardDef>(
    instance: T,
    e: NotLoaded,
  ): Promise<T[] | undefined> {
    let result: T[] | undefined;
    let fieldValues: CardDef[] = [];
    let store = getStore(instance);

    let references = !Array.isArray(e.reference) ? [e.reference] : e.reference;
    for (let ref of references) {
      let value = store.get(ref);
      if (value !== undefined) {
        fieldValues.push(value);
      }
    }

    fieldValues = await this.loadMissingFields(
      instance,
      e,
      store,
      instance[relativeTo],
    );

    if (fieldValues.length === references.length) {
      let values: T[] = [];
      let deserialized = getDataBucket(instance);

      for (let field of deserialized.get(this.name)) {
        if (isNotLoadedValue(field)) {
          // replace the not-loaded values with the loaded cards
          values.push(
            fieldValues.find(
              (v) =>
                v.id === new URL(field.reference, instance[relativeTo]).href,
            )! as T,
          );
        } else {
          // keep existing loaded cards
          values.push(field);
        }
      }

      deserialized.set(this.name, values);
      result = values as T[];
    }

    return result;
  }

  // TODO we should be able to get rid of this when we decommission the old prerender
  private async loadMissingFields(
    instance: CardDef,
    notLoaded: NotLoaded,
    store: CardStore,
    relativeTo: URL | undefined,
  ): Promise<CardDef[]> {
    let refs = (
      !Array.isArray(notLoaded.reference)
        ? [notLoaded.reference]
        : notLoaded.reference
    ).map(
      (ref) => new URL(ref, instance.id ?? relativeTo).href, // new instances may not yet have an ID, in that case fallback to the relativeTo
    );
    let errors = [];
    let fieldInstances: CardDef[] = [];

    const loadPromises = refs.map(async (reference) => {
      try {
        let doc = await store.loadDocument(reference);
        if (isCardError(doc)) {
          let cardError = doc;
          cardError.deps = [reference];
          cardError.additionalErrors = [
            new NotLoaded(instance, reference, this.name),
          ];
          throw cardError;
        }
        let fieldInstance = (await createFromSerialized(
          doc.data,
          doc,
          new URL(doc.data.id!),
          {
            store,
          },
        )) as CardDef;
        return { ok: true, value: fieldInstance };
      } catch (e) {
        return { ok: false, error: e };
      }
    });

    const results = await Promise.allSettled(loadPromises);
    for (let result of results) {
      if (result.status === 'fulfilled') {
        const fetchResult = result.value;
        if (fetchResult.ok && fetchResult.value) {
          fieldInstances.push(fetchResult.value);
        } else if (!fetchResult.ok) {
          errors.push(fetchResult.error);
        }
      } else {
        errors.push(result.reason);
      }
    }
    if (errors.length) {
      throw errors;
    }
    return fieldInstances;
  }

  captureQueryFieldSeedData(
    instance: BaseDef,
    value: CardDef[],
    resource: LooseCardResource,
  ) {
    captureQueryFieldSeedData(instance, this.name, value, resource);
  }

=======
>>>>>>> ed12e62f
  component(model: Box<CardDef>): BoxComponent {
    let fieldName = this.name as keyof BaseDef;
    let arrayField = model.field(
      fieldName,
      useIndexBasedKey in this.card,
    ) as unknown as Box<CardDef[]>;
    return getLinksToManyComponent({
      model,
      arrayField,
      field: this,
      cardTypeFor,
    });
  }
}

function fieldComponent(
  field: Field<typeof BaseDef>,
  model: Box<BaseDef>,
): BoxComponent {
  let fieldName = field.name as keyof BaseDef;
  let card: typeof BaseDef;
  let override =
    model.value && typeof model.value === 'object'
      ? getFieldOverrides(model.value)?.get(field.name)
      : undefined;

  if (primitive in field.card) {
    card = override ?? field.card;
  } else {
    card =
      (model.value[fieldName]?.constructor as typeof BaseDef) ??
      override ??
      field.card;
  }
  let innerModel = model.field(fieldName) as unknown as Box<BaseDef>;
  return getBoxComponent(card, innerModel, field);
}

interface InternalFieldInitializer {
  setupField(
    name: string,
    ownerPrototype: BaseDef,
  ): {
    enumerable?: boolean;
    get(): unknown;
    set(value: unknown): void;
  };
  description: string | undefined;
}

// our decorators are implemented by Babel, not TypeScript, so they have a
// different signature than Typescript thinks they do.
export const field = function (
  target: BaseDef,
  key: string | symbol,
  { initializer }: { initializer(): any },
) {
  if (typeof key === 'symbol') {
    throw new Error(
      `the @field decorator only supports string field names, not symbols`,
    );
  }
  if (!(target instanceof BaseDef)) {
    throw new Error(
      `the @field decorator can only be used inside classes that extend BaseDef`,
    );
  }
  let init = initializer() as InternalFieldInitializer;
  let descriptor = init.setupField(key, target as BaseDef);
  if (init.description) {
    setFieldDescription(target.constructor, key as string, init.description);
  }
  return descriptor;
} as unknown as PropertyDecorator;
(field as any)[fieldDecorator] = undefined;

export function containsMany<FieldT extends FieldDefConstructor>(
  field: FieldT,
  options?: Options,
): BaseInstanceType<FieldT>[] {
  return {
    setupField(fieldName: string, _ownerPrototype: BaseDef) {
      let { computeVia, isUsed } = options ?? {};
      let instance = new ContainsMany({
        cardThunk: cardThunk(field),
        computeVia,
        name: fieldName,
        isUsed,
      });
      (instance as any).configuration = options?.configuration;
      return makeDescriptor(instance);
    },
    description: options?.description,
  } satisfies InternalFieldInitializer as any;
}

export function contains<FieldT extends FieldDefConstructor>(
  field: FieldT,
  options?: Options,
): BaseInstanceType<FieldT> {
  return {
    setupField(fieldName: string, _ownerPrototype: BaseDef) {
      let { computeVia, isUsed } = options ?? {};
      let instance = new Contains({
        cardThunk: cardThunk(field),
        computeVia,
        name: fieldName,
        isUsed,
      });
      (instance as any).configuration = options?.configuration;
      return makeDescriptor(instance);
    },
    description: options?.description,
  } satisfies InternalFieldInitializer as any;
}

export function linksTo<CardT extends CardDefConstructor>(
  cardOrThunk: CardT | (() => CardT),
  options?: RelationshipOptions,
): BaseInstanceType<CardT> {
  return {
    setupField(fieldName: string, ownerPrototype: BaseDef) {
      let { computeVia, isUsed, query } = options ?? {};
      let fieldCardThunk = cardThunk(cardOrThunk);
      if (query) {
        validateRelationshipQuery(ownerPrototype, fieldName, query);
      }
      let instance = new LinksTo({
        cardThunk: fieldCardThunk,
        declaredCardThunk: fieldCardThunk,
        computeVia,
        name: fieldName,
        isUsed,
        queryDefinition: query,
      });
      (instance as any).configuration = options?.configuration;
      return makeDescriptor(instance);
    },
    description: options?.description,
  } satisfies InternalFieldInitializer as any;
}

export function linksToMany<CardT extends CardDefConstructor>(
  cardOrThunk: CardT | (() => CardT),
  options?: RelationshipOptions,
): BaseInstanceType<CardT>[] {
  return {
    setupField(fieldName: string, ownerPrototype: BaseDef) {
      let { computeVia, isUsed, query } = options ?? {};
      let fieldCardThunk = cardThunk(cardOrThunk);
      if (query) {
        validateRelationshipQuery(ownerPrototype, fieldName, query);
      }
      let instance = new LinksToMany({
        cardThunk: fieldCardThunk,
        declaredCardThunk: fieldCardThunk,
        computeVia,
        name: fieldName,
        isUsed,
        queryDefinition: query,
      });
      (instance as any).configuration = options?.configuration;
      return makeDescriptor(instance);
    },
    description: options?.description,
  } satisfies InternalFieldInitializer as any;
}

// (moved below BaseDef & FieldDef declarations)

// TODO: consider making this abstract
export class BaseDef {
  // this is here because CardBase has no public instance methods, so without it
  // typescript considers everything a valid card.
  [isBaseInstance] = true;
  // [relativeTo] actually becomes really important for Card/Field separation. FieldDefs
  // may contain interior fields that have relative links. FieldDef's though have no ID.
  // So we need a [relativeTo] property that derives from the root document ID in order to
  // resolve relative links at the FieldDef level.
  [relativeTo]: URL | undefined = undefined;
  declare ['constructor']: BaseDefConstructor;
  static baseDef: undefined;
  static data?: Record<string, any>; // TODO probably refactor this away all together
  static displayName = 'Base';
  static icon: CardOrFieldTypeIcon;

  static getDisplayName(instance: BaseDef) {
    return instance.constructor.displayName;
  }
  static getIconComponent(instance: BaseDef) {
    return instance.constructor.icon;
  }

  static [emptyValue]: object | string | number | null | boolean | undefined;

  static [serialize](
    value: any,
    doc: JSONAPISingleResourceDocument,
    visited?: Set<string>,
    opts?: SerializeOpts,
  ): any {
    // note that primitive can only exist in field definition
    if (primitive in this) {
      // primitive cards can override this as need be
      return value;
    } else {
      return serializeCardResource(value, doc, opts, visited);
    }
  }

  static [formatQuery](value: any): any {
    if (primitive in this) {
      return value;
    }
    throw new Error(`Cannot format query value for composite card/field`);
  }

  static [queryableValue](value: any, stack: BaseDef[] = []): any {
    if (primitive in this) {
      if (fieldSerializer in this) {
        assertIsSerializerName(this[fieldSerializer]);
        let serializer = getSerializer(this[fieldSerializer]);
        return serializer.queryableValue(value, stack);
      }
      return value;
    } else {
      if (value == null) {
        return null;
      }
      if (stack.includes(value)) {
        return { id: value.id };
      }
      function makeAbsoluteURL(maybeRelativeURL: string) {
        if (!value[relativeTo]) {
          return maybeRelativeURL;
        }
        return new URL(maybeRelativeURL, value[relativeTo]).href;
      }
      return Object.fromEntries(
        Object.entries(
          getFields(value, {
            includeComputeds: true,
            usedLinksToFieldsOnly: true,
          }),
        ).map(([fieldName, field]) => {
          let rawValue = peekAtField(value, fieldName);
          if (field?.fieldType === 'linksToMany') {
            return [
              fieldName,
              field
                .queryableValue(rawValue, [value, ...stack])
                ?.map((v: any) => {
                  return { ...v, id: makeAbsoluteURL(v.id) };
                }) ?? null,
            ];
          }
          if (isNotLoadedValue(rawValue)) {
            let normalizedId = rawValue.reference;
            if (value[relativeTo]) {
              normalizedId = new URL(normalizedId, value[relativeTo]).href;
            }
            return [fieldName, { id: makeAbsoluteURL(rawValue.reference) }];
          }
          return [
            fieldName,
            getQueryableValue(field!, value[fieldName], [value, ...stack]),
          ];
        }),
      );
    }
  }

  static async [deserialize]<T extends BaseDefConstructor>(
    this: T,
    data: any,
    relativeTo: URL | undefined,
    doc?: CardDocument,
    store?: CardStore,
    opts?: DeserializeOpts,
  ): Promise<BaseInstanceType<T>> {
    if (primitive in this) {
      return data;
    }
    return _createFromSerialized(this, data, doc, relativeTo, store, opts);
  }

  static getComponent(
    card: BaseDef,
    field?: Field,
    opts?: { componentCodeRef?: CodeRef },
  ) {
    return getComponent(card, field, opts);
  }

  static assignInitialFieldValue(
    instance: BaseDef,
    fieldName: string,
    value: any,
  ) {
    (instance as any)[fieldName] = value;
  }

  constructor(data?: Record<string, any>) {
    if (data !== undefined) {
      for (let [fieldName, value] of Object.entries(data)) {
        this.constructor.assignInitialFieldValue(this, fieldName, value);
      }
    }
  }
}
export class Component<
  CardT extends BaseDefConstructor,
> extends GlimmerComponent<SignatureFor<CardT>> {}

export type CreateCardFn = (
  ref: CodeRef,
  relativeTo: URL | undefined,
  opts?: {
    closeAfterCreating?: boolean;
    realmURL?: URL; // the realm to create the card in
    localDir?: LocalPath; // the local directory path within the realm to create the card file
    doc?: LooseSingleCardDocument; // initial data for the card
    cardModeAfterCreation?: Format; // by default, the new card opens in the stack in edit mode
  },
) => Promise<string | undefined>;

export type ViewCardFn = (
  cardOrURL: CardDef | URL,
  format?: Format,
  opts?: {
    openCardInRightMostStack?: boolean;
    stackIndex?: number;
    fieldType?: 'linksTo' | 'contains' | 'containsMany' | 'linksToMany';
    fieldName?: string;
  },
) => void;

export type EditCardFn = (card: CardDef) => void;

export type SaveCardFn = (id: string) => void;

export type DeleteCardFn = (cardOrId: CardDef | URL | string) => Promise<void>;

export interface CardCrudFunctions {
  createCard: CreateCardFn;
  saveCard: SaveCardFn;
  editCard: EditCardFn;
  viewCard: ViewCardFn;
  deleteCard: DeleteCardFn;
}

export type BaseDefComponent = ComponentLike<{
  Blocks: {};
  Element: any;
  Args: {
    cardOrField: typeof BaseDef;
    fields: any;
    format: Format;
    model: any;
    set: Setter;
    fieldName: string | undefined;
    context?: CardContext;
    canEdit?: boolean;
    typeConstraint?: ResolvedCodeRef;
    // Resolved, merged field configuration (if applicable)
    configuration?: FieldConfiguration | undefined;
    createCard: CreateCardFn;
    viewCard: ViewCardFn;
    editCard: EditCardFn;
    saveCard: SaveCardFn;
  };
}>;

export class FieldDef extends BaseDef {
  // this changes the shape of the class type FieldDef so that a CardDef
  // class type cannot masquerade as a FieldDef class type
  static isFieldDef = true;
  static displayName = 'Field';
  static icon = RectangleEllipsisIcon;

  // Optional provider for default configuration, merged with per-usage configuration
  static configuration?: ConfigurationInput<any>;

  static embedded: BaseDefComponent = MissingTemplate;
  static edit: BaseDefComponent = FieldDefEditTemplate;
  static atom: BaseDefComponent = DefaultAtomViewTemplate;
  static fitted: BaseDefComponent = MissingTemplate;
}

export class ReadOnlyField extends FieldDef {
  static [primitive]: string;
  static [useIndexBasedKey]: never;
  static embedded = class Embedded extends Component<typeof this> {
    <template>
      {{@model}}
    </template>
  };
  static edit = class Edit extends Component<typeof this> {
    <template>
      {{@model}}
    </template>
  };
}

export class StringField extends FieldDef {
  static displayName = 'String';
  static icon = LetterCaseIcon;
  static [primitive]: string;
  static [useIndexBasedKey]: never;
  static embedded = class Embedded extends Component<typeof this> {
    <template>
      {{@model}}
    </template>
  };
  static edit = class Edit extends Component<typeof this> {
    <template>
      <BoxelInput
        @value={{@model}}
        @onInput={{@set}}
        @disabled={{not @canEdit}}
      />
    </template>
  };
  static atom = class Atom extends Component<typeof this> {
    <template>
      {{@model}}
    </template>
  };
}

// TODO: This is a simple workaround until the thumbnailURL is converted into an actual image field
export class MaybeBase64Field extends StringField {
  static embedded = class Embedded extends Component<typeof this> {
    get isBase64() {
      return this.args.model?.startsWith('data:');
    }
    <template>
      {{#if this.isBase64}}
        <em>(Base64 encoded value)</em>
      {{else}}
        {{@model}}
      {{/if}}
    </template>
  };
  static atom = MaybeBase64Field.embedded;
}

export class TextAreaField extends StringField {
  static displayName = 'TextArea';
  static icon = TextAreaIcon;
  static edit = class Edit extends Component<typeof this> {
    <template>
      <BoxelInput
        class='boxel-text-area'
        @value={{@model}}
        @onInput={{@set}}
        @type='textarea'
        @readonly={{not @canEdit}}
      />
    </template>
  };
}

// enumField has moved to packages/base/enum.gts

export class CSSField extends TextAreaField {
  static displayName = 'CSS Field';
  static embedded = class Embedded extends Component<typeof this> {
    <template>
      <pre class='css-field'>{{if @model @model '/* No CSS defined */'}}</pre>
      <style scoped>
        .css-field {
          margin-block: 0;
          padding: var(--boxel-sp-xxs);
          background-color: var(--muted, var(--boxel-100));
          border-radius: var(--radius, var(--boxel-border-radius));
          color: var(--muted-foreground, var(--boxel-700));
          font-family: var(
            --font-mono,
            var(--boxel-monospace-font-family, monospace)
          );
          white-space: pre-wrap;
        }
      </style>
    </template>
  };
}

export class MarkdownField extends StringField {
  static displayName = 'Markdown';
  static icon = MarkdownIcon;

  static embedded = class MarkdownViewTemplate extends Component<
    typeof MarkdownField
  > {
    <template>
      <MarkdownTemplate @content={{@model}} />
    </template>
  };
  static atom = class MarkdownViewTemplate extends Component<
    typeof MarkdownField
  > {
    <template>
      <MarkdownTemplate @content={{@model}} />
    </template>
  };

  static edit = class Edit extends Component<typeof this> {
    <template>
      <BoxelInput
        class='boxel-text-area'
        @type='textarea'
        @value={{@model}}
        @onInput={{@set}}
        @disabled={{not @canEdit}}
      />
    </template>
  };
}

export class CardInfoField extends FieldDef {
  static displayName = 'Card Info';
  @field title = contains(StringField);
  @field description = contains(StringField);
  @field thumbnailURL = contains(MaybeBase64Field);
  @field theme = linksTo(() => Theme);
  @field notes = contains(MarkdownField);
}

export class CardDef extends BaseDef {
  readonly [localId]: string = uuidv4();
  [isSavedInstance] = false;
  [meta]: CardResourceMeta | undefined = undefined;
  get [fieldsUntracked](): Record<string, typeof BaseDef> | undefined {
    let overrides = getFieldOverrides(this);
    return overrides ? Object.fromEntries(getFieldOverrides(this)) : undefined;
  }
  get [fields](): Record<string, typeof BaseDef> | undefined {
    entangleWithCardTracking(this);
    return this[fieldsUntracked];
  }
  set [fields](overrides: Record<string, typeof BaseDef>) {
    let existingOverrides = getFieldOverrides(this);
    for (let [fieldName, clazz] of Object.entries(overrides)) {
      existingOverrides.set(fieldName, clazz);
    }
    // notify glimmer to rerender this card
    notifyCardTracking(this);
  }
  @field id = contains(ReadOnlyField);
  @field cardInfo = contains(CardInfoField);
  @field title = contains(StringField, {
    computeVia: function (this: CardDef) {
      return this.cardInfo.title?.trim()?.length
        ? this.cardInfo.title
        : `Untitled ${this.constructor.displayName}`;
    },
  });
  @field description = contains(StringField, {
    computeVia: function (this: CardDef) {
      return this.cardInfo.description;
    },
  });
  // TODO: this will probably be an image or image url field card when we have it
  // UPDATE: we now have a Base64ImageField card. we can probably refactor this
  // to use it directly now (or wait until a better image field comes along)
  @field thumbnailURL = contains(MaybeBase64Field, {
    computeVia: function (this: CardDef) {
      return this.cardInfo.thumbnailURL;
    },
  });
  static displayName = 'Card';
  static isCardDef = true;
  static icon = CaptionsIcon;

  static assignInitialFieldValue(
    instance: BaseDef,
    fieldName: string,
    value: any,
  ) {
    if (fieldName === 'id') {
      // TODO: can we eliminate this conditional branch?

      // we need to be careful that we don't trigger the ambient recompute() in our setters
      // when we are instantiating an instance that is placed in the cardStore that has
      // not had it's field values set yet, as computeds may assume dependent fields are
      // available when they are not (e.g. Spec.isPrimitive trying to access its 'ref' field).
      // In this scenario, only the 'id' field is available. The rest of the fields will be
      // filled in later, so just set the 'id' directly in the deserialized cache to avoid
      // triggering the recompute.
      let deserialized = getDataBucket(instance);
      deserialized.set('id', value);
    } else {
      super.assignInitialFieldValue(instance, fieldName, value);
    }
  }

  static embedded: BaseDefComponent = DefaultEmbeddedTemplate;
  static fitted: BaseDefComponent = DefaultFittedTemplate;
  static isolated: BaseDefComponent = DefaultCardDefTemplate;
  static edit: BaseDefComponent = DefaultCardDefTemplate;
  static atom: BaseDefComponent = DefaultAtomViewTemplate;
  static head: BaseDefComponent = DefaultHeadTemplate;

  static prefersWideFormat = false; // whether the card is full-width in the stack
  static headerColor: string | null = null; // set string color value if the stack-item header has a background color

  constructor(
    data?: Record<string, any> & {
      [fields]?: Record<string, BaseDefConstructor>;
    },
  ) {
    super(data);
    if (data && localId in data && typeof data[localId] === 'string') {
      this[localId] = data[localId];
    }
    if (data && fields in data && data[fields]) {
      let overrides = getFieldOverrides(this);
      for (let [fieldName, clazz] of Object.entries(data[fields])) {
        overrides.set(fieldName, clazz);
      }
    }
  }

  get [realmInfo]() {
    return getCardMeta(this, 'realmInfo');
  }

  get [realmURL]() {
    let realmURLString = getCardMeta(this, 'realmURL');
    return realmURLString ? new URL(realmURLString) : undefined;
  }

  [getCardMenuItems](params: GetCardMenuItemParams): MenuItemOptions[] {
    return getDefaultCardMenuItems(this, params);
  }
}

export class CssImportField extends StringField {
  static displayName = 'CSS Import';
  static icon = ImportIcon;
}

export class Theme extends CardDef {
  static displayName = 'Theme';
  static icon = ThemeIcon;
  @field cssVariables = contains(CSSField, {
    description:
      'CSS variable definitions that build on shadcn variables (typically for :root and .dark selectors) injected into the CardContainer.',
  });
  @field cssImports = containsMany(CssImportField, {
    description:
      'CSS links (e.g. Google Fonts) imported via the CardContainer.',
  });

  [getCardMenuItems](params: GetCardMenuItemParams): MenuItemOptions[] {
    let menuItems = super[getCardMenuItems](params);
    if (params.menuContext === 'interact' && params.commandContext && this.id) {
      menuItems = [
        ...menuItems,
        {
          label: 'Copy and Edit',
          action: async () => {
            if (!params.commandContext || !this.id) {
              return;
            }
            let cmd = new CopyAndEditCommand(params.commandContext);
            await cmd.execute({
              card: this,
            });
          },
          icon: FilePencilIcon,
          disabled: !this.id,
        },
        {
          label: 'Modify theme via AI',
          action: async () => {
            let cmd = new PatchThemeCommand(params.commandContext);
            await cmd.execute({
              cardId: this.id as unknown as string,
            });
          },
          icon: WandIcon,
          disabled: !this.id,
        },
      ];
    }
    return menuItems;
  }
}

export type BaseDefConstructor = typeof BaseDef;
export type CardDefConstructor = typeof CardDef;
export type FieldDefConstructor = typeof FieldDef;

export function subscribeToChanges(
  fieldOrCard: BaseDef | BaseDef[],
  subscriber: CardChangeSubscriber,
  enclosing?: { fieldOrCard: BaseDef; fieldName: string },
) {
  if (isArrayOfCardOrField(fieldOrCard)) {
    fieldOrCard.forEach((item, i) => {
      subscribeToChanges(
        item,
        subscriber,
        enclosing
          ? {
              fieldOrCard: enclosing.fieldOrCard,
              fieldName: `${enclosing.fieldName}.${i}`,
            }
          : undefined,
      );
    });
    return;
  }

  let changeSubscribers = subscribers.get(fieldOrCard);
  if (changeSubscribers && changeSubscribers.has(subscriber)) {
    return;
  }

  if (!changeSubscribers) {
    changeSubscribers = new Set();
    subscribers.set(fieldOrCard, changeSubscribers);
  }

  changeSubscribers.add(subscriber);
  if (enclosing) {
    subscriberConsumer.set(fieldOrCard, enclosing);
  }

  let fields = getFields(fieldOrCard, {
    usedLinksToFieldsOnly: true,
    includeComputeds: false,
  });
  Object.keys(fields).forEach((fieldName) => {
    let field = getField(fieldOrCard, fieldName) as Field<typeof BaseDef>;
    if (
      field &&
      (field.fieldType === 'contains' || field.fieldType === 'containsMany')
    ) {
      let value = peekAtField(fieldOrCard, fieldName);
      if (isCardOrField(value) || isArrayOfCardOrField(value)) {
        subscribeToChanges(value, subscriber, {
          fieldOrCard: enclosing?.fieldOrCard ?? fieldOrCard,
          fieldName: enclosing?.fieldName
            ? `${enclosing.fieldName}.${fieldName}`
            : fieldName,
        });
      }
    }
  });
}

export function unsubscribeFromChanges(
  fieldOrCard: BaseDef | BaseDef[],
  subscriber: CardChangeSubscriber,
  visited: Set<BaseDef> = new Set(),
) {
  if (isArrayOfCardOrField(fieldOrCard)) {
    fieldOrCard.forEach((item) => {
      unsubscribeFromChanges(item, subscriber);
    });
    return;
  }

  if (visited.has(fieldOrCard)) {
    return;
  }

  visited.add(fieldOrCard);
  let changeSubscribers = subscribers.get(fieldOrCard);
  if (!changeSubscribers) {
    return;
  }
  changeSubscribers.delete(subscriber);

  let fields = getFields(fieldOrCard, {
    usedLinksToFieldsOnly: true,
    includeComputeds: false,
  });
  Object.keys(fields).forEach((fieldName) => {
    let field = getField(fieldOrCard, fieldName) as Field<typeof BaseDef>;
    if (
      field &&
      (field.fieldType === 'contains' || field.fieldType === 'containsMany')
    ) {
      let value = peekAtField(fieldOrCard, fieldName);
      if (isCardOrField(value) || isArrayOfCardOrField(value)) {
        unsubscribeFromChanges(value, subscriber);
      }
    }
  });
}

function applySubscribersToInstanceValue(
  instance: BaseDef,
  field: Field<typeof BaseDef>,
  oldValue: BaseDef | BaseDef[],
  newValue: BaseDef | BaseDef[],
) {
  let changeSubscribers: Set<CardChangeSubscriber> | undefined = undefined;
  if (field.fieldType === 'contains' || field.fieldType === 'containsMany') {
    changeSubscribers = subscribers.get(instance);
  } else if (
    isArrayOfCardOrField(oldValue) &&
    oldValue[0] &&
    subscribers.has(oldValue[0])
  ) {
    changeSubscribers = subscribers.get(oldValue[0]);
  } else if (isCardOrField(oldValue)) {
    changeSubscribers = subscribers.get(oldValue);
  }

  if (!changeSubscribers) {
    return;
  }

  let toArray = function (item: BaseDef | BaseDef[]) {
    if (isCardOrField(item)) {
      return [item];
    } else if (isArrayOfCardOrField(item)) {
      return [...item];
    } else {
      return [];
    }
  };

  let oldItems = toArray(oldValue);
  let newItems = toArray(newValue);

  let addedItems = newItems.filter((item) => !oldItems.includes(item));
  let removedItems = oldItems.filter((item) => !newItems.includes(item));

  addedItems.forEach((item, i) =>
    changeSubscribers!.forEach((subscriber) =>
      subscribeToChanges(item, subscriber, {
        fieldOrCard: instance,
        fieldName: `${field.name}.${i}`,
      }),
    ),
  );

  removedItems.forEach((item) =>
    changeSubscribers!.forEach((subscriber) =>
      unsubscribeFromChanges(item, subscriber),
    ),
  );
}

function lazilyLoadLink(
  instance: CardDef,
  field: Field,
  link: string,
  pluralArgs?: { value: any[] },
) {
  let inflightLoads = inflightLinkLoads.get(instance);
  if (!inflightLoads) {
    inflightLoads = new Map();
    inflightLinkLoads.set(instance, inflightLoads);
  }
  let reference = new URL(link, instance.id ?? instance[relativeTo]).href;
  let key = `${field.name}/${reference}`;
  let promise = inflightLoads.get(key);
  let store = getStore(instance);
  if (promise) {
    store.trackLoad(promise);
    return;
  }
  let deferred = new Deferred<void>();
  inflightLoads.set(key, deferred.promise);
  store.trackLoad(
    // we wrap the promise with a catch that will prevent the rejections from bubbling up but
    // not interfere with the original deferred. this prevents QUnit from being really noisy
    // and reporting a "global error" even though that is a normal operating circumstance for
    // the rendering when it encounters an error. the original deferred.promise still
    // rejects as expected for anyone awaiting it, but it won't cause unnecessary noise in QUnit.
    deferred.promise.then(
      () => {},
      () => {},
    ),
  );
  (async () => {
    try {
      let doc = await store.loadDocument(reference);
      if (isCardError(doc)) {
        let cardError = doc;
        cardError.deps = [
          !reference.endsWith('.json') ? `${reference}.json` : reference,
        ];
        throw cardError;
      }
      let fieldValue = (await createFromSerialized(
        doc.data,
        doc,
        new URL(doc.data.id!),
        {
          store,
        },
      )) as CardDef;
      if (pluralArgs) {
        let { value } = pluralArgs;
        let indices: number[] = [];
        for (let [index, item] of value.entries()) {
          if (!isNotLoadedValue(item)) {
            continue;
          }
          let notLoadedRef = new URL(
            item.reference,
            instance.id ?? instance[relativeTo],
          ).href;
          if (reference === notLoadedRef) {
            indices.push(index);
          }
        }
        for (let index of indices) {
          value[index] = fieldValue;
        }
      } else {
        (instance as any)[field.name] = fieldValue;
      }
    } catch (e) {
      // we replace the node-loaded value with a null
      // TODO in the future consider recording some link meta that this reference is actually missing
      (instance as any)[field.name] = null;

      let error = e as Error;
      let isMissingFile =
        typeof error?.message === 'string' && /not found/i.test(error.message);
      let payloadError: {
        title: string;
        status: number;
        message: string;
        stack?: string;
        deps?: string[];
      } = {
        title: isMissingFile
          ? 'Link Not Found'
          : error?.message ?? 'Card Error',
        status: isMissingFile ? 404 : (error as any)?.status ?? 500,
        message: isMissingFile
          ? `missing file ${reference}.json`
          : error?.message ?? String(e),
        stack: error?.stack,
      };
      if (isCardError(error) && error.deps?.length) {
        payloadError.deps = [...new Set(error.deps)];
      }
      let payload = JSON.stringify({
        type: 'error',
        error: payloadError,
      });
      // We use a custom event for render errors--otherwise QUnit will report a "global error"
      // when we use a promise rejection to signal to the prerender that there was an error
      // even though everything is working as designed. QUnit is very noisy about these errors...
      const event = new CustomEvent('boxel-render-error', {
        detail: { reason: payload },
      });
      globalThis.dispatchEvent(event);
    } finally {
      deferred.fulfill();
      inflightLoads.delete(key);
      if (inflightLoads.size === 0) {
        inflightLinkLoads.delete(instance);
      }
    }
  })();
}

type Scalar =
  | string
  | number
  | boolean
  | null
  | undefined
  | (string | null | undefined)[]
  | (number | null | undefined)[]
  | (boolean | null | undefined)[];

function assertScalar(
  scalar: any,
  fieldCard: typeof BaseDef,
): asserts scalar is Scalar {
  if (Array.isArray(scalar)) {
    if (
      scalar.find(
        (i) =>
          !['undefined', 'string', 'number', 'boolean'].includes(typeof i) &&
          i !== null,
      )
    ) {
      throw new Error(
        `expected queryableValue for field type ${
          fieldCard.name
        } to be scalar but was ${typeof scalar}`,
      );
    }
  } else if (
    !['undefined', 'string', 'number', 'boolean'].includes(typeof scalar) &&
    scalar !== null
  ) {
    throw new Error(
      `expected queryableValue for field type ${
        fieldCard.name
      } to be scalar but was ${typeof scalar}`,
    );
  }
}

export function setId(instance: CardDef, id: string) {
  let field = getField(instance, 'id');
  if (field) {
    setField(instance, field, id);
  }
}

export function isSaved(instance: CardDef): boolean {
  return instance[isSavedInstance] === true;
}

export function getQueryableValue(
  field: Field<typeof BaseDef>,
  value: any,
  stack?: BaseDef[],
): any;
export function getQueryableValue(
  fieldCard: typeof BaseDef,
  value: any,
  stack?: BaseDef[],
): any;
export function getQueryableValue(
  fieldOrCard: Field<typeof BaseDef> | typeof BaseDef,
  value: any,
  stack: BaseDef[] = [],
): any {
  if ('baseDef' in fieldOrCard) {
    let result = fieldOrCard[queryableValue](value, stack);
    if (primitive in fieldOrCard) {
      assertScalar(result, fieldOrCard);
    }
    return result;
  }
  return fieldOrCard.queryableValue(value, stack);
}

export function formatQueryValue(
  field: Field<typeof BaseDef>,
  queryValue: any,
): any {
  let serializer: ReturnType<typeof getSerializer> | undefined;
  if (primitive in field.card && fieldSerializer in field.card) {
    assertIsSerializerName(field.card[fieldSerializer]);
    serializer = getSerializer(field.card[fieldSerializer]);
  }
  return (
    serializer?.formatQuery?.(queryValue) ?? field.card[formatQuery](queryValue)
  );
}

async function getDeserializedValue<CardT extends BaseDefConstructor>({
  card,
  loadedValue,
  fieldName,
  value,
  resource,
  modelPromise,
  doc,
  store,
  relativeTo,
  opts,
}: {
  card: CardT;
  loadedValue: any;
  fieldName: string;
  value: any;
  resource: LooseCardResource;
  modelPromise: Promise<BaseDef>;
  doc: LooseSingleCardDocument | CardDocument;
  store: CardStore;
  relativeTo: URL | undefined;
  opts?: DeserializeOpts;
}): Promise<any> {
  let field = getField(isCardInstance(value) ? value : card, fieldName);
  if (!field) {
    throw new Error(`could not find field ${fieldName} in card ${card.name}`);
  }
  let result = await field.deserialize(
    value,
    doc,
    resource.relationships,
    resource.meta.fields?.[fieldName],
    store,
    modelPromise,
    loadedValue,
    relativeTo,
    opts,
  );
  return result;
}

// TODO Currently our deserialization process performs 2 tasks that probably
// need to be disentangled:
// 1. convert the data from a wire format to the native format
// 2. absorb async to load computeds
//
// Consider the scenario where the server is providing the client the card JSON,
// in this case the server has already processed the computed, and all we really
// need to do is purely the conversion of the data from the wire format to the
// native format which should be async. Instead our client is re-doing the work
// to calculate the computeds that the server has already done.

// use an interface loader and not the class Loader
export async function createFromSerialized<T extends BaseDefConstructor>(
  resource: LooseCardResource,
  doc: LooseSingleCardDocument | CardDocument,
  relativeTo: URL | undefined,
  opts?: DeserializeOpts & {
    store?: CardStore;
  },
): Promise<BaseInstanceType<T>> {
  let store = opts?.store ?? new FallbackCardStore();
  let {
    meta: { adoptsFrom },
  } = resource;
  let card: typeof BaseDef | undefined = await loadCardDef(adoptsFrom, {
    loader: myLoader(),
    relativeTo,
  });
  if (!card) {
    throw new Error(`could not find card: '${humanReadable(adoptsFrom)}'`);
  }

  return card[deserialize](
    resource,
    relativeTo,
    doc as CardDocument,
    store,
    opts,
  ) as BaseInstanceType<T>;
}

export async function updateFromSerialized<T extends BaseDefConstructor>(
  instance: BaseInstanceType<T>,
  doc: LooseSingleCardDocument,
  store = getStore(instance),
  opts?: DeserializeOpts,
): Promise<BaseInstanceType<T>> {
  stores.set(instance, store);
  if (!instance[relativeTo] && doc.data.id) {
    instance[relativeTo] = new URL(doc.data.id);
  }

  if (isCardInstance(instance)) {
    if (!instance[meta] && doc.data.meta) {
      instance[meta] = doc.data.meta;
    }
  }
  return await _updateFromSerialized({
    instance,
    resource: doc.data,
    doc,
    store,
    opts,
  });
}

// The typescript `is` type here refuses to work unless it's in this file.
function isCardInstance(instance: any): instance is CardDef {
  return _isCardInstance(instance);
}

async function _createFromSerialized<T extends BaseDefConstructor>(
  card: T,
  data: T extends { [primitive]: infer P } ? P : LooseCardResource,
  doc: LooseSingleCardDocument | CardDocument | undefined,
  _relativeTo: URL | undefined,
  store: CardStore = new FallbackCardStore(),
  opts?: DeserializeOpts,
): Promise<BaseInstanceType<T>> {
  let resource: LooseCardResource | undefined;
  if (isCardResource(data)) {
    resource = data;
  }
  if (!resource) {
    let adoptsFrom = identifyCard(card);
    if (!adoptsFrom) {
      throw new Error(
        `bug: could not determine identity for card '${card.name}'`,
      );
    }
    // in this case we are dealing with an empty instance
    resource = { meta: { adoptsFrom } };
  }
  if (!doc) {
    doc = { data: resource };
  }
  let instance: BaseInstanceType<T> | undefined;
  if (resource.id != null || resource.lid != null) {
    instance = store.get((resource.id ?? resource.lid)!) as
      | BaseInstanceType<T>
      | undefined;
  }
  if (!instance) {
    instance = new card({
      id: resource.id,
      [localId]: resource.lid,
    }) as BaseInstanceType<T>;
    instance[relativeTo] = _relativeTo;
  }
  stores.set(instance, store);
  return await _updateFromSerialized({
    instance,
    resource,
    doc,
    store,
    opts,
  });
}

async function _updateFromSerialized<T extends BaseDefConstructor>({
  instance,
  resource,
  doc,
  store,
  opts,
}: {
  instance: BaseInstanceType<T>;
  resource: LooseCardResource;
  doc: LooseSingleCardDocument | CardDocument;
  store: CardStore;
  opts?: DeserializeOpts;
}): Promise<BaseInstanceType<T>> {
  // because our store uses a tracked map for its identity map all the assembly
  // work that we are doing to deserialize the instance below is "live". so we
  // add the actual instance silently in a non-tracked way and only track it at
  // the very end.
  if (resource.id != null) {
    store.setNonTracked(resource.id, instance as CardDef);
  }
  let deferred = new Deferred<BaseDef>();
  let card = Reflect.getPrototypeOf(instance)!.constructor as T;
  let nonNestedRelationships = Object.fromEntries(
    Object.entries(resource.relationships ?? {}).filter(
      ([fieldName]) => !fieldName.includes('.'),
    ),
  );
  let linksToManyRelationships: Record<string, Relationship[]> = Object.entries(
    resource.relationships ?? {},
  )
    .filter(
      ([fieldName]) =>
        fieldName.split('.').length === 2 &&
        fieldName.split('.')[1].match(/^\d+$/),
    )
    .reduce((result, [fieldName, value]) => {
      let name = fieldName.split('.')[0];
      result[name] = result[name] || [];
      result[name].push(value);
      return result;
    }, Object.create(null));

  let existingOverrides = getFieldOverrides(instance);
  let loadedValues = getDataBucket(instance);
  let instanceRelativeTo =
    ('id' in instance && typeof instance.id === 'string'
      ? new URL(instance.id)
      : instance[relativeTo]) ?? undefined;

  function getFieldMeta(
    fieldsMeta: CardFields | undefined,
    key: string,
  ): Partial<Meta> | undefined {
    let entry = fieldsMeta?.[key];
    return Array.isArray(entry) ? undefined : entry;
  }

  function getFieldMetaArray(
    fieldsMeta: CardFields | undefined,
    key: string,
  ): Partial<Meta>[] | undefined {
    let entry = fieldsMeta?.[key];
    return Array.isArray(entry) ? entry : undefined;
  }
  function isAssignableToField(
    overrideCard: typeof BaseDef,
    fieldCard: typeof BaseDef,
  ): boolean {
    let current: typeof BaseDef | undefined = overrideCard;
    while (current) {
      if (current === fieldCard) {
        return true;
      }
      current = getAncestor(current) ?? undefined;
    }
    return false;
  }

  function applyFieldOverride(
    fieldName: string,
    overrideCard?: typeof BaseDef,
    field?: Field<typeof BaseDef, any>,
  ): boolean {
    if (!overrideCard) {
      return false;
    }
    if (
      field &&
      !isAssignableToField(overrideCard, field.card as typeof BaseDef)
    ) {
      return false;
    }
    if (existingOverrides.get(fieldName) === overrideCard) {
      return false;
    }
    existingOverrides.set(fieldName, overrideCard);
    return true;
  }
  async function setDeserializedFieldOverride(
    fieldName: string,
    resource: LooseCardResource,
    field: Field<typeof BaseDef, any>,
    serializedFieldOverride?: Partial<Meta>,
  ): Promise<boolean> {
    let overrideMeta = serializedFieldOverride;
    if (!overrideMeta) {
      overrideMeta = getFieldMeta(resource.meta?.fields, fieldName);
    }
    if (!overrideMeta || !overrideMeta.adoptsFrom) {
      return false;
    }
    let override = await loadCardDef(overrideMeta.adoptsFrom, {
      loader: myLoader(),
      relativeTo:
        resource.id && typeof resource.id === 'string'
          ? new URL(resource.id)
          : instanceRelativeTo,
    });
    if (!override) {
      return false;
    }
    return applyFieldOverride(fieldName, override, field);
  }

  function applyLinkOverrideFromValue(
    fieldName: string,
    field: Field<typeof BaseDef, any>,
    value: any,
  ): Field<typeof BaseDef, any> {
    let changed = false;
    if (field.fieldType === 'linksTo') {
      if (isCardInstance(value)) {
        changed = applyFieldOverride(
          fieldName,
          value.constructor as typeof BaseDef,
        );
      }
    } else if (field.fieldType === 'linksToMany') {
      if (Array.isArray(value)) {
        let linked = value.find((entry) => isCardInstance(entry));
        if (linked) {
          changed = applyFieldOverride(
            fieldName,
            linked.constructor as typeof BaseDef,
          );
        }
      }
    }
    if (changed) {
      return (getField(instance, fieldName) ?? field) as Field<T>;
    }
    return field;
  }

  let values = (await Promise.all(
    Object.entries({
      ...resource.attributes,
      ...nonNestedRelationships,
      ...linksToManyRelationships,
      ...(resource.id !== undefined ? { id: resource.id } : {}),
    }).map(async ([fieldName, value]) => {
      let field = getField(instance, fieldName);
      if (!field) {
        // This happens when the instance has a field that is not in the definition. It can happen when
        // instance or definition is updated and the other is not. In this case we will just ignore the
        // mismatch and try to serialize it anyway so that the client can see still see the instance data
        // and have a chance to fix it so that it adheres to the definition
        return [];
      }
      let resourceMetaFields = resource.meta?.fields;
      let overrideApplied = false;
      if (field.fieldType === 'containsMany') {
        if (primitive in field.card) {
          if (Array.isArray(value)) {
            for (let [index] of value.entries()) {
              let key = `${fieldName}.${index}`;
              overrideApplied =
                (await setDeserializedFieldOverride(
                  key,
                  resource,
                  field,
                  getFieldMeta(resourceMetaFields, key),
                )) || overrideApplied;
            }
          } else {
            overrideApplied =
              (await setDeserializedFieldOverride(
                fieldName,
                resource,
                field,
                getFieldMeta(resourceMetaFields, fieldName),
              )) || overrideApplied;
          }
        } else {
          let metas = getFieldMetaArray(resourceMetaFields, fieldName);
          if (metas) {
            for (let [index, meta] of metas.entries()) {
              overrideApplied =
                (await setDeserializedFieldOverride(
                  `${fieldName}.${index}`,
                  resource,
                  field,
                  meta,
                )) || overrideApplied;
            }
          }
        }
      } else if (field.fieldType === 'contains') {
        overrideApplied =
          (await setDeserializedFieldOverride(
            fieldName,
            resource,
            field,
            getFieldMeta(resourceMetaFields, fieldName),
          )) || overrideApplied;
      }
      if (overrideApplied) {
        field = (getField(instance, fieldName) ?? field) as Field<T>;
      }
      let relativeToVal =
        'id' in instance && typeof instance.id === 'string'
          ? new URL(instance.id)
          : instance[relativeTo];
      let deserializedValue = await getDeserializedValue({
        card,
        loadedValue: loadedValues.get(fieldName),
        fieldName,
        value,
        resource,
        modelPromise: deferred.promise,
        doc,
        store,
        relativeTo: relativeToVal,
        opts,
      });

      field = applyLinkOverrideFromValue(
        fieldName,
        field,
        deserializedValue,
      ) as Field<T>;
      return [field, deserializedValue];
    }),
  )) as [Field<T>, any][];

  // this block needs to be synchronous
  {
    let wasSaved = false;
    let originalId: string | undefined;
    if (isCardInstance(instance)) {
      wasSaved = instance[isSavedInstance];
      originalId = (instance as CardDef).id; // the instance is a composite card
      instance[isSavedInstance] = false;
    }
    let deserialized = getDataBucket(instance);

    for (let [field, value] of values) {
      if (!field) {
        continue;
      }
      if (field.name === 'id' && wasSaved && originalId !== value) {
        throw new Error(
          `cannot change the id for saved instance ${originalId}`,
        );
      }
      field.validate(instance, value);

      // Before updating field's value, we also have to make sure
      // the subscribers also subscribes to a new value.
      let existingValue = deserialized.get(field.name as string);
      if (
        isCardOrField(existingValue) ||
        isArrayOfCardOrField(existingValue) ||
        isCardOrField(value) ||
        isArrayOfCardOrField(value)
      ) {
        applySubscribersToInstanceValue(instance, field, existingValue, value);
      }
      deserialized.set(field.name as string, value);
      field.captureQueryFieldSeedData?.(instance, value, resource);
    }

    // assign the realm meta before we compute as computeds may be relying on this
    if (isCardInstance(instance) && resource.id != null) {
      (instance as any)[meta] = resource.meta;
    }
    notifyCardTracking(instance);
    if (isCardInstance(instance) && resource.id != null) {
      // importantly, we place this synchronously after the assignment of the model's
      // fields, such that subsequent assignment of the id field when the model is
      // saved will throw
      instance[isSavedInstance] = true;
    }
  }

  // now we make the instance "live" after it's all constructed
  if (resource.id != null) {
    store.makeTracked(resource.id);
  }

  deferred.fulfill(instance);
  return instance;
}

export function setCardAsSavedForTest(instance: CardDef, id?: string): void {
  if (id != null) {
    let deserialized = getDataBucket(instance);
    deserialized.set('id', id);
  }
  instance[isSavedInstance] = true;
}

export function searchDoc<CardT extends BaseDefConstructor>(
  instance: InstanceType<CardT>,
): Record<string, any> {
  return getQueryableValue(instance.constructor, instance) as Record<
    string,
    any
  >;
}

function makeDescriptor<
  CardT extends BaseDefConstructor,
  FieldT extends BaseDefConstructor,
>(field: Field<FieldT>) {
  let descriptor: any = {
    enumerable: true,
  };
  descriptor.get = function (this: BaseInstanceType<CardT>) {
    return field.getter(this);
  };
  if (field.computeVia) {
    descriptor.set = function () {
      // computeds should just no-op when an assignment occurs
    };
  } else {
    descriptor.set = function (this: BaseInstanceType<CardT>, value: any) {
      if (
        (field.card as typeof BaseDef) === ReadOnlyField &&
        isCardInstance(this) &&
        this[isSavedInstance]
      ) {
        throw new Error(
          `cannot assign a value to the field '${
            field.name
          }' on the saved card '${
            (this as any)[field.name]
          }' because it is a read-only field`,
        );
      }
      setField(this, field, value);
    };
  }
  (descriptor.get as any)[isField] = field;
  return descriptor;
}

function setField(instance: BaseDef, field: Field, value: any) {
  // TODO: refactor validate to not have a return value and accomplish this normalization another way
  value = field.validate(instance, value);
  let deserialized = getDataBucket(instance);
  deserialized.set(field.name, value);
  notifySubscribers(instance, field.name, value);
  notifyCardTracking(instance);
}

function notifySubscribers(
  instance: BaseDef,
  fieldName: string,
  value: any,
  visited = new WeakSet<BaseDef>(),
) {
  if (visited.has(instance)) {
    return;
  }
  visited.add(instance);
  let changeSubscribers = subscribers.get(instance);
  if (changeSubscribers) {
    for (let subscriber of changeSubscribers) {
      subscriber(instance, fieldName, value);
    }
  }
  let consumer = subscriberConsumer.get(instance);
  if (consumer) {
    notifySubscribers(
      consumer.fieldOrCard,
      `${consumer.fieldName}.${fieldName}`,
      value,
      visited,
    );
  }
}

function cardThunk<CardT extends BaseDefConstructor>(
  cardOrThunk: CardT | (() => CardT),
): () => CardT {
  if (!cardOrThunk) {
    throw new Error(
      `cardOrThunk was ${cardOrThunk}. There might be a cyclic dependency in one of your fields.
      Use '() => CardName' format for the fields with the cycle in all related cards.
      e.g.: '@field friend = linksTo(() => Person)'`,
    );
  }
  return (
    'baseDef' in cardOrThunk ? () => cardOrThunk : cardOrThunk
  ) as () => CardT;
}

export type SignatureFor<CardT extends BaseDefConstructor> = {
  Args: {
    model: PartialBaseInstanceType<CardT>;
    fields: FieldsTypeFor<InstanceType<CardT>>;
    set: Setter;
    fieldName: string | undefined;
    context?: CardContext;
    createCard?: CreateCardFn;
    viewCard?: ViewCardFn;
    editCard?: EditCardFn;
    saveCard?: SaveCardFn;
    canEdit?: boolean;
    configuration?: FieldConfiguration | undefined;
  };
};

export function getComponent(
  model: BaseDef,
  field?: Field,
  opts?: { componentCodeRef?: CodeRef },
): BoxComponent {
  let box = Box.create(model);
  let boxComponent = getBoxComponent(
    model.constructor as BaseDefConstructor,
    box,
    field,
    opts,
  );
  return boxComponent;
}

export class Box<T> {
  static create<T>(model: T): Box<T> {
    return new Box({ type: 'root', model });
  }

  private state:
    | {
        type: 'root';
        model: any;
      }
    | {
        type: 'derived';
        containingBox: Box<any>;
        fieldName: string;
        useIndexBasedKeys: boolean;
      };

  private constructor(state: Box<T>['state']) {
    this.state = state;
  }

  get value(): T {
    if (this.state.type === 'root') {
      return this.state.model;
    } else {
      return this.state.containingBox.value[this.state.fieldName];
    }
  }

  get name() {
    return this.state.type === 'derived' ? this.state.fieldName : undefined;
  }

  set value(v: T) {
    if (this.state.type === 'root') {
      throw new Error(`can't set topmost model`);
    } else {
      let value = this.state.containingBox.value;
      if (Array.isArray(value)) {
        let index = parseInt(this.state.fieldName);
        if (typeof index !== 'number') {
          throw new Error(
            `Cannot set a value on an array item with non-numeric index '${String(
              this.state.fieldName,
            )}'`,
          );
        }
        this.state.containingBox.value[index] = v;
        return;
      }
      this.state.containingBox.value[this.state.fieldName] = v;
    }
  }

  set = <V extends T>(value: V): void => {
    this.value = value;
  };

  private fieldBoxes = new Map<string, Box<unknown>>();

  field<K extends keyof T>(fieldName: K, useIndexBasedKeys = false): Box<T[K]> {
    let box = this.fieldBoxes.get(fieldName as string);
    if (!box) {
      box = new Box({
        type: 'derived',
        containingBox: this,
        fieldName: fieldName as string,
        useIndexBasedKeys,
      });
      this.fieldBoxes.set(fieldName as string, box);
    }
    return box as Box<T[K]>;
  }

  private prevChildren: Box<ElementType<T>>[] = [];
  private prevValues: ElementType<T>[] = [];

  get children(): Box<ElementType<T>>[] {
    if (this.state.type === 'root') {
      throw new Error('tried to call children() on root box');
    }
    let value = this.value;
    if (value == null) {
      return [];
    }
    if (!Array.isArray(value)) {
      throw new Error(
        `tried to call children() on Boxed non-array value ${value} for ${String(
          this.state.fieldName,
        )}`,
      );
    }

    let { prevChildren, prevValues, state } = this;
    let newChildren: Box<ElementType<T>>[] = value.map((element, index) => {
      let found = prevChildren.find((_oldBox, i) =>
        state.useIndexBasedKeys ? index === i : this.prevValues[i] === element,
      );
      if (found) {
        if (state.useIndexBasedKeys) {
          // note that the underlying box already has the correct value so there
          // is nothing to do in this case. also, we are currently inside a rerender.
          // mutating a watched array in a rerender will spawn another rerender which
          // infinitely recurses.
        } else {
          let toRemoveIndex = prevChildren.indexOf(found);
          prevChildren.splice(toRemoveIndex, 1);
          prevValues.splice(toRemoveIndex, 1);
          if (found.state.type === 'root') {
            throw new Error('bug');
          }
          found.state.fieldName = String(index);
        }
        return found;
      } else {
        return new Box({
          type: 'derived',
          containingBox: this,
          fieldName: String(index),
          useIndexBasedKeys: false,
        });
      }
    });
    this.prevChildren = newChildren;
    this.prevValues = value.slice();
    return newChildren;
  }
}

type ElementType<T> = T extends (infer V)[] ? V : never;

declare module 'ember-provide-consume-context/context-registry' {
  export default interface ContextRegistry {
    [CardContextName]: CardContext;
  }
}

function getStore(instance: BaseDef): CardStore {
  return stores.get(instance as BaseDef) ?? new FallbackCardStore();
}

function myLoader(): Loader {
  // we know this code is always loaded by an instance of our Loader, which sets
  // import.meta.loader.

  // When type-checking realm-server, tsc sees this file and thinks
  // it will be transpiled to CommonJS and so it complains about this line. But
  // this file is always loaded through our loader and always has access to import.meta.
  // @ts-ignore
  return (import.meta as any).loader;
}

class FallbackCardStore implements CardStore {
  #instances: Map<string, CardDef> = new Map();
  #inFlight: Set<Promise<unknown>> = new Set();
  #loadGeneration = 0; // mirrors host store tracking to detect new loads

  get(id: string) {
    id = id.replace(/\.json$/, '');
    return this.#instances.get(id);
  }
  set(id: string, instance: CardDef) {
    id = id.replace(/\.json$/, '');
    return this.#instances.set(id, instance);
  }
  setNonTracked(id: string, instance: CardDef) {
    id = id.replace(/\.json$/, '');
    return this.#instances.set(id, instance);
  }
  makeTracked(_id: string) {}
  trackLoad(load: Promise<unknown>) {
    if (this.#inFlight.has(load)) {
      return;
    }
    this.#inFlight.add(load);
    this.#loadGeneration++;
    load.finally(() => {
      this.#inFlight.delete(load);
    });
  }
  async loaded() {
    let observedGeneration = this.#loadGeneration;
    while (true) {
      if (this.#inFlight.size === 0) {
        await Promise.resolve();
      } else {
        let pendingLoads = Array.from(this.#inFlight);
        await Promise.allSettled(pendingLoads);
      }
      if (
        this.#inFlight.size === 0 &&
        this.#loadGeneration === observedGeneration
      ) {
        return;
      }
      observedGeneration = this.#loadGeneration;
    }
  }
  async loadDocument(url: string) {
    let promise = loadDocument(fetch, url);
    this.trackLoad(promise);
    return await promise;
  }

  getSearchResource<T extends CardDef = CardDef>(
    _parent: object,
    _getQuery: () => any,
    _getRealms?: () => string[] | undefined,
    _opts?: any,
  ): StoreSearchResource<T> {
    throw new Error('Method not implemented.');
  }
}<|MERGE_RESOLUTION|>--- conflicted
+++ resolved
@@ -1219,62 +1219,6 @@
     return value;
   }
 
-<<<<<<< HEAD
-  async handleNotLoadedError(
-    instance: BaseInstanceType<CardT>,
-    e: NotLoaded,
-  ): Promise<BaseInstanceType<CardT> | undefined> {
-    let deserialized = getDataBucket(instance as BaseDef);
-    let store = getStore(instance);
-    let fieldValue = store.get(e.reference as string);
-
-    if (fieldValue !== undefined) {
-      deserialized.set(this.name, fieldValue);
-      return fieldValue as BaseInstanceType<CardT>;
-    }
-
-    fieldValue = await this.loadMissingField(
-      instance,
-      e,
-      store,
-      instance[relativeTo],
-    );
-    deserialized.set(this.name, fieldValue);
-    return fieldValue as BaseInstanceType<CardT>;
-  }
-
-  // TODO we should be able to get rid of this when we decommission the old prerender
-  private async loadMissingField(
-    instance: CardDef,
-    notLoaded: NotLoadedValue | NotLoaded,
-    store: CardStore,
-    relativeTo: URL | undefined,
-  ): Promise<CardDef> {
-    let { reference: maybeRelativeReference } = notLoaded;
-    let reference = new URL(
-      maybeRelativeReference as string,
-      instance.id ?? relativeTo, // new instances may not yet have an ID, in that case fallback to the relativeTo
-    ).href;
-    let doc = await store.loadDocument(reference);
-    if (isCardError(doc)) {
-      let cardError = doc;
-      cardError.deps = [reference];
-      cardError.additionalErrors = [
-        new NotLoaded(instance, reference, this.name),
-      ];
-      throw cardError;
-    }
-    let fieldInstance = (await createFromSerialized(
-      doc.data,
-      doc,
-      new URL(doc.data.id!),
-      {
-        store,
-      },
-    )) as CardDef;
-    return fieldInstance;
-  }
-
   captureQueryFieldSeedData(
     instance: BaseDef,
     value: CardDef,
@@ -1283,8 +1227,6 @@
     captureQueryFieldSeedData(instance, this.name, [value], resource);
   }
 
-=======
->>>>>>> ed12e62f
   component(model: Box<CardDef>): BoxComponent {
     let isComputed = !!this.computeVia || !!this.queryDefinition;
     let fieldName = this.name as keyof CardDef;
@@ -1783,117 +1725,6 @@
     }, values);
   }
 
-<<<<<<< HEAD
-  async handleNotLoadedError<T extends CardDef>(
-    instance: T,
-    e: NotLoaded,
-  ): Promise<T[] | undefined> {
-    let result: T[] | undefined;
-    let fieldValues: CardDef[] = [];
-    let store = getStore(instance);
-
-    let references = !Array.isArray(e.reference) ? [e.reference] : e.reference;
-    for (let ref of references) {
-      let value = store.get(ref);
-      if (value !== undefined) {
-        fieldValues.push(value);
-      }
-    }
-
-    fieldValues = await this.loadMissingFields(
-      instance,
-      e,
-      store,
-      instance[relativeTo],
-    );
-
-    if (fieldValues.length === references.length) {
-      let values: T[] = [];
-      let deserialized = getDataBucket(instance);
-
-      for (let field of deserialized.get(this.name)) {
-        if (isNotLoadedValue(field)) {
-          // replace the not-loaded values with the loaded cards
-          values.push(
-            fieldValues.find(
-              (v) =>
-                v.id === new URL(field.reference, instance[relativeTo]).href,
-            )! as T,
-          );
-        } else {
-          // keep existing loaded cards
-          values.push(field);
-        }
-      }
-
-      deserialized.set(this.name, values);
-      result = values as T[];
-    }
-
-    return result;
-  }
-
-  // TODO we should be able to get rid of this when we decommission the old prerender
-  private async loadMissingFields(
-    instance: CardDef,
-    notLoaded: NotLoaded,
-    store: CardStore,
-    relativeTo: URL | undefined,
-  ): Promise<CardDef[]> {
-    let refs = (
-      !Array.isArray(notLoaded.reference)
-        ? [notLoaded.reference]
-        : notLoaded.reference
-    ).map(
-      (ref) => new URL(ref, instance.id ?? relativeTo).href, // new instances may not yet have an ID, in that case fallback to the relativeTo
-    );
-    let errors = [];
-    let fieldInstances: CardDef[] = [];
-
-    const loadPromises = refs.map(async (reference) => {
-      try {
-        let doc = await store.loadDocument(reference);
-        if (isCardError(doc)) {
-          let cardError = doc;
-          cardError.deps = [reference];
-          cardError.additionalErrors = [
-            new NotLoaded(instance, reference, this.name),
-          ];
-          throw cardError;
-        }
-        let fieldInstance = (await createFromSerialized(
-          doc.data,
-          doc,
-          new URL(doc.data.id!),
-          {
-            store,
-          },
-        )) as CardDef;
-        return { ok: true, value: fieldInstance };
-      } catch (e) {
-        return { ok: false, error: e };
-      }
-    });
-
-    const results = await Promise.allSettled(loadPromises);
-    for (let result of results) {
-      if (result.status === 'fulfilled') {
-        const fetchResult = result.value;
-        if (fetchResult.ok && fetchResult.value) {
-          fieldInstances.push(fetchResult.value);
-        } else if (!fetchResult.ok) {
-          errors.push(fetchResult.error);
-        }
-      } else {
-        errors.push(result.reason);
-      }
-    }
-    if (errors.length) {
-      throw errors;
-    }
-    return fieldInstances;
-  }
-
   captureQueryFieldSeedData(
     instance: BaseDef,
     value: CardDef[],
@@ -1902,8 +1733,6 @@
     captureQueryFieldSeedData(instance, this.name, value, resource);
   }
 
-=======
->>>>>>> ed12e62f
   component(model: Box<CardDef>): BoxComponent {
     let fieldName = this.name as keyof BaseDef;
     let arrayField = model.field(
