import GlimmerComponent from '@glimmer/component';
import type { CardContext, BaseDef, CardDef } from '../card-api';
// @ts-ignore no types
import cssUrl from 'ember-css-url';
<<<<<<< HEAD
import { cardTypeDisplayName } from '@cardstack/runtime-common';
import BasicFitted from '@cardstack/boxel-ui/components/basic-fitted/index';
=======
import { cardTypeDisplayName, cardTypeIcon } from '@cardstack/runtime-common';
>>>>>>> 7eb987f7

export default class DefaultFittedTemplate extends GlimmerComponent<{
  Args: {
    cardOrField: typeof BaseDef;
    model: CardDef;
    fields: Record<string, new () => GlimmerComponent>;
    context?: CardContext;
  };
}> {
  get isEmpty() {
    return !this.args.model;
  }
  <template>
<<<<<<< HEAD
    <BasicFitted
      @primary={{@model.title}}
      @secondary={{cardTypeDisplayName @model}}
      @description={{@model.description}}
      @thumbnailURL={{@model.thumbnailURL}}
      @isEmpty={{this.isEmpty}}
    />
=======
    <div class='fitted-template'>
      {{#if @model}}
        <div class='thumbnail-section'>
          {{#if @model.thumbnailURL}}
            <div
              class='card-thumbnail'
              style={{cssUrl 'background-image' @model.thumbnailURL}}
            >
              {{#unless @model.thumbnailURL}}
                <div
                  class='card-thumbnail-placeholder'
                  data-test-card-thumbnail-placeholder
                ></div>
              {{/unless}}
            </div>
          {{else}}
            {{#let (cardTypeIcon @model) as |CardTypeIcon|}}
              <CardTypeIcon data-test-card-type-icon class='card-type-icon' />
            {{/let}}
          {{/if}}
        </div>
        <div class='info-section'>
          <h3 class='card-title' data-test-card-title>{{@model.title}}</h3>
          <h4 class='card-display-name' data-test-card-display-name>
            {{cardTypeDisplayName @model}}
          </h4>
        </div>
        <div
          class='card-description'
          data-test-card-description
        >{{@model.description}}</div>
      {{else}}
        {{! empty links-to field }}
        <div data-test-empty-field class='empty-field'></div>
      {{/if}}
    </div>
    <style scoped>
      .fitted-template {
        width: 100%;
        height: 100%;
        display: flex;
        overflow: hidden;
      }

      .thumbnail-section {
        display: flex;
      }

      /* Aspect Ratio <= 1.0 */

      @container fitted-card (aspect-ratio <= 1.0) {
        .fitted-template {
          align-content: flex-start;
          justify-content: center;
          padding: var(--boxel-sp-xs);
          flex-wrap: wrap;
        }
        .card-title {
          display: -webkit-box;
          -webkit-line-clamp: 2;
          -webkit-box-orient: vertical;
          overflow: hidden;
          text-align: center;
          margin: var(--boxel-sp-xs) 0 0 0;
        }
        .card-display-name {
          text-align: center;
          margin: var(--boxel-sp-xxs) 0 0 0;
        }
        .card-description {
          display: none;
        }
        .thumbnail-section {
          width: 100%;
        }
        .info-section {
          width: 100%;
        }
      }
      @container fitted-card (0.75 < aspect-ratio <= 1.0) {
        .thumbnail-section {
          /*
             64.35px is the computed height for the info section--at this particular
             aspect ratio break-point the height is the dominant axis for which to
             base the dimensions of the thumbnail
          */
          height: calc(100% - 64.35px);
        }
        .card-thumbnail {
          height: 100%;
        }
      }
      @container fitted-card (aspect-ratio <= 0.75) {
        .card-thumbnail {
          width: 100%;
        }
      }
      @container fitted-card (aspect-ratio <= 1.0) and ((width < 150px) or (height < 150px)) {
        .card-title {
          font: 500 var(--boxel-font-xs);
          line-height: 1.27;
          letter-spacing: 0.11px;
        }
      }
      @container fitted-card (aspect-ratio <= 1.0) and (150px <= width) and (150px <= height) {
        .card-title {
          font: 500 var(--boxel-font-sm);
          line-height: 1.23;
          letter-spacing: 0.13px;
        }
      }
      @container fitted-card (aspect-ratio <= 1.0) and (118px < height) {
        .thumbnail-section {
          display: flex;
        }
      }
      @container fitted-card (aspect-ratio <= 1.0) and (height <= 118px) {
        .thumbnail-section {
          display: none;
        }
      }

      /* 1.0 < Aspect Ratio */

      @container fitted-card (1.0 < aspect-ratio) and (77px < height) {
        .card-title {
          -webkit-line-clamp: 2;
        }
      }
      @container fitted-card (1.0 < aspect-ratio) and (height <= 77px) {
        .card-title {
          -webkit-line-clamp: 1;
        }
      }
      @container fitted-card (1.0 < aspect-ratio) and (width < 200px) {
        .thumbnail-section {
          display: none;
        }
        .card-title {
          margin: 0;
        }
      }
      @container fitted-card (1.0 < aspect-ratio) and (200px <= width) {
        .card-title {
          margin: var(--boxel-sp-xs) 0 0 0;
        }
      }

      /* 1.0 < Aspect Ratio <= 2.0 */

      @container fitted-card (1.0 < aspect-ratio <= 2.0) {
        .fitted-template {
          align-content: flex-start;
          justify-content: center;
          padding: var(--boxel-sp-xs);
          column-gap: var(--boxel-sp-xs);
        }
        .card-title {
          display: -webkit-box;
          -webkit-box-orient: vertical;
          overflow: hidden;
          line-height: 1.25;
          letter-spacing: 0.16px;
        }
        .card-display-name {
          margin: var(--boxel-sp-xxs) 0 0 0;
        }
      }
      @container fitted-card (1.0 < aspect-ratio <= 2.0) and (width < 200px) {
        .thumbnail-section {
          display: none;
        }
        .card-title {
          margin: 0;
          font: 500 var(--boxel-font-size-sm);
        }
      }
      @container fitted-card (1.0 < aspect-ratio <= 2.0) and (200px <= width) {
        .card-title {
          margin: var(--boxel-sp-xs) 0 0 0;
          font: 500 var(--boxel-font-size-med);
        }
      }
      @container fitted-card (1.67 < aspect-ratio <= 2.0) {
        .fitted-template {
          flex-wrap: nowrap;
        }
        .thumbnail-section {
          width: 100%;
          height: 100%;
        }
        .info-section {
          width: 100%;
        }
        .card-description {
          display: none;
        }
        .card-thumbnail {
          /* at this breakpoint, the dominant axis is the height for
             thumbnail 1:1 aspect ratio calculations
          */
          height: 100%;
        }
      }
      @container fitted-card (1.0 < aspect-ratio <= 1.67) {
        .fitted-template {
          flex-wrap: wrap;
        }
        .thumbnail-section {
          flex: 1 auto;
          max-width: 50%;
          /* 24px is the computed height for the card description */
          height: calc(100% - 24px);
        }
        .info-section {
          flex: 1 auto;
          max-width: 50%;
        }
        .card-description {
          display: -webkit-box;
          flex: 1 100%;
        }
        .card-thumbnail {
          /* at this breakpoint, the dominant axis is the width for
             thumbnail 1:1 aspect ratio calculations
          */
          width: 100%;
        }
      }

      /* Aspect Ratio > 2.0 */

      @container fitted-card (2.0 < aspect-ratio) {
        .fitted-template {
          justify-content: center;
          padding: var(--boxel-sp-xs);
          column-gap: var(--boxel-sp-xs);
          flex-wrap: nowrap;
        }
        .card-title {
          display: -webkit-box;
          -webkit-box-orient: vertical;
          -webkit-line-clamp: 1;
          overflow: hidden;
          line-height: 1.25;
          letter-spacing: 0.16px;
          font: 500 var(--boxel-font-size-med);
          margin: 0;
        }
        .thumbnail-section {
          flex: 1;
          max-width: calc(100cqmin - (2 * var(--boxel-sp-xs)));
        }
        .info-section {
          flex: 4;
        }
        .card-description {
          display: none;
        }
      }
      @container fitted-card (2.0 < aspect-ratio) and (height <= 57px) {
        .fitted-template {
          padding: var(--boxel-sp-xxxs);
        }
        .thumbnail-section {
          display: none;
        }
        .card-title {
          margin: 0;
        }
        .card-display-name {
          display: none;
        }
      }

      .default-fitted-template > * {
        display: -webkit-box;
        -webkit-line-clamp: 2;
        -webkit-box-orient: vertical;
        overflow: hidden;
      }
      .card-thumbnail {
        display: flex;
        aspect-ratio: 1 / 1;
        align-items: center;
        justify-content: center;
        background-color: var(--boxel-teal);
        background-position: center;
        background-size: cover;
        background-repeat: no-repeat;
        color: var(--boxel-light);
        border-radius: var(--boxel-border-radius-sm);
        width: 100%;
        height: 100%;
      }
      .card-title {
        text-overflow: ellipsis;
      }
      .card-display-name {
        font: 500 var(--boxel-font-xs);
        color: var(--boxel-450);
        line-height: 1.27;
        letter-spacing: 0.11px;
        text-overflow: ellipsis;
        margin: var(--boxel-sp-4xs) 0 0 0;
      }
      .card-description {
        margin: var(--boxel-sp-xxs) 0 0 0;
        font: 500 var(--boxel-font-xs);
        line-height: 1.27;
        letter-spacing: 0.11px;
        text-overflow: ellipsis;
        -webkit-line-clamp: 1;
        -webkit-box-orient: vertical;
        overflow: hidden;
      }
      .thumbnail-section {
        justify-content: center;
        align-items: center;
      }
      .card-type-icon {
        width: 52px;
        height: 52px;
        max-width: 100%;
        max-height: 100%;
      }
    </style>
>>>>>>> 7eb987f7
  </template>
}<|MERGE_RESOLUTION|>--- conflicted
+++ resolved
@@ -2,12 +2,8 @@
 import type { CardContext, BaseDef, CardDef } from '../card-api';
 // @ts-ignore no types
 import cssUrl from 'ember-css-url';
-<<<<<<< HEAD
-import { cardTypeDisplayName } from '@cardstack/runtime-common';
+import { cardTypeDisplayName, cardTypeIcon } from '@cardstack/runtime-common';
 import BasicFitted from '@cardstack/boxel-ui/components/basic-fitted/index';
-=======
-import { cardTypeDisplayName, cardTypeIcon } from '@cardstack/runtime-common';
->>>>>>> 7eb987f7
 
 export default class DefaultFittedTemplate extends GlimmerComponent<{
   Args: {
@@ -21,342 +17,13 @@
     return !this.args.model;
   }
   <template>
-<<<<<<< HEAD
     <BasicFitted
       @primary={{@model.title}}
       @secondary={{cardTypeDisplayName @model}}
       @description={{@model.description}}
       @thumbnailURL={{@model.thumbnailURL}}
+      @cardTypeIcon={{cardTypeIcon @model}}
       @isEmpty={{this.isEmpty}}
     />
-=======
-    <div class='fitted-template'>
-      {{#if @model}}
-        <div class='thumbnail-section'>
-          {{#if @model.thumbnailURL}}
-            <div
-              class='card-thumbnail'
-              style={{cssUrl 'background-image' @model.thumbnailURL}}
-            >
-              {{#unless @model.thumbnailURL}}
-                <div
-                  class='card-thumbnail-placeholder'
-                  data-test-card-thumbnail-placeholder
-                ></div>
-              {{/unless}}
-            </div>
-          {{else}}
-            {{#let (cardTypeIcon @model) as |CardTypeIcon|}}
-              <CardTypeIcon data-test-card-type-icon class='card-type-icon' />
-            {{/let}}
-          {{/if}}
-        </div>
-        <div class='info-section'>
-          <h3 class='card-title' data-test-card-title>{{@model.title}}</h3>
-          <h4 class='card-display-name' data-test-card-display-name>
-            {{cardTypeDisplayName @model}}
-          </h4>
-        </div>
-        <div
-          class='card-description'
-          data-test-card-description
-        >{{@model.description}}</div>
-      {{else}}
-        {{! empty links-to field }}
-        <div data-test-empty-field class='empty-field'></div>
-      {{/if}}
-    </div>
-    <style scoped>
-      .fitted-template {
-        width: 100%;
-        height: 100%;
-        display: flex;
-        overflow: hidden;
-      }
-
-      .thumbnail-section {
-        display: flex;
-      }
-
-      /* Aspect Ratio <= 1.0 */
-
-      @container fitted-card (aspect-ratio <= 1.0) {
-        .fitted-template {
-          align-content: flex-start;
-          justify-content: center;
-          padding: var(--boxel-sp-xs);
-          flex-wrap: wrap;
-        }
-        .card-title {
-          display: -webkit-box;
-          -webkit-line-clamp: 2;
-          -webkit-box-orient: vertical;
-          overflow: hidden;
-          text-align: center;
-          margin: var(--boxel-sp-xs) 0 0 0;
-        }
-        .card-display-name {
-          text-align: center;
-          margin: var(--boxel-sp-xxs) 0 0 0;
-        }
-        .card-description {
-          display: none;
-        }
-        .thumbnail-section {
-          width: 100%;
-        }
-        .info-section {
-          width: 100%;
-        }
-      }
-      @container fitted-card (0.75 < aspect-ratio <= 1.0) {
-        .thumbnail-section {
-          /*
-             64.35px is the computed height for the info section--at this particular
-             aspect ratio break-point the height is the dominant axis for which to
-             base the dimensions of the thumbnail
-          */
-          height: calc(100% - 64.35px);
-        }
-        .card-thumbnail {
-          height: 100%;
-        }
-      }
-      @container fitted-card (aspect-ratio <= 0.75) {
-        .card-thumbnail {
-          width: 100%;
-        }
-      }
-      @container fitted-card (aspect-ratio <= 1.0) and ((width < 150px) or (height < 150px)) {
-        .card-title {
-          font: 500 var(--boxel-font-xs);
-          line-height: 1.27;
-          letter-spacing: 0.11px;
-        }
-      }
-      @container fitted-card (aspect-ratio <= 1.0) and (150px <= width) and (150px <= height) {
-        .card-title {
-          font: 500 var(--boxel-font-sm);
-          line-height: 1.23;
-          letter-spacing: 0.13px;
-        }
-      }
-      @container fitted-card (aspect-ratio <= 1.0) and (118px < height) {
-        .thumbnail-section {
-          display: flex;
-        }
-      }
-      @container fitted-card (aspect-ratio <= 1.0) and (height <= 118px) {
-        .thumbnail-section {
-          display: none;
-        }
-      }
-
-      /* 1.0 < Aspect Ratio */
-
-      @container fitted-card (1.0 < aspect-ratio) and (77px < height) {
-        .card-title {
-          -webkit-line-clamp: 2;
-        }
-      }
-      @container fitted-card (1.0 < aspect-ratio) and (height <= 77px) {
-        .card-title {
-          -webkit-line-clamp: 1;
-        }
-      }
-      @container fitted-card (1.0 < aspect-ratio) and (width < 200px) {
-        .thumbnail-section {
-          display: none;
-        }
-        .card-title {
-          margin: 0;
-        }
-      }
-      @container fitted-card (1.0 < aspect-ratio) and (200px <= width) {
-        .card-title {
-          margin: var(--boxel-sp-xs) 0 0 0;
-        }
-      }
-
-      /* 1.0 < Aspect Ratio <= 2.0 */
-
-      @container fitted-card (1.0 < aspect-ratio <= 2.0) {
-        .fitted-template {
-          align-content: flex-start;
-          justify-content: center;
-          padding: var(--boxel-sp-xs);
-          column-gap: var(--boxel-sp-xs);
-        }
-        .card-title {
-          display: -webkit-box;
-          -webkit-box-orient: vertical;
-          overflow: hidden;
-          line-height: 1.25;
-          letter-spacing: 0.16px;
-        }
-        .card-display-name {
-          margin: var(--boxel-sp-xxs) 0 0 0;
-        }
-      }
-      @container fitted-card (1.0 < aspect-ratio <= 2.0) and (width < 200px) {
-        .thumbnail-section {
-          display: none;
-        }
-        .card-title {
-          margin: 0;
-          font: 500 var(--boxel-font-size-sm);
-        }
-      }
-      @container fitted-card (1.0 < aspect-ratio <= 2.0) and (200px <= width) {
-        .card-title {
-          margin: var(--boxel-sp-xs) 0 0 0;
-          font: 500 var(--boxel-font-size-med);
-        }
-      }
-      @container fitted-card (1.67 < aspect-ratio <= 2.0) {
-        .fitted-template {
-          flex-wrap: nowrap;
-        }
-        .thumbnail-section {
-          width: 100%;
-          height: 100%;
-        }
-        .info-section {
-          width: 100%;
-        }
-        .card-description {
-          display: none;
-        }
-        .card-thumbnail {
-          /* at this breakpoint, the dominant axis is the height for
-             thumbnail 1:1 aspect ratio calculations
-          */
-          height: 100%;
-        }
-      }
-      @container fitted-card (1.0 < aspect-ratio <= 1.67) {
-        .fitted-template {
-          flex-wrap: wrap;
-        }
-        .thumbnail-section {
-          flex: 1 auto;
-          max-width: 50%;
-          /* 24px is the computed height for the card description */
-          height: calc(100% - 24px);
-        }
-        .info-section {
-          flex: 1 auto;
-          max-width: 50%;
-        }
-        .card-description {
-          display: -webkit-box;
-          flex: 1 100%;
-        }
-        .card-thumbnail {
-          /* at this breakpoint, the dominant axis is the width for
-             thumbnail 1:1 aspect ratio calculations
-          */
-          width: 100%;
-        }
-      }
-
-      /* Aspect Ratio > 2.0 */
-
-      @container fitted-card (2.0 < aspect-ratio) {
-        .fitted-template {
-          justify-content: center;
-          padding: var(--boxel-sp-xs);
-          column-gap: var(--boxel-sp-xs);
-          flex-wrap: nowrap;
-        }
-        .card-title {
-          display: -webkit-box;
-          -webkit-box-orient: vertical;
-          -webkit-line-clamp: 1;
-          overflow: hidden;
-          line-height: 1.25;
-          letter-spacing: 0.16px;
-          font: 500 var(--boxel-font-size-med);
-          margin: 0;
-        }
-        .thumbnail-section {
-          flex: 1;
-          max-width: calc(100cqmin - (2 * var(--boxel-sp-xs)));
-        }
-        .info-section {
-          flex: 4;
-        }
-        .card-description {
-          display: none;
-        }
-      }
-      @container fitted-card (2.0 < aspect-ratio) and (height <= 57px) {
-        .fitted-template {
-          padding: var(--boxel-sp-xxxs);
-        }
-        .thumbnail-section {
-          display: none;
-        }
-        .card-title {
-          margin: 0;
-        }
-        .card-display-name {
-          display: none;
-        }
-      }
-
-      .default-fitted-template > * {
-        display: -webkit-box;
-        -webkit-line-clamp: 2;
-        -webkit-box-orient: vertical;
-        overflow: hidden;
-      }
-      .card-thumbnail {
-        display: flex;
-        aspect-ratio: 1 / 1;
-        align-items: center;
-        justify-content: center;
-        background-color: var(--boxel-teal);
-        background-position: center;
-        background-size: cover;
-        background-repeat: no-repeat;
-        color: var(--boxel-light);
-        border-radius: var(--boxel-border-radius-sm);
-        width: 100%;
-        height: 100%;
-      }
-      .card-title {
-        text-overflow: ellipsis;
-      }
-      .card-display-name {
-        font: 500 var(--boxel-font-xs);
-        color: var(--boxel-450);
-        line-height: 1.27;
-        letter-spacing: 0.11px;
-        text-overflow: ellipsis;
-        margin: var(--boxel-sp-4xs) 0 0 0;
-      }
-      .card-description {
-        margin: var(--boxel-sp-xxs) 0 0 0;
-        font: 500 var(--boxel-font-xs);
-        line-height: 1.27;
-        letter-spacing: 0.11px;
-        text-overflow: ellipsis;
-        -webkit-line-clamp: 1;
-        -webkit-box-orient: vertical;
-        overflow: hidden;
-      }
-      .thumbnail-section {
-        justify-content: center;
-        align-items: center;
-      }
-      .card-type-icon {
-        width: 52px;
-        height: 52px;
-        max-width: 100%;
-        max-height: 100%;
-      }
-    </style>
->>>>>>> 7eb987f7
   </template>
 }