import {
  contains,
  field,
  Component,
  CardDef,
  relativeTo,
  linksToMany,
  FieldDef,
  containsMany,
  getCardMeta,
  type CardOrFieldTypeIcon,
} from './card-api';
import StringField from './string';
import BooleanField from './boolean';
import CodeRef from './code-ref';
import MarkdownField from './markdown';
import {
  FieldContainer,
  Pill,
  RealmIcon,
  BoxelInput,
} from '@cardstack/boxel-ui/components';
import {
  codeRefWithAbsoluteURL,
  Loader,
  loadCard,
  isResolvedCodeRef,
} from '@cardstack/runtime-common';
import { eq } from '@cardstack/boxel-ui/helpers';

import GlimmerComponent from '@glimmer/component';
import BoxModel from '@cardstack/boxel-icons/box-model';
import BookOpenText from '@cardstack/boxel-icons/book-open-text';
import LayersSubtract from '@cardstack/boxel-icons/layers-subtract';
import GitBranch from '@cardstack/boxel-icons/git-branch';
import { DiagonalArrowLeftUp as ExportArrow } from '@cardstack/boxel-ui/icons';
import StackIcon from '@cardstack/boxel-icons/stack';
import AppsIcon from '@cardstack/boxel-icons/apps';
import LayoutList from '@cardstack/boxel-icons/layout-list';
import Brain from '@cardstack/boxel-icons/brain';
import { use, resource } from 'ember-resources';
import { TrackedObject } from 'tracked-built-ins';

export type SpecType = 'card' | 'field' | 'app' | 'skill';

class SpecTypeField extends StringField {
  static displayName = 'Spec Type';
}

class Isolated extends Component<typeof Spec> {
  get defaultIcon() {
    return this.args.model.constructor?.icon;
  }

  get icon() {
    return this.loadCardIcon.value;
  }

  @use private loadCardIcon = resource(() => {
    let icon = new TrackedObject<{ value: CardOrFieldTypeIcon | undefined }>({
      value: undefined,
    });
    (async () => {
      try {
        if (this.args.model.ref && this.args.model.id) {
          let card = await loadCard(this.args.model.ref, {
            loader: myLoader(),
            relativeTo: new URL(this.args.model.id),
          });
          icon.value = card.icon;
        }
      } catch (e) {
        icon.value = undefined;
      }
    })();
    return icon;
  });

  get absoluteRef() {
    if (!this.args.model.ref || !this.args.model.id) {
      return undefined;
    }
    let url = new URL(this.args.model.id);
    let ref = codeRefWithAbsoluteURL(this.args.model.ref, url);
    if (!isResolvedCodeRef(ref)) {
      throw new Error('ref is not a resolved code ref');
    }
    return ref;
  }

  private get realmInfo() {
    return getCardMeta(this.args.model as CardDef, 'realmInfo');
  }

  <template>
    <article class='container'>
      <header class='header' aria-labelledby='title'>
        <div class='box header-icon-container'>
          {{#if this.icon}}
            <this.icon width='35' height='35' role='presentation' />
          {{else}}
            <this.defaultIcon width='35' height='35' role='presentation' />
          {{/if}}
        </div>
        <div class='header-info-container'>
          <h1 class='title' id='title' data-test-title>
            <@fields.title />
          </h1>
          <p class='description' data-test-description>
            <@fields.description />
          </p>
        </div>
      </header>
      <section class='readme section'>
        <header class='row-header' aria-labelledby='readme'>
          <BookOpenText width='20' height='20' role='presentation' />
          <h2 id='readme'>Read Me</h2>
        </header>
        <div data-test-readme>
          <@fields.readMe />
        </div>
      </section>
      <section class='examples section'>
        <header class='row-header' aria-labelledby='examples'>
          <LayersSubtract width='20' height='20' role='presentation' />
          <h2 id='examples'>Examples</h2>
        </header>
        {{#if (eq @model.specType 'field')}}
          <@fields.containedExamples />
        {{else}}
          <@fields.linkedExamples @typeConstraint={{this.absoluteRef}} />
        {{/if}}
      </section>
      <section class='module section'>
        <header class='row-header' aria-labelledby='module'>
          <GitBranch width='20' height='20' role='presentation' />
          <h2 id='module'>Module</h2>
        </header>
        <div class='code-ref-container'>
          <FieldContainer @label='URL' @vertical={{true}}>
            <div class='code-ref-row'>
              <RealmIcon class='realm-icon' @realmInfo={{this.realmInfo}} />
              <span class='code-ref-value' data-test-module-href>
                {{@model.moduleHref}}
              </span>
            </div>
          </FieldContainer>
          <FieldContainer @label='Module Name' @vertical={{true}}>
            <div class='code-ref-row'>
              <ExportArrow class='exported-arrow' width='10' height='10' />
              <div class='code-ref-value' data-test-exported-name>
                {{@model.ref.name}}
              </div>
              <div class='exported-type' data-test-exported-type>
                {{@model.specType}}
              </div>
            </div>
          </FieldContainer>
        </div>
      </section>
    </article>
    <style scoped>
      .container {
        --boxel-spec-background-color: #ebeaed;
        --boxel-spec-code-ref-background-color: #e2e2e2;
        --boxel-spec-code-ref-text-color: #646464;

        height: 100%;
        min-height: max-content;
        padding: var(--boxel-sp);
        background-color: var(--boxel-spec-background-color);
      }
      .section {
        margin-top: var(--boxel-sp);
        padding-top: var(--boxel-sp);
        border-top: 1px solid var(--boxel-400);
      }
      h1 {
        margin: 0;
        font-size: 18px;
        font-weight: 600;
        letter-spacing: var(--boxel-lsp-xs);
        line-height: 1.2;
      }
      h2 {
        margin: 0;
        font: 600 var(--boxel-font-sm);
        letter-spacing: var(--boxel-lsp-xs);
      }
      p {
        margin-top: var(--boxel-sp-4xs);
        margin-bottom: 0;
      }
      .title,
      .description {
        display: -webkit-box;
        -webkit-box-orient: vertical;
        -webkit-line-clamp: 2;
        overflow: hidden;
        text-wrap: pretty;
        word-break: break-word;
      }
      .box {
        border: 1px solid var(--boxel-border-color);
        border-radius: var(--boxel-border-radius-lg);
        background-color: var(--boxel-light);
      }
      .header {
        display: flex;
        gap: var(--boxel-sp-sm);
      }
      .header-icon-container {
        flex-shrink: 0;
        height: var(--boxel-icon-xxl);
        width: var(--boxel-icon-xxl);
        display: flex;
        align-items: center;
        justify-content: center;
        background-color: var(--boxel-100);
      }
      .header-info-container {
        flex: 1;
        align-self: center;
      }
      .row-header {
        display: flex;
        align-items: center;
        gap: var(--boxel-sp-xs);
        padding-bottom: var(--boxel-sp-lg);
      }
      .row-content {
        margin-top: var(--boxel-sp-sm);
      }

      /* code ref container styles */
      .code-ref-container {
        display: flex;
        flex-direction: column;
        gap: var(--boxel-sp-xs);
      }
      .code-ref-row {
        display: flex;
        align-items: center;
        gap: var(--boxel-sp-xs);
        min-height: var(--boxel-form-control-height);
        padding: var(--boxel-sp-xs);
        background-color: var(
          --boxel-spec-code-ref-background-color,
          var(--boxel-100)
        );
        border: var(--boxel-border);
        border-radius: var(--boxel-border-radius);
        color: var(--boxel-spec-code-ref-text-color, var(--boxel-450));
      }
      .code-ref-value {
        white-space: nowrap;
        overflow: hidden;
        text-overflow: ellipsis;
      }
      .exported-type {
        margin-left: auto;
        color: var(--boxel-450);
        font: 500 var(--boxel-font-xs);
        letter-spacing: var(--boxel-lsp);
        text-transform: uppercase;
      }
      .exported-arrow {
        min-width: 8px;
        min-height: 8px;
      }
      .realm-icon {
        width: 18px;
        height: 18px;
        border: 1px solid var(--boxel-dark);
      }
    </style>
  </template>
}

class Fitted extends Component<typeof Spec> {
  get defaultIcon() {
    return this.args.model.constructor?.icon;
  }

  get icon() {
    return this.loadCardIcon.value;
  }

  @use private loadCardIcon = resource(() => {
    let icon = new TrackedObject<{ value: CardOrFieldTypeIcon | undefined }>({
      value: undefined,
    });
    (async () => {
      try {
        if (this.args.model.ref && this.args.model.id) {
          let card = await loadCard(this.args.model.ref, {
            loader: myLoader(),
            relativeTo: new URL(this.args.model.id),
          });
          icon.value = card.icon;
        }
      } catch (e) {
        icon.value = undefined;
      }
    })();
    return icon;
  });

  <template>
    <div class='fitted-template'>
      <div class='thumbnail-section'>
        {{#if this.icon}}
          <this.icon width='35' height='35' role='presentation' />
        {{else}}
          <this.defaultIcon width='35' height='35' role='presentation' />
        {{/if}}
      </div>
      <div class='info-section'>
        <h3 class='card-title' data-test-card-title><@fields.title /></h3>
        <h4 class='card-description' data-test-card-description>
          <@fields.description />
        </h4>
      </div>
      {{#if @model.specType}}
        <SpecTag @specType={{@model.specType}} />
      {{/if}}
    </div>
    <style scoped>
      @layer {
        .fitted-template {
          width: 100%;
          height: 100%;
          display: flex;
          gap: var(--boxel-sp-xs);
          padding: var(--boxel-sp-xs);
          overflow: hidden;
          align-items: center;
        }
        .thumbnail-section {
          flex-shrink: 0;
          display: flex;
          justify-content: center;
          align-items: center;
          overflow: hidden;
        }
        .info-section {
          width: 100%;
          overflow: hidden;
        }
        .card-title {
          margin-block: 0;
          font: 600 var(--boxel-font-sm);
          letter-spacing: var(--boxel-lsp-sm);
          line-height: 1.25;
          text-overflow: ellipsis;
          white-space: nowrap;
          overflow: hidden;
        }
        .card-description {
          margin-top: var(--boxel-sp-4xs);
          margin-bottom: 0;
          color: var(--boxel-450);
          font: 500 var(--boxel-font-xs);
          letter-spacing: var(--boxel-lsp-xs);
          text-overflow: ellipsis;
          white-space: nowrap;
          overflow: hidden;
        }
        :deep(.spec-tag-pill) {
          height: max-content;
        }
        :deep(.spec-tag-pill .icon) {
          width: 18px;
        }
      }

      /* Aspect Ratio <= 1.0 (Vertical) */
      @container fitted-card (aspect-ratio <= 1.0) {
        .fitted-template {
          flex-direction: column;
        }
        .thumbnail-section {
          width: 100%;
          height: 50cqmin;
        }
        .info-section {
          text-align: center;
        }
      }

      @container fitted-card (aspect-ratio <= 1.0) and (height <= 118px) {
        .thumbnail-section {
          display: none;
        }
      }
      /* Vertical Tiles*/
      /* Small Tile (150 x 170) */
      @container fitted-card (aspect-ratio <= 1.0) and (150px <= width ) and (170px <= height) {
        .thumbnail-section {
          min-height: 70px;
        }
        .card-title {
          -webkit-line-clamp: 3;
        }
      }
      /* CardsGrid Tile (170 x 250) */
      @container fitted-card (aspect-ratio <= 1.0) and (150px < width < 250px ) and (170px < height < 275px) {
        .thumbnail-section {
          height: auto;
          aspect-ratio: 1 / 1;
        }
        .card-title {
          -webkit-line-clamp: 2;
        }
      }
      /* Tall Tile (150 x 275) */
      @container fitted-card (aspect-ratio <= 1.0) and (150px <= width ) and (275px <= height) {
        .thumbnail-section {
          min-height: 85px;
        }
        .card-title {
          font-size: var(--boxel-font-size);
          -webkit-line-clamp: 4;
        }
      }
      /* Large Tile (250 x 275) */
      @container fitted-card (aspect-ratio <= 1.0) and (250px <= width ) and (275px <= height) {
        .thumbnail-section {
          min-height: 150px;
        }
        .card-title {
          font-size: var(--boxel-font-size-sm);
          -webkit-line-clamp: 3;
        }
      }
      /* Vertical Cards */
      @container fitted-card (aspect-ratio <= 1.0) and (400px <= width) {
        .fitted-template {
          padding: var(--boxel-sp);
          gap: var(--boxel-sp);
        }
        .thumbnail-section {
          min-height: 236px;
        }
        .card-title {
          font-size: var(--boxel-font-size-med);
          -webkit-line-clamp: 4;
        }
      }
      /* Expanded Card (400 x 445) */

      /* 1.0 < Aspect Ratio (Horizontal) */
      @container fitted-card (1.0 < aspect-ratio) {
        .thumbnail-section {
          aspect-ratio: 1;
        }
      }
      @container fitted-card (1.0 < aspect-ratio) and (height <= 65px) {
        .info-section {
          align-self: center;
        }
      }
      /* Badges */
      @container fitted-card (1.0 < aspect-ratio) and (width < 250px) {
        .fitted-template {
          padding: var(--boxel-sp-xxxs);
        }
        .thumbnail-section {
          display: none;
        }
      }
      /* Small Badge (150 x 40) */
      @container fitted-card (1.0 < aspect-ratio) and (width < 250px) and (height < 65px) {
        .card-title {
          -webkit-line-clamp: 1;
          font: 600 var(--boxel-font-xs);
        }
        .card-display-name {
          margin-top: 0;
        }
      }
      /* Medium Badge (150 x 65) */

      /* Large Badge (150 x 105) */
      @container fitted-card (1.0 < aspect-ratio) and (width < 250px) and (105px <= height) {
        .card-title {
          -webkit-line-clamp: 3;
        }
      }

      /* Strips */
      /* Single Strip (250 x 40) */
      @container fitted-card (1.0 < aspect-ratio) and (250px <= width) and (height < 65px) {
        .fitted-template {
          padding: var(--boxel-sp-xxxs);
        }
      }
      /* Double Strip (250 x 65) */
      /* Triple Strip (250 x 105) */
      /* Double Wide Strip (400 x 65) */
      /* Triple Wide Strip (400 x 105) */

      /* Horizontal Tiles */
      /* Regular Tile (250 x 170) */
      @container fitted-card (1.0 < aspect-ratio) and (250px <= width < 400px) and (170px <= height) {
        .thumbnail-section {
          height: 40%;
        }
        .card-title {
          -webkit-line-clamp: 4;
          font-size: var(--boxel-font-size);
        }
      }

      /* Horizontal Cards */
      /* Compact Card (400 x 170) */
      @container fitted-card (1.0 < aspect-ratio) and (400px <= width) and (170px <= height) {
        .thumbnail-section {
          height: 100%;
        }
      }
      /* Full Card (400 x 275) */
      @container fitted-card (1.0 < aspect-ratio) and (400px <= width) and (275px <= height) {
        .fitted-template {
          padding: var(--boxel-sp);
          gap: var(--boxel-sp);
        }
        .thumbnail-section {
          max-width: 44%;
        }
        .card-title {
          font-size: var(--boxel-font-size-med);
        }
      }
    </style>
  </template>
}

class Edit extends Component<typeof Spec> {
  get defaultIcon() {
    return this.args.model.constructor?.icon;
  }

  get icon() {
    return this.cardIconResource.value;
  }

  @use private cardIconResource = resource(() => {
    let icon = new TrackedObject<{ value: CardOrFieldTypeIcon | undefined }>({
      value: undefined,
    });
    (async () => {
      try {
        if (this.args.model.ref && this.args.model.id) {
          let card = await loadCard(this.args.model.ref, {
            loader: myLoader(),
            relativeTo: new URL(this.args.model.id),
          });
          icon.value = card.icon;
        }
      } catch (e) {
        icon.value = undefined;
      }
    })();
    return icon;
  });

  get absoluteRef() {
    if (!this.args.model.ref || !this.args.model.id) {
      return undefined;
    }
    let url = new URL(this.args.model.id);
    let ref = codeRefWithAbsoluteURL(this.args.model.ref, url);
    if (!isResolvedCodeRef(ref)) {
      throw new Error('ref is not a resolved code ref');
    }
    return ref;
  }

  private get realmInfo() {
    return getCardMeta(this.args.model as CardDef, 'realmInfo');
  }

  <template>
    <article class='container'>
      <header class='header' aria-labelledby='title'>
        <div class='box header-icon-container'>
          {{#if this.icon}}
            <this.icon width='35' height='35' role='presentation' />
          {{else}}
            <this.defaultIcon width='35' height='35' role='presentation' />
          {{/if}}
        </div>
        <div class='header-info-container'>
          <div class='header-title-container' data-test-title>
            <label for='spec-title' class='boxel-sr-only'>Title</label>
            <@fields.title />
          </div>
          <div class='header-description-container' data-test-description>
            <label
              for='spec-description'
              class='boxel-sr-only'
            >Description</label>
            <@fields.description />
          </div>
        </div>
      </header>
      <section class='readme section'>
        <header class='row-header' aria-labelledby='readme'>
          <BookOpenText width='20' height='20' role='presentation' />
          <h2 id='readme'>Read Me</h2>
        </header>
        <div data-test-readme>
          <@fields.readMe />
        </div>
      </section>
      <section class='examples section'>
        <header class='row-header' aria-labelledby='examples'>
          <LayersSubtract width='20' height='20' role='presentation' />
          <h2 id='examples'>Examples</h2>
        </header>
        {{#if (eq @model.specType 'field')}}
          <@fields.containedExamples />
        {{else}}
          <@fields.linkedExamples @typeConstraint={{this.absoluteRef}} />
        {{/if}}
      </section>
      <section class='module section'>
        <header class='row-header' aria-labelledby='module'>
          <GitBranch width='20' height='20' role='presentation' />
          <h2 id='module'>Module</h2>
        </header>
        <div class='code-ref-container'>
          <FieldContainer @label='URL' @vertical={{true}}>
            <div class='code-ref-row'>
              <RealmIcon class='realm-icon' @realmInfo={{this.realmInfo}} />
              <span class='code-ref-value' data-test-module-href>
                {{@model.moduleHref}}
              </span>
            </div>
          </FieldContainer>
          <FieldContainer @label='Module Name' @vertical={{true}}>
            <div class='code-ref-row'>
              <ExportArrow class='exported-arrow' width='10' height='10' />
              <div class='code-ref-value' data-test-exported-name>
                {{@model.ref.name}}
              </div>
              <div class='exported-type' data-test-exported-type>
                {{@model.specType}}
              </div>
            </div>
          </FieldContainer>
        </div>
      </section>
    </article>
    <style scoped>
      .container {
        --boxel-spec-background-color: #ebeaed;
        --boxel-spec-code-ref-background-color: #e2e2e2;
        --boxel-spec-code-ref-text-color: #646464;

        height: 100%;
        min-height: max-content;
        padding: var(--boxel-sp);
        background-color: var(--boxel-spec-background-color);
      }
      .section {
        margin-top: var(--boxel-sp);
        padding-top: var(--boxel-sp);
        border-top: 1px solid var(--boxel-400);
      }
      h2 {
        margin: 0;
        font: 600 var(--boxel-font-sm);
        letter-spacing: var(--boxel-lsp-xs);
      }
      .box {
        border: 1px solid var(--boxel-border-color);
        border-radius: var(--boxel-border-radius-lg);
        background-color: var(--boxel-light);
      }
      .header {
        display: flex;
        gap: var(--boxel-sp-sm);
      }
      .header-icon-container {
        flex-shrink: 0;
        height: var(--boxel-icon-xxl);
        width: var(--boxel-icon-xxl);
        display: flex;
        align-items: center;
        justify-content: center;
        background-color: var(--boxel-100);
      }
      .header-info-container {
        background-color: var(--boxel-light);
        border-radius: var(--boxel-border-radius);
        flex: 1;
        align-self: center;
      }
      .header-info-container > div + div {
        border-top: 1px solid var(--boxel-spec-background-color);
      }
      .header-title-container,
      .header-description-container {
        padding: var(--boxel-sp-xs);
      }

      .row-header {
        display: flex;
        align-items: center;
        gap: var(--boxel-sp-xs);
        padding-bottom: var(--boxel-sp-lg);
      }
      .row-content {
        margin-top: var(--boxel-sp-sm);
      }

      /* code ref container styles */
      .code-ref-container {
        display: flex;
        flex-direction: column;
        gap: var(--boxel-sp-xs);
      }
      .code-ref-row {
        display: flex;
        align-items: center;
        gap: var(--boxel-sp-xs);
        min-height: var(--boxel-form-control-height);
        padding: var(--boxel-sp-xs);
        background-color: var(
          --boxel-spec-code-ref-background-color,
          var(--boxel-100)
        );
        border: var(--boxel-border);
        border-radius: var(--boxel-border-radius);
        color: var(--boxel-spec-code-ref-text-color, var(--boxel-450));
      }
      .code-ref-value {
        white-space: nowrap;
        overflow: hidden;
        text-overflow: ellipsis;
      }
      .exported-type {
        margin-left: auto;
        color: var(--boxel-450);
        font: 500 var(--boxel-font-xs);
        letter-spacing: var(--boxel-lsp);
        text-transform: uppercase;
      }
      .exported-arrow {
        min-width: 8px;
        min-height: 8px;
      }
      .realm-icon {
        width: 18px;
        height: 18px;
        border: 1px solid var(--boxel-dark);
      }
    </style>
  </template>
}

class SpecTitleField extends StringField {
  static displayName = 'Spec Title';

  static edit = class Edit extends Component<typeof this> {
    get placeholder() {
      const hasFieldName = Boolean(this.args.fieldName);

      if (hasFieldName) {
        return 'Enter ' + this.args.fieldName;
      }
      return undefined;
    }

    <template>
      <BoxelInput
        @id='spec-title'
        @value={{@model}}
        @onInput={{@set}}
        @placeholder={{this.placeholder}}
        class='spec-title-input'
      />
      <style scoped>
        .spec-title-input {
          font-size: 18px;
          font-weight: 600;
          letter-spacing: var(--boxel-lsp-xs);
          padding: var(--boxel-sp-4xs) 0 var(--boxel-sp-4xs) var(--boxel-sp-xs);
        }
        .spec-title-input::placeholder {
          color: var(--boxel-400);
        }
      </style>
    </template>
  };
}

class SpecDescriptionField extends StringField {
  static displayName = 'Spec Description';

  static edit = class Edit extends Component<typeof this> {
    get placeholder() {
      const hasFieldName = Boolean(this.args.fieldName);

      if (hasFieldName) {
        return 'Enter ' + this.args.fieldName;
      }
      return undefined;
    }

    <template>
      <BoxelInput
        @id='spec-description'
        @value={{@model}}
        @onInput={{@set}}
        @placeholder={{this.placeholder}}
        class='spec-description-input'
      />
      <style scoped>
        .spec-description-input {
          padding: var(--boxel-sp-4xs) 0 var(--boxel-sp-4xs) var(--boxel-sp-xs);
        }
        .spec-description-input::placeholder {
          color: var(--boxel-400);
        }
      </style>
    </template>
  };
}

export class Spec extends CardDef {
  static displayName = 'Spec';
  static icon = BoxModel;
  @field readMe = contains(MarkdownField);

  @field ref = contains(CodeRef);
  @field specType = contains(SpecTypeField);

  @field isField = contains(BooleanField, {
    computeVia: function (this: Spec) {
      return this.specType === 'field';
    },
  });

  @field isCard = contains(BooleanField, {
    computeVia: function (this: Spec) {
      return (
        this.specType === 'card' ||
        this.specType === 'app' ||
        this.specType === 'skill'
      );
    },
  });
  @field moduleHref = contains(StringField, {
    computeVia: function (this: Spec) {
      return new URL(this.ref.module, this[relativeTo]).href;
    },
  });
  @field linkedExamples = linksToMany(CardDef);
  @field containedExamples = containsMany(FieldDef, { isUsed: true });
  @field title = contains(SpecTitleField);
  @field description = contains(SpecDescriptionField);

<<<<<<< HEAD
  static isolated = class Isolated extends Component<typeof this> {
    icon: CardOrFieldTypeIcon | undefined;

    get defaultIcon() {
      return this.args.model.constructor?.icon;
    }
    constructor(owner: any, args: any) {
      super(owner, args);
      this.loadCardIcon.perform();
    }

    private loadCardIcon = restartableTask(async () => {
      if (this.args.model.ref && this.args.model.id) {
        let card = await loadCard(this.args.model.ref, {
          loader: myLoader(),
          relativeTo: new URL(this.args.model.id),
        });
        this.icon = card.icon;
      }
    });

    get absoluteRef() {
      if (!this.args.model.ref || !this.args.model.id) {
        return undefined;
      }
      let url = new URL(this.args.model.id);
      let ref = codeRefWithAbsoluteURL(this.args.model.ref, url);
      if (!isResolvedCodeRef(ref)) {
        throw new Error('ref is not a resolved code ref');
      }
      return ref;
    }

    private get realmInfo() {
      return getCardMeta(this.args.model as CardDef, 'realmInfo');
    }

    <template>
      <article class='container'>
        <header class='header' aria-labelledby='title'>
          <div class='box header-icon-container'>
            {{#if this.loadCardIcon.isRunning}}
              <LoadingIndicator />
            {{else if this.icon}}
              <this.icon width='35' height='35' role='presentation' />
            {{else}}
              <this.defaultIcon width='35' height='35' role='presentation' />
            {{/if}}
          </div>
          <div class='header-info-container'>
            <h1 class='title' id='title' data-test-title>
              <@fields.title />
            </h1>
            <p class='description' data-test-description>
              <@fields.description />
            </p>
          </div>
        </header>
        <section class='readme section'>
          <header class='row-header' aria-labelledby='readme'>
            <BookOpenText width='20' height='20' role='presentation' />
            <h2 id='readme'>Read Me</h2>
          </header>
          <div data-test-readme>
            <@fields.readMe />
          </div>
        </section>
        <section class='examples section'>
          <header class='row-header' aria-labelledby='examples'>
            <LayersSubtract width='20' height='20' role='presentation' />
            <h2 id='examples'>Examples</h2>
          </header>
          {{#if (eq @model.specType 'field')}}
            <@fields.containedExamples @typeConstraint={{this.absoluteRef}} />
          {{else}}
            <@fields.linkedExamples @typeConstraint={{this.absoluteRef}} />
          {{/if}}
        </section>
        <section class='module section'>
          <header class='row-header' aria-labelledby='module'>
            <GitBranch width='20' height='20' role='presentation' />
            <h2 id='module'>Module</h2>
          </header>
          <div class='code-ref-container'>
            <FieldContainer @label='URL' @vertical={{true}}>
              <div class='code-ref-row'>
                <RealmIcon class='realm-icon' @realmInfo={{this.realmInfo}} />
                <span class='code-ref-value' data-test-module-href>
                  {{@model.moduleHref}}
                </span>
              </div>
            </FieldContainer>
            <FieldContainer @label='Module Name' @vertical={{true}}>
              <div class='code-ref-row'>
                <ExportArrow class='exported-arrow' width='10' height='10' />
                <div class='code-ref-value' data-test-exported-name>
                  {{@model.ref.name}}
                </div>
                <div class='exported-type' data-test-exported-type>
                  {{@model.specType}}
                </div>
              </div>
            </FieldContainer>
          </div>
        </section>
      </article>
      <style scoped>
        .container {
          --boxel-spec-background-color: #ebeaed;
          --boxel-spec-code-ref-background-color: #e2e2e2;
          --boxel-spec-code-ref-text-color: #646464;

          height: 100%;
          min-height: max-content;
          padding: var(--boxel-sp);
          background-color: var(--boxel-spec-background-color);
        }
        .section {
          margin-top: var(--boxel-sp);
          padding-top: var(--boxel-sp);
          border-top: 1px solid var(--boxel-400);
        }
        h1 {
          margin: 0;
          font-size: 18px;
          font-weight: 600;
          letter-spacing: var(--boxel-lsp-xs);
          line-height: 1.2;
        }
        h2 {
          margin: 0;
          font: 600 var(--boxel-font-sm);
          letter-spacing: var(--boxel-lsp-xs);
        }
        p {
          margin-top: var(--boxel-sp-4xs);
          margin-bottom: 0;
        }
        .title,
        .description {
          display: -webkit-box;
          -webkit-box-orient: vertical;
          -webkit-line-clamp: 2;
          overflow: hidden;
          text-wrap: pretty;
          word-break: break-word;
        }
        .box {
          border: 1px solid var(--boxel-border-color);
          border-radius: var(--boxel-border-radius-lg);
          background-color: var(--boxel-light);
        }
        .header {
          display: flex;
          gap: var(--boxel-sp-sm);
        }
        .header-icon-container {
          flex-shrink: 0;
          height: var(--boxel-icon-xxl);
          width: var(--boxel-icon-xxl);
          display: flex;
          align-items: center;
          justify-content: center;
          background-color: var(--boxel-100);
        }
        .header-info-container {
          flex: 1;
          align-self: center;
        }
        .row-header {
          display: flex;
          align-items: center;
          gap: var(--boxel-sp-xs);
          padding-bottom: var(--boxel-sp-lg);
        }
        .row-content {
          margin-top: var(--boxel-sp-sm);
        }

        /* code ref container styles */
        .code-ref-container {
          display: flex;
          flex-direction: column;
          gap: var(--boxel-sp-xs);
        }
        .code-ref-row {
          display: flex;
          align-items: center;
          gap: var(--boxel-sp-xs);
          min-height: var(--boxel-form-control-height);
          padding: var(--boxel-sp-xs);
          background-color: var(
            --boxel-spec-code-ref-background-color,
            var(--boxel-100)
          );
          border: var(--boxel-border);
          border-radius: var(--boxel-border-radius);
          color: var(--boxel-spec-code-ref-text-color, var(--boxel-450));
        }
        .code-ref-value {
          white-space: nowrap;
          overflow: hidden;
          text-overflow: ellipsis;
        }
        .exported-type {
          margin-left: auto;
          color: var(--boxel-450);
          font: 500 var(--boxel-font-xs);
          letter-spacing: var(--boxel-lsp);
          text-transform: uppercase;
        }
        .exported-arrow {
          min-width: 8px;
          min-height: 8px;
        }
        .realm-icon {
          width: 18px;
          height: 18px;
          border: 1px solid var(--boxel-dark);
        }
      </style>
    </template>
  };
=======
  static isolated = Isolated;
>>>>>>> c6d60463

  static embedded = class Embedded extends Component<typeof this> {
    get icon() {
      return this.args.model.constructor?.icon;
    }
    <template>
      <article class='embedded-spec'>
        <div class='header-icon-container'>
          <this.icon width='30' height='30' role='presentation' />
        </div>
        <div class='header-info-container'>
          <h3 class='title'><@fields.title /></h3>
          <p class='description'><@fields.description /></p>
        </div>
        {{#if @model.specType}}
          <SpecTag @specType={{@model.specType}} />
        {{/if}}
      </article>
      <style scoped>
        .embedded-spec {
          display: flex;
          align-items: center;
          gap: var(--boxel-sp-sm);
          padding: var(--boxel-sp-xs);
        }
        .header-icon-container {
          flex-shrink: 0;
          height: var(--boxel-icon-xl);
          width: var(--boxel-icon-xl);
          display: flex;
          align-items: center;
          justify-content: center;
          background-color: var(--boxel-100);
          border: 1px solid var(--boxel-border-color);
          border-radius: var(--boxel-border-radius-lg);
          background-color: var(--boxel-light);
        }
        .header-info-container {
          flex: 1;
        }
        .title {
          margin: 0;
          font: 600 var(--boxel-font-sm);
          letter-spacing: var(--boxel-lsp-xs);
        }
        .description {
          margin: 0;
          color: var(--boxel-500);
          font: var(--boxel-font-size-xs);
          letter-spacing: var(--boxel-lsp-xs);
        }
      </style>
    </template>
  };

  static fitted = Fitted;

<<<<<<< HEAD
    get defaultIcon() {
      return this.args.model.constructor?.icon;
    }
    constructor(owner: any, args: any) {
      super(owner, args);
      this.loadCardIcon.perform();
    }

    private loadCardIcon = restartableTask(async () => {
      if (this.args.model.ref && this.args.model.id) {
        let card = await loadCard(this.args.model.ref, {
          loader: myLoader(),
          relativeTo: new URL(this.args.model.id),
        });
        this.icon = card.icon;
      }
    });

    get absoluteRef() {
      if (!this.args.model.ref || !this.args.model.id) {
        return undefined;
      }
      let url = new URL(this.args.model.id);
      let ref = codeRefWithAbsoluteURL(this.args.model.ref, url);
      if (!isResolvedCodeRef(ref)) {
        throw new Error('ref is not a resolved code ref');
      }
      return ref;
    }

    private get realmInfo() {
      return getCardMeta(this.args.model as CardDef, 'realmInfo');
    }

    <template>
      <article class='container'>
        <header class='header' aria-labelledby='title'>
          <div class='box header-icon-container'>
            {{#if this.loadCardIcon.isRunning}}
              <LoadingIndicator />
            {{else if this.icon}}
              <this.icon width='35' height='35' role='presentation' />
            {{else}}
              <this.defaultIcon width='35' height='35' role='presentation' />
            {{/if}}
          </div>
          <div class='header-info-container'>
            <div class='header-title-container' data-test-title>
              <label for='spec-title' class='boxel-sr-only'>Title</label>
              <@fields.title />
            </div>
            <div class='header-description-container' data-test-description>
              <label
                for='spec-description'
                class='boxel-sr-only'
              >Description</label>
              <@fields.description />
            </div>
          </div>
        </header>
        <section class='readme section'>
          <header class='row-header' aria-labelledby='readme'>
            <BookOpenText width='20' height='20' role='presentation' />
            <h2 id='readme'>Read Me</h2>
          </header>
          <div data-test-readme>
            <@fields.readMe />
          </div>
        </section>
        <section class='examples section'>
          <header class='row-header' aria-labelledby='examples'>
            <LayersSubtract width='20' height='20' role='presentation' />
            <h2 id='examples'>Examples</h2>
          </header>
          {{#if (eq @model.specType 'field')}}
            <@fields.containedExamples @typeConstraint={{this.absoluteRef}} />
          {{else}}
            <@fields.linkedExamples @typeConstraint={{this.absoluteRef}} />
          {{/if}}
        </section>
        <section class='module section'>
          <header class='row-header' aria-labelledby='module'>
            <GitBranch width='20' height='20' role='presentation' />
            <h2 id='module'>Module</h2>
          </header>
          <div class='code-ref-container'>
            <FieldContainer @label='URL' @vertical={{true}}>
              <div class='code-ref-row'>
                <RealmIcon class='realm-icon' @realmInfo={{this.realmInfo}} />
                <span class='code-ref-value' data-test-module-href>
                  {{@model.moduleHref}}
                </span>
              </div>
            </FieldContainer>
            <FieldContainer @label='Module Name' @vertical={{true}}>
              <div class='code-ref-row'>
                <ExportArrow class='exported-arrow' width='10' height='10' />
                <div class='code-ref-value' data-test-exported-name>
                  {{@model.ref.name}}
                </div>
                <div class='exported-type' data-test-exported-type>
                  {{@model.specType}}
                </div>
              </div>
            </FieldContainer>
          </div>
        </section>
      </article>
      <style scoped>
        .container {
          --boxel-spec-background-color: #ebeaed;
          --boxel-spec-code-ref-background-color: #e2e2e2;
          --boxel-spec-code-ref-text-color: #646464;

          height: 100%;
          min-height: max-content;
          padding: var(--boxel-sp);
          background-color: var(--boxel-spec-background-color);
        }
        .section {
          margin-top: var(--boxel-sp);
          padding-top: var(--boxel-sp);
          border-top: 1px solid var(--boxel-400);
        }
        h2 {
          margin: 0;
          font: 600 var(--boxel-font-sm);
          letter-spacing: var(--boxel-lsp-xs);
        }
        .box {
          border: 1px solid var(--boxel-border-color);
          border-radius: var(--boxel-border-radius-lg);
          background-color: var(--boxel-light);
        }
        .header {
          display: flex;
          gap: var(--boxel-sp-sm);
        }
        .header-icon-container {
          flex-shrink: 0;
          height: var(--boxel-icon-xxl);
          width: var(--boxel-icon-xxl);
          display: flex;
          align-items: center;
          justify-content: center;
          background-color: var(--boxel-100);
        }
        .header-info-container {
          background-color: var(--boxel-light);
          border-radius: var(--boxel-border-radius);
          flex: 1;
          align-self: center;
        }
        .header-info-container > div + div {
          border-top: 1px solid var(--boxel-spec-background-color);
        }
        .header-title-container,
        .header-description-container {
          padding: var(--boxel-sp-xs);
        }

        .row-header {
          display: flex;
          align-items: center;
          gap: var(--boxel-sp-xs);
          padding-bottom: var(--boxel-sp-lg);
        }
        .row-content {
          margin-top: var(--boxel-sp-sm);
        }

        /* code ref container styles */
        .code-ref-container {
          display: flex;
          flex-direction: column;
          gap: var(--boxel-sp-xs);
        }
        .code-ref-row {
          display: flex;
          align-items: center;
          gap: var(--boxel-sp-xs);
          min-height: var(--boxel-form-control-height);
          padding: var(--boxel-sp-xs);
          background-color: var(
            --boxel-spec-code-ref-background-color,
            var(--boxel-100)
          );
          border: var(--boxel-border);
          border-radius: var(--boxel-border-radius);
          color: var(--boxel-spec-code-ref-text-color, var(--boxel-450));
        }
        .code-ref-value {
          white-space: nowrap;
          overflow: hidden;
          text-overflow: ellipsis;
        }
        .exported-type {
          margin-left: auto;
          color: var(--boxel-450);
          font: 500 var(--boxel-font-xs);
          letter-spacing: var(--boxel-lsp);
          text-transform: uppercase;
        }
        .exported-arrow {
          min-width: 8px;
          min-height: 8px;
        }
        .realm-icon {
          width: 18px;
          height: 18px;
          border: 1px solid var(--boxel-dark);
        }
      </style>
    </template>
  };
=======
  static edit = Edit;
>>>>>>> c6d60463
}

interface SpecTagSignature {
  Element: HTMLDivElement;
  Args: {
    specType: string;
  };
}

export class SpecTag extends GlimmerComponent<SpecTagSignature> {
  get icon() {
    return getIcon(this.args.specType);
  }
  <template>
    {{#if this.icon}}
      <Pill class='spec-tag-pill' ...attributes>
        <:iconLeft>
          {{this.icon}}
        </:iconLeft>
        <:default>
          {{@specType}}
        </:default>
      </Pill>

    {{/if}}
    <style scoped>
      .spec-tag-pill {
        --pill-font: 500 var(--boxel-font-xs);
        --pill-background-color: var(--boxel-200);
        word-break: initial;
        text-transform: uppercase;
      }
    </style>
  </template>
}

function getIcon(specType: string) {
  switch (specType) {
    case 'card':
      return StackIcon;
    case 'app':
      return AppsIcon;
    case 'field':
      return LayoutList;
    case 'skill':
      return Brain;
    default:
      return;
  }
}

function myLoader(): Loader {
  // we know this code is always loaded by an instance of our Loader, which sets
  // import.meta.loader.

  // When type-checking realm-server, tsc sees this file and thinks
  // it will be transpiled to CommonJS and so it complains about this line. But
  // this file is always loaded through our loader and always has access to import.meta.
  // @ts-ignore
  return (import.meta as any).loader;
}<|MERGE_RESOLUTION|>--- conflicted
+++ resolved
@@ -126,7 +126,7 @@
           <h2 id='examples'>Examples</h2>
         </header>
         {{#if (eq @model.specType 'field')}}
-          <@fields.containedExamples />
+          <@fields.containedExamples @typeConstraint={{this.absoluteRef}} />
         {{else}}
           <@fields.linkedExamples @typeConstraint={{this.absoluteRef}} />
         {{/if}}
@@ -620,7 +620,7 @@
           <h2 id='examples'>Examples</h2>
         </header>
         {{#if (eq @model.specType 'field')}}
-          <@fields.containedExamples />
+          <@fields.containedExamples @typeConstraint={{this.absoluteRef}} />
         {{else}}
           <@fields.linkedExamples @typeConstraint={{this.absoluteRef}} />
         {{/if}}
@@ -863,233 +863,7 @@
   @field title = contains(SpecTitleField);
   @field description = contains(SpecDescriptionField);
 
-<<<<<<< HEAD
-  static isolated = class Isolated extends Component<typeof this> {
-    icon: CardOrFieldTypeIcon | undefined;
-
-    get defaultIcon() {
-      return this.args.model.constructor?.icon;
-    }
-    constructor(owner: any, args: any) {
-      super(owner, args);
-      this.loadCardIcon.perform();
-    }
-
-    private loadCardIcon = restartableTask(async () => {
-      if (this.args.model.ref && this.args.model.id) {
-        let card = await loadCard(this.args.model.ref, {
-          loader: myLoader(),
-          relativeTo: new URL(this.args.model.id),
-        });
-        this.icon = card.icon;
-      }
-    });
-
-    get absoluteRef() {
-      if (!this.args.model.ref || !this.args.model.id) {
-        return undefined;
-      }
-      let url = new URL(this.args.model.id);
-      let ref = codeRefWithAbsoluteURL(this.args.model.ref, url);
-      if (!isResolvedCodeRef(ref)) {
-        throw new Error('ref is not a resolved code ref');
-      }
-      return ref;
-    }
-
-    private get realmInfo() {
-      return getCardMeta(this.args.model as CardDef, 'realmInfo');
-    }
-
-    <template>
-      <article class='container'>
-        <header class='header' aria-labelledby='title'>
-          <div class='box header-icon-container'>
-            {{#if this.loadCardIcon.isRunning}}
-              <LoadingIndicator />
-            {{else if this.icon}}
-              <this.icon width='35' height='35' role='presentation' />
-            {{else}}
-              <this.defaultIcon width='35' height='35' role='presentation' />
-            {{/if}}
-          </div>
-          <div class='header-info-container'>
-            <h1 class='title' id='title' data-test-title>
-              <@fields.title />
-            </h1>
-            <p class='description' data-test-description>
-              <@fields.description />
-            </p>
-          </div>
-        </header>
-        <section class='readme section'>
-          <header class='row-header' aria-labelledby='readme'>
-            <BookOpenText width='20' height='20' role='presentation' />
-            <h2 id='readme'>Read Me</h2>
-          </header>
-          <div data-test-readme>
-            <@fields.readMe />
-          </div>
-        </section>
-        <section class='examples section'>
-          <header class='row-header' aria-labelledby='examples'>
-            <LayersSubtract width='20' height='20' role='presentation' />
-            <h2 id='examples'>Examples</h2>
-          </header>
-          {{#if (eq @model.specType 'field')}}
-            <@fields.containedExamples @typeConstraint={{this.absoluteRef}} />
-          {{else}}
-            <@fields.linkedExamples @typeConstraint={{this.absoluteRef}} />
-          {{/if}}
-        </section>
-        <section class='module section'>
-          <header class='row-header' aria-labelledby='module'>
-            <GitBranch width='20' height='20' role='presentation' />
-            <h2 id='module'>Module</h2>
-          </header>
-          <div class='code-ref-container'>
-            <FieldContainer @label='URL' @vertical={{true}}>
-              <div class='code-ref-row'>
-                <RealmIcon class='realm-icon' @realmInfo={{this.realmInfo}} />
-                <span class='code-ref-value' data-test-module-href>
-                  {{@model.moduleHref}}
-                </span>
-              </div>
-            </FieldContainer>
-            <FieldContainer @label='Module Name' @vertical={{true}}>
-              <div class='code-ref-row'>
-                <ExportArrow class='exported-arrow' width='10' height='10' />
-                <div class='code-ref-value' data-test-exported-name>
-                  {{@model.ref.name}}
-                </div>
-                <div class='exported-type' data-test-exported-type>
-                  {{@model.specType}}
-                </div>
-              </div>
-            </FieldContainer>
-          </div>
-        </section>
-      </article>
-      <style scoped>
-        .container {
-          --boxel-spec-background-color: #ebeaed;
-          --boxel-spec-code-ref-background-color: #e2e2e2;
-          --boxel-spec-code-ref-text-color: #646464;
-
-          height: 100%;
-          min-height: max-content;
-          padding: var(--boxel-sp);
-          background-color: var(--boxel-spec-background-color);
-        }
-        .section {
-          margin-top: var(--boxel-sp);
-          padding-top: var(--boxel-sp);
-          border-top: 1px solid var(--boxel-400);
-        }
-        h1 {
-          margin: 0;
-          font-size: 18px;
-          font-weight: 600;
-          letter-spacing: var(--boxel-lsp-xs);
-          line-height: 1.2;
-        }
-        h2 {
-          margin: 0;
-          font: 600 var(--boxel-font-sm);
-          letter-spacing: var(--boxel-lsp-xs);
-        }
-        p {
-          margin-top: var(--boxel-sp-4xs);
-          margin-bottom: 0;
-        }
-        .title,
-        .description {
-          display: -webkit-box;
-          -webkit-box-orient: vertical;
-          -webkit-line-clamp: 2;
-          overflow: hidden;
-          text-wrap: pretty;
-          word-break: break-word;
-        }
-        .box {
-          border: 1px solid var(--boxel-border-color);
-          border-radius: var(--boxel-border-radius-lg);
-          background-color: var(--boxel-light);
-        }
-        .header {
-          display: flex;
-          gap: var(--boxel-sp-sm);
-        }
-        .header-icon-container {
-          flex-shrink: 0;
-          height: var(--boxel-icon-xxl);
-          width: var(--boxel-icon-xxl);
-          display: flex;
-          align-items: center;
-          justify-content: center;
-          background-color: var(--boxel-100);
-        }
-        .header-info-container {
-          flex: 1;
-          align-self: center;
-        }
-        .row-header {
-          display: flex;
-          align-items: center;
-          gap: var(--boxel-sp-xs);
-          padding-bottom: var(--boxel-sp-lg);
-        }
-        .row-content {
-          margin-top: var(--boxel-sp-sm);
-        }
-
-        /* code ref container styles */
-        .code-ref-container {
-          display: flex;
-          flex-direction: column;
-          gap: var(--boxel-sp-xs);
-        }
-        .code-ref-row {
-          display: flex;
-          align-items: center;
-          gap: var(--boxel-sp-xs);
-          min-height: var(--boxel-form-control-height);
-          padding: var(--boxel-sp-xs);
-          background-color: var(
-            --boxel-spec-code-ref-background-color,
-            var(--boxel-100)
-          );
-          border: var(--boxel-border);
-          border-radius: var(--boxel-border-radius);
-          color: var(--boxel-spec-code-ref-text-color, var(--boxel-450));
-        }
-        .code-ref-value {
-          white-space: nowrap;
-          overflow: hidden;
-          text-overflow: ellipsis;
-        }
-        .exported-type {
-          margin-left: auto;
-          color: var(--boxel-450);
-          font: 500 var(--boxel-font-xs);
-          letter-spacing: var(--boxel-lsp);
-          text-transform: uppercase;
-        }
-        .exported-arrow {
-          min-width: 8px;
-          min-height: 8px;
-        }
-        .realm-icon {
-          width: 18px;
-          height: 18px;
-          border: 1px solid var(--boxel-dark);
-        }
-      </style>
-    </template>
-  };
-=======
   static isolated = Isolated;
->>>>>>> c6d60463
 
   static embedded = class Embedded extends Component<typeof this> {
     get icon() {
@@ -1147,225 +921,7 @@
 
   static fitted = Fitted;
 
-<<<<<<< HEAD
-    get defaultIcon() {
-      return this.args.model.constructor?.icon;
-    }
-    constructor(owner: any, args: any) {
-      super(owner, args);
-      this.loadCardIcon.perform();
-    }
-
-    private loadCardIcon = restartableTask(async () => {
-      if (this.args.model.ref && this.args.model.id) {
-        let card = await loadCard(this.args.model.ref, {
-          loader: myLoader(),
-          relativeTo: new URL(this.args.model.id),
-        });
-        this.icon = card.icon;
-      }
-    });
-
-    get absoluteRef() {
-      if (!this.args.model.ref || !this.args.model.id) {
-        return undefined;
-      }
-      let url = new URL(this.args.model.id);
-      let ref = codeRefWithAbsoluteURL(this.args.model.ref, url);
-      if (!isResolvedCodeRef(ref)) {
-        throw new Error('ref is not a resolved code ref');
-      }
-      return ref;
-    }
-
-    private get realmInfo() {
-      return getCardMeta(this.args.model as CardDef, 'realmInfo');
-    }
-
-    <template>
-      <article class='container'>
-        <header class='header' aria-labelledby='title'>
-          <div class='box header-icon-container'>
-            {{#if this.loadCardIcon.isRunning}}
-              <LoadingIndicator />
-            {{else if this.icon}}
-              <this.icon width='35' height='35' role='presentation' />
-            {{else}}
-              <this.defaultIcon width='35' height='35' role='presentation' />
-            {{/if}}
-          </div>
-          <div class='header-info-container'>
-            <div class='header-title-container' data-test-title>
-              <label for='spec-title' class='boxel-sr-only'>Title</label>
-              <@fields.title />
-            </div>
-            <div class='header-description-container' data-test-description>
-              <label
-                for='spec-description'
-                class='boxel-sr-only'
-              >Description</label>
-              <@fields.description />
-            </div>
-          </div>
-        </header>
-        <section class='readme section'>
-          <header class='row-header' aria-labelledby='readme'>
-            <BookOpenText width='20' height='20' role='presentation' />
-            <h2 id='readme'>Read Me</h2>
-          </header>
-          <div data-test-readme>
-            <@fields.readMe />
-          </div>
-        </section>
-        <section class='examples section'>
-          <header class='row-header' aria-labelledby='examples'>
-            <LayersSubtract width='20' height='20' role='presentation' />
-            <h2 id='examples'>Examples</h2>
-          </header>
-          {{#if (eq @model.specType 'field')}}
-            <@fields.containedExamples @typeConstraint={{this.absoluteRef}} />
-          {{else}}
-            <@fields.linkedExamples @typeConstraint={{this.absoluteRef}} />
-          {{/if}}
-        </section>
-        <section class='module section'>
-          <header class='row-header' aria-labelledby='module'>
-            <GitBranch width='20' height='20' role='presentation' />
-            <h2 id='module'>Module</h2>
-          </header>
-          <div class='code-ref-container'>
-            <FieldContainer @label='URL' @vertical={{true}}>
-              <div class='code-ref-row'>
-                <RealmIcon class='realm-icon' @realmInfo={{this.realmInfo}} />
-                <span class='code-ref-value' data-test-module-href>
-                  {{@model.moduleHref}}
-                </span>
-              </div>
-            </FieldContainer>
-            <FieldContainer @label='Module Name' @vertical={{true}}>
-              <div class='code-ref-row'>
-                <ExportArrow class='exported-arrow' width='10' height='10' />
-                <div class='code-ref-value' data-test-exported-name>
-                  {{@model.ref.name}}
-                </div>
-                <div class='exported-type' data-test-exported-type>
-                  {{@model.specType}}
-                </div>
-              </div>
-            </FieldContainer>
-          </div>
-        </section>
-      </article>
-      <style scoped>
-        .container {
-          --boxel-spec-background-color: #ebeaed;
-          --boxel-spec-code-ref-background-color: #e2e2e2;
-          --boxel-spec-code-ref-text-color: #646464;
-
-          height: 100%;
-          min-height: max-content;
-          padding: var(--boxel-sp);
-          background-color: var(--boxel-spec-background-color);
-        }
-        .section {
-          margin-top: var(--boxel-sp);
-          padding-top: var(--boxel-sp);
-          border-top: 1px solid var(--boxel-400);
-        }
-        h2 {
-          margin: 0;
-          font: 600 var(--boxel-font-sm);
-          letter-spacing: var(--boxel-lsp-xs);
-        }
-        .box {
-          border: 1px solid var(--boxel-border-color);
-          border-radius: var(--boxel-border-radius-lg);
-          background-color: var(--boxel-light);
-        }
-        .header {
-          display: flex;
-          gap: var(--boxel-sp-sm);
-        }
-        .header-icon-container {
-          flex-shrink: 0;
-          height: var(--boxel-icon-xxl);
-          width: var(--boxel-icon-xxl);
-          display: flex;
-          align-items: center;
-          justify-content: center;
-          background-color: var(--boxel-100);
-        }
-        .header-info-container {
-          background-color: var(--boxel-light);
-          border-radius: var(--boxel-border-radius);
-          flex: 1;
-          align-self: center;
-        }
-        .header-info-container > div + div {
-          border-top: 1px solid var(--boxel-spec-background-color);
-        }
-        .header-title-container,
-        .header-description-container {
-          padding: var(--boxel-sp-xs);
-        }
-
-        .row-header {
-          display: flex;
-          align-items: center;
-          gap: var(--boxel-sp-xs);
-          padding-bottom: var(--boxel-sp-lg);
-        }
-        .row-content {
-          margin-top: var(--boxel-sp-sm);
-        }
-
-        /* code ref container styles */
-        .code-ref-container {
-          display: flex;
-          flex-direction: column;
-          gap: var(--boxel-sp-xs);
-        }
-        .code-ref-row {
-          display: flex;
-          align-items: center;
-          gap: var(--boxel-sp-xs);
-          min-height: var(--boxel-form-control-height);
-          padding: var(--boxel-sp-xs);
-          background-color: var(
-            --boxel-spec-code-ref-background-color,
-            var(--boxel-100)
-          );
-          border: var(--boxel-border);
-          border-radius: var(--boxel-border-radius);
-          color: var(--boxel-spec-code-ref-text-color, var(--boxel-450));
-        }
-        .code-ref-value {
-          white-space: nowrap;
-          overflow: hidden;
-          text-overflow: ellipsis;
-        }
-        .exported-type {
-          margin-left: auto;
-          color: var(--boxel-450);
-          font: 500 var(--boxel-font-xs);
-          letter-spacing: var(--boxel-lsp);
-          text-transform: uppercase;
-        }
-        .exported-arrow {
-          min-width: 8px;
-          min-height: 8px;
-        }
-        .realm-icon {
-          width: 18px;
-          height: 18px;
-          border: 1px solid var(--boxel-dark);
-        }
-      </style>
-    </template>
-  };
-=======
   static edit = Edit;
->>>>>>> c6d60463
 }
 
 interface SpecTagSignature {
