--- conflicted
+++ resolved
@@ -27,36 +27,6 @@
 import { BoxelInput } from '@cardstack/boxel-ui/components';
 import CodeIcon from '@cardstack/boxel-icons/code';
 
-<<<<<<< HEAD
-=======
-function moduleIsUrlLike(module: string) {
-  return (
-    module.startsWith('http') ||
-    module.startsWith('.') ||
-    module.startsWith('/')
-  );
-}
-
-function maybeSerializeCodeRef(
-  codeRef: ResolvedCodeRef | {} | undefined,
-  stack: CardDef[] = [],
-) {
-  if (codeRef && isResolvedCodeRef(codeRef)) {
-    if (moduleIsUrlLike(codeRef.module)) {
-      // if a stack is passed in, use the containing card to resolve relative references
-      let moduleHref =
-        stack.length > 0
-          ? new URL(codeRef.module, stack[0][relativeTo]).href
-          : codeRef.module;
-      return `${moduleHref}/${codeRef.name}`;
-    } else {
-      return `${codeRef.module}/${codeRef.name}`;
-    }
-  }
-  return undefined;
-}
-
->>>>>>> 0bfa94e4
 class BaseView extends Component<typeof CodeRefField> {
   <template>
     <div data-test-ref>
@@ -115,7 +85,7 @@
 
       let name = parts.pop()!;
       let module = parts.join('/');
-      if (moduleIsUrlLike(module) && this.cardURL) {
+      if (isUrlLike(module) && this.cardURL) {
         module = new URL(module, new URL(this.cardURL)).href;
       }
       try {
@@ -162,12 +132,14 @@
   ): Promise<BaseInstanceType<T>> {
     return { ...codeRef } as BaseInstanceType<T>; // return a new object so that the model cannot be mutated from the outside
   }
+
   static [queryableValue](
     codeRef: ResolvedCodeRef | {} | undefined,
     stack: CardDef[] = [],
   ) {
     return maybeSerializeCodeRef(codeRef, stack);
   }
+
   static [formatQuery](codeRef: ResolvedCodeRef | {}) {
     return maybeSerializeCodeRef(codeRef);
   }
@@ -175,14 +147,13 @@
   static embedded = class Embedded extends BaseView {};
 
   static edit = EditView;
-<<<<<<< HEAD
 }
 
 function maybeSerializeCodeRef(
-  codeRef: ResolvedCodeRef | undefined,
+  codeRef: ResolvedCodeRef | {} | undefined,
   stack: CardDef[] = [],
 ) {
-  if (codeRef) {
+  if (codeRef && isResolvedCodeRef(codeRef)) {
     if (isUrlLike(codeRef.module)) {
       // if a stack is passed in, use the containing card to resolve relative references
       let moduleHref =
@@ -195,6 +166,4 @@
     }
   }
   return undefined;
-=======
->>>>>>> 0bfa94e4
 }