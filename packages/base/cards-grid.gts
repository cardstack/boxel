--- conflicted
+++ resolved
@@ -340,11 +340,7 @@
     let card = await chooseCard<CatalogEntry>({
       filter: {
         on: catalogEntryRef,
-<<<<<<< HEAD
-        eq: { type: 'card' },
-=======
         every: [{ eq: { isField: false } }],
->>>>>>> ef47110b
       },
     });
     if (!card) {
