--- conflicted
+++ resolved
@@ -2,30 +2,15 @@
   type Card,
   type Box,
   type Format,
-  type FieldsTypeFor,
+  type FieldsTypeFor
 } from './card-api';
 import { defaultComponent } from './default-card-component';
-<<<<<<< HEAD
-import { getField } from '@cardstack/runtime-common';
-=======
 import { getField } from "@cardstack/runtime-common";
->>>>>>> 78144fc8
 import type { ComponentLike } from '@glint/template';
 
-const componentCache = new WeakMap<
-  Box<Card>,
-  ComponentLike<{ Args: {}; Blocks: {} }>
->();
+const componentCache = new WeakMap<Box<Card>, ComponentLike<{ Args: {}; Blocks: {}; }>>();
 
-<<<<<<< HEAD
-export function getBoxComponent(
-  card: typeof Card,
-  format: Format,
-  model: Box<Card>
-): ComponentLike<{ Args: {}; Blocks: {} }> {
-=======
 export function getBoxComponent(card: typeof Card, format: Format, model: Box<Card>): ComponentLike<{ Args: {}, Blocks: {} }> {
->>>>>>> 78144fc8
   let stable = componentCache.get(model);
   if (stable) {
     return stable;
@@ -35,28 +20,11 @@
 
   // *inside* our own component, @fields is a proxy object that looks
   // up our fields on demand.
-<<<<<<< HEAD
-  let internalFields = fieldsComponentsFor(
-    {},
-    model,
-    defaultFieldFormat(format)
-  );
-
-  let component: ComponentLike<{ Args: {}; Blocks: {} }> = <template>
-    <Implementation
-      @model={{model.value}}
-      @fields={{internalFields}}
-      @set={{model.set}}
-      @fieldName={{model.name}}
-    />
-  </template>;
-=======
   let internalFields = fieldsComponentsFor({}, model, defaultFieldFormat(format));
 
   let component: ComponentLike<{ Args: {}, Blocks: {} }> = <template>
     <Implementation @model={{model.value}} @fields={{internalFields}} @set={{model.set}} @fieldName={{model.name}} />
   </template>
->>>>>>> 78144fc8
 
   // when viewed from *outside*, our component is both an invokable component
   // and a proxy that makes our fields available for nested invocation, like
@@ -65,16 +33,8 @@
   // It would be possible to use `externalFields` in place of `internalFields` above,
   // avoiding the need for two separate Proxies. But that has the uncanny property of
   // making `<@fields />` be an infinite recursion.
-<<<<<<< HEAD
-  let externalFields = fieldsComponentsFor(
-    component,
-    model,
-    defaultFieldFormat(format)
-  );
-=======
   let externalFields = fieldsComponentsFor(component, model, defaultFieldFormat(format));
 
->>>>>>> 78144fc8
 
   // This cast is safe because we're returning a proxy that wraps component.
   stable = externalFields as unknown as typeof component;
@@ -92,22 +52,10 @@
   }
 }
 
-<<<<<<< HEAD
-function fieldsComponentsFor<T extends Card>(
-  target: object,
-  model: Box<T>,
-  defaultFormat: Format
-): FieldsTypeFor<T> {
-=======
 function fieldsComponentsFor<T extends Card>(target: object, model: Box<T>, defaultFormat: Format): FieldsTypeFor<T> {
->>>>>>> 78144fc8
   return new Proxy(target, {
     get(target, property, received) {
-      if (
-        typeof property === 'symbol' ||
-        model == null ||
-        model.value == null
-      ) {
+      if (typeof property === 'symbol' || model == null || model.value == null) {
         // don't handle symbols or nulls
         return Reflect.get(target, property, received);
       }
@@ -118,13 +66,7 @@
         return Reflect.get(target, property, received);
       }
       let field = maybeField;
-<<<<<<< HEAD
-      let format = getField(modelValue.constructor, property)?.computeVia
-        ? 'embedded'
-        : defaultFormat;
-=======
       let format = getField(modelValue.constructor, property)?.computeVia ? 'embedded' : defaultFormat;
->>>>>>> 78144fc8
       return field.component(model as unknown as Box<Card>, format);
     },
     getPrototypeOf() {
@@ -134,7 +76,7 @@
       // Ember's template lookup respects inheritance.
       return target;
     },
-    ownKeys(target) {
+    ownKeys(target)  {
       let keys = Reflect.ownKeys(target);
       for (let name in model.value) {
         let field = getField(model.value.constructor, name);
@@ -145,11 +87,7 @@
       return keys;
     },
     getOwnPropertyDescriptor(target, property) {
-      if (
-        typeof property === 'symbol' ||
-        model == null ||
-        model.value == null
-      ) {
+      if (typeof property === 'symbol' || model == null || model.value == null) {
         // don't handle symbols, undefined, or nulls
         return Reflect.getOwnPropertyDescriptor(target, property);
       }
@@ -163,7 +101,8 @@
         enumerable: true,
         writable: true,
         configurable: true,
-      };
+      }
     },
+
   }) as any;
 }