--- conflicted
+++ resolved
@@ -58,19 +58,11 @@
   }
 
   *getFrames(options: SpringToFramesArgument) {
-<<<<<<< HEAD
-    let { from, to, velocity = 0, delay = 0 } = options;
-=======
     let { from = 0, to = 1, velocity = 0, delay = 0 } = options;
 
     // early exit if there will be no movement, we do not generate any frames if there is only a delay
     if (from === to && velocity === 0) {
       return;
-    }
->>>>>>> 837c053d
-
-    if (from === to) {
-      return [];
     }
 
     let delayFrameCount = timeToFrame(delay);
@@ -267,17 +259,8 @@
     }
   }
 
-<<<<<<< HEAD
-  private *springToFrames(values: SpringValues) {
-    let { fromValue = 0, toValue = 1, initialVelocity = 0 } = values;
-
-    if (fromValue === toValue && initialVelocity === 0) {
-      return [];
-    }
-=======
   private *springToFrames(values: SpringValues): FrameGenerator {
     let { fromValue, toValue, initialVelocity } = values;
->>>>>>> 837c053d
 
     if (isNaN(fromValue) || isNaN(toValue)) {
       throw new Error(
