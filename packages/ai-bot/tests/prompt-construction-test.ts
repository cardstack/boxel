--- conflicted
+++ resolved
@@ -1195,14 +1195,8 @@
       ),
     );
 
-<<<<<<< HEAD
     const result = getPromptParts(eventList, '@ai-bot:localhost').messages!;
     assert.equal(result.length, 2);
-=======
-    const result = (await getPromptParts(eventList, '@ai-bot:localhost'))
-      .messages;
-    assert.equal(result.length, 1);
->>>>>>> e2189612
     assert.equal(result[0].role, 'system');
     assert.true(result[0].content?.includes(SKILL_INSTRUCTIONS_MESSAGE));
     assert.false(result[0].content?.includes('['));
@@ -1688,13 +1682,8 @@
         },
         msgtype: APP_BOXEL_COMMAND_RESULT_WITH_OUTPUT_MSGTYPE,
         data: {
-<<<<<<< HEAD
           commandRequestId: 'tool-call-id-1',
-          card: JSON.stringify({
-=======
-          cardEventId: 'command-result-id-1',
           card: {
->>>>>>> e2189612
             data: {
               type: 'card',
               attributes: {
@@ -1830,7 +1819,6 @@
   );
 });
 
-<<<<<<< HEAD
 test('Does not respond to first tool call result when two tool calls were made', function () {
   const eventList: DiscreteMatrixEvent[] = JSON.parse(
     readFileSync(
@@ -1877,7 +1865,8 @@
     toolCallMessages[1].content!.includes('Sunny'),
     'Tool call result should include "Sunny"',
   );
-=======
+});
+
 test('Tools on enabled skills are available in prompt', async () => {
   const eventList: DiscreteMatrixEvent[] = JSON.parse(
     readFileSync(
@@ -1908,7 +1897,6 @@
   const { tools } = await getPromptParts(eventList, '@aibot:localhost');
   // we should not have any tools available
   assert.true(tools.length == 0, 'Should not have tools available');
->>>>>>> e2189612
 });
 
 module('set model in prompt', () => {
