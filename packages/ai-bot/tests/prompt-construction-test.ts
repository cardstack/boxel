--- conflicted
+++ resolved
@@ -1580,77 +1580,7 @@
 
     const functions = getTools(history, '@aibot:localhost');
     assert.equal(functions.length, 1);
-<<<<<<< HEAD
-    let res = {
-      type: 'function',
-      function: {
-        name: 'searchCard',
-        description:
-          'Propose a query to search for a card instance filtered by type and/or by title. Always prioritise search based upon the card that was last shared.',
-        parameters: {
-          type: 'object',
-          properties: {
-            description: {
-              type: 'string',
-            },
-            filter: {
-              type: 'object',
-              properties: {
-                every: {
-                  type: 'array',
-                  items: {
-                    anyOf: [
-                      {
-                        type: 'object',
-                        properties: {
-                          type: {
-                            type: 'object',
-                            properties: {
-                              module: {
-                                type: 'string',
-                                description: 'the absolute path of the module',
-                              },
-                              name: {
-                                type: 'string',
-                                description: 'the name of the module',
-                              },
-                            },
-                            required: ['module', 'name'],
-                          },
-                        },
-                        required: ['type'],
-                      },
-                      {
-                        type: 'object',
-                        properties: {
-                          contains: {
-                            type: 'object',
-                            properties: {
-                              title: {
-                                type: 'string',
-                                description: 'title of the card',
-                              },
-                            },
-                            required: ['title'],
-                          },
-                        },
-                        required: ['contains'],
-                      },
-                    ],
-                  },
-                },
-              },
-              required: ['every'],
-            },
-          },
-          required: ['filter', 'description'],
-        },
-      },
-    };
-    assert.deepEqual(functions[0], res);
-=======
     assert.deepEqual(functions[0], getSearchTool());
->>>>>>> 97902947
   });
 
   test('Return host result of tool call back to open ai', () => {
@@ -1715,78 +1645,7 @@
                     },
                   },
                 },
-<<<<<<< HEAD
-                {
-                  type: 'function',
-                  function: {
-                    name: 'searchCard',
-                    description:
-                      'Propose a query to search for a card instance filtered by type and/or by title. Always prioritise search based upon the card that was last shared.',
-                    parameters: {
-                      type: 'object',
-                      properties: {
-                        description: {
-                          type: 'string',
-                        },
-                        filter: {
-                          type: 'object',
-                          properties: {
-                            every: {
-                              type: 'array',
-                              items: {
-                                anyOf: [
-                                  {
-                                    type: 'object',
-                                    properties: {
-                                      type: {
-                                        type: 'object',
-                                        properties: {
-                                          module: {
-                                            type: 'string',
-                                            description:
-                                              'the absolute path of the module',
-                                          },
-                                          name: {
-                                            type: 'string',
-                                            description:
-                                              'the name of the module',
-                                          },
-                                        },
-                                        required: ['module', 'name'],
-                                      },
-                                    },
-                                    required: ['type'],
-                                  },
-                                  {
-                                    type: 'object',
-                                    properties: {
-                                      contains: {
-                                        type: 'object',
-                                        properties: {
-                                          title: {
-                                            type: 'string',
-                                            description: 'title of the card',
-                                          },
-                                        },
-                                        required: ['title'],
-                                      },
-                                    },
-                                    required: ['contains'],
-                                  },
-                                ],
-                              },
-                            },
-                          },
-                          required: ['every'],
-                        },
-                      },
-                      required: ['filter', 'description'],
-                    },
-                  },
-                },
-=======
                 getSearchTool(),
->>>>>>> 97902947
               ],
               submode: 'interact',
             },
@@ -1935,78 +1794,7 @@
                     },
                   },
                 },
-<<<<<<< HEAD
-                {
-                  type: 'function',
-                  function: {
-                    name: 'searchCard',
-                    description:
-                      'Propose a query to search for a card instance filtered by type and/or by title. Always prioritise search based upon the card that was last shared.',
-                    parameters: {
-                      type: 'object',
-                      properties: {
-                        description: {
-                          type: 'string',
-                        },
-                        filter: {
-                          type: 'object',
-                          properties: {
-                            every: {
-                              type: 'array',
-                              items: {
-                                anyOf: [
-                                  {
-                                    type: 'object',
-                                    properties: {
-                                      type: {
-                                        type: 'object',
-                                        properties: {
-                                          module: {
-                                            type: 'string',
-                                            description:
-                                              'the absolute path of the module',
-                                          },
-                                          name: {
-                                            type: 'string',
-                                            description:
-                                              'the name of the module',
-                                          },
-                                        },
-                                        required: ['module', 'name'],
-                                      },
-                                    },
-                                    required: ['type'],
-                                  },
-                                  {
-                                    type: 'object',
-                                    properties: {
-                                      contains: {
-                                        type: 'object',
-                                        properties: {
-                                          title: {
-                                            type: 'string',
-                                            description: 'title of the card',
-                                          },
-                                        },
-                                        required: ['title'],
-                                      },
-                                    },
-                                    required: ['contains'],
-                                  },
-                                ],
-                              },
-                            },
-                          },
-                          required: ['every'],
-                        },
-                      },
-                      required: ['filter', 'description'],
-                    },
-                  },
-                },
-=======
                 getSearchTool(),
->>>>>>> 97902947
               ],
               submode: 'interact',
             },
