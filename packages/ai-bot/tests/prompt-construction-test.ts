--- conflicted
+++ resolved
@@ -137,13 +137,6 @@
     assert.equal(result[0].role, 'system');
     assert.equal(result[1].role, 'system');
     assert.equal(result[2].role, 'user');
-<<<<<<< HEAD
-=======
-    assert.true(
-      result[1].content!.includes('The user has no open cards.\n'),
-      'should include the system context message about no open cards',
-    );
->>>>>>> aa7bc3a0
     assert.equal(result[2].content, 'Hey');
 
     console.log(result[1].content);
