--- conflicted
+++ resolved
@@ -17,6 +17,7 @@
 } from 'https://cardstack.com/base/matrix-event';
 import { EventStatus } from 'matrix-js-sdk';
 import type { SingleCardDocument } from '@cardstack/runtime-common';
+import { CardDef } from 'https://cardstack.com/base/card-api';
 
 function oldPatchTool(card: CardDef, properties: any): Tool {
   return {
@@ -764,18 +765,12 @@
             context: {
               openCardIds: ['http://localhost:4201/experiments/Friend/1'],
               tools: [
-<<<<<<< HEAD
                 getPatchTool(
-                  { id: 'http://localhost:4201/drafts/Friend/1' },
+                  { id: 'http://localhost:4201/experiments/Friend/1' },
                   {
                     firstName: { type: 'string' },
                   },
                 ),
-=======
-                getPatchTool('http://localhost:4201/experiments/Friend/1', {
-                  firstName: { type: 'string' },
-                }),
->>>>>>> 3fe6f005
               ],
               submode: 'interact',
             },
@@ -863,18 +858,12 @@
                 },
               ],
               tools: [
-<<<<<<< HEAD
                 oldPatchTool(
-                  { id: 'http://localhost:4201/drafts/Friend/1' } as any,
+                  { id: 'http://localhost:4201/experiments/Friend/1' } as any,
                   {
                     firstName: { type: 'string' },
                   },
                 ),
-=======
-                getPatchTool('http://localhost:4201/experiments/Friend/1', {
-                  firstName: { type: 'string' },
-                }),
->>>>>>> 3fe6f005
               ],
               submode: 'interact',
             },
@@ -937,18 +926,12 @@
             context: {
               openCardIds: ['http://localhost:4201/experiments/Friend/1'],
               tools: [
-<<<<<<< HEAD
                 getPatchTool(
-                  { id: 'http://localhost:4201/drafts/Friend/1' } as any,
+                  { id: 'http://localhost:4201/experiments/Friend/1' } as any,
                   {
                     firstName: { type: 'string' },
                   },
                 ),
-=======
-                getPatchTool('http://localhost:4201/experiments/Friend/1', {
-                  firstName: { type: 'string' },
-                }),
->>>>>>> 3fe6f005
               ],
               submode: 'interact',
             },
@@ -1007,18 +990,12 @@
             context: {
               openCardIds: ['http://localhost:4201/experiments/Friend/1'],
               tools: [
-<<<<<<< HEAD
                 getPatchTool(
-                  { id: 'http://localhost:4201/drafts/Friend/1' } as any,
+                  { id: 'http://localhost:4201/experiments/Friend/1' } as any,
                   {
                     firstName: { type: 'string' },
                   },
                 ),
-=======
-                getPatchTool('http://localhost:4201/experiments/Friend/1', {
-                  firstName: { type: 'string' },
-                }),
->>>>>>> 3fe6f005
               ],
               submode: 'interact',
             },
@@ -1045,18 +1022,12 @@
             context: {
               openCardIds: ['http://localhost:4201/experiments/Meeting/2'],
               tools: [
-<<<<<<< HEAD
                 getPatchTool(
-                  { id: 'http://localhost:4201/drafts/Meeting/2' },
+                  { id: 'http://localhost:4201/experiments/Meeting/2' },
                   {
                     location: { type: 'string' },
                   },
                 ),
-=======
-                getPatchTool('http://localhost:4201/experiments/Meeting/2', {
-                  location: { type: 'string' },
-                }),
->>>>>>> 3fe6f005
               ],
               submode: 'interact',
             },
