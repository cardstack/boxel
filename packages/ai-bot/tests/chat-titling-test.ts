import { module, test, assert } from 'qunit';
import { shouldSetRoomTitle } from '../lib/set-title';
import type { MatrixEvent as DiscreteMatrixEvent } from 'https://cardstack.com/base/room';

module('shouldSetRoomTitle', () => {
  test('Do not set a title when there is no content', () => {
    const eventLog: DiscreteMatrixEvent[] = [];
    assert.false(shouldSetRoomTitle(eventLog, '@aibot:localhost'));
  });

  test('Do not set a title when there is little content', () => {
    const eventLog: DiscreteMatrixEvent[] = [
      {
        type: 'm.room.message',
        event_id: '1',
        origin_server_ts: 1234567890,
        content: {
          msgtype: 'm.text',
          format: 'org.matrix.custom.html',
          body: 'Hey',
          formatted_body: 'Hey',
        },
        sender: '@user:localhost',
        room_id: 'room1',
        unsigned: {
          age: 1000,
          transaction_id: '1',
        },
      },
    ];
    assert.false(shouldSetRoomTitle(eventLog, '@aibot:localhost'));
  });

  test('Do not set a title when there are more than 5 messages but they are state/invites/etc', () => {
    const eventLog: DiscreteMatrixEvent[] = [
      {
        type: 'm.room.message',
        event_id: '1',
        origin_server_ts: 1234567890,
        content: {
          msgtype: 'm.text',
          format: 'org.matrix.custom.html',
          body: 'Hey',
          formatted_body: 'Hey',
        },
        sender: '@user:localhost',
        room_id: 'room1',
        unsigned: {
          age: 1000,
          transaction_id: '1',
        },
      },
      {
        type: 'm.room.message',
        event_id: '2',
        origin_server_ts: 1234567890,
        content: {
          msgtype: 'm.text',
          format: 'org.matrix.custom.html',
          body: 'conversation',
          formatted_body: 'conversation',
        },
        sender: '@user:localhost',
        room_id: 'room1',
        unsigned: {
          age: 1001,
          transaction_id: '2',
        },
      },
      {
        type: 'm.room.create',
        event_id: '3',
        origin_server_ts: 1234567890,
        content: {
          creator: '@user:localhost',
          room_version: '1',
        },
        sender: '@user:localhost',
        room_id: 'room1',
        state_key: 'a',
        unsigned: {
          age: 1000,
        },
      },
      {
        type: 'm.room.power_levels',
        event_id: '4',
        origin_server_ts: 1234567890,
        content: {},
        sender: '@user:localhost',
        room_id: 'room1',
        state_key: 'b',
        unsigned: {
          age: 1000,
        },
      },
      {
        type: 'm.room.member',
        event_id: '5',
        origin_server_ts: 1234567890,
        content: {
          membership: 'invite',
          displayname: 'user@localhost',
        },
        sender: '@user:localhost',
        room_id: 'room1',
        state_key: 'c',
        unsigned: {
          age: 1000,
        },
      },
      {
        type: 'm.room.member',
        event_id: '6',
        origin_server_ts: 1234567890,
        content: {
          membership: 'join',
          displayname: 'user@localhost',
        },
        sender: '@user:localhost',
        room_id: 'room1',
        state_key: 'd',
        unsigned: {
          age: 1000,
        },
      },
    ];
    assert.false(shouldSetRoomTitle(eventLog, '@aibot:localhost'));
  });

  test('Do not set a title when there are under 5 user messages but more than 5 total messages', () => {
    const eventLog: DiscreteMatrixEvent[] = [
      {
        type: 'm.room.message',
        event_id: '1',
        origin_server_ts: 1234567890,
        content: {
          msgtype: 'm.text',
          format: 'org.matrix.custom.html',
          body: 'Hey',
          formatted_body: 'Hey',
        },
        sender: '@user:localhost',
        room_id: 'room1',
        unsigned: {
          age: 1000,
          transaction_id: '1',
        },
      },
      {
        type: 'm.room.message',
        event_id: '2',
        origin_server_ts: 1234567890,
        content: {
          msgtype: 'm.text',
          format: 'org.matrix.custom.html',
          body: 'conversation',
          formatted_body: 'conversation',
        },
        sender: '@user:localhost',
        room_id: 'room1',
        unsigned: {
          age: 1000,
          transaction_id: '2',
        },
      },
      {
        type: 'm.room.message',
        event_id: '3',
        origin_server_ts: 1234567890,
        content: {
          msgtype: 'm.text',
          format: 'org.matrix.custom.html',
          body: 'Response',
          formatted_body: 'Response',
        },
        sender: '@aibot:localhost',
        room_id: 'room1',
        unsigned: {
          age: 1000,
          transaction_id: '3',
        },
      },
      {
        type: 'm.room.message',
        event_id: '4',
        origin_server_ts: 1234567890,
        content: {
          msgtype: 'm.text',
          format: 'org.matrix.custom.html',
          body: 'Response',
          formatted_body: 'Response',
        },
        sender: '@aibot:localhost',
        room_id: 'room1',
        unsigned: {
          age: 1000,
          transaction_id: '4',
        },
      },

      {
        type: 'm.room.message',
        event_id: '5',
        origin_server_ts: 1234567890,
        content: {
          msgtype: 'm.text',
          format: 'org.matrix.custom.html',
          body: 'Response',
          formatted_body: 'Response',
        },
        sender: '@aibot:localhost',
        room_id: 'room1',
        unsigned: {
          age: 1000,
          transaction_id: '5',
        },
      },
      {
        type: 'm.room.message',
        event_id: '6',
        origin_server_ts: 1234567890,
        content: {
          msgtype: 'm.text',
          format: 'org.matrix.custom.html',
          body: 'Hey',
          formatted_body: 'Hey',
        },
        sender: '@user:localhost',
        room_id: 'room1',
        unsigned: {
          age: 1000,
          transaction_id: '6',
        },
      },
    ];
    assert.false(shouldSetRoomTitle(eventLog, '@aibot:localhost'));
  });

  test('Set a title when there are 5 or more user messages', () => {
    const eventLog: DiscreteMatrixEvent[] = [
      {
        type: 'm.room.message',
        event_id: '1',
        origin_server_ts: 1234567890,
        content: {
          msgtype: 'm.text',
          format: 'org.matrix.custom.html',
          body: 'Hey',
          formatted_body: 'Hey',
        },
        sender: '@user:localhost',
        room_id: 'room1',
        unsigned: {
          age: 1000,
          transaction_id: '1',
        },
      },
      {
        type: 'm.room.message',
        event_id: '2',
        origin_server_ts: 1234567890,
        content: {
          msgtype: 'm.text',
          format: 'org.matrix.custom.html',
          body: 'conversation',
          formatted_body: 'conversation',
        },
        sender: '@user:localhost',
        room_id: 'room1',
        unsigned: {
          age: 1000,
          transaction_id: '2',
        },
      },
      {
        type: 'm.room.message',
        event_id: '3',
        origin_server_ts: 1234567890,
        content: {
          msgtype: 'm.text',
          format: 'org.matrix.custom.html',
          body: 'Response',
          formatted_body: 'Response',
        },
        sender: '@aibot:localhost',
        room_id: 'room1',
        unsigned: {
          age: 1000,
          transaction_id: '3',
        },
      },
      {
        type: 'm.room.message',
        event_id: '4',
        origin_server_ts: 1234567890,
        content: {
          msgtype: 'm.text',
          format: 'org.matrix.custom.html',
          body: 'Hey',
          formatted_body: 'Hey',
        },
        sender: '@user:localhost',
        room_id: 'room1',
        unsigned: {
          age: 1000,
          transaction_id: '4',
        },
      },

      {
        type: 'm.room.message',
        event_id: '5',
        origin_server_ts: 1234567890,
        content: {
          msgtype: 'm.text',
          format: 'org.matrix.custom.html',
          body: 'Hey',
          formatted_body: 'Hey',
        },
        sender: '@user:localhost',
        room_id: 'room1',
        unsigned: {
          age: 1000,
          transaction_id: '5',
        },
      },
      {
        type: 'm.room.message',
        event_id: '6',
        origin_server_ts: 1234567890,
        content: {
          msgtype: 'm.text',
          format: 'org.matrix.custom.html',
          body: 'Hey',
          formatted_body: 'Hey',
        },
        sender: '@user:localhost',
        room_id: 'room1',
        unsigned: {
          age: 1000,
          transaction_id: '6',
        },
      },
    ];
    assert.true(shouldSetRoomTitle(eventLog, '@aibot:localhost'));
  });

  test('Title is not set if the bot has sent ONLY a command', () => {
    const eventLog: DiscreteMatrixEvent[] = [
      {
        type: 'm.room.message',
        event_id: '1',
        origin_server_ts: 1234567890,
        content: {
          msgtype: 'm.text',
          format: 'org.matrix.custom.html',
          body: 'Hey please perform an action',
          formatted_body: 'Hey please perform an action',
        },
        sender: '@user:localhost',
        room_id: 'room1',
        unsigned: {
          age: 1000,
          transaction_id: '1',
        },
      },
      {
        type: 'm.room.message',
        event_id: '2',
        origin_server_ts: 1234567890,
        content: {
          msgtype: 'org.boxel.command',
          format: 'org.matrix.custom.html',
          body: 'patching card',
          formatted_body: 'patching card',
          data: {
            command: {
              type: 'patchCard',
              id: 'http://localhost:4201/drafts/Friend/1',
              patch: {
                attributes: {
                  firstName: 'Dave',
                },
              },
            },
          },
        },
        sender: '@aibot:localhost',
        room_id: 'room1',
        unsigned: {
          age: 1000,
          transaction_id: '2',
        },
      },
    ];
    assert.false(shouldSetRoomTitle(eventLog, '@aibot:localhost'));
  });

  test('Set a title if the user applied a command', () => {
    let patchReactionEvent = {
      getContent() {
        return {
          'm.relates_to': {
            event_id: '1',
            key: 'applied',
            rel_type: 'm.annotation',
          },
        };
      },
      getType() {
        return 'm.reaction';
      },
    };
    const eventLog: DiscreteMatrixEvent[] = [
      {
        type: 'm.room.message',
        event_id: '1',
        origin_server_ts: 1234567890,
        content: {
          msgtype: 'm.text',
          format: 'org.matrix.custom.html',
          body: 'Hey please perform an action',
          formatted_body: 'Hey please perform an action',
        },
        sender: '@user:localhost',
        room_id: 'room1',
        unsigned: {
          age: 1000,
          transaction_id: '1',
        },
      },
      {
        type: 'm.room.message',
        event_id: '2',
        origin_server_ts: 1234567890,
        content: {
          msgtype: 'org.boxel.command',
          format: 'org.matrix.custom.html',
<<<<<<< HEAD
          body: 'patch',
          formatted_body: 'patch',
          data: {
            command: {
              type: 'patch',
=======
          body: 'patching card',
          formatted_body: 'patching card',
          data: {
            command: {
              type: 'patchCard',
>>>>>>> 7a44230d
              id: 'http://localhost:4201/drafts/Friend/1',
              patch: {
                attributes: {
                  firstName: 'Dave',
                },
              },
            },
          },
        },
        sender: '@aibot:localhost',
        room_id: 'room1',
        unsigned: {
          age: 1000,
          transaction_id: '2',
        },
      },
    ];
    assert.true(
      shouldSetRoomTitle(eventLog, '@aibot:localhost', patchReactionEvent),
    );
  });
});<|MERGE_RESOLUTION|>--- conflicted
+++ resolved
@@ -437,19 +437,11 @@
         content: {
           msgtype: 'org.boxel.command',
           format: 'org.matrix.custom.html',
-<<<<<<< HEAD
-          body: 'patch',
-          formatted_body: 'patch',
-          data: {
-            command: {
-              type: 'patch',
-=======
           body: 'patching card',
           formatted_body: 'patching card',
           data: {
             command: {
               type: 'patchCard',
->>>>>>> 7a44230d
               id: 'http://localhost:4201/drafts/Friend/1',
               patch: {
                 attributes: {
