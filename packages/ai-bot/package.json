--- conflicted
+++ resolved
@@ -11,11 +11,7 @@
     "@types/stream-json": "^1.7.3",
     "lodash": "~4.17.21",
     "matrix-js-sdk": "^31.0.0",
-<<<<<<< HEAD
-    "openai": "4.81.0",
-=======
     "openai": "4.86.1",
->>>>>>> c5ec57ab
     "qunit": "^2.18.0",
     "stream-chain": "^2.2.5",
     "stream-json": "^1.8.0",
