--- conflicted
+++ resolved
@@ -49,11 +49,7 @@
               },
           },
         ]
-<<<<<<< HEAD
-      ai_bot_user_id: '@aibot:localhost'
-=======
-      aibot_username: "@aibot:localhost"
->>>>>>> b15f78ad
+      ai_bot_user_id: "@aibot:localhost"
     assert:
       - type: contains-json
         value:
@@ -106,11 +102,7 @@
               },
           },
         ]
-<<<<<<< HEAD
-      ai_bot_user_id: '@aibot:localhost'
-=======
-      aibot_username: "@aibot:localhost"
->>>>>>> b15f78ad
+      ai_bot_user_id: "@aibot:localhost"
     assert:
       - type: contains-json
         value:
@@ -142,7 +134,7 @@
     vars:
       chat_history: tests/resources/chats/!EHSrJvmtuZtpNeKXsv:localhost.json
       cut_from_end: 7
-      ai_bot_user_id: '@aibot:localhost'
+      ai_bot_user_id: "@aibot:localhost"
     assert:
       - type: model-graded-closedqa
         value: Should contain at least one patch option with a description block that contains English and an accurate French translation.