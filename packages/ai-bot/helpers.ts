<<<<<<< HEAD
import {
  LooseCardResource,
  type LooseSingleCardDocument,
} from '@cardstack/runtime-common';
import { MODIFY_SYSTEM_MESSAGE } from '@cardstack/runtime-common/helpers/ai';
=======
import type {
  CardResource,
  LooseSingleCardDocument,
} from '@cardstack/runtime-common';
>>>>>>> f8dbeec3
import type {
  MatrixEvent as DiscreteMatrixEvent,
  CardFragmentContent,
  CommandEvent,
} from 'https://cardstack.com/base/matrix-event';
import { MatrixEvent, type IRoomEvent } from 'matrix-js-sdk';

<<<<<<< HEAD
=======
const MODIFY_SYSTEM_MESSAGE =
  '\
The user is using an application called Boxel, where they are working on editing "Cards" which are data models representable as JSON. \
The user may be non-technical and should not need to understand the inner workings of Boxel. \
The user may be asking questions about the contents of the cards rather than help editing them. Use your world knowledge to help them. \
If the user wants the data they see edited, AND the patchCard function is available, you MUST use the "patchCard" function to make the change. \
If the user wants the data they see edited, AND the patchCard function is NOT available, you MUST ask the user to open the card and share it with you \
If you do not call patchCard, the user will not see the change. \
You can ONLY modify cards shared with you, if there is no patchCard function or tool then the user hasn\'t given you access \
NEVER tell the user to use patchCard, you should always do it for them. \
If the user request is unclear, you may ask clarifying questions. \
You may make multiple function calls, all calls are gated by the user so multiple options can be explored.\
If a user asks you about things in the world, use your existing knowledge to help them. Only if necessary, add a *small* caveat at the end of your message to explain that you do not have live external data. \
\
If you need access to the cards the user can see, you can ask them to attach the cards. \
If you encounter JSON structures, please enclose them within backticks to ensure they are displayed stylishly in Markdown.';

export const SKILL_INSTRUCTIONS_MESSAGE =
  '\nThe user has given you the following instructions. You must obey these instructions when responding to the user:\n';

>>>>>>> f8dbeec3
type CommandMessage = {
  type: 'command';
  content: any;
};

type TextMessage = {
  type: 'text';
  content: string;
  complete: boolean;
};

export type Message = CommandMessage | TextMessage;

export function constructHistory(history: IRoomEvent[]) {
  /**
   * We send a lot of events to create messages,
   * as we stream updates to the UI. This works by
   * sending a new event with the full content and
   * information about which event it should replace
   *
   * This function is to construct the chat as a user
   * would see it - with only the latest event for each
   * message.
   */
  const fragments = new Map<string, CardFragmentContent>(); // eventId => fragment
  const latestEventsMap = new Map<string, DiscreteMatrixEvent>();
  for (let rawEvent of history) {
    if (rawEvent.content.data) {
      rawEvent.content.data = JSON.parse(rawEvent.content.data);
    }
    let event = { ...rawEvent } as DiscreteMatrixEvent;
    if (event.type !== 'm.room.message') {
      continue;
    }
    let eventId = event.event_id!;
    if (event.content.msgtype === 'org.boxel.cardFragment') {
      fragments.set(eventId, event.content);
      continue;
    } else if (event.content.msgtype === 'org.boxel.message') {
      let { attachedCardsEventIds, attachedSkillEventIds } = event.content.data;
      if (attachedCardsEventIds && attachedCardsEventIds.length > 0) {
        event.content.data.attachedCards = attachedCardsEventIds.map((id) =>
          serializedCardFromFragments(id, fragments),
        );
      }
      if (attachedSkillEventIds && attachedSkillEventIds.length > 0) {
        event.content.data.skillCards = attachedSkillEventIds.map((id) =>
          serializedCardFromFragments(id, fragments),
        );
      }
    }

    if (event.content['m.relates_to']?.rel_type === 'm.replace') {
      eventId = event.content['m.relates_to']!.event_id!;
      event.event_id = eventId;
    }
    const existingEvent = latestEventsMap.get(eventId);
    if (
      !existingEvent ||
      // we check the timestamps of the events because the existing event may
      // itself be an already replaced event. The idea is that you can perform
      // multiple replacements on an event. In order to prevent backing out a
      // subsequent replacement we also assert that the replacement timestamp is
      // after the event that it is replacing
      existingEvent.origin_server_ts < event.origin_server_ts
    ) {
      latestEventsMap.set(eventId, event);
    }
  }
  let latestEvents = Array.from(latestEventsMap.values());
  latestEvents.sort((a, b) => a.origin_server_ts - b.origin_server_ts);
  return latestEvents;
}

function serializedCardFromFragments(
  eventId: string,
  fragments: Map<string, CardFragmentContent>,
): LooseSingleCardDocument {
  let fragment = fragments.get(eventId);
  if (!fragment) {
    throw new Error(
      `No card fragment found in fragments cache for event id ${eventId}`,
    );
  }
  let cardFragments: CardFragmentContent[] = [];
  let currentFragment: string | undefined = eventId;
  do {
    let fragment = fragments.get(currentFragment);
    if (!fragment) {
      throw new Error(
        `No card fragment found in cache for event id ${eventId}`,
      );
    }
    cardFragments.push(fragment);
    currentFragment = fragment.data.nextFragment;
  } while (currentFragment);

  cardFragments.sort((a, b) => (a.data.index = b.data.index));
  if (cardFragments.length !== cardFragments[0].data.totalParts) {
    throw new Error(
      `Expected to find ${cardFragments[0].data.totalParts} fragments for fragment of event id ${eventId} but found ${cardFragments.length} fragments`,
    );
  }
  return JSON.parse(
    cardFragments.map((f) => f.data.cardFragment).join(''),
  ) as LooseSingleCardDocument;
}

export interface OpenAIPromptMessage {
  /**
   * The contents of the message. `content` is required for all messages, and may be
   * null for assistant messages with function calls.
   */
  content: string | null;
  /**
   * The role of the messages author. One of `system`, `user`, `assistant`, or
   * `function`.
   */
  role: 'system' | 'user' | 'assistant';
}

function setRelevantCards(
  cardMap: Map<string, CardResource> = new Map(),
  cards: LooseSingleCardDocument[] = [],
) {
  for (let card of cards) {
    if (card.data.id) {
      cardMap.set(card.data.id, card.data as CardResource);
    } else {
      throw new Error(`bug: don't know how to handle card without ID`);
    }
  }
  return cardMap;
}

export function getRelevantCards(
  history: DiscreteMatrixEvent[],
  aiBotUserId: string,
<<<<<<< HEAD
): [LooseCardResource | undefined, LooseCardResource[]] {
  let relevantCards: Map<string, any> = new Map();
  let mostRecentlySharedCard;
=======
) {
  let attachedCardMap = new Map<string, CardResource>();
  let skillCardMap = new Map<string, CardResource>();
  let latestMessageEventId = history
    .filter((ev) => ev.sender !== aiBotUserId && ev.type === 'm.room.message')
    .slice(-1)[0]?.event_id;
>>>>>>> f8dbeec3
  for (let event of history) {
    if (event.type !== 'm.room.message') {
      continue;
    }
    if (event.sender !== aiBotUserId) {
      let { content } = event;
      if (content.msgtype === 'org.boxel.message') {
<<<<<<< HEAD
        const attachedCards = content.data?.attachedCards || [];
        for (let card of attachedCards) {
          if (card.data.id) {
            mostRecentlySharedCard = card.data;
            relevantCards.set(card.data.id, card.data);
          } else {
            throw new Error(`bug: don't know how to handle card without ID`);
          }
        }
      }
    }
  }

  // Return the cards in a consistent manner
  let sortedCards = Array.from(relevantCards.values()).sort((a, b) => {
    return a.id.localeCompare(b.id);
  });
  return [mostRecentlySharedCard, sortedCards];
=======
        setRelevantCards(attachedCardMap, content.data?.attachedCards);

        // setting skill card instructions only based on the latest boxel message event (not cumulative)
        if (event.event_id === latestMessageEventId) {
          setRelevantCards(skillCardMap, content.data?.skillCards);
        }
      }
    }
  }
  let attachedCards = Array.from(attachedCardMap.values()).sort((a, b) =>
    a.id.localeCompare(b.id),
  );
  let skillCards = Array.from(skillCardMap.values()).sort((a, b) =>
    a.id.localeCompare(b.id),
  );
  return {
    attachedCards,
    skillCards,
  };
>>>>>>> f8dbeec3
}

export function getTools(history: DiscreteMatrixEvent[], aiBotUserId: string) {
  // Just get the users messages
  const userMessages = history.filter((event) => event.sender !== aiBotUserId);
  // Get the last message
  if (userMessages.length === 0) {
    // If the user has sent no messages, there are no relevant tools to return
    return [];
  }
  const lastMessage = userMessages[userMessages.length - 1];
  if (
    lastMessage.type === 'm.room.message' &&
    lastMessage.content.msgtype === 'org.boxel.message' &&
    lastMessage.content.data?.context?.tools
  ) {
    return lastMessage.content.data.context.tools;
  } else {
    // If it's a different message type, or there are no tools, return an empty array
    return [];
  }
}

export function getModifyPrompt(
  history: DiscreteMatrixEvent[],
  aiBotUserId: string,
  tools: any[] = [],
) {
  // Need to make sure the passed in username is a full id
  if (
    aiBotUserId.indexOf(':') === -1 ||
    aiBotUserId.startsWith('@') === false
  ) {
    throw new Error("Username must be a full id, e.g. '@ai-bot:localhost'");
  }
  let historicalMessages: OpenAIPromptMessage[] = [];
  for (let event of history) {
    if (event.type !== 'm.room.message') {
      continue;
    }
    let body = event.content.body;
    if (body) {
      if (event.sender === aiBotUserId) {
        historicalMessages.push({
          role: 'assistant',
          content: body,
        });
      } else {
        historicalMessages.push({
          role: 'user',
          content: body,
        });
      }
    }
  }

  let { attachedCards, skillCards } = getRelevantCards(history, aiBotUserId);
  let systemMessage =
    MODIFY_SYSTEM_MESSAGE +
    `
<<<<<<< HEAD
  The user currently has given you the following data to work with. \n`;
  systemMessage += attachedCardsToMessage(history, aiBotUserId);
=======
  The user currently has given you the following data to work with:
  Cards:\n`;
  systemMessage += attachedCardsToMessage(attachedCards);

  if (skillCards.length) {
    systemMessage += SKILL_INSTRUCTIONS_MESSAGE;
    systemMessage += skillCardsToMessage(skillCards);
    systemMessage += '\n';
  }

>>>>>>> f8dbeec3
  if (tools.length == 0) {
    systemMessage +=
      'You are unable to edit any cards, the user has not given you access, they need to open the card on the stack and let it be auto-attached';
  }

  let messages: OpenAIPromptMessage[] = [
    {
      role: 'system',
      content: systemMessage,
    },
  ];

  messages = messages.concat(historicalMessages);
  return messages;
}

<<<<<<< HEAD
export const attachedCardsToMessage = (
  history: DiscreteMatrixEvent[],
  aiBotUserId: string,
) => {
  let [mostRecentlySharedCard, allSharedCards] = getRelevantCards(
    history,
    aiBotUserId,
  );
  let a =
    mostRecentlySharedCard !== undefined
      ? `Most recently shared card: ${JSON.stringify(
          mostRecentlySharedCard,
        )}.\n`
      : ``;
  let b =
    allSharedCards.length > 0
      ? `All previously shared cards: ${JSON.stringify(allSharedCards)}.\n`
      : ``;
  return a + b;
=======
export const attachedCardsToMessage = (cards: CardResource[]) => {
  return `Full card data: ${JSON.stringify(cards)}`;
};

export const skillCardsToMessage = (cards: CardResource[]) => {
  return `${JSON.stringify(
    cards.map((card) => card.attributes?.instructions),
  )}`;
>>>>>>> f8dbeec3
};

export function cleanContent(content: string) {
  content = content.trim();
  if (content.endsWith('json')) {
    content = content.slice(0, -4);
  }
  return content.trim();
}

export const isCommandReactionEvent = (event?: MatrixEvent) => {
  if (event === undefined) {
    return false;
  }
  let content = event.getContent();
  return (
    event.getType() === 'm.reaction' &&
    content['m.relates_to']?.rel_type === 'm.annotation' &&
    content['m.relates_to']?.key === 'applied'
  );
};

export function isCommandEvent(
  event: DiscreteMatrixEvent,
): event is CommandEvent {
  return (
    event.type === 'm.room.message' &&
    typeof event.content === 'object' &&
    event.content.msgtype === 'org.boxel.command' &&
    event.content.format === 'org.matrix.custom.html' &&
    typeof event.content.data === 'object' &&
    typeof event.content.data.toolCall === 'object'
  );
}<|MERGE_RESOLUTION|>--- conflicted
+++ resolved
@@ -1,15 +1,9 @@
-<<<<<<< HEAD
 import {
   LooseCardResource,
   type LooseSingleCardDocument,
+  type CardResource,
 } from '@cardstack/runtime-common';
 import { MODIFY_SYSTEM_MESSAGE } from '@cardstack/runtime-common/helpers/ai';
-=======
-import type {
-  CardResource,
-  LooseSingleCardDocument,
-} from '@cardstack/runtime-common';
->>>>>>> f8dbeec3
 import type {
   MatrixEvent as DiscreteMatrixEvent,
   CardFragmentContent,
@@ -17,29 +11,9 @@
 } from 'https://cardstack.com/base/matrix-event';
 import { MatrixEvent, type IRoomEvent } from 'matrix-js-sdk';
 
-<<<<<<< HEAD
-=======
-const MODIFY_SYSTEM_MESSAGE =
-  '\
-The user is using an application called Boxel, where they are working on editing "Cards" which are data models representable as JSON. \
-The user may be non-technical and should not need to understand the inner workings of Boxel. \
-The user may be asking questions about the contents of the cards rather than help editing them. Use your world knowledge to help them. \
-If the user wants the data they see edited, AND the patchCard function is available, you MUST use the "patchCard" function to make the change. \
-If the user wants the data they see edited, AND the patchCard function is NOT available, you MUST ask the user to open the card and share it with you \
-If you do not call patchCard, the user will not see the change. \
-You can ONLY modify cards shared with you, if there is no patchCard function or tool then the user hasn\'t given you access \
-NEVER tell the user to use patchCard, you should always do it for them. \
-If the user request is unclear, you may ask clarifying questions. \
-You may make multiple function calls, all calls are gated by the user so multiple options can be explored.\
-If a user asks you about things in the world, use your existing knowledge to help them. Only if necessary, add a *small* caveat at the end of your message to explain that you do not have live external data. \
-\
-If you need access to the cards the user can see, you can ask them to attach the cards. \
-If you encounter JSON structures, please enclose them within backticks to ensure they are displayed stylishly in Markdown.';
-
 export const SKILL_INSTRUCTIONS_MESSAGE =
   '\nThe user has given you the following instructions. You must obey these instructions when responding to the user:\n';
 
->>>>>>> f8dbeec3
 type CommandMessage = {
   type: 'command';
   content: any;
@@ -175,21 +149,23 @@
   return cardMap;
 }
 
+interface RelevantCards {
+  mostRecentlyAttachedCard: LooseCardResource | undefined;
+  attachedCards: LooseCardResource[];
+  skillCards: CardResource[];
+}
+
 export function getRelevantCards(
   history: DiscreteMatrixEvent[],
   aiBotUserId: string,
-<<<<<<< HEAD
-): [LooseCardResource | undefined, LooseCardResource[]] {
+): RelevantCards {
   let relevantCards: Map<string, any> = new Map();
   let mostRecentlySharedCard;
-=======
-) {
   let attachedCardMap = new Map<string, CardResource>();
   let skillCardMap = new Map<string, CardResource>();
   let latestMessageEventId = history
     .filter((ev) => ev.sender !== aiBotUserId && ev.type === 'm.room.message')
     .slice(-1)[0]?.event_id;
->>>>>>> f8dbeec3
   for (let event of history) {
     if (event.type !== 'm.room.message') {
       continue;
@@ -197,7 +173,6 @@
     if (event.sender !== aiBotUserId) {
       let { content } = event;
       if (content.msgtype === 'org.boxel.message') {
-<<<<<<< HEAD
         const attachedCards = content.data?.attachedCards || [];
         for (let card of attachedCards) {
           if (card.data.id) {
@@ -206,37 +181,29 @@
           } else {
             throw new Error(`bug: don't know how to handle card without ID`);
           }
+          setRelevantCards(attachedCardMap, content.data?.attachedCards);
+
+          // setting skill card instructions only based on the latest boxel message event (not cumulative)
+          if (event.event_id === latestMessageEventId) {
+            setRelevantCards(skillCardMap, content.data?.skillCards);
+          }
         }
       }
     }
   }
-
   // Return the cards in a consistent manner
   let sortedCards = Array.from(relevantCards.values()).sort((a, b) => {
     return a.id.localeCompare(b.id);
   });
-  return [mostRecentlySharedCard, sortedCards];
-=======
-        setRelevantCards(attachedCardMap, content.data?.attachedCards);
-
-        // setting skill card instructions only based on the latest boxel message event (not cumulative)
-        if (event.event_id === latestMessageEventId) {
-          setRelevantCards(skillCardMap, content.data?.skillCards);
-        }
-      }
-    }
-  }
-  let attachedCards = Array.from(attachedCardMap.values()).sort((a, b) =>
-    a.id.localeCompare(b.id),
-  );
+
   let skillCards = Array.from(skillCardMap.values()).sort((a, b) =>
     a.id.localeCompare(b.id),
   );
   return {
-    attachedCards,
+    mostRecentlyAttachedCard: mostRecentlySharedCard,
+    attachedCards: sortedCards,
     skillCards,
   };
->>>>>>> f8dbeec3
 }
 
 export function getTools(history: DiscreteMatrixEvent[], aiBotUserId: string) {
@@ -293,17 +260,17 @@
     }
   }
 
-  let { attachedCards, skillCards } = getRelevantCards(history, aiBotUserId);
+  let { mostRecentlyAttachedCard, attachedCards, skillCards } =
+    getRelevantCards(history, aiBotUserId);
   let systemMessage =
     MODIFY_SYSTEM_MESSAGE +
     `
-<<<<<<< HEAD
-  The user currently has given you the following data to work with. \n`;
-  systemMessage += attachedCardsToMessage(history, aiBotUserId);
-=======
   The user currently has given you the following data to work with:
   Cards:\n`;
-  systemMessage += attachedCardsToMessage(attachedCards);
+  systemMessage += attachedCardsToMessage(
+    mostRecentlyAttachedCard,
+    attachedCards,
+  );
 
   if (skillCards.length) {
     systemMessage += SKILL_INSTRUCTIONS_MESSAGE;
@@ -311,7 +278,6 @@
     systemMessage += '\n';
   }
 
->>>>>>> f8dbeec3
   if (tools.length == 0) {
     systemMessage +=
       'You are unable to edit any cards, the user has not given you access, they need to open the card on the stack and let it be auto-attached';
@@ -328,36 +294,27 @@
   return messages;
 }
 
-<<<<<<< HEAD
 export const attachedCardsToMessage = (
-  history: DiscreteMatrixEvent[],
-  aiBotUserId: string,
+  mostRecentlyAttachedCard: LooseCardResource | undefined,
+  attachedCards: LooseCardResource[],
 ) => {
-  let [mostRecentlySharedCard, allSharedCards] = getRelevantCards(
-    history,
-    aiBotUserId,
-  );
   let a =
-    mostRecentlySharedCard !== undefined
+    mostRecentlyAttachedCard !== undefined
       ? `Most recently shared card: ${JSON.stringify(
-          mostRecentlySharedCard,
+          mostRecentlyAttachedCard,
         )}.\n`
       : ``;
   let b =
-    allSharedCards.length > 0
-      ? `All previously shared cards: ${JSON.stringify(allSharedCards)}.\n`
+    attachedCards.length > 0
+      ? `All previously shared cards: ${JSON.stringify(attachedCards)}.\n`
       : ``;
   return a + b;
-=======
-export const attachedCardsToMessage = (cards: CardResource[]) => {
-  return `Full card data: ${JSON.stringify(cards)}`;
 };
 
 export const skillCardsToMessage = (cards: CardResource[]) => {
   return `${JSON.stringify(
     cards.map((card) => card.attributes?.instructions),
   )}`;
->>>>>>> f8dbeec3
 };
 
 export function cleanContent(content: string) {
