import {
  LooseCardResource,
  type LooseSingleCardDocument,
  type CardResource,
  SEARCH_MARKER,
  SEPARATOR_MARKER,
  REPLACE_MARKER,
} from '@cardstack/runtime-common';
import { ToolChoice } from '@cardstack/runtime-common/helpers/ai';
import type {
  MatrixEvent as DiscreteMatrixEvent,
  ActiveLLMEvent,
  CardMessageContent,
  CardMessageEvent,
  CommandResultEvent,
  EncodedCommandRequest,
  SkillsConfigEvent,
  Tool,
  CodePatchResultEvent,
} from 'https://cardstack.com/base/matrix-event';
import { MatrixEvent } from 'matrix-js-sdk';
import { ChatCompletionMessageToolCall } from 'openai/resources/chat/completions';
import * as Sentry from '@sentry/node';
import { logger } from '@cardstack/runtime-common';
import {
  APP_BOXEL_ACTIVE_LLM,
  APP_BOXEL_CODE_PATCH_RESULT_REL_TYPE,
  APP_BOXEL_CODE_PATCH_RESULT_EVENT_TYPE,
  APP_BOXEL_COMMAND_REQUESTS_KEY,
  APP_BOXEL_COMMAND_RESULT_EVENT_TYPE,
  APP_BOXEL_COMMAND_RESULT_REL_TYPE,
  APP_BOXEL_COMMAND_RESULT_WITH_NO_OUTPUT_MSGTYPE,
  APP_BOXEL_COMMAND_RESULT_WITH_OUTPUT_MSGTYPE,
  APP_BOXEL_DEBUG_MESSAGE_MSGTYPE,
  APP_BOXEL_MESSAGE_MSGTYPE,
  APP_BOXEL_ROOM_SKILLS_EVENT_TYPE,
  DEFAULT_LLM,
} from '@cardstack/runtime-common/matrix-constants';

<<<<<<< HEAD
import { SerializedFileDef, downloadFile, MatrixClient } from './lib/matrix';
import { isRecognisedDebugCommand } from './lib/debug';
=======
import {
  SerializedFileDef,
  downloadFile,
  MatrixClient,
} from './lib/matrix/util';
import { constructHistory } from './lib/history';
>>>>>>> c3d956e8

let log = logger('ai-bot');

const MODIFY_SYSTEM_MESSAGE =
  '\
The user is using an application called Boxel, where they are working on editing "Cards" which are data models representable as JSON. \
The user may be non-technical and should not need to understand the inner workings of Boxel. \
The user may be asking questions about the contents of the cards rather than help editing them. Use your world knowledge to help them. \
If the user request is unclear, you may ask clarifying questions. \
You may make multiple function calls, all calls are gated by the user so multiple options can be explored.\
If a user asks you about things in the world, use your existing knowledge to help them. Only if necessary, add a *small* caveat at the end of your message to explain that you do not have live external data. \
\
If you need access to the cards the user can see, you can ask them to attach the cards. \
If you encounter JSON structures, please enclose them within backticks to ensure they are displayed stylishly in Markdown. \
If you encounter code, please indent code using 2 spaces per tab stop and enclose the code within triple backticks and indicate the language after the opening backticks so that the code is displayed stylishly in Markdown.';

export const SKILL_INSTRUCTIONS_MESSAGE =
  '\nThe user has given you the following instructions. You must obey these instructions when responding to the user:\n';

type CommandMessage = {
  type: 'command';
  content: any;
};

type TextMessage = {
  type: 'text';
  content: string;
  complete: boolean;
};

export type PromptParts =
  | {
      shouldRespond: true;
      tools: Tool[];
      messages: OpenAIPromptMessage[];
      model: string;
      history: DiscreteMatrixEvent[];
      toolChoice: ToolChoice;
    }
  | {
      shouldRespond: false;
      tools: undefined;
      messages: undefined;
      model: undefined;
      history: undefined;
      toolChoice: undefined;
    };

export type Message = CommandMessage | TextMessage;

export async function getPromptParts(
  eventList: DiscreteMatrixEvent[],
  aiBotUserId: string,
  client: MatrixClient,
): Promise<PromptParts> {
  let history: DiscreteMatrixEvent[] = await constructHistory(
    eventList,
    client,
  );
  let shouldRespond = getShouldRespond(history);
  if (!shouldRespond) {
    return {
      shouldRespond: false,
      tools: undefined,
      messages: undefined,
      model: undefined,
      history: undefined,
      toolChoice: undefined,
    };
  }
  let skills = await getEnabledSkills(eventList, client);
  let tools = await getTools(eventList, skills, aiBotUserId, client);
  let toolChoice = getToolChoice(history, aiBotUserId);
  let messages = await getModifyPrompt(
    history,
    aiBotUserId,
    tools,
    skills,
    client,
  );
  let model = getModel(eventList);
  return {
    shouldRespond,
    tools,
    messages,
    model,
    history,
    toolChoice: toolChoice,
  };
}

function getShouldRespond(history: DiscreteMatrixEvent[]): boolean {
  // If the aibot is awaiting command results, it should not respond yet.
  let lastEventExcludingCommandResults = history.findLast(
    (event) => event.type !== APP_BOXEL_COMMAND_RESULT_EVENT_TYPE,
  );

  if (!lastEventExcludingCommandResults) {
    return false;
  }

  // if the last event is a debug command from the user, we should not respond
  if (
    lastEventExcludingCommandResults.type == 'm.room.message' &&
    isRecognisedDebugCommand(lastEventExcludingCommandResults.content.body)
  ) {
    return false;
  }

  let commandRequests = (
    lastEventExcludingCommandResults.content as CardMessageContent
  )[APP_BOXEL_COMMAND_REQUESTS_KEY];
  if (!commandRequests || commandRequests.length === 0) {
    return true;
  }
  let lastEventIndex = history.indexOf(lastEventExcludingCommandResults);
  let allCommandsHaveResults = commandRequests.every(
    (commandRequest: Partial<EncodedCommandRequest>) => {
      return history.slice(lastEventIndex).some((event) => {
        return (
          event.type === APP_BOXEL_COMMAND_RESULT_EVENT_TYPE &&
          (event.content.msgtype ===
            APP_BOXEL_COMMAND_RESULT_WITH_OUTPUT_MSGTYPE ||
            event.content.msgtype ===
              APP_BOXEL_COMMAND_RESULT_WITH_NO_OUTPUT_MSGTYPE) &&
          event.content.commandRequestId === commandRequest.id
        );
      });
    },
  );
  return allCommandsHaveResults;
}

async function getEnabledSkills(
  eventlist: DiscreteMatrixEvent[],
  client: MatrixClient,
): Promise<LooseCardResource[]> {
  let skillsConfigEvent = eventlist.findLast(
    (event) => event.type === APP_BOXEL_ROOM_SKILLS_EVENT_TYPE,
  ) as SkillsConfigEvent;
  if (!skillsConfigEvent) {
    return [];
  }

  let enabledSkillCards = skillsConfigEvent.content.enabledSkillCards;
  if (enabledSkillCards?.length) {
    return await Promise.all(
      enabledSkillCards?.map(async (cardFileDef: SerializedFileDef) => {
        let cardContent = await downloadFile(client, cardFileDef);
        return (JSON.parse(cardContent) as LooseSingleCardDocument)?.data;
      }),
    );
  }
  return [];
}

export interface OpenAIPromptMessage {
  /**
   * The contents of the message. `content` is required for all messages, and may be
   * null for assistant messages with function calls.
   */
  content: string | null;
  /**
   * The role of the messages author. One of `system`, `user`, `assistant`, or
   * `function`.
   */
  role: 'system' | 'user' | 'assistant' | 'tool';
  tool_calls?: ChatCompletionMessageToolCall[];
  tool_call_id?: string;
}

function setRelevantCards(
  cardMap: Map<string, CardResource> = new Map(),
  cards: LooseSingleCardDocument[] = [],
) {
  for (let card of cards) {
    if (card.data.id) {
      cardMap.set(card.data.id, card.data as CardResource);
    } else {
      throw new Error(`bug: don't know how to handle card without ID`);
    }
  }
  return cardMap;
}

interface RelevantCards {
  mostRecentlyAttachedCard: LooseCardResource | undefined;
  attachedCards: LooseCardResource[];
}

function getMostRecentlyAttachedCard(attachedCards: LooseSingleCardDocument[]) {
  let cardResources = attachedCards.filter((c) => c.data.id).map((c) => c.data);
  return cardResources.length
    ? cardResources[cardResources.length - 1]
    : undefined;
}

export function getRelevantCards(
  history: DiscreteMatrixEvent[],
  aiBotUserId: string,
): RelevantCards {
  let mostRecentlyAttachedCard: LooseCardResource | undefined;
  let attachedCardMap = new Map<string, CardResource>();
  for (let event of history) {
    if (event.type !== 'm.room.message') {
      continue;
    }

    if (event.sender !== aiBotUserId) {
      let { content } = event;
      let attachedCards = (content as CardMessageContent).data?.attachedCards
        ?.map((attachedCard: SerializedFileDef) =>
          attachedCard.content
            ? (JSON.parse(attachedCard.content) as LooseSingleCardDocument)
            : undefined,
        )
        .filter((card) => card !== undefined);
      if (content.msgtype === APP_BOXEL_MESSAGE_MSGTYPE && attachedCards) {
        setRelevantCards(attachedCardMap, attachedCards);
        mostRecentlyAttachedCard = getMostRecentlyAttachedCard(attachedCards);
      }
    }
  }
  // Return the cards in a consistent manner
  let sortedCards = Array.from(attachedCardMap.values())
    .filter((card) => card.id) // Only include cards with valid IDs
    .sort((a, b) => String(a.id!).localeCompare(String(b.id!)));

  return {
    mostRecentlyAttachedCard: mostRecentlyAttachedCard,
    attachedCards: sortedCards,
  };
}

export async function loadCurrentlySerializedFileDefs(
  client: MatrixClient,
  history: DiscreteMatrixEvent[],
  aiBotUserId: string,
): Promise<SerializedFileDef[]> {
  let lastMessageEventByUser = history.findLast(
    (event) => event.sender !== aiBotUserId,
  );

  let mostRecentUserMessageContent = lastMessageEventByUser?.content as {
    msgtype?: string;
    data?: {
      attachedFiles?: SerializedFileDef[];
    };
  };

  if (
    !mostRecentUserMessageContent ||
    mostRecentUserMessageContent.msgtype !== APP_BOXEL_MESSAGE_MSGTYPE
  ) {
    return [];
  }

  // We are only interested in downloading the most recently attached files -
  // downloading older ones is not needed since the prompt that is being constructed
  // should operate on fresh data
  if (!mostRecentUserMessageContent.data?.attachedFiles?.length) {
    return [];
  }

  let attachedFiles = mostRecentUserMessageContent.data.attachedFiles;

  return Promise.all(
    attachedFiles.map(async (attachedFile: SerializedFileDef) => {
      try {
        let content = await downloadFile(client, attachedFile);

        return {
          url: attachedFile.url,
          sourceUrl: attachedFile.sourceUrl ?? '',
          name: attachedFile.name,
          contentType: attachedFile.contentType,
          content,
        };
      } catch (error) {
        log.error(`Failed to fetch file ${attachedFile.url}:`, error);
        Sentry.captureException(error, {
          extra: { fileUrl: attachedFile.url, fileName: attachedFile.name },
        });
        return {
          sourceUrl: attachedFile.sourceUrl ?? '',
          url: attachedFile.url,
          name: attachedFile.name,
          contentType: attachedFile.contentType,
          content: undefined,
          error: `Error loading attached file: ${(error as Error).message}`,
        };
      }
    }),
  );
}

export function attachedFilesToPrompt(
  attachedFiles: SerializedFileDef[],
): string {
  if (!attachedFiles.length) {
    return 'No attached files';
  }
  return attachedFiles
    .map((f) => {
      let hyperlink = f.sourceUrl ? `[${f.name}](${f.sourceUrl})` : f.name;
      if (f.error) {
        return `${hyperlink}: ${f.error}`;
      }

      return `${hyperlink}: ${f.content}`;
    })
    .join('\n');
}

export async function getTools(
  eventList: DiscreteMatrixEvent[],
  enabledSkills: LooseCardResource[],
  aiBotUserId: string,
  client: MatrixClient,
): Promise<Tool[]> {
  // Build map directly from messages
  let enabledCommandNames = new Set<string>();
  let toolMap = new Map<string, Tool>();

  // Get the list of all names from enabled skills
  for (let skill of enabledSkills) {
    if (skill.attributes?.commands) {
      let { commands } = skill.attributes;
      for (let command of commands) {
        enabledCommandNames.add(command.functionName);
      }
    }
  }

  let skillsConfigEvent = eventList.findLast(
    (event) => event.type === APP_BOXEL_ROOM_SKILLS_EVENT_TYPE,
  ) as SkillsConfigEvent;

  let commandDefinitions = skillsConfigEvent?.content?.commandDefinitions ?? [];
  for (let commandDefinition of commandDefinitions) {
    if (enabledCommandNames.has(commandDefinition.name)) {
      let commandDefinitionContent = await downloadFile(
        client,
        commandDefinition,
      );
      let commandDefinitionObject = JSON.parse(commandDefinitionContent);
      toolMap.set(commandDefinition.name, commandDefinitionObject.tool);
    }
  }

  // Add in tools from the user's messages
  for (let event of eventList) {
    if (event.type !== 'm.room.message' || event.sender == aiBotUserId) {
      continue;
    }
    if (event.content.msgtype === APP_BOXEL_MESSAGE_MSGTYPE) {
      let eventTools = event.content.data?.context?.tools;
      if (eventTools?.length) {
        for (let tool of eventTools) {
          toolMap.set(tool.function.name, tool);
        }
      }
    }
  }
  return Array.from(toolMap.values()).sort((a, b) =>
    a.function.name.localeCompare(b.function.name),
  );
}

export function getLastUserMessage(
  history: DiscreteMatrixEvent[],
  aiBotUserId: string,
): DiscreteMatrixEvent | undefined {
  return history.findLast((event) => event.sender !== aiBotUserId);
}

export function getToolChoice(
  history: DiscreteMatrixEvent[],
  aiBotUserId: string,
): ToolChoice {
  const lastUserMessage = getLastUserMessage(history, aiBotUserId);

  if (
    !lastUserMessage ||
    lastUserMessage.type !== 'm.room.message' ||
    lastUserMessage.content.msgtype !== APP_BOXEL_MESSAGE_MSGTYPE
  ) {
    // If the last message is not a user message, auto is safe
    return 'auto';
  }

  const messageContext = lastUserMessage.content.data.context;
  if (messageContext?.requireToolCall) {
    let tools = messageContext.tools || [];
    if (tools.length != 1) {
      throw new Error('Forced tool calls only work with a single tool');
    }
    return {
      type: 'function',
      function: {
        name: tools[0].function.name,
      },
    };
  }
  return 'auto';
}

function getCommandResults(
  cardMessageEvent: CardMessageEvent,
  history: DiscreteMatrixEvent[],
) {
  let commandResultEvents = history.filter((e) => {
    if (
      isCommandResultEvent(e) &&
      e.content['m.relates_to']?.event_id === cardMessageEvent.event_id
    ) {
      return true;
    }
    return false;
  }) as CommandResultEvent[];
  return commandResultEvents;
}

function getCodePatchResults(
  cardMessageEvent: CardMessageEvent,
  history: DiscreteMatrixEvent[],
) {
  let codePatchResultEvents = history.filter((e) => {
    if (
      isCodePatchResultEvent(e) &&
      e.content['m.relates_to']?.event_id === cardMessageEvent.event_id
    ) {
      return true;
    }
    return false;
  }) as CodePatchResultEvent[];
  return codePatchResultEvents;
}

function toToolCalls(event: CardMessageEvent): ChatCompletionMessageToolCall[] {
  const content = event.content as CardMessageContent;
  return (content[APP_BOXEL_COMMAND_REQUESTS_KEY] ?? []).map(
    (commandRequest: Partial<EncodedCommandRequest>) => {
      return {
        id: commandRequest.id!,
        function: {
          name: commandRequest.name!,
          arguments: commandRequest.arguments!,
        },
        type: 'function',
      };
    },
  );
}

function toPromptMessageWithToolResults(
  event: CardMessageEvent,
  commandResults: CommandResultEvent[] = [],
): OpenAIPromptMessage[] {
  const messageContent = event.content as CardMessageContent;
  return (messageContent[APP_BOXEL_COMMAND_REQUESTS_KEY] ?? []).map(
    (commandRequest: Partial<EncodedCommandRequest>) => {
      let content = 'pending';
      let commandResult = commandResults.find(
        (commandResult) =>
          (commandResult.content.msgtype ===
            APP_BOXEL_COMMAND_RESULT_WITH_OUTPUT_MSGTYPE ||
            commandResult.content.msgtype ===
              APP_BOXEL_COMMAND_RESULT_WITH_NO_OUTPUT_MSGTYPE) &&
          commandResult.content.commandRequestId === commandRequest.id,
      );
      if (commandResult) {
        let status = commandResult.content['m.relates_to']?.key;
        if (
          commandResult.content.msgtype ===
            APP_BOXEL_COMMAND_RESULT_WITH_OUTPUT_MSGTYPE &&
          commandResult.content.data.card
        ) {
          let cardContent =
            commandResult.content.data.card.content ??
            commandResult.content.data.card.error;
          content = `Tool call ${status == 'applied' ? 'executed' : status}, with result card: ${cardContent}.\n`;
        } else {
          content = `Tool call ${status == 'applied' ? 'executed' : status}.\n`;
        }
      }
      return {
        role: 'tool',
        tool_call_id: commandRequest.id,
        content,
      };
    },
  );
}

export async function getModifyPrompt(
  history: DiscreteMatrixEvent[],
  aiBotUserId: string,
  tools: Tool[] = [],
  skillCards: LooseCardResource[] = [],
  client: MatrixClient,
) {
  // Need to make sure the passed in username is a full id
  if (
    aiBotUserId.indexOf(':') === -1 ||
    aiBotUserId.startsWith('@') === false
  ) {
    throw new Error("Username must be a full id, e.g. '@ai-bot:localhost'");
  }
  let historicalMessages: OpenAIPromptMessage[] = [];
  for (let event of history) {
    if (event.type !== 'm.room.message') {
      continue;
    }
    if (event.content.msgtype === APP_BOXEL_DEBUG_MESSAGE_MSGTYPE) {
      continue;
    }
    if (isCommandResultEvent(event)) {
      continue; // we'll include these with the tool calls
    }
    if (
      'isStreamingFinished' in event.content &&
      event.content.isStreamingFinished === false
    ) {
      continue;
    }
    let body = event.content.body;

    if (event.sender === aiBotUserId) {
      let toolCalls = toToolCalls(event as CardMessageEvent);
      let commandResults = getCommandResults(
        event as CardMessageEvent,
        history,
      );
      let codePatchReults = getCodePatchResults(
        event as CardMessageEvent,
        history,
      );
      let historicalMessage: OpenAIPromptMessage = {
        role: 'assistant',
        content: elideCodeBlocks(body, codePatchReults),
      };
      if (toolCalls.length) {
        historicalMessage.tool_calls = toolCalls;
      }
      historicalMessages.push(historicalMessage);
      if (toolCalls.length) {
        toPromptMessageWithToolResults(
          event as CardMessageEvent,
          commandResults,
        ).forEach((message) => historicalMessages.push(message));
      }
    }
    if (body && event.sender !== aiBotUserId) {
      if (
        event.content.msgtype === APP_BOXEL_MESSAGE_MSGTYPE &&
        event.content.data?.context?.openCardIds
      ) {
        body = `User message: ${body}
          Context: the user has the following cards open: ${JSON.stringify(
            event.content.data.context.openCardIds,
          )}`;
      } else {
        body = `User message: ${body}
          Context: the user has no open cards.`;
      }
      historicalMessages.push({
        role: 'user',
        content: body,
      });
    }
  }

  let { mostRecentlyAttachedCard, attachedCards } = getRelevantCards(
    history,
    aiBotUserId,
  );

  let attachedFiles = await loadCurrentlySerializedFileDefs(
    client,
    history,
    aiBotUserId,
  );

  let lastMessageEventByUser = history.findLast(
    (event) => event.sender !== aiBotUserId,
  );

  let realmUrl;
  if (
    lastMessageEventByUser &&
    lastMessageEventByUser.type === 'm.room.message' &&
    lastMessageEventByUser.content.msgtype === APP_BOXEL_MESSAGE_MSGTYPE
  ) {
    realmUrl = (lastMessageEventByUser.content as CardMessageContent).data
      ?.context?.realmUrl;
  }

  let systemMessage = `${MODIFY_SYSTEM_MESSAGE}
The user currently has given you the following data to work with:

Cards: ${attachedCardsToMessage(mostRecentlyAttachedCard, attachedCards)}

Attached files:
${attachedFilesToPrompt(attachedFiles)}

The user is operating in a realm with this URL: ${realmUrl}
`;

  if (skillCards.length) {
    systemMessage += SKILL_INSTRUCTIONS_MESSAGE;
    systemMessage += skillCardsToMessage(skillCards);
    systemMessage += '\n';
  }

  let cardPatchTool = tools.find(
    (tool) => tool.function.name === 'patchCardInstance',
  );

  if (attachedFiles.length == 0 && attachedCards.length > 0 && !cardPatchTool) {
    systemMessage +=
      'You are unable to edit any cards, the user has not given you access, they need to open the card and let it be auto-attached.';
  }

  let messages: OpenAIPromptMessage[] = [
    {
      role: 'system',
      content: systemMessage,
    },
  ];

  messages = messages.concat(historicalMessages);
  return messages;
}

export const attachedCardsToMessage = (
  mostRecentlyAttachedCard: LooseCardResource | undefined,
  attachedCards: LooseCardResource[],
) => {
  let a =
    mostRecentlyAttachedCard !== undefined
      ? `Most recently shared card: ${JSON.stringify(
          mostRecentlyAttachedCard,
        )}.\n`
      : ``;
  let b =
    attachedCards.length > 0
      ? `All previously shared cards: ${JSON.stringify(attachedCards)}.\n`
      : ``;
  return a + b;
};

export const skillCardsToMessage = (cards: LooseCardResource[]) => {
  return cards.map((card) => card.attributes?.instructions).join('\n');
};

export function cleanContent(content: string) {
  content = content.trim();
  if (content.endsWith('json')) {
    content = content.slice(0, -4);
  }
  return content.trim();
}

export const isCommandResultStatusApplied = (event?: MatrixEvent) => {
  if (event === undefined) {
    return false;
  }
  return (
    isCommandResultEvent(event.event as DiscreteMatrixEvent) &&
    event.getContent()['m.relates_to']?.key === 'applied'
  );
};

function getModel(eventlist: DiscreteMatrixEvent[]): string {
  let activeLLMEvent = eventlist.findLast(
    (event) => event.type === APP_BOXEL_ACTIVE_LLM,
  ) as ActiveLLMEvent;
  if (!activeLLMEvent) {
    return DEFAULT_LLM;
  }
  return activeLLMEvent.content.model;
}

export function isCommandResultEvent(
  event?: DiscreteMatrixEvent,
): event is CommandResultEvent {
  if (event === undefined) {
    return false;
  }
  return (
    event.type === APP_BOXEL_COMMAND_RESULT_EVENT_TYPE &&
    event.content['m.relates_to']?.rel_type ===
      APP_BOXEL_COMMAND_RESULT_REL_TYPE
  );
}

export function isCodePatchResultEvent(
  event?: DiscreteMatrixEvent,
): event is CodePatchResultEvent {
  if (event === undefined) {
    return false;
  }
  return (
    event.type === APP_BOXEL_CODE_PATCH_RESULT_EVENT_TYPE &&
    event.content['m.relates_to']?.rel_type ===
      APP_BOXEL_CODE_PATCH_RESULT_REL_TYPE
  );
}

function elideCodeBlocks(
  content: string,
  codePatchResults: CodePatchResultEvent[],
) {
  const DEFAULT_PLACEHOLDER: string =
    '[Omitting previously suggested code change]';
  const PLACEHOLDERS = {
    applied: '[Omitting previously suggested and applied code change]',
    rejected: '[Omitting previously suggested and rejected code change]',
    failed: '[Omitting previously suggested code change that failed to apply]',
  };

  function getPlaceholder(codeBlockIndex: number) {
    let codePatchResult = codePatchResults.find((codePatchResult) => {
      return codePatchResult.content.codeBlockIndex === codeBlockIndex;
    });
    if (codePatchResult) {
      return (
        PLACEHOLDERS[codePatchResult.content['m.relates_to'].key] ??
        DEFAULT_PLACEHOLDER
      );
    }
    return DEFAULT_PLACEHOLDER;
  }

  let codeBlockIndex = 0;

  while (
    content.includes(SEARCH_MARKER) &&
    content.includes(SEPARATOR_MARKER) &&
    content.includes(REPLACE_MARKER)
  ) {
    const searchStartIndex: number = content.indexOf(SEARCH_MARKER);
    const separatorIndex: number = content.indexOf(
      SEPARATOR_MARKER,
      searchStartIndex,
    );
    const replaceEndIndex: number = content.indexOf(
      REPLACE_MARKER,
      separatorIndex,
    );

    // replace the content between the markers with a placeholder
    content =
      content.substring(0, searchStartIndex) +
      getPlaceholder(codeBlockIndex) +
      content.substring(replaceEndIndex + REPLACE_MARKER.length);

    codeBlockIndex++;
  }
  return content;
}

export function mxcUrlToHttp(mxc: string, baseUrl: string): string {
  if (mxc.indexOf('mxc://') !== 0) {
    throw new Error('Invalid MXC URL ' + mxc);
  }
  let serverAndMediaId = mxc.slice(6); // strips mxc://
  let prefix = '/_matrix/client/v1/media/download/';

  return baseUrl + prefix + serverAndMediaId;
}

export function isInDebugMode(
  eventList: DiscreteMatrixEvent[],
  aiBotUserId: string,
): boolean {
  let lastUserMessage = getLastUserMessage(eventList, aiBotUserId);
  if (
    !lastUserMessage ||
    !lastUserMessage.content ||
    typeof lastUserMessage.content !== 'object'
  ) {
    return false;
  }
  return (lastUserMessage.content as any).data?.context?.debug ?? false;
}<|MERGE_RESOLUTION|>--- conflicted
+++ resolved
@@ -37,17 +37,13 @@
   DEFAULT_LLM,
 } from '@cardstack/runtime-common/matrix-constants';
 
-<<<<<<< HEAD
-import { SerializedFileDef, downloadFile, MatrixClient } from './lib/matrix';
-import { isRecognisedDebugCommand } from './lib/debug';
-=======
 import {
   SerializedFileDef,
   downloadFile,
   MatrixClient,
 } from './lib/matrix/util';
 import { constructHistory } from './lib/history';
->>>>>>> c3d956e8
+import { isRecognisedDebugCommand } from './lib/debug';
 
 let log = logger('ai-bot');
 
