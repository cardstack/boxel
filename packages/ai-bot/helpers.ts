import {
  LooseCardResource,
  type LooseSingleCardDocument,
  type CardResource,
  SEARCH_MARKER,
  SEPARATOR_MARKER,
  REPLACE_MARKER,
} from '@cardstack/runtime-common';
import { ToolChoice } from '@cardstack/runtime-common/helpers/ai';
import type {
  MatrixEvent as DiscreteMatrixEvent,
  ActiveLLMEvent,
  CardMessageContent,
  CardMessageEvent,
  MessageEvent,
  CommandResultEvent,
  EncodedCommandRequest,
  SkillsConfigEvent,
  Tool,
  CodePatchResultEvent,
  RealmServerEvent,
} from 'https://cardstack.com/base/matrix-event';
import { MatrixEvent } from 'matrix-js-sdk';
import { ChatCompletionMessageToolCall } from 'openai/resources/chat/completions';
import * as Sentry from '@sentry/node';
import { logger } from '@cardstack/runtime-common';
import {
  APP_BOXEL_ACTIVE_LLM,
  APP_BOXEL_CODE_PATCH_RESULT_REL_TYPE,
  APP_BOXEL_CODE_PATCH_RESULT_EVENT_TYPE,
  APP_BOXEL_COMMAND_REQUESTS_KEY,
  APP_BOXEL_COMMAND_RESULT_EVENT_TYPE,
  APP_BOXEL_COMMAND_RESULT_REL_TYPE,
  APP_BOXEL_COMMAND_RESULT_WITH_NO_OUTPUT_MSGTYPE,
  APP_BOXEL_COMMAND_RESULT_WITH_OUTPUT_MSGTYPE,
  APP_BOXEL_MESSAGE_MSGTYPE,
  APP_BOXEL_ROOM_SKILLS_EVENT_TYPE,
  DEFAULT_LLM,
} from '@cardstack/runtime-common/matrix-constants';

import {
  SerializedFileDef,
  downloadFile,
  MatrixClient,
} from './lib/matrix/util';
import { constructHistory } from './lib/history';

let log = logger('ai-bot');

const MODIFY_SYSTEM_MESSAGE =
  '\
The user is using an application called Boxel, where they are working on editing "Cards" which are data models representable as JSON. \
The user may be non-technical and should not need to understand the inner workings of Boxel. \
The user may be asking questions about the contents of the cards rather than help editing them. Use your world knowledge to help them. \
If the user request is unclear, you may ask clarifying questions. \
You may make multiple function calls, all calls are gated by the user so multiple options can be explored.\
If a user asks you about things in the world, use your existing knowledge to help them. Only if necessary, add a *small* caveat at the end of your message to explain that you do not have live external data. \
\
If you need access to the cards the user can see, you can ask them to attach the cards. \
If you encounter JSON structures, please enclose them within backticks to ensure they are displayed stylishly in Markdown. \
If you encounter code, please indent code using 2 spaces per tab stop and enclose the code within triple backticks and indicate the language after the opening backticks so that the code is displayed stylishly in Markdown.';

export const SKILL_INSTRUCTIONS_MESSAGE =
  '\nThe user has given you the following instructions. You must obey these instructions when responding to the user:\n';

type CommandMessage = {
  type: 'command';
  content: any;
};

type TextMessage = {
  type: 'text';
  content: string;
  complete: boolean;
};

export type PromptParts =
  | {
      shouldRespond: true;
      tools: Tool[];
      messages: OpenAIPromptMessage[];
      model: string;
      history: DiscreteMatrixEvent[];
      toolChoice: ToolChoice;
    }
  | {
      shouldRespond: false;
      tools: undefined;
      messages: undefined;
      model: undefined;
      history: undefined;
      toolChoice: undefined;
    };

export type Message = CommandMessage | TextMessage;

export async function getPromptParts(
  eventList: DiscreteMatrixEvent[],
  aiBotUserId: string,
  client: MatrixClient,
): Promise<PromptParts> {
  let history: DiscreteMatrixEvent[] = await constructHistory(
    eventList,
    client,
  );
  let shouldRespond = getShouldRespond(history);
  if (!shouldRespond) {
    return {
      shouldRespond: false,
      tools: undefined,
      messages: undefined,
      model: undefined,
      history: undefined,
      toolChoice: undefined,
    };
  }
  let skills = await getEnabledSkills(eventList, client);
  let tools = await getTools(eventList, skills, aiBotUserId, client);
  let toolChoice = getToolChoice(history, aiBotUserId);
  let messages = await getModifyPrompt(
    history,
    aiBotUserId,
    tools,
    skills,
    client,
  );
  let model = getModel(eventList);
  return {
    shouldRespond,
    tools,
    messages,
    model,
    history,
    toolChoice: toolChoice,
  };
}

<<<<<<< HEAD
=======
export async function constructHistory(
  eventlist: IRoomEvent[],
  client: MatrixClient,
) {
  /**
   * We send a lot of events to create messages,
   * as we stream updates to the UI. This works by
   * sending a new event with the full content and
   * information about which event it should replace
   *
   * This function is to construct the chat as a user
   * would see it - with only the latest event for each
   * message.
   */
  const latestEventsMap = new Map<string, DiscreteMatrixEvent>();
  for (let rawEvent of eventlist) {
    if (rawEvent.content.data) {
      try {
        rawEvent.content.data = JSON.parse(rawEvent.content.data);
      } catch (e) {
        Sentry.captureException(e, {
          attachments: [
            {
              data: rawEvent.content.data,
              filename: 'rawEventContentData.txt',
            },
          ],
        });
        log.error('Error parsing JSON', e);
        throw new HistoryConstructionError((e as Error).message);
      }
    }
    let event = { ...rawEvent } as DiscreteMatrixEvent;
    if (
      ![
        'm.room.message',
        APP_BOXEL_COMMAND_RESULT_EVENT_TYPE,
        APP_BOXEL_CODE_PATCH_RESULT_EVENT_TYPE,
      ].includes(event.type)
    ) {
      continue;
    }
    event = event as
      | CardMessageEvent
      | CommandResultEvent
      | CodePatchResultEvent
      | RealmServerEvent
      | MessageEvent; // Typescript could have inferred this from the line above
    let eventId = event.event_id!;
    if (event.content.msgtype === APP_BOXEL_MESSAGE_MSGTYPE) {
      let { attachedCards } = event.content.data ?? {};
      if (attachedCards && attachedCards.length > 0) {
        event.content.data.attachedCards = await Promise.all(
          attachedCards.map(async (attachedCard: SerializedFileDef) => {
            try {
              return {
                ...attachedCard,
                content: await downloadFile(client, attachedCard),
              };
            } catch (e) {
              return {
                ...attachedCard,
                error: `Error loading attached card: ${e}`,
              };
            }
          }),
        );
      }
    } else if (
      event.content.msgtype === APP_BOXEL_COMMAND_RESULT_WITH_OUTPUT_MSGTYPE &&
      event.content.data.card
    ) {
      try {
        event.content.data.card = {
          ...event.content.data.card,
          content: await downloadFile(client, event.content.data.card),
        };
      } catch (e) {
        event.content.data.card = {
          ...event.content.data.card,
          error: `Error loading attached card: ${e}`,
        };
      }
    }

    // @ts-ignore Fix type related issues in ai bot after introducing linting (CS-8468)
    if (event.content['m.relates_to']?.rel_type === 'm.replace') {
      // @ts-ignore Fix type related issues in ai bot after introducing linting (CS-8468)
      eventId = event.content['m.relates_to']!.event_id!;
      event.event_id = eventId;
    }
    const existingEvent = latestEventsMap.get(eventId);
    if (
      !existingEvent ||
      // we check the timestamps of the events because the existing event may
      // itself be an already replaced event. The idea is that you can perform
      // multiple replacements on an event. In order to prevent backing out a
      // subsequent replacement we also assert that the replacement timestamp is
      // after the event that it is replacing
      existingEvent.origin_server_ts < event.origin_server_ts
    ) {
      latestEventsMap.set(eventId, event);
    }
  }
  let latestEvents = Array.from(latestEventsMap.values());
  latestEvents.sort((a, b) => a.origin_server_ts - b.origin_server_ts);
  return latestEvents;
}

>>>>>>> 0027ec06
function getShouldRespond(history: DiscreteMatrixEvent[]): boolean {
  // If the aibot is awaiting command results, it should not respond yet.
  let lastEventExcludingCommandResults = history.findLast(
    (event) => event.type !== APP_BOXEL_COMMAND_RESULT_EVENT_TYPE,
  );

  if (!lastEventExcludingCommandResults) {
    return false;
  }
  let commandRequests = (
    lastEventExcludingCommandResults.content as CardMessageContent
  )[APP_BOXEL_COMMAND_REQUESTS_KEY];
  if (!commandRequests || commandRequests.length === 0) {
    return true;
  }
  let lastEventIndex = history.indexOf(lastEventExcludingCommandResults);
  let allCommandsHaveResults = commandRequests.every(
    (commandRequest: Partial<EncodedCommandRequest>) => {
      return history.slice(lastEventIndex).some((event) => {
        return (
          event.type === APP_BOXEL_COMMAND_RESULT_EVENT_TYPE &&
          (event.content.msgtype ===
            APP_BOXEL_COMMAND_RESULT_WITH_OUTPUT_MSGTYPE ||
            event.content.msgtype ===
              APP_BOXEL_COMMAND_RESULT_WITH_NO_OUTPUT_MSGTYPE) &&
          event.content.commandRequestId === commandRequest.id
        );
      });
    },
  );
  return allCommandsHaveResults;
}

async function getEnabledSkills(
  eventlist: DiscreteMatrixEvent[],
  client: MatrixClient,
): Promise<LooseCardResource[]> {
  let skillsConfigEvent = eventlist.findLast(
    (event) => event.type === APP_BOXEL_ROOM_SKILLS_EVENT_TYPE,
  ) as SkillsConfigEvent;
  if (!skillsConfigEvent) {
    return [];
  }

  let enabledSkillCards = skillsConfigEvent.content.enabledSkillCards;
  if (enabledSkillCards?.length) {
    return await Promise.all(
      enabledSkillCards?.map(async (cardFileDef: SerializedFileDef) => {
        let cardContent = await downloadFile(client, cardFileDef);
        return (JSON.parse(cardContent) as LooseSingleCardDocument)?.data;
      }),
    );
  }
  return [];
}

export interface OpenAIPromptMessage {
  /**
   * The contents of the message. `content` is required for all messages, and may be
   * null for assistant messages with function calls.
   */
  content: string | null;
  /**
   * The role of the messages author. One of `system`, `user`, `assistant`, or
   * `function`.
   */
  role: 'system' | 'user' | 'assistant' | 'tool';
  tool_calls?: ChatCompletionMessageToolCall[];
  tool_call_id?: string;
}

function setRelevantCards(
  cardMap: Map<string, CardResource> = new Map(),
  cards: LooseSingleCardDocument[] = [],
) {
  for (let card of cards) {
    if (card.data.id) {
      cardMap.set(card.data.id, card.data as CardResource);
    } else {
      throw new Error(`bug: don't know how to handle card without ID`);
    }
  }
  return cardMap;
}

interface RelevantCards {
  mostRecentlyAttachedCard: LooseCardResource | undefined;
  attachedCards: LooseCardResource[];
}

function getMostRecentlyAttachedCard(attachedCards: LooseSingleCardDocument[]) {
  let cardResources = attachedCards.filter((c) => c.data.id).map((c) => c.data);
  return cardResources.length
    ? cardResources[cardResources.length - 1]
    : undefined;
}

export function getRelevantCards(
  history: DiscreteMatrixEvent[],
  aiBotUserId: string,
): RelevantCards {
  let mostRecentlyAttachedCard: LooseCardResource | undefined;
  let attachedCardMap = new Map<string, CardResource>();
  for (let event of history) {
    if (event.type !== 'm.room.message') {
      continue;
    }

    if (event.sender !== aiBotUserId) {
      let { content } = event;
      let attachedCards = (content as CardMessageContent).data?.attachedCards
        ?.map((attachedCard: SerializedFileDef) =>
          attachedCard.content
            ? (JSON.parse(attachedCard.content) as LooseSingleCardDocument)
            : undefined,
        )
        .filter((card) => card !== undefined);
      if (content.msgtype === APP_BOXEL_MESSAGE_MSGTYPE && attachedCards) {
        setRelevantCards(attachedCardMap, attachedCards);
        mostRecentlyAttachedCard = getMostRecentlyAttachedCard(attachedCards);
      }
    }
  }
  // Return the cards in a consistent manner
  let sortedCards = Array.from(attachedCardMap.values())
    .filter((card) => card.id) // Only include cards with valid IDs
    .sort((a, b) => String(a.id!).localeCompare(String(b.id!)));

  return {
    mostRecentlyAttachedCard: mostRecentlyAttachedCard,
    attachedCards: sortedCards,
  };
}

export async function loadCurrentlySerializedFileDefs(
  client: MatrixClient,
  history: DiscreteMatrixEvent[],
  aiBotUserId: string,
): Promise<SerializedFileDef[]> {
  let lastMessageEventByUser = history.findLast(
    (event) => event.sender !== aiBotUserId,
  );

  let mostRecentUserMessageContent = lastMessageEventByUser?.content as {
    msgtype?: string;
    data?: {
      attachedFiles?: SerializedFileDef[];
    };
  };

  if (
    !mostRecentUserMessageContent ||
    mostRecentUserMessageContent.msgtype !== APP_BOXEL_MESSAGE_MSGTYPE
  ) {
    return [];
  }

  // We are only interested in downloading the most recently attached files -
  // downloading older ones is not needed since the prompt that is being constructed
  // should operate on fresh data
  if (!mostRecentUserMessageContent.data?.attachedFiles?.length) {
    return [];
  }

  let attachedFiles = mostRecentUserMessageContent.data.attachedFiles;

  return Promise.all(
    attachedFiles.map(async (attachedFile: SerializedFileDef) => {
      try {
        let content = await downloadFile(client, attachedFile);

        return {
          url: attachedFile.url,
          sourceUrl: attachedFile.sourceUrl ?? '',
          name: attachedFile.name,
          contentType: attachedFile.contentType,
          content,
        };
      } catch (error) {
        log.error(`Failed to fetch file ${attachedFile.url}:`, error);
        Sentry.captureException(error, {
          extra: { fileUrl: attachedFile.url, fileName: attachedFile.name },
        });
        return {
          sourceUrl: attachedFile.sourceUrl ?? '',
          url: attachedFile.url,
          name: attachedFile.name,
          contentType: attachedFile.contentType,
          content: undefined,
          error: `Error loading attached file: ${(error as Error).message}`,
        };
      }
    }),
  );
}

export function attachedFilesToPrompt(
  attachedFiles: SerializedFileDef[],
): string {
  if (!attachedFiles.length) {
    return 'No attached files';
  }
  return attachedFiles
    .map((f) => {
      let hyperlink = f.sourceUrl ? `[${f.name}](${f.sourceUrl})` : f.name;
      if (f.error) {
        return `${hyperlink}: ${f.error}`;
      }

      return `${hyperlink}: ${f.content}`;
    })
    .join('\n');
}

export async function getTools(
  eventList: DiscreteMatrixEvent[],
  enabledSkills: LooseCardResource[],
  aiBotUserId: string,
  client: MatrixClient,
): Promise<Tool[]> {
  // Build map directly from messages
  let enabledCommandNames = new Set<string>();
  let toolMap = new Map<string, Tool>();

  // Get the list of all names from enabled skills
  for (let skill of enabledSkills) {
    if (skill.attributes?.commands) {
      let { commands } = skill.attributes;
      for (let command of commands) {
        enabledCommandNames.add(command.functionName);
      }
    }
  }

  let skillsConfigEvent = eventList.findLast(
    (event) => event.type === APP_BOXEL_ROOM_SKILLS_EVENT_TYPE,
  ) as SkillsConfigEvent;

  let commandDefinitions = skillsConfigEvent?.content?.commandDefinitions ?? [];
  for (let commandDefinition of commandDefinitions) {
    if (enabledCommandNames.has(commandDefinition.name)) {
      let commandDefinitionContent = await downloadFile(
        client,
        commandDefinition,
      );
      let commandDefinitionObject = JSON.parse(commandDefinitionContent);
      toolMap.set(commandDefinition.name, commandDefinitionObject.tool);
    }
  }

  // Add in tools from the user's messages
  for (let event of eventList) {
    if (event.type !== 'm.room.message' || event.sender == aiBotUserId) {
      continue;
    }
    if (event.content.msgtype === APP_BOXEL_MESSAGE_MSGTYPE) {
      let eventTools = event.content.data?.context?.tools;
      if (eventTools?.length) {
        for (let tool of eventTools) {
          toolMap.set(tool.function.name, tool);
        }
      }
    }
  }
  return Array.from(toolMap.values()).sort((a, b) =>
    a.function.name.localeCompare(b.function.name),
  );
}

export function getToolChoice(
  history: DiscreteMatrixEvent[],
  aiBotUserId: string,
): ToolChoice {
  const lastUserMessage = history.findLast(
    (event) => event.sender !== aiBotUserId,
  );

  if (
    !lastUserMessage ||
    lastUserMessage.type !== 'm.room.message' ||
    lastUserMessage.content.msgtype !== APP_BOXEL_MESSAGE_MSGTYPE
  ) {
    // If the last message is not a user message, auto is safe
    return 'auto';
  }

  const messageContext = lastUserMessage.content.data.context;
  if (messageContext?.requireToolCall) {
    let tools = messageContext.tools || [];
    if (tools.length != 1) {
      throw new Error('Forced tool calls only work with a single tool');
    }
    return {
      type: 'function',
      function: {
        name: tools[0].function.name,
      },
    };
  }
  return 'auto';
}

function getCommandResults(
  cardMessageEvent: CardMessageEvent,
  history: DiscreteMatrixEvent[],
) {
  let commandResultEvents = history.filter((e) => {
    if (
      isCommandResultEvent(e) &&
      e.content['m.relates_to']?.event_id === cardMessageEvent.event_id
    ) {
      return true;
    }
    return false;
  }) as CommandResultEvent[];
  return commandResultEvents;
}

function getCodePatchResults(
  cardMessageEvent: CardMessageEvent,
  history: DiscreteMatrixEvent[],
) {
  let codePatchResultEvents = history.filter((e) => {
    if (
      isCodePatchResultEvent(e) &&
      e.content['m.relates_to']?.event_id === cardMessageEvent.event_id
    ) {
      return true;
    }
    return false;
  }) as CodePatchResultEvent[];
  return codePatchResultEvents;
}

function toToolCalls(event: CardMessageEvent): ChatCompletionMessageToolCall[] {
  const content = event.content as CardMessageContent;
  return (content[APP_BOXEL_COMMAND_REQUESTS_KEY] ?? []).map(
    (commandRequest: Partial<EncodedCommandRequest>) => {
      return {
        id: commandRequest.id!,
        function: {
          name: commandRequest.name!,
          arguments: commandRequest.arguments!,
        },
        type: 'function',
      };
    },
  );
}

function toPromptMessageWithToolResults(
  event: CardMessageEvent,
  commandResults: CommandResultEvent[] = [],
): OpenAIPromptMessage[] {
  const messageContent = event.content as CardMessageContent;
  return (messageContent[APP_BOXEL_COMMAND_REQUESTS_KEY] ?? []).map(
    (commandRequest: Partial<EncodedCommandRequest>) => {
      let content = 'pending';
      let commandResult = commandResults.find(
        (commandResult) =>
          (commandResult.content.msgtype ===
            APP_BOXEL_COMMAND_RESULT_WITH_OUTPUT_MSGTYPE ||
            commandResult.content.msgtype ===
              APP_BOXEL_COMMAND_RESULT_WITH_NO_OUTPUT_MSGTYPE) &&
          commandResult.content.commandRequestId === commandRequest.id,
      );
      if (commandResult) {
        let status = commandResult.content['m.relates_to']?.key;
        if (
          commandResult.content.msgtype ===
            APP_BOXEL_COMMAND_RESULT_WITH_OUTPUT_MSGTYPE &&
          commandResult.content.data.card
        ) {
          let cardContent =
            commandResult.content.data.card.content ??
            commandResult.content.data.card.error;
          content = `Command ${status}, with result card: ${cardContent}.\n`;
        } else {
          content = `Command ${status}.\n`;
        }
      }
      return {
        role: 'tool',
        tool_call_id: commandRequest.id,
        content,
      };
    },
  );
}

export async function getModifyPrompt(
  history: DiscreteMatrixEvent[],
  aiBotUserId: string,
  tools: Tool[] = [],
  skillCards: LooseCardResource[] = [],
  client: MatrixClient,
) {
  // Need to make sure the passed in username is a full id
  if (
    aiBotUserId.indexOf(':') === -1 ||
    aiBotUserId.startsWith('@') === false
  ) {
    throw new Error("Username must be a full id, e.g. '@ai-bot:localhost'");
  }
  let historicalMessages: OpenAIPromptMessage[] = [];
  for (let event of history) {
    if (event.type !== 'm.room.message') {
      continue;
    }
    if (isCommandResultEvent(event)) {
      continue; // we'll include these with the tool calls
    }
    if (
      'isStreamingFinished' in event.content &&
      event.content.isStreamingFinished === false
    ) {
      continue;
    }
    let body = event.content.body;
    if (event.sender === aiBotUserId) {
      let toolCalls = toToolCalls(event as CardMessageEvent);
      let commandResults = getCommandResults(
        event as CardMessageEvent,
        history,
      );
      let codePatchReults = getCodePatchResults(
        event as CardMessageEvent,
        history,
      );
      let historicalMessage: OpenAIPromptMessage = {
        role: 'assistant',
        content: elideCodeBlocks(body, codePatchReults),
      };
      if (toolCalls.length) {
        historicalMessage.tool_calls = toolCalls;
      }
      historicalMessages.push(historicalMessage);
      if (toolCalls.length) {
        toPromptMessageWithToolResults(
          event as CardMessageEvent,
          commandResults,
        ).forEach((message) => historicalMessages.push(message));
      }
    }
    if (body && event.sender !== aiBotUserId) {
      if (
        event.content.msgtype === APP_BOXEL_MESSAGE_MSGTYPE &&
        event.content.data?.context?.openCardIds
      ) {
        body = `User message: ${body}
          Context: the user has the following cards open: ${JSON.stringify(
            event.content.data.context.openCardIds,
          )}`;
      } else {
        body = `User message: ${body}
          Context: the user has no open cards.`;
      }
      historicalMessages.push({
        role: 'user',
        content: body,
      });
    }
  }

  let { mostRecentlyAttachedCard, attachedCards } = getRelevantCards(
    history,
    aiBotUserId,
  );

  let attachedFiles = await loadCurrentlySerializedFileDefs(
    client,
    history,
    aiBotUserId,
  );

  let lastMessageEventByUser = history.findLast(
    (event) => event.sender !== aiBotUserId,
  );

  let realmUrl = (lastMessageEventByUser as CardMessageEvent).content.data
    ?.context?.realmUrl;

  let systemMessage = `${MODIFY_SYSTEM_MESSAGE}
The user currently has given you the following data to work with:

Cards: ${attachedCardsToMessage(mostRecentlyAttachedCard, attachedCards)}

Attached files:
${attachedFilesToPrompt(attachedFiles)}

The user is operating in a realm with this URL: ${realmUrl}
`;

  if (skillCards.length) {
    systemMessage += SKILL_INSTRUCTIONS_MESSAGE;
    systemMessage += skillCardsToMessage(skillCards);
    systemMessage += '\n';
  }

  let cardPatchTool = tools.find(
    (tool) => tool.function.name === 'patchCardInstance',
  );

  if (attachedFiles.length == 0 && attachedCards.length > 0 && !cardPatchTool) {
    systemMessage +=
      'You are unable to edit any cards, the user has not given you access, they need to open the card and let it be auto-attached.';
  }

  let messages: OpenAIPromptMessage[] = [
    {
      role: 'system',
      content: systemMessage,
    },
  ];

  messages = messages.concat(historicalMessages);
  return messages;
}

export const attachedCardsToMessage = (
  mostRecentlyAttachedCard: LooseCardResource | undefined,
  attachedCards: LooseCardResource[],
) => {
  let a =
    mostRecentlyAttachedCard !== undefined
      ? `Most recently shared card: ${JSON.stringify(
          mostRecentlyAttachedCard,
        )}.\n`
      : ``;
  let b =
    attachedCards.length > 0
      ? `All previously shared cards: ${JSON.stringify(attachedCards)}.\n`
      : ``;
  return a + b;
};

export const skillCardsToMessage = (cards: LooseCardResource[]) => {
  return cards.map((card) => card.attributes?.instructions).join('\n');
};

export function cleanContent(content: string) {
  content = content.trim();
  if (content.endsWith('json')) {
    content = content.slice(0, -4);
  }
  return content.trim();
}

export const isCommandResultStatusApplied = (event?: MatrixEvent) => {
  if (event === undefined) {
    return false;
  }
  return (
    isCommandResultEvent(event.event as DiscreteMatrixEvent) &&
    event.getContent()['m.relates_to']?.key === 'applied'
  );
};

function getModel(eventlist: DiscreteMatrixEvent[]): string {
  let activeLLMEvent = eventlist.findLast(
    (event) => event.type === APP_BOXEL_ACTIVE_LLM,
  ) as ActiveLLMEvent;
  if (!activeLLMEvent) {
    return DEFAULT_LLM;
  }
  return activeLLMEvent.content.model;
}

export function isCommandResultEvent(
  event?: DiscreteMatrixEvent,
): event is CommandResultEvent {
  if (event === undefined) {
    return false;
  }
  return (
    event.type === APP_BOXEL_COMMAND_RESULT_EVENT_TYPE &&
    event.content['m.relates_to']?.rel_type ===
      APP_BOXEL_COMMAND_RESULT_REL_TYPE
  );
}

export function isCodePatchResultEvent(
  event?: DiscreteMatrixEvent,
): event is CodePatchResultEvent {
  if (event === undefined) {
    return false;
  }
  return (
    event.type === APP_BOXEL_CODE_PATCH_RESULT_EVENT_TYPE &&
    event.content['m.relates_to']?.rel_type ===
      APP_BOXEL_CODE_PATCH_RESULT_REL_TYPE
  );
}

function elideCodeBlocks(
  content: string,
  codePatchResults: CodePatchResultEvent[],
) {
  const DEFAULT_PLACEHOLDER: string =
    '[Omitting previously suggested code change]';
  const PLACEHOLDERS = {
    applied: '[Omitting previously suggested and applied code change]',
    rejected: '[Omitting previously suggested and rejected code change]',
    failed: '[Omitting previously suggested code change that failed to apply]',
  };

  function getPlaceholder(codeBlockIndex: number) {
    let codePatchResult = codePatchResults.find((codePatchResult) => {
      return codePatchResult.content.codeBlockIndex === codeBlockIndex;
    });
    if (codePatchResult) {
      return (
        PLACEHOLDERS[codePatchResult.content['m.relates_to'].key] ??
        DEFAULT_PLACEHOLDER
      );
    }
    return DEFAULT_PLACEHOLDER;
  }

  let codeBlockIndex = 0;

  while (
    content.includes(SEARCH_MARKER) &&
    content.includes(SEPARATOR_MARKER) &&
    content.includes(REPLACE_MARKER)
  ) {
    const searchStartIndex: number = content.indexOf(SEARCH_MARKER);
    const separatorIndex: number = content.indexOf(
      SEPARATOR_MARKER,
      searchStartIndex,
    );
    const replaceEndIndex: number = content.indexOf(
      REPLACE_MARKER,
      separatorIndex,
    );

    // replace the content between the markers with a placeholder
    content =
      content.substring(0, searchStartIndex) +
      getPlaceholder(codeBlockIndex) +
      content.substring(replaceEndIndex + REPLACE_MARKER.length);

    codeBlockIndex++;
  }
  return content;
}<|MERGE_RESOLUTION|>--- conflicted
+++ resolved
@@ -12,13 +12,11 @@
   ActiveLLMEvent,
   CardMessageContent,
   CardMessageEvent,
-  MessageEvent,
   CommandResultEvent,
   EncodedCommandRequest,
   SkillsConfigEvent,
   Tool,
   CodePatchResultEvent,
-  RealmServerEvent,
 } from 'https://cardstack.com/base/matrix-event';
 import { MatrixEvent } from 'matrix-js-sdk';
 import { ChatCompletionMessageToolCall } from 'openai/resources/chat/completions';
@@ -135,118 +133,6 @@
   };
 }
 
-<<<<<<< HEAD
-=======
-export async function constructHistory(
-  eventlist: IRoomEvent[],
-  client: MatrixClient,
-) {
-  /**
-   * We send a lot of events to create messages,
-   * as we stream updates to the UI. This works by
-   * sending a new event with the full content and
-   * information about which event it should replace
-   *
-   * This function is to construct the chat as a user
-   * would see it - with only the latest event for each
-   * message.
-   */
-  const latestEventsMap = new Map<string, DiscreteMatrixEvent>();
-  for (let rawEvent of eventlist) {
-    if (rawEvent.content.data) {
-      try {
-        rawEvent.content.data = JSON.parse(rawEvent.content.data);
-      } catch (e) {
-        Sentry.captureException(e, {
-          attachments: [
-            {
-              data: rawEvent.content.data,
-              filename: 'rawEventContentData.txt',
-            },
-          ],
-        });
-        log.error('Error parsing JSON', e);
-        throw new HistoryConstructionError((e as Error).message);
-      }
-    }
-    let event = { ...rawEvent } as DiscreteMatrixEvent;
-    if (
-      ![
-        'm.room.message',
-        APP_BOXEL_COMMAND_RESULT_EVENT_TYPE,
-        APP_BOXEL_CODE_PATCH_RESULT_EVENT_TYPE,
-      ].includes(event.type)
-    ) {
-      continue;
-    }
-    event = event as
-      | CardMessageEvent
-      | CommandResultEvent
-      | CodePatchResultEvent
-      | RealmServerEvent
-      | MessageEvent; // Typescript could have inferred this from the line above
-    let eventId = event.event_id!;
-    if (event.content.msgtype === APP_BOXEL_MESSAGE_MSGTYPE) {
-      let { attachedCards } = event.content.data ?? {};
-      if (attachedCards && attachedCards.length > 0) {
-        event.content.data.attachedCards = await Promise.all(
-          attachedCards.map(async (attachedCard: SerializedFileDef) => {
-            try {
-              return {
-                ...attachedCard,
-                content: await downloadFile(client, attachedCard),
-              };
-            } catch (e) {
-              return {
-                ...attachedCard,
-                error: `Error loading attached card: ${e}`,
-              };
-            }
-          }),
-        );
-      }
-    } else if (
-      event.content.msgtype === APP_BOXEL_COMMAND_RESULT_WITH_OUTPUT_MSGTYPE &&
-      event.content.data.card
-    ) {
-      try {
-        event.content.data.card = {
-          ...event.content.data.card,
-          content: await downloadFile(client, event.content.data.card),
-        };
-      } catch (e) {
-        event.content.data.card = {
-          ...event.content.data.card,
-          error: `Error loading attached card: ${e}`,
-        };
-      }
-    }
-
-    // @ts-ignore Fix type related issues in ai bot after introducing linting (CS-8468)
-    if (event.content['m.relates_to']?.rel_type === 'm.replace') {
-      // @ts-ignore Fix type related issues in ai bot after introducing linting (CS-8468)
-      eventId = event.content['m.relates_to']!.event_id!;
-      event.event_id = eventId;
-    }
-    const existingEvent = latestEventsMap.get(eventId);
-    if (
-      !existingEvent ||
-      // we check the timestamps of the events because the existing event may
-      // itself be an already replaced event. The idea is that you can perform
-      // multiple replacements on an event. In order to prevent backing out a
-      // subsequent replacement we also assert that the replacement timestamp is
-      // after the event that it is replacing
-      existingEvent.origin_server_ts < event.origin_server_ts
-    ) {
-      latestEventsMap.set(eventId, event);
-    }
-  }
-  let latestEvents = Array.from(latestEventsMap.values());
-  latestEvents.sort((a, b) => a.origin_server_ts - b.origin_server_ts);
-  return latestEvents;
-}
-
->>>>>>> 0027ec06
 function getShouldRespond(history: DiscreteMatrixEvent[]): boolean {
   // If the aibot is awaiting command results, it should not respond yet.
   let lastEventExcludingCommandResults = history.findLast(
