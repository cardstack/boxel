import './instrument';
import './setup-logger'; // This should be first
import {
  RoomMemberEvent,
  RoomEvent,
  createClient,
  MatrixEvent,
} from 'matrix-js-sdk';
import { SlidingSync, type MSC3575List } from 'matrix-js-sdk/lib/sliding-sync';
import OpenAI from 'openai';
import {
  logger,
  aiBotUsername,
  DEFAULT_LLM,
  APP_BOXEL_STOP_GENERATING_EVENT_TYPE,
  uuidv4,
  MINIMUM_AI_CREDITS_TO_CONTINUE,
} from '@cardstack/runtime-common';
import {
  PromptParts,
  isRecognisedDebugCommand,
  getPromptParts,
  isInDebugMode,
  isCommandResultStatusApplied,
  getRoomEvents,
  sendPromptAsDebugMessage,
  constructHistory,
} from '@cardstack/runtime-common/ai';
import { validateAICredits } from '@cardstack/billing/ai-billing';
import {
  SLIDING_SYNC_AI_ROOM_LIST_NAME,
  SLIDING_SYNC_LIST_TIMELINE_LIMIT,
  SLIDING_SYNC_TIMEOUT,
} from '@cardstack/runtime-common/matrix-constants';

import { handleDebugCommands } from './lib/debug';
import { Responder } from './lib/responder';
import {
  shouldSetRoomTitle,
  setTitle,
  roomTitleAlreadySet,
} from './lib/set-title';
import type { MatrixEvent as DiscreteMatrixEvent } from 'https://cardstack.com/base/matrix-event';
import * as Sentry from '@sentry/node';

import { saveUsageCost } from '@cardstack/billing/ai-billing';
import { PgAdapter } from '@cardstack/postgres';
import { ChatCompletionMessageParam } from 'openai/resources';
import { OpenAIError } from 'openai/error';
import { ChatCompletionStream } from 'openai/lib/ChatCompletionStream';
import { acquireLock, releaseLock } from './lib/queries';
import { DebugLogger } from 'matrix-js-sdk/lib/logger';
import { setupSignalHandlers } from './lib/signal-handlers';
import { isShuttingDown, setActiveGenerations } from './lib/shutdown';
import { type MatrixClient } from 'matrix-js-sdk';
import { debug } from 'debug';

let log = logger('ai-bot');

let trackAiUsageCostPromises = new Map<string, Promise<void>>();
let activeGenerations = new Map<
  string,
  {
    responder: Responder;
    runner: ChatCompletionStream;
    lastGeneratedChunkId: string | undefined;
  }
>();

let aiBotInstanceId = uuidv4();

class Assistant {
  private openai: OpenAI;
  private client: MatrixClient;
  private toolCallCapableModels: Set<string>;
  pgAdapter: PgAdapter;
  id: string;
  aiBotInstanceId: string;

  constructor(client: MatrixClient, id: string, aiBotInstanceId: string) {
    this.openai = new OpenAI({
      baseURL: 'https://openrouter.ai/api/v1',
      apiKey: process.env.OPENROUTER_API_KEY,
    });
    this.id = id;
    this.client = client;
    this.pgAdapter = new PgAdapter();
    this.toolCallCapableModels = new Set();
    this.aiBotInstanceId = aiBotInstanceId;
  }

  async loadToolCallCapableModels() {
    // api request is https://openrouter.ai/api/v1/models?supported_parameters=tools
    let response = await fetch(
      'https://openrouter.ai/api/v1/models?supported_parameters=tools',
    );
    let responseJson = (await response.json()) as {
      data: { id: string }[];
    };
    let modelList = responseJson.data;
    this.toolCallCapableModels = new Set(
      modelList.map((model: any) => model.id),
    );
  }

  async trackAiUsageCost(matrixUserId: string, generationId: string) {
    if (trackAiUsageCostPromises.has(matrixUserId)) {
      return;
    }
    trackAiUsageCostPromises.set(
      matrixUserId,
      saveUsageCost(
        this.pgAdapter,
        matrixUserId,
        generationId,
        process.env.OPENROUTER_API_KEY!,
      ).finally(() => {
        trackAiUsageCostPromises.delete(matrixUserId);
      }),
    );
  }

  getResponse(prompt: PromptParts) {
    if (!prompt.model) {
      throw new Error('Model is required');
    }

    // Sending tools to models that don't support them results in an error
    // from openrouter.
    if (
      prompt.tools?.length === 0 ||
      (prompt.model && !this.toolCallCapableModels.has(prompt.model))
    ) {
      return this.openai.chat.completions.stream({
        model: this.getModel(prompt),
        messages: prompt.messages as ChatCompletionMessageParam[],
        reasoning_effort: this.getReasoningEffort(prompt),
      });
    } else {
      return this.openai.chat.completions.stream({
        model: this.getModel(prompt),
        messages: prompt.messages as ChatCompletionMessageParam[],
        tools: prompt.tools,
        tool_choice: prompt.toolChoice,
        reasoning_effort: this.getReasoningEffort(prompt),
      });
    }
  }

  getModel(prompt: PromptParts) {
    return prompt.model ?? DEFAULT_LLM;
  }

  // TODO: This function is used to avoid a thinking model of gpt-5.
  // Remove this function after we have LLM environment.
  getReasoningEffort(prompt: PromptParts) {
    let model = this.getModel(prompt);
    return model === 'openai/gpt-5' ? 'minimal' : undefined;
  }

  async handleDebugCommands(
    eventBody: string,
    roomId: string,
    eventList: DiscreteMatrixEvent[],
  ) {
    return handleDebugCommands(
      this.openai,
      eventBody,
      this.client,
      roomId,
      this.id,
      eventList,
    );
  }

  async setTitle(
    roomId: string,
    history: DiscreteMatrixEvent[],
    event?: MatrixEvent,
  ) {
    return setTitle(this.openai, this.client, roomId, history, this.id, event);
  }
}

let startTime = Date.now();
let assistant: Assistant;

(async () => {
  const matrixUrl = process.env.MATRIX_URL || 'http://localhost:8008';
  let matrixDebugLogger = !process.env.DISABLE_MATRIX_JS_LOGGING
    ? new DebugLogger(debug(`matrix-js-sdk:${aiBotUsername}`))
    : undefined;
  let client = createClient({
    baseUrl: matrixUrl,
    logger: matrixDebugLogger,
  });
  let auth = await client
    .loginWithPassword(
      aiBotUsername,
      process.env.BOXEL_AIBOT_PASSWORD || 'pass',
    )
    .catch((e) => {
      log.error(e);
      log.info(`The matrix bot could not login to the server.
Common issues are:
- The server is not running (configured to use ${matrixUrl})
   - Check it is reachable at ${matrixUrl}/_matrix/client/versions
   - If running in development, check the docker container is running (see the boxel README)
- The bot is not registered on the matrix server
  - The bot uses the username ${aiBotUsername}
- The bot is registered but the password is incorrect
   - The bot password ${
     process.env.BOXEL_AIBOT_PASSWORD
       ? 'is set in the env var, check it is correct'
       : 'is not set in the env var so defaults to "pass"'
   }
      `);
      process.exit(1);
    });
  let { user_id: aiBotUserId } = auth;

  assistant = new Assistant(client, aiBotUserId, aiBotInstanceId);
  await assistant.loadToolCallCapableModels();

  // Set up signal handlers for graceful shutdown
  setupSignalHandlers();

  // Share activeGenerations map with shutdown module
  setActiveGenerations(activeGenerations);

  client.on(RoomMemberEvent.Membership, function (event, member) {
    if (event.event.origin_server_ts! < startTime) {
      return;
    }
    if (member.membership === 'invite' && member.userId === aiBotUserId) {
      client
        .joinRoom(member.roomId)
        .then(function () {
          log.info('%s auto-joined %s', member.name, member.roomId);
        })
        .catch(function (err) {
          log.info(
            'Error joining this room, typically happens when a user invites then leaves before this is joined',
            err,
          );
        });
    }
  });

  // TODO: Set this up to use a queue that gets drained (CS-8516)
  client.on(
    RoomEvent.Timeline,
    async function (event, room, toStartOfTimeline) {
      let eventId = event.getId()!;

      try {
        // Ensure that the event body we have is a string
        // it's possible that this is sent undefined
        let eventBody = event.getContent().body || '';
        let senderMatrixUserId = event.getSender()!;
        if (!room) {
          return;
        }

        if (event.event.origin_server_ts! < startTime) {
          return;
        }
        if (toStartOfTimeline) {
          return; // don't print paginated results
        }

        if (senderMatrixUserId === aiBotUserId) {
          return;
        }

        // Handle the case where the user stops the generation
        let activeGeneration = activeGenerations.get(room.roomId);
        if (
          activeGeneration &&
          (event.getType() === APP_BOXEL_STOP_GENERATING_EVENT_TYPE ||
            event.getType() === 'm.room.message')
        ) {
          activeGeneration.runner.abort();
          await activeGeneration.responder.finalize({
            isCanceled: true,
          });
          if (activeGeneration.lastGeneratedChunkId) {
            await assistant.trackAiUsageCost(
              senderMatrixUserId,
              activeGeneration.lastGeneratedChunkId,
            );
          }
          activeGenerations.delete(room.roomId);
        }

        if (isShuttingDown()) {
          // This aibot instance is in process of shutting down (e.g. during a new deploy, or manual termination).
          // We are shutting down gracefully (waiting for active generations to finish)
          // Do not accept new work.
          return;
        }

        // Acquire a lock so that only one instance processes this event.
        let eventLock = await acquireLock(
          assistant.pgAdapter,
          eventId,
          aiBotInstanceId,
        );

        if (!eventLock) {
          // Some other instance is already processing this event. Ignore it.
          return;
        }

        try {
          if (!Responder.eventMayTriggerResponse(event)) {
            return; // early exit for events that will not trigger a response
          }

          log.info(
            '(%s) (Room: "%s" %s) (Message: %s %s)',
            event.getType(),
            room?.name,
            room?.roomId,
            senderMatrixUserId,
            eventBody,
          );

          let promptParts: PromptParts;
          let eventList: DiscreteMatrixEvent[];
          try {
            eventList = await getRoomEvents(room.roomId, client, event.getId());
          } catch (e) {
            log.error(e);
            Sentry.captureException(e, {
              extra: {
                roomId: room.roomId,
                eventId: eventId,
                eventBody: eventBody,
                senderMatrixUserId: senderMatrixUserId,
              },
            });
            return;
          }

          // Return early here if it's a debug event
          if (isRecognisedDebugCommand(eventBody)) {
            return await assistant.handleDebugCommands(
              eventBody,
              room.roomId,
              eventList,
            );
          }

          let contentData =
            typeof event.getContent().data === 'string'
              ? JSON.parse(event.getContent().data)
              : event.getContent().data;
          const agentId = contentData.context?.agentId;
          const responder = new Responder(client, room.roomId, agentId);

          if (Responder.eventWillDefinitelyTriggerResponse(event)) {
            await responder.ensureThinkingMessageSent();
          }

          try {
            promptParts = await getPromptParts(eventList, aiBotUserId, client);
            if (!promptParts.shouldRespond) {
              return;
            }
            // if debug, send message with promptParts and event list
            if (isInDebugMode(eventList, aiBotUserId)) {
              // create files in memory
              sendPromptAsDebugMessage(client, room.roomId, promptParts);
            }
            await responder.ensureThinkingMessageSent();
          } catch (e) {
            log.error(e);
            Sentry.captureException(e, {
              extra: {
                roomId: room.roomId,
                eventId: eventId,
                eventBody: eventBody,
                senderMatrixUserId: senderMatrixUserId,
              },
            });
            await responder.onError(
              new Error(
                'There was an error processing chat history. Please open another session.',
              ),
            );
            await responder.finalize();
            return;
          }

<<<<<<< HEAD
        let chunkHandlingError: string | undefined;
        let generationId: string | undefined;
        const runner = assistant
          .getResponse(promptParts)
          .on('chunk', async (chunk, snapshot) => {
            generationId = chunk.id;
            let activeGeneration = activeGenerations.get(room.roomId);
            if (activeGeneration) {
              activeGeneration.lastGeneratedChunkId = generationId;
=======
          // Do not generate new responses if previous ones' cost is still being reported
          let pendingCreditsConsumptionPromise = trackAiUsageCostPromises.get(
            senderMatrixUserId!,
          );
          if (pendingCreditsConsumptionPromise) {
            try {
              await pendingCreditsConsumptionPromise;
            } catch (e) {
              log.error(e);
              return responder.onError(
                'There was an error saving your Boxel credits usage. Try again or contact support if the problem persists.',
              );
>>>>>>> bbc548b6
            }
          }

          const creditValidation = await validateAICredits(
            assistant.pgAdapter,
            senderMatrixUserId,
          );

          if (!creditValidation.hasEnoughCredits) {
            // Careful when changing this message, it's used in the UI as a detection of whether to show the "Buy credits" button.
            return responder.onError(
              `You need a minimum of ${MINIMUM_AI_CREDITS_TO_CONTINUE} credits to continue using the AI bot. Please upgrade to a larger plan, or top up your account.`,
            );
          }

          let chunkHandlingError: string | undefined;
          let generationId: string | undefined;
          log.info(
            `[${eventId}] Starting generation with model %s`,
            promptParts.model,
          );
          const runner = assistant
            .getResponse(promptParts)
            .on('chunk', async (chunk, snapshot) => {
              log.info(`[${eventId}] Received chunk %s`, chunk.id);
              generationId = chunk.id;
              let activeGeneration = activeGenerations.get(room.roomId);
              if (activeGeneration) {
                activeGeneration.lastGeneratedChunkId = generationId;
              }

              let chunkProcessingResult = await responder.onChunk(
                chunk,
                snapshot,
              );
              let chunkProcessingResultError = chunkProcessingResult.find(
                (promiseResult) =>
                  promiseResult &&
                  'errorMessage' in promiseResult &&
                  promiseResult.errorMessage != null,
              ) as { errorMessage: string } | undefined;

              if (chunkProcessingResultError) {
                chunkHandlingError = chunkProcessingResultError.errorMessage;

                // If there was an error processing the chunk, e.g. matrix sending error (e.g. event too large),
                // then we want to stop accepting more chunks by aborting the runner. This will throw an error
                // where the await responder.finalize() is called (the catch block below will handle this)
                runner.abort();
              }
            })
            .on('error', async (error) => {
              await responder.onError(error);
            });

          activeGenerations.set(room.roomId, {
            responder,
            runner,
            lastGeneratedChunkId: generationId,
          });

          try {
            await runner.finalChatCompletion();
            log.info(`[${eventId}] Generation complete`);
            await responder.finalize();
            log.info(`[${eventId}] Response finalized`);
          } catch (error) {
            log.error(`[${eventId}] Error during generation or finalization`);
            log.error(error);
            if (chunkHandlingError) {
              await responder.onError(chunkHandlingError); // E.g. MatrixError: [413] event too large
            } else {
              await responder.onError(error as OpenAIError);
            }
          } finally {
            if (generationId) {
              assistant.trackAiUsageCost(senderMatrixUserId, generationId);
            }
            activeGenerations.delete(room.roomId);
          }

          if (shouldSetRoomTitle(eventList, aiBotUserId, event)) {
            return await assistant.setTitle(
              room.roomId,
              promptParts.history,
              event,
            );
          }
          return;
        } finally {
          await releaseLock(assistant.pgAdapter, eventId);
        }
      } catch (e) {
        log.error(e);
        Sentry.captureException(e, {
          extra: {
            roomId: room?.roomId,
            eventId: event.getId(),
            eventType: event.getType(),
          },
        });
        return;
      }
    },
  );

  //handle set title by commands
  client.on(RoomEvent.Timeline, async function (event, room) {
    if (
      event.event.origin_server_ts! < startTime ||
      !room ||
      !isCommandResultStatusApplied(event)
    ) {
      return;
    }

    log.info(
      '(%s) (Room: "%s" %s) (Message: %s %s)',
      event.getType(),
      room?.name,
      room?.roomId,
      event.getSender(),
      undefined,
    );
    try {
      //TODO: optimise this so we don't need to sync room events within a reaction event
      let eventList = await getRoomEvents(room.roomId, client, event.getId());
      if (roomTitleAlreadySet(eventList)) {
        return;
      }
      let history: DiscreteMatrixEvent[] = await constructHistory(
        eventList,
        client,
      );
      return await assistant.setTitle(room.roomId, history, event);
    } catch (e) {
      log.error(e);
      Sentry.captureException(e, {
        extra: {
          roomId: room?.roomId,
          eventId: event.getId(),
          eventType: event.getType(),
        },
      });
      return;
    }
  });

  let lists: Map<string, MSC3575List> = new Map();
  lists.set(SLIDING_SYNC_AI_ROOM_LIST_NAME, {
    ranges: [[0, 0]],
    filters: {
      is_dm: false,
    },
    timeline_limit: SLIDING_SYNC_LIST_TIMELINE_LIMIT,
    required_state: [['*', '*']],
  });
  let slidingSync = new SlidingSync(
    client.baseUrl,
    lists,
    { timeline_limit: SLIDING_SYNC_LIST_TIMELINE_LIMIT },
    client,
    SLIDING_SYNC_TIMEOUT,
  );
  await client.startClient({
    slidingSync,
  });
  log.info('client started');
})().catch((e) => {
  log.error(e);
  Sentry.captureException(e, {
    extra: {
      aiBotInstanceId: aiBotInstanceId,
    },
  });
  process.exit(1);
});<|MERGE_RESOLUTION|>--- conflicted
+++ resolved
@@ -393,17 +393,6 @@
             return;
           }
 
-<<<<<<< HEAD
-        let chunkHandlingError: string | undefined;
-        let generationId: string | undefined;
-        const runner = assistant
-          .getResponse(promptParts)
-          .on('chunk', async (chunk, snapshot) => {
-            generationId = chunk.id;
-            let activeGeneration = activeGenerations.get(room.roomId);
-            if (activeGeneration) {
-              activeGeneration.lastGeneratedChunkId = generationId;
-=======
           // Do not generate new responses if previous ones' cost is still being reported
           let pendingCreditsConsumptionPromise = trackAiUsageCostPromises.get(
             senderMatrixUserId!,
@@ -416,7 +405,6 @@
               return responder.onError(
                 'There was an error saving your Boxel credits usage. Try again or contact support if the problem persists.',
               );
->>>>>>> bbc548b6
             }
           }
 
@@ -425,7 +413,7 @@
             senderMatrixUserId,
           );
 
-          if (!creditValidation.hasEnoughCredits) {
+          if (true || !creditValidation.hasEnoughCredits) {
             // Careful when changing this message, it's used in the UI as a detection of whether to show the "Buy credits" button.
             return responder.onError(
               `You need a minimum of ${MINIMUM_AI_CREDITS_TO_CONTINUE} credits to continue using the AI bot. Please upgrade to a larger plan, or top up your account.`,
