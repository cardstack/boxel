import './setup-logger'; // This should be first
import {
  IContent,
  RoomMemberEvent,
  RoomEvent,
  createClient,
  ISendEventResponse,
  Room,
  MatrixClient,
  IRoomEvent,
} from 'matrix-js-sdk';
import OpenAI from 'openai';
import { ChatCompletionChunk } from 'openai/resources/chat';
import { logger } from '@cardstack/runtime-common';

let log = logger('ai-bot');

/***
 * TODO:
 * When constructing the historical cards, also get the card ones so we have that context
 * Which model to use & system prompts
 * interactions?
 */

const openai = new OpenAI();

let startTime = Date.now();

interface Message {
  /**
   * The contents of the message. `content` is required for all messages, and may be
   * null for assistant messages with function calls.
   */
  content: string | null;
  /**
   * The role of the messages author. One of `system`, `user`, `assistant`, or
   * `function`.
   */
  role: 'system' | 'user' | 'assistant' | 'function';
}

const MODIFY_SYSTEM_MESSAGE =
  '\
You are able to modify content according to user requests as well as answer questions for them. You may ask any followup questions you may need.\
If a user may be requesting a change, respond politely but not ingratiatingly to the user. The more complex the request, the more you can explain what you\'re about to do.\
\
Along with the changes you want to make, you must include the card ID of the card being changed. The original card. \
Return up to 3 options for the user to select from, exploring a range of things the user may want. If the request has only one sensible option or they ask for something very directly you don\'t need to return more than one. The format of your response should be\
```\
Explanatory text\
Option 1: Description\
<option>\
{\
  "id": "originalCardID",\
  "patch": {\
    ...\
  }\
}\
</option>\
Option 2: Description\
<option>\
{\
  "id": "originalCardID",\
  "patch": {\
    ...\
  }\
}\
</option>\
Option 3: Description\
<option>\
{\
  "id": "originalCardID",\
  "patch": {\
    ...\
  }\
}\
</option>\
```\
The data in the option block will be used to update things for the user behind a button so they will not see the content directly - you must give a short text summary before the option block. The option block should not contain the description. Make sure you use the option xml tags.\
Return only JSON inside each option block, in a compatible format with the one you receive. The contents of any field will be automatically replaced with your changes, and must follow a subset of the same format - you may miss out fields but cannot add new ones. Do not add new nested components, it will fail validation.\
Modify only the parts you are asked to. Only return modified fields.\
You must not return any fields that you do not see in the input data..';

enum ParsingMode {
  Text,
  Command,
}

function getUserMessage(event: IRoomEvent) {
  const content = event.content;
  if (content.msgtype === 'org.boxel.card') {
    let card = content.instance.data;
    let request = content.body;
    return `
    User request: ${request}
    Full data: ${JSON.stringify(card)}
    You may only patch the following fields: ${JSON.stringify(card.attributes)}
    `;
  } else {
    return content.body;
  }
}

async function sendMessage(
  client: MatrixClient,
  room: Room,
  content: string,
  previous: string | undefined,
) {
  if (content.startsWith('option>')) {
    content = content.replace('option>', '');
  }
  let messageObject: IContent = {
    body: content,
    msgtype: 'm.text',
    formatted_body: content,
    format: 'org.matrix.custom.html',
    'm.new_content': {
      body: content,
      msgtype: 'm.text',
      formatted_body: content,
      format: 'org.matrix.custom.html',
    },
  };
  if (previous) {
    messageObject['m.relates_to'] = {
      rel_type: 'm.replace',
      event_id: previous,
    };
  }
  return await client.sendEvent(room.roomId, 'm.room.message', messageObject);
}

async function sendOption(client: MatrixClient, room: Room, content: string) {
  log.info(content);
  let parsedContent = JSON.parse(content);
  let patch = parsedContent['patch'];
  if (patch['attributes']) {
    patch = patch['attributes'];
  }
  let id = parsedContent['id'];

  let messageObject = {
    body: content,
    msgtype: 'm.org.boxel.command',
    formatted_body: 'A patch',
    format: 'org.matrix.custom.html',
    command: {
      type: 'patch',
      id: id,
      patch: {
        attributes: patch,
      },
    },
  };
  log.info(JSON.stringify(messageObject, null, 2));
  log.info('Sending', messageObject);
  return await client.sendEvent(room.roomId, 'm.room.message', messageObject);
}

async function sendStream(
  stream: AsyncIterable<ChatCompletionChunk>,
  client: MatrixClient,
  room: Room,
  append_to?: string,
) {
  let content = '';
  let unsent = 0;
  let currentParsingMode: ParsingMode = ParsingMode.Text;
  for await (const part of stream) {
    log.info('Token: ', part.choices[0].delta?.content);
    // If we've not got a current message to edit and we're processing text
    // rather than structured data, start a new message to update.
    if (!append_to && currentParsingMode == ParsingMode.Text) {
      let placeholder = await sendMessage(client, room, '...', undefined);
      append_to = placeholder.event_id;
    }
    let token = part.choices[0].delta?.content;
    // The final token is undefined, so we need to break out of the loop
    if (token == undefined) {
      break;
    }

    // The parsing here has to deal with a streaming response that
    // alternates between sections of text (to stream back to the client)
    // and structured data (to batch and send in one block)
    if (token.includes('</')) {
      // Content is the text we have built up so far
      if (content.startsWith('option>')) {
        content = content.replace('option>', '');
      }
      if (content.startsWith('>')) {
        content = content.replace('>', '');
      }
      content += token.split('</')[0];
      // Now we need to drop into card mode for the stream
      await sendOption(client, room, content);
      content = '';
      currentParsingMode = ParsingMode.Text;
      unsent = 0;
    } else if (token.includes('<')) {
      currentParsingMode = ParsingMode.Command;
      // Send the last update
      let beforeTag = token.split('<')[0];
      await sendMessage(client, room, content + beforeTag, append_to);
      content = '';
      unsent = 0;
      append_to = undefined;
    } else if (token) {
      unsent += 1;
      content += part.choices[0].delta?.content;
      // buffer up to 20 tokens before sending, but only when parsing text
      if (currentParsingMode == ParsingMode.Text && unsent > 20) {
        await sendMessage(client, room, content, append_to);
        unsent = 0;
      }
    }
  }
  // Make sure we send any remaining content at the end of the stream
  if (content) {
    await sendMessage(client, room, content, append_to);
  }
}

function constructHistory(history: IRoomEvent[]) {
  const events = new Map<string, IRoomEvent[]>();
  for (let event of history) {
    let content = event.content;
    if (event.type == 'm.room.message') {
      let event_id = event.event_id!;
      if (content['m.relates_to']?.rel_type === 'm.replace') {
        event_id = content['m.relates_to']!.event_id!;
      }
      if (!events.get(event_id)) {
        events.set(event_id, [event]);
      } else {
        events.get(event_id)!.push(event);
      }
    }
  }
  let latest_events: IRoomEvent[] = [];
  events.forEach((event_list, _event_id) => {
    event_list = event_list.sort((a, b) => {
      return a.origin_server_ts - b.origin_server_ts;
    });
    latest_events.push(event_list[event_list.length - 1]);
  });
  latest_events = latest_events.sort((a, b) => {
    return a.origin_server_ts - b.origin_server_ts;
  });
  return latest_events;
}

function getLastUploadedCardID(history: IRoomEvent[]): String | undefined {
  for (let event of history.slice().reverse()) {
    const content = event.content;
    if (content.msgtype === 'org.boxel.card') {
      let card = content.instance.data;
      return card.id;
    }
  }
  return undefined;
}

async function getResponse(history: IRoomEvent[]) {
  let historical_messages: Message[] = [];
  log.info(history);
  for (let event of history) {
    let body = event.content.body;
    log.info(event.sender, body);
    if (body) {
      if (event.sender === 'aibot') {
        historical_messages.push({
          role: 'assistant',
          content: body,
        });
      } else {
        historical_messages.push({
          role: 'user',
          content: getUserMessage(event),
        });
      }
    }
  }
  let messages: Message[] = [
    {
      role: 'system',
      content: MODIFY_SYSTEM_MESSAGE,
    },
  ];

  messages = messages.concat(historical_messages);
  log.info(messages);
  return await openai.chat.completions.create({
    model: 'gpt-4-0613',
    messages: messages,
    stream: true,
  });
}

(async () => {
  let client = createClient({
    baseUrl: process.env.MATRIX_URL || 'http://localhost:8008',
  });
  let auth = await client.loginWithPassword(
    'aibot',
    process.env.BOXEL_AIBOT_PASSWORD || 'pass'
  );
  let { user_id } = auth;
  client.on(RoomMemberEvent.Membership, function (_event, member) {
    if (member.membership === 'invite' && member.userId === user_id) {
      client.joinRoom(member.roomId).then(function () {
        log.info('Auto-joined %s', member.roomId);
      });
    }
  });

  // TODO: Set this up to use a queue that gets drained
  client.on(
    RoomEvent.Timeline,
    async function (event, room, toStartOfTimeline) {
<<<<<<< HEAD
      if (!room) {
        return;
      }
=======
      console.log(
        '(%s) %s :: %s',
        room?.name,
        event.getSender(),
        event.getContent().body,
      );

>>>>>>> 8e47aadb
      if (event.event.origin_server_ts! < startTime) {
        return;
      }
      if (toStartOfTimeline) {
        return; // don't print paginated results
      }
      if (event.getType() !== 'm.room.message') {
        return; // only print messages
      }
      if (event.getSender() === user_id) {
        return;
      }
      let initialMessage: ISendEventResponse = await client.sendHtmlMessage(
        room!.roomId,
        'Thinking...',
        'Thinking...',
      );

<<<<<<< HEAD
      let initial = await client.roomInitialSync(room!.roomId, 1000);
      let eventList = initial!.messages?.chunk || [];
      log.info(eventList);

      log.info('Total event list', eventList.length);
      let history: IRoomEvent[] = constructHistory(eventList);
      log.info("Compressed into just the history that's ", history.length);

      // While developing the frontend it can be handy to skip GPT and just return some data
      if (event.getContent().body.startsWith('debugpatch:')) {
        let body = event.getContent().body;
        let patchMessage = body.split('debugpatch:')[1];
        // If there's a card attached, we need to split it off to parse the json
        patchMessage = patchMessage.split('(Card')[0];
        let attributes = {};
        try {
          attributes = JSON.parse(patchMessage);
        } catch (error) {
          await sendMessage(
            client,
            room,
            'Error parsing your debug patch as JSON: ' + patchMessage,
            initialMessage.event_id
          );
        }
        let messageObject = {
          body: 'some response, a patch',
          msgtype: 'org.boxel.command',
          formatted_body: 'some response, a patch',
          format: 'org.matrix.custom.html',
          command: {
            type: 'patch',
            id: getLastUploadedCardID(history),
            patch: {
              attributes: attributes,
            },
          },
        };
        return await client.sendEvent(
          room.roomId,
          'm.room.message',
          messageObject
        );
      }

      const stream = await getResponse(history);
      return await sendStream(stream, client, room, initialMessage.event_id);
    }
=======
      const stream = await getResponse(event);
      console.log('Receiving response', stream);
      await sendStream(stream, client, room!, initialMessage.event_id);
    },
>>>>>>> 8e47aadb
  );

  await client.startClient();
  log.info('client started');
})().catch((e) => {
  log.error(e);
  process.exit(1);
});<|MERGE_RESOLUTION|>--- conflicted
+++ resolved
@@ -105,7 +105,7 @@
   client: MatrixClient,
   room: Room,
   content: string,
-  previous: string | undefined,
+  previous: string | undefined
 ) {
   if (content.startsWith('option>')) {
     content = content.replace('option>', '');
@@ -162,7 +162,7 @@
   stream: AsyncIterable<ChatCompletionChunk>,
   client: MatrixClient,
   room: Room,
-  append_to?: string,
+  append_to?: string
 ) {
   let content = '';
   let unsent = 0;
@@ -319,19 +319,16 @@
   client.on(
     RoomEvent.Timeline,
     async function (event, room, toStartOfTimeline) {
-<<<<<<< HEAD
       if (!room) {
         return;
       }
-=======
       console.log(
         '(%s) %s :: %s',
         room?.name,
         event.getSender(),
-        event.getContent().body,
+        event.getContent().body
       );
 
->>>>>>> 8e47aadb
       if (event.event.origin_server_ts! < startTime) {
         return;
       }
@@ -347,10 +344,9 @@
       let initialMessage: ISendEventResponse = await client.sendHtmlMessage(
         room!.roomId,
         'Thinking...',
-        'Thinking...',
+        'Thinking...'
       );
 
-<<<<<<< HEAD
       let initial = await client.roomInitialSync(room!.roomId, 1000);
       let eventList = initial!.messages?.chunk || [];
       log.info(eventList);
@@ -399,12 +395,6 @@
       const stream = await getResponse(history);
       return await sendStream(stream, client, room, initialMessage.event_id);
     }
-=======
-      const stream = await getResponse(event);
-      console.log('Receiving response', stream);
-      await sendStream(stream, client, room!, initialMessage.event_id);
-    },
->>>>>>> 8e47aadb
   );
 
   await client.startClient();
