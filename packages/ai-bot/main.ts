--- conflicted
+++ resolved
@@ -11,19 +11,13 @@
 
 import { handleDebugCommands } from './lib/debug';
 import { constructHistory } from './lib/history';
-import type { MatrixClient } from './lib/matrix/util';
 import { Responder } from './lib/responder';
 import {
   shouldSetRoomTitle,
   setTitle,
   roomTitleAlreadySet,
 } from './lib/set-title';
-<<<<<<< HEAD
-=======
-import { Responder } from './lib/responder';
-import { handleDebugCommands } from './lib/debug';
-import { getRoomEvents, MatrixClient } from './lib/matrix';
->>>>>>> 2542311f
+import { getRoomEvents, type MatrixClient } from './lib/matrix/util';
 import type {
   MatrixEvent as DiscreteMatrixEvent,
   CommandResultEvent,
