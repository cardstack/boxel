import './instrument';
import './setup-logger'; // This should be first
import {
  RoomMemberEvent,
  RoomEvent,
  createClient,
  Method,
} from 'matrix-js-sdk';
import OpenAI from 'openai';
import { logger, aiBotUsername, DEFAULT_LLM } from '@cardstack/runtime-common';
import {
  type PromptParts,
  constructHistory,
  isCommandResultStatusApplied,
  getPromptParts,
  isInDebugMode,
} from './helpers';

import {
  shouldSetRoomTitle,
  setTitle,
  roomTitleAlreadySet,
} from './lib/set-title';
import { Responder } from './lib/responder';
<<<<<<< HEAD
import { handleDebugCommands, isRecognisedDebugCommand } from './lib/debug';
import { MatrixClient, sendPromptAndEventList } from './lib/matrix';
=======
import { handleDebugCommands } from './lib/debug';
import { getRoomEvents, MatrixClient } from './lib/matrix';
>>>>>>> 9137309a
import type {
  MatrixEvent as DiscreteMatrixEvent,
  CommandResultEvent,
} from 'https://cardstack.com/base/matrix-event';
import * as Sentry from '@sentry/node';

import { getAvailableCredits, saveUsageCost } from './lib/ai-billing';
import { PgAdapter } from '@cardstack/postgres';
import { ChatCompletionMessageParam } from 'openai/resources';
import { OpenAIError } from 'openai/error';

let log = logger('ai-bot');

let trackAiUsageCostPromises = new Map<string, Promise<void>>();

const MINIMUM_CREDITS = 10;

class Assistant {
  private openai: OpenAI;
  private client: MatrixClient;
  private toolCallCapableModels: Set<string>;
  pgAdapter: PgAdapter;
  id: string;

  constructor(client: MatrixClient, id: string) {
    this.openai = new OpenAI({
      baseURL: 'https://openrouter.ai/api/v1',
      apiKey: process.env.OPENROUTER_API_KEY,
    });
    this.id = id;
    this.client = client;
    this.pgAdapter = new PgAdapter();
    this.toolCallCapableModels = new Set();
  }

  async loadToolCallCapableModels() {
    // api request is https://openrouter.ai/api/v1/models?supported_parameters=tools
    let response = await fetch(
      'https://openrouter.ai/api/v1/models?supported_parameters=tools',
    );
    let responseJson = (await response.json()) as {
      data: { id: string }[];
    };
    let modelList = responseJson.data;
    this.toolCallCapableModels = new Set(
      modelList.map((model: any) => model.id),
    );
  }

  async trackAiUsageCost(matrixUserId: string, generationId: string) {
    if (trackAiUsageCostPromises.has(matrixUserId)) {
      return;
    }
    trackAiUsageCostPromises.set(
      matrixUserId,
      saveUsageCost(this.pgAdapter, matrixUserId, generationId).finally(() => {
        trackAiUsageCostPromises.delete(matrixUserId);
      }),
    );
  }

  getResponse(prompt: PromptParts) {
    if (!prompt.model) {
      throw new Error('Model is required');
    }

    // Sending tools to models that don't support them results in an error
    // from openrouter.
    if (
      prompt.tools?.length === 0 ||
      (prompt.model && !this.toolCallCapableModels.has(prompt.model))
    ) {
      return this.openai.beta.chat.completions.stream({
        model: prompt.model ?? DEFAULT_LLM,
        messages: prompt.messages as ChatCompletionMessageParam[],
      });
    } else {
      return this.openai.beta.chat.completions.stream({
        model: prompt.model ?? DEFAULT_LLM,
        messages: prompt.messages as ChatCompletionMessageParam[],
        tools: prompt.tools,
        tool_choice: prompt.toolChoice,
      });
    }
  }

  async handleDebugCommands(
    eventBody: string,
    roomId: string,
    eventList: DiscreteMatrixEvent[],
  ) {
    return handleDebugCommands(
      this.openai,
      eventBody,
      this.client,
      roomId,
      this.id,
      eventList,
    );
  }

  async setTitle(
    roomId: string,
    history: DiscreteMatrixEvent[],
    event?: CommandResultEvent,
  ) {
    return setTitle(this.openai, this.client, roomId, history, this.id, event);
  }
}

let startTime = Date.now();

(async () => {
  const matrixUrl = process.env.MATRIX_URL || 'http://localhost:8008';
  let client = createClient({
    baseUrl: matrixUrl,
  });
  let auth = await client
    .loginWithPassword(
      aiBotUsername,
      process.env.BOXEL_AIBOT_PASSWORD || 'pass',
    )
    .catch((e) => {
      log.error(e);
      log.info(`The matrix bot could not login to the server.
Common issues are:
- The server is not running (configured to use ${matrixUrl})
   - Check it is reachable at ${matrixUrl}/_matrix/client/versions
   - If running in development, check the docker container is running (see the boxel README)
- The bot is not registered on the matrix server
  - The bot uses the username ${aiBotUsername}
- The bot is registered but the password is incorrect
   - The bot password ${
     process.env.BOXEL_AIBOT_PASSWORD
       ? 'is set in the env var, check it is correct'
       : 'is not set in the env var so defaults to "pass"'
   }
      `);
      process.exit(1);
    });
  let { user_id: aiBotUserId } = auth;

  let assistant = new Assistant(client, aiBotUserId);
  await assistant.loadToolCallCapableModels();

  client.on(RoomMemberEvent.Membership, function (event, member) {
    if (event.event.origin_server_ts! < startTime) {
      return;
    }
    if (member.membership === 'invite' && member.userId === aiBotUserId) {
      client
        .joinRoom(member.roomId)
        .then(function () {
          log.info('%s auto-joined %s', member.name, member.roomId);
        })
        .catch(function (err) {
          log.info(
            'Error joining this room, typically happens when a user invites then leaves before this is joined',
            err,
          );
        });
    }
  });

  // TODO: Set this up to use a queue that gets drained (CS-8516)
  client.on(
    RoomEvent.Timeline,
    async function (event, room, toStartOfTimeline) {
      try {
        let eventBody = event.getContent().body;
        let senderMatrixUserId = event.getSender()!;
        if (!room) {
          return;
        }

        if (event.event.origin_server_ts! < startTime) {
          return;
        }
        if (toStartOfTimeline) {
          return; // don't print paginated results
        }

        if (senderMatrixUserId === aiBotUserId) {
          return;
        }

        if (!Responder.eventMayTriggerResponse(event)) {
          return; // early exit for events that will not trigger a response
        }

        log.info(
          '(%s) (Room: "%s" %s) (Message: %s %s)',
          event.getType(),
          room?.name,
          room?.roomId,
          senderMatrixUserId,
          eventBody,
        );

        const responder = new Responder(client, room.roomId);

        if (Responder.eventWillDefinitelyTriggerResponse(event)) {
          await responder.ensureThinkingMessageSent();
        }

        let promptParts: PromptParts;
        let eventList = await getRoomEvents(room.roomId, client);
        try {
          promptParts = await getPromptParts(eventList, aiBotUserId, client);
          if (!promptParts.shouldRespond) {
            return;
          }
          // if debug, send message with promptParts and event list
          if (isInDebugMode(eventList, aiBotUserId)) {
            // create files in memory
            sendPromptAndEventList(client, room.roomId, promptParts, eventList);
          }
          await responder.ensureThinkingMessageSent();
        } catch (e) {
          log.error(e);
          await responder.onError(
            new Error(
              'There was an error processing chat history. Please open another session.',
            ),
          );
          await responder.finalize();
          return;
        }

        // Do not generate new responses if previous ones' cost is still being reported
        let pendingCreditsConsumptionPromise = trackAiUsageCostPromises.get(
          senderMatrixUserId!,
        );
        if (pendingCreditsConsumptionPromise) {
          try {
            await pendingCreditsConsumptionPromise;
          } catch (e) {
            log.error(e);
            return responder.onError(
              'There was an error saving your Boxel credits usage. Try again or contact support if the problem persists.',
            );
          }
        }

        let availableCredits = 1000;
        if (availableCredits < MINIMUM_CREDITS) {
          return responder.onError(
            `You need a minimum of ${MINIMUM_CREDITS} credits to continue using the AI bot. Please upgrade to a larger plan, or top up your account.`,
          );
        }

        let chunkHandlingError: string | undefined;
        let generationId: string | undefined;
        const runner = assistant
          .getResponse(promptParts)
          .on('chunk', async (chunk, snapshot) => {
            generationId = chunk.id;

            let chunkProcessingResult = await responder.onChunk(
              chunk,
              snapshot,
            );
            let chunkProcessingResultError = chunkProcessingResult.find(
              (promiseResult) =>
                promiseResult &&
                'errorMessage' in promiseResult &&
                promiseResult.errorMessage != null,
            ) as { errorMessage: string } | undefined;

            if (chunkProcessingResultError) {
              chunkHandlingError = chunkProcessingResultError.errorMessage;

              // If there was an error processing the chunk, e.g. matrix sending error (e.g. event too large),
              // then we want to stop accepting more chunks by aborting the runner. This will throw an error
              // where the await responder.finalize() is called (the catch block below will handle this)
              runner.abort();
            }
          })
          .on('error', async (error) => {
            await responder.onError(error);
          });

        try {
          await runner.finalChatCompletion();
          await responder.finalize();
        } catch (error) {
          if (chunkHandlingError) {
            await responder.onError(chunkHandlingError); // E.g. MatrixError: [413] event too large
          } else {
            await responder.onError(error as OpenAIError);
          }
        } finally {
          if (generationId) {
            assistant.trackAiUsageCost(senderMatrixUserId, generationId);
          }
        }

        if (shouldSetRoomTitle(eventList, aiBotUserId, event)) {
          return await assistant.setTitle(
            room.roomId,
            promptParts.history,
            event as unknown as CommandResultEvent,
          );
        }
        return;
      } catch (e) {
        log.error(e);
        Sentry.captureException(e);
        return;
      }
    },
  );

  //handle set title by commands
  client.on(RoomEvent.Timeline, async function (event, room) {
    if (
      event.event.origin_server_ts! < startTime ||
      !room ||
      !isCommandResultStatusApplied(event)
    ) {
      return;
    }

    log.info(
      '(%s) (Room: "%s" %s) (Message: %s %s)',
      event.getType(),
      room?.name,
      room?.roomId,
      event.getSender(),
      undefined,
    );
    try {
      //TODO: optimise this so we don't need to sync room events within a reaction event
      let eventList = await getRoomEvents(room.roomId, client);
      if (roomTitleAlreadySet(eventList)) {
        return;
      }
      let history: DiscreteMatrixEvent[] = await constructHistory(
        eventList,
        client,
      );
      return await assistant.setTitle(
        room.roomId,
        history,
        event as unknown as CommandResultEvent,
      );
    } catch (e) {
      log.error(e);
      Sentry.captureException(e);
      return;
    }
  });

  //handle debug events
  client.on(RoomEvent.Timeline, async function (event, room) {
    if (event.event.origin_server_ts! < startTime) {
      return;
    }
    if (event.getType() !== 'm.room.message') {
      return;
    }
    if (event.getSender() == aiBotUserId) {
      return;
    }
    if (!room) {
      return;
    }
    let eventBody = event.getContent().body;
    let isDebugEvent = isRecognisedDebugCommand(eventBody);
    if (!isDebugEvent) {
      return;
    }
    log.info(
      '(%s) (Room: "%s" %s) (Message: %s %s)',
      event.getType(),
      room?.name,
      room?.roomId,
      event.getSender(),
      eventBody,
    );
    let initial = await client.roomInitialSync(room!.roomId, 1000);
    let eventList = (initial!.messages?.chunk || []) as DiscreteMatrixEvent[];
    return await assistant.handleDebugCommands(
      eventBody,
      room.roomId,
      eventList,
    );
  });

  await client.startClient();
  log.info('client started');
})().catch((e) => {
  log.error(e);
  Sentry.captureException(e);
  process.exit(1);
});<|MERGE_RESOLUTION|>--- conflicted
+++ resolved
@@ -22,13 +22,12 @@
   roomTitleAlreadySet,
 } from './lib/set-title';
 import { Responder } from './lib/responder';
-<<<<<<< HEAD
 import { handleDebugCommands, isRecognisedDebugCommand } from './lib/debug';
-import { MatrixClient, sendPromptAndEventList } from './lib/matrix';
-=======
-import { handleDebugCommands } from './lib/debug';
-import { getRoomEvents, MatrixClient } from './lib/matrix';
->>>>>>> 9137309a
+import {
+  getRoomEvents,
+  MatrixClient,
+  sendPromptAndEventList,
+} from './lib/matrix';
 import type {
   MatrixEvent as DiscreteMatrixEvent,
   CommandResultEvent,
