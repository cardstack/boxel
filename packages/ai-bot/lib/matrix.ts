--- conflicted
+++ resolved
@@ -13,11 +13,8 @@
   APP_BOXEL_DEBUG_MESSAGE_MSGTYPE,
 } from '@cardstack/runtime-common/matrix-constants';
 import type { MatrixEvent as DiscreteMatrixEvent } from 'https://cardstack.com/base/matrix-event';
-<<<<<<< HEAD
 import { PromptParts, mxcUrlToHttp } from '../helpers';
-=======
 import { encodeUri } from 'matrix-js-sdk/lib/utils';
->>>>>>> 9137309a
 
 let log = logger('ai-bot');
 
