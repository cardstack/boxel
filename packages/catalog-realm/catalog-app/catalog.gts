--- conflicted
+++ resolved
@@ -1,5 +1,6 @@
 import { tracked } from '@glimmer/tracking';
 import { action } from '@ember/object';
+import { on } from '@ember/modifier';
 
 import {
   contains,
@@ -473,7 +474,6 @@
 
   // end of listing query filter values
 
-<<<<<<< HEAD
   @action navigateToHome() {
     this.isNavigationActive = true;
     this.resetFilters();
@@ -485,16 +485,6 @@
     this.activeTagIds = [];
   }
 
-  @action viewGrid() {
-    if (!this.args.context?.actions?.viewCard) {
-      throw new Error('viewCard action is not available');
-    }
-    let gridUrl = new URL('grid.json', this.args.model[realmURL]!.href);
-    this.args.context?.actions?.viewCard(gridUrl);
-  }
-
-=======
->>>>>>> 2310fd68
   get shouldShowTab() {
     return (tabId: string) => {
       return this.activeTabId === tabId;
@@ -553,7 +543,6 @@
         </TabbedHeader>
       </:header>
       <:sidebar>
-<<<<<<< HEAD
         {{#if (this.shouldShowTab 'showcase')}}
           <div class='sidebar-content'>
             <button
@@ -586,39 +575,9 @@
                 @isLoading={{this.tagSearch.isLoading}}
               />
             </div>
-=======
-        <div class='sidebar-content'>
-          <div
-            role='complementary'
-            aria-label='Filters'
-            class='filters-container info-box'
-          >
-            <FilterCategoryGroup
-              @title='Categories'
-              @items={{this.categoryItems}}
-              @activeId={{this.activeCategoryId}}
-              @onItemSelect={{this.handleCategorySelect}}
-              @isLoading={{this.categorySearch.isLoading}}
-            />
-            <FilterTagGroup
-              @title='Tags'
-              @items={{this.tagItems}}
-              @activeIds={{this.activeTagIds}}
-              @onItemSelect={{this.handleTagSelect}}
-              @isLoading={{this.tagSearch.isLoading}}
-            />
->>>>>>> 2310fd68
           </div>
         {{else}}
-          <!-- Existing Sidebar for other tabs -->
           <div class='sidebar-content'>
-            <BoxelButton
-              class='go-to-grid'
-              @kind='primary'
-              {{on 'click' this.viewGrid}}
-            >
-              View Grid
-            </BoxelButton>
             <div
               role='complementary'
               aria-label='Filters'
@@ -631,12 +590,6 @@
                 @onCategorySelect={{this.handleCategorySelect}}
                 @isLoading={{this.categorySearch.isLoading}}
                 class='filter-category-group'
-              />
-              <FilterSearch
-                @title='Search'
-                @placeholder='Enter Keywords'
-                @searchValue={{this.searchValue}}
-                @onSearch={{this.handleSearch}}
               />
               <FilterTagGroup
                 @title='Tags'
@@ -681,11 +634,8 @@
         top: 0;
         z-index: 10;
         --header-text-color: var(--boxel-light) !important;
-<<<<<<< HEAD
-=======
         container-name: catalog-tab-header;
         container-type: inline-size;
->>>>>>> 2310fd68
       }
       .catalog-tab-header :deep(.app-title-group) {
         display: none;
