{
  "data": {
    "type": "card",
    "attributes": {
      "description": null,
      "thumbnailURL": null
    },
    "relationships": {
      "startHere.0": {
        "links": {
          "self": "./Listing/blog-listing"
        }
      },
      "startHere.1": {
        "links": {
          "self": "./Listing/5721ca5d-f89a-42d6-aa60-421f4c1c1c30"
        }
      },
<<<<<<< HEAD
      "new.0": {
=======
      "new": {
>>>>>>> 4a0d99b7
        "links": {
          "self": "./Listing/fb9494c4-0d61-4d2d-a6c0-7b16ca40b42b"
        }
      },
      "new.1": {
        "links": {
          "self": "./Listing/749411c1-a704-496d-a156-bdd0b9558702"
        }
      },
      "new.2": {
        "links": {
          "self": "./Listing/8daf5817-bcd5-401c-8192-29597f72244a"
        }
      },
      "featured": {
        "links": {
          "self": null
        }
      }
    },
    "meta": {
      "adoptsFrom": {
        "module": "./catalog-app/catalog",
        "name": "Catalog"
      }
    }
  }
}<|MERGE_RESOLUTION|>--- conflicted
+++ resolved
@@ -16,11 +16,7 @@
           "self": "./Listing/5721ca5d-f89a-42d6-aa60-421f4c1c1c30"
         }
       },
-<<<<<<< HEAD
       "new.0": {
-=======
-      "new": {
->>>>>>> 4a0d99b7
         "links": {
           "self": "./Listing/fb9494c4-0d61-4d2d-a6c0-7b16ca40b42b"
         }
