--- conflicted
+++ resolved
@@ -24,15 +24,10 @@
 import MonthYearField from '../fields/date/month-year';
 import WeekField from '../fields/date/week';
 import NumberField from '../fields/number';
-<<<<<<< HEAD
+import RatingField from '../fields/rating';
+import QuantityField from '../fields/quantity';
 import ImageField from '../fields/image-field';
 import MultipleImageField from '../fields/multiple-image-field';
-import TrendingUpIcon from '@cardstack/boxel-icons/trending-up';
-import CubeIcon from '@cardstack/boxel-icons/cube';
-=======
-import RatingField from '../fields/rating';
-import QuantityField from '../fields/quantity';
->>>>>>> 9ed75b50
 import CalendarIcon from '@cardstack/boxel-icons/calendar';
 import ChevronRightIcon from '@cardstack/boxel-icons/chevron-right';
 import ChevronLeftIcon from '@cardstack/boxel-icons/chevron-left';
@@ -163,23 +158,6 @@
     monthDay: ['standard'],
     quarter: ['standard'],
     recurringPattern: ['standard'],
-<<<<<<< HEAD
-    'number-basic': ['standard'],
-    'number-slider': ['standard'],
-    'number-rating': ['standard'],
-    'number-progress': ['standard'],
-    'number-gauge': ['standard'],
-    'number-quantity': ['standard'],
-    'number-percentage': ['standard'],
-    'number-stat': ['standard'],
-    'number-badge-notification': ['standard'],
-    'number-badge-metric': ['standard'],
-    'number-badge-counter': ['standard'],
-    'number-score': ['standard'],
-    'number-progress-circle': ['standard'],
-    image: ['standard', 'image', 'inline', 'card'],
-    multipleImage: ['standard', 'grid', 'carousel'],
-=======
     number: [
       'standard',
       'progress-bar',
@@ -193,7 +171,8 @@
     ],
     rating: ['standard'],
     quantity: ['standard'],
->>>>>>> 9ed75b50
+    image: ['standard', 'inline', 'card'],
+    multipleImage: ['standard', 'grid', 'carousel'],
   };
 
   fieldTypeOptions = [
@@ -275,7 +254,11 @@
     {
       groupName: 'Image Fields',
       options: [
-        { value: 'image', label: 'ImageField', fieldName: 'playgroundImage' },
+        {
+          value: 'image',
+          label: 'ImageField',
+          fieldName: 'playgroundImage',
+        },
         {
           value: 'multipleImage',
           label: 'MultipleImageField',
@@ -294,13 +277,6 @@
     { value: 'timeline', label: 'Timeline Event' },
     { value: 'timeSlots', label: 'Time Slots' },
     { value: 'expirationWarning', label: 'Expiration Warning' },
-<<<<<<< HEAD
-    { value: 'image', label: 'Image' },
-    { value: 'inline', label: 'Inline' },
-    { value: 'card', label: 'Card' },
-    { value: 'grid', label: 'Grid' },
-    { value: 'carousel', label: 'Carousel' },
-=======
     // NumberField presentation modes
     { value: 'progress-bar', label: 'Progress Bar' },
     { value: 'progress-circle', label: 'Progress Circle' },
@@ -310,7 +286,12 @@
     { value: 'badge-metric', label: 'Badge Metric' },
     { value: 'badge-counter', label: 'Badge Counter' },
     { value: 'gauge', label: 'Gauge' },
->>>>>>> 9ed75b50
+    // ImageField presentation modes
+    { value: 'inline', label: 'Inline' },
+    { value: 'card', label: 'Card' },
+    // MultipleImageField presentation modes
+    { value: 'grid', label: 'Grid' },
+    { value: 'carousel', label: 'Carousel' },
   ];
 
   get selectedPresentation() {
@@ -437,14 +418,14 @@
           name: 'Gallery Variant',
           description: 'Grid edit with carousel display and reordering',
           config:
-            '@field myGallery = contains(MultipleImageField, { configuration: { variant: "gallery", presentation: "carousel", options: { allowReorder: true, maxFiles: 4 } } });',
+            '@field myGallery = contains(MultipleImageField, { configuration: { variant: "gallery", presentation: "carousel" } });',
           fieldName: 'multipleImageGallery',
         },
         {
           name: 'Dropzone Variant',
           description: 'Drag and drop multiple images with carousel',
           config:
-            '@field myDropzoneImages = contains(MultipleImageField, { configuration: { variant: "dropzone", presentation: "carousel", maxFiles: 10 } });',
+            '@field myDropzoneImages = contains(MultipleImageField, { configuration: { variant: "dropzone", presentation: "carousel" } });',
           fieldName: 'multipleImageDropzone',
         },
       ],
@@ -1025,6 +1006,247 @@
           },
         ],
       },
+      image: {
+        standard: [
+          {
+            key: 'autoUpload',
+            label: 'Auto Upload',
+            type: 'boolean',
+            description:
+              'Automatically upload image after file selection (default: true)',
+            default: '(uses component default: true)',
+          },
+          {
+            key: 'showProgress',
+            label: 'Show Progress',
+            type: 'boolean',
+            description:
+              'Show progress indicator during file reading (default: true)',
+            default: '(uses component default: true)',
+          },
+          {
+            key: 'showImageModal',
+            label: 'Show Image Modal',
+            type: 'boolean',
+            description:
+              'Show zoom/modal button on image preview (browse/dropzone only, default: false)',
+            default: '(uses component default: false)',
+          },
+          {
+            key: 'previewImageFit',
+            label: 'Preview Image Fit',
+            type: 'text',
+            description:
+              'How the preview image fits: "contain" (show full) or "cover" (fill container, browse/dropzone only, default: "contain")',
+            default: '(uses component default: "contain")',
+          },
+        ],
+        image: [
+          {
+            key: 'autoUpload',
+            label: 'Auto Upload',
+            type: 'boolean',
+            description:
+              'Automatically upload image after file selection (default: true)',
+            default: '(uses component default: true)',
+          },
+          {
+            key: 'showProgress',
+            label: 'Show Progress',
+            type: 'boolean',
+            description:
+              'Show progress indicator during file reading (default: true)',
+            default: '(uses component default: true)',
+          },
+          {
+            key: 'showImageModal',
+            label: 'Show Image Modal',
+            type: 'boolean',
+            description:
+              'Show zoom/modal button on image preview (browse/dropzone only, default: false)',
+            default: '(uses component default: false)',
+          },
+          {
+            key: 'previewImageFit',
+            label: 'Preview Image Fit',
+            type: 'text',
+            description:
+              'How the preview image fits: "contain" (show full) or "cover" (fill container, browse/dropzone only, default: "contain")',
+            default: '(uses component default: "contain")',
+          },
+        ],
+        inline: [
+          {
+            key: 'autoUpload',
+            label: 'Auto Upload',
+            type: 'boolean',
+            description:
+              'Automatically upload image after file selection (default: true)',
+            default: '(uses component default: true)',
+          },
+          {
+            key: 'showProgress',
+            label: 'Show Progress',
+            type: 'boolean',
+            description:
+              'Show progress indicator during file reading (default: true)',
+            default: '(uses component default: true)',
+          },
+          {
+            key: 'showImageModal',
+            label: 'Show Image Modal',
+            type: 'boolean',
+            description:
+              'Show zoom/modal button on image preview (browse/dropzone only, default: false)',
+            default: '(uses component default: false)',
+          },
+          {
+            key: 'previewImageFit',
+            label: 'Preview Image Fit',
+            type: 'text',
+            description:
+              'How the preview image fits: "contain" (show full) or "cover" (fill container, browse/dropzone only, default: "contain")',
+            default: '(uses component default: "contain")',
+          },
+        ],
+        card: [
+          {
+            key: 'autoUpload',
+            label: 'Auto Upload',
+            type: 'boolean',
+            description:
+              'Automatically upload image after file selection (default: true)',
+            default: '(uses component default: true)',
+          },
+          {
+            key: 'showProgress',
+            label: 'Show Progress',
+            type: 'boolean',
+            description:
+              'Show progress indicator during file reading (default: true)',
+            default: '(uses component default: true)',
+          },
+        ],
+      },
+      multipleImage: {
+        standard: [
+          {
+            key: 'autoUpload',
+            label: 'Auto Upload',
+            type: 'boolean',
+            description:
+              'Automatically upload images after file selection (default: true)',
+            default: '(uses component default: true)',
+          },
+          {
+            key: 'allowReorder',
+            label: 'Allow Reorder',
+            type: 'boolean',
+            description: 'Allow drag-drop reordering of images (default: true)',
+            default: '(uses component default: true)',
+          },
+          {
+            key: 'allowBatchSelect',
+            label: 'Allow Batch Select',
+            type: 'boolean',
+            description: 'Allow batch selection and delete (default: true)',
+            default: '(uses component default: true)',
+          },
+          {
+            key: 'maxFiles',
+            label: 'Max Files',
+            type: 'number',
+            description: 'Maximum number of files allowed (default: 10)',
+            default: '(uses component default: 10)',
+          },
+          {
+            key: 'showProgress',
+            label: 'Show Progress',
+            type: 'boolean',
+            description:
+              'Show progress indicator during file reading (default: true)',
+            default: '(uses component default: true)',
+          },
+        ],
+        grid: [
+          {
+            key: 'autoUpload',
+            label: 'Auto Upload',
+            type: 'boolean',
+            description:
+              'Automatically upload images after file selection (default: true)',
+            default: '(uses component default: true)',
+          },
+          {
+            key: 'allowReorder',
+            label: 'Allow Reorder',
+            type: 'boolean',
+            description: 'Allow drag-drop reordering of images (default: true)',
+            default: '(uses component default: true)',
+          },
+          {
+            key: 'allowBatchSelect',
+            label: 'Allow Batch Select',
+            type: 'boolean',
+            description: 'Allow batch selection and delete (default: true)',
+            default: '(uses component default: true)',
+          },
+          {
+            key: 'maxFiles',
+            label: 'Max Files',
+            type: 'number',
+            description: 'Maximum number of files allowed (default: 10)',
+            default: '(uses component default: 10)',
+          },
+          {
+            key: 'showProgress',
+            label: 'Show Progress',
+            type: 'boolean',
+            description:
+              'Show progress indicator during file reading (default: true)',
+            default: '(uses component default: true)',
+          },
+        ],
+        carousel: [
+          {
+            key: 'autoUpload',
+            label: 'Auto Upload',
+            type: 'boolean',
+            description:
+              'Automatically upload images after file selection (default: true)',
+            default: '(uses component default: true)',
+          },
+          {
+            key: 'allowReorder',
+            label: 'Allow Reorder',
+            type: 'boolean',
+            description: 'Allow drag-drop reordering of images (default: true)',
+            default: '(uses component default: true)',
+          },
+          {
+            key: 'allowBatchSelect',
+            label: 'Allow Batch Select',
+            type: 'boolean',
+            description: 'Allow batch selection and delete (default: true)',
+            default: '(uses component default: true)',
+          },
+          {
+            key: 'maxFiles',
+            label: 'Max Files',
+            type: 'number',
+            description: 'Maximum number of files allowed (default: 10)',
+            default: '(uses component default: 10)',
+          },
+          {
+            key: 'showProgress',
+            label: 'Show Progress',
+            type: 'boolean',
+            description:
+              'Show progress indicator during file reading (default: true)',
+            default: '(uses component default: true)',
+          },
+        ],
+      },
     };
 
     return optionsMap[fieldType]?.[presentation] || [];
@@ -1081,33 +1303,9 @@
       return `@field myField = contains(QuantityField);`;
     }
 
-    if (fieldType === 'image') {
-      const presentation =
-        this.args.model?.playgroundPresentation || 'standard';
-      if (presentation === 'standard') {
-        return `@field myField = contains(ImageField);`;
-      }
-      return `@field myField = contains(ImageField, {
-  configuration: {
-    presentation: '${presentation}'
-  }
-});`;
-    }
-
-    if (fieldType === 'multipleImage') {
-      const presentation =
-        this.args.model?.playgroundPresentation || 'standard';
-      if (presentation === 'standard') {
-        return `@field myField = contains(MultipleImageField);`;
-      }
-      return `@field myField = contains(MultipleImageField, {
-  configuration: {
-    presentation: '${presentation}'
-  }
-});`;
-    }
-
     const simpleFields = [
+      'image',
+      'multipleImage',
       'year',
       'month',
       'monthYear',
@@ -1360,18 +1558,7 @@
                 {{else if
                   (eq this.currentPlaygroundField 'playgroundQuantity')
                 }}
-<<<<<<< HEAD
-                  <@fields.playgroundNumberScore
-                    @format={{this.selectedFormat}}
-                  />
-                {{else if
-                  (eq
-                    this.currentPlaygroundField 'playgroundNumberProgressCircle'
-                  )
-                }}
-                  <@fields.playgroundNumberProgressCircle
-                    @format={{this.selectedFormat}}
-                  />
+                  <@fields.playgroundQuantity @format={{this.selectedFormat}} />
                 {{else if (eq this.currentPlaygroundField 'playgroundImage')}}
                   <@fields.playgroundImage @format={{this.selectedFormat}} />
                 {{else if
@@ -1380,9 +1567,6 @@
                   <@fields.playgroundMultipleImage
                     @format={{this.selectedFormat}}
                   />
-=======
-                  <@fields.playgroundQuantity @format={{this.selectedFormat}} />
->>>>>>> 9ed75b50
                 {{/if}}
               </div>
             </div>
@@ -1764,8 +1948,9 @@
       }
 
       .demo-display-large > :first-child {
-        width: 100%;
-        max-width: 100%;
+        display: flex;
+        justify-content: center;
+        align-items: center;
         flex: 1;
       }
 
@@ -2033,8 +2218,9 @@
       }
 
       .example-demo > :first-child {
-        width: 100%;
-        max-width: 100%;
+        display: flex;
+        justify-content: center;
+        align-items: center;
         flex: 1;
       }
 
@@ -3027,22 +3213,25 @@
     },
   });
 
-  // ImageField playground field
+  // Playground image fields
   @field playgroundImage = contains(ImageField, {
     configuration: function (this: FieldShowcase) {
       const presentation = this.playgroundPresentation || 'standard';
       return {
+        variant: 'browse',
         presentation: presentation === 'standard' ? undefined : presentation,
       };
     },
   });
-
-  // MultipleImageField playground field
   @field playgroundMultipleImage = contains(MultipleImageField, {
     configuration: function (this: FieldShowcase) {
       const presentation = this.playgroundPresentation || 'standard';
       return {
+        variant: 'list',
         presentation: presentation === 'standard' ? undefined : presentation,
+        options: {
+          allowReorder: true,
+        },
       };
     },
   });
