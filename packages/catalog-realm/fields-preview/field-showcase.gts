--- conflicted
+++ resolved
@@ -404,7 +404,30 @@
           fieldName: 'eventDateTimeCustom',
         },
       ],
-<<<<<<< HEAD
+      duration: [
+        {
+          name: 'General Duration',
+          description:
+            'All time units (years, months, days, hours, minutes, seconds)',
+          config:
+            '@field projectDuration = contains(DurationField, { configuration: { includeYears: true, includeMonths: true, includeDays: true, includeHours: true, includeMinutes: true, includeSeconds: true } });',
+          fieldName: 'projectDurationFull',
+        },
+        {
+          name: 'Day-Time Duration',
+          description: 'No years/months (avoids month-length ambiguity)',
+          config:
+            '@field taskDuration = contains(DurationField, { configuration: { includeDays: true, includeHours: true, includeMinutes: true, includeSeconds: true } });',
+          fieldName: 'taskDurationDayTime',
+        },
+        {
+          name: 'Year-Month Duration',
+          description: 'Calendar-based periods (contracts, subscriptions)',
+          config:
+            '@field contractDuration = contains(DurationField, { configuration: { includeYears: true, includeMonths: true } });',
+          fieldName: 'contractDurationYearMonth',
+        },
+      ],
       image: [
         {
           name: 'Browse Variant',
@@ -449,30 +472,6 @@
           config:
             '@field myDropzoneImages = contains(MultipleImageField, { configuration: { variant: "dropzone", presentation: "carousel" } });',
           fieldName: 'multipleImageDropzone',
-=======
-      duration: [
-        {
-          name: 'General Duration',
-          description:
-            'All time units (years, months, days, hours, minutes, seconds)',
-          config:
-            '@field projectDuration = contains(DurationField, { configuration: { includeYears: true, includeMonths: true, includeDays: true, includeHours: true, includeMinutes: true, includeSeconds: true } });',
-          fieldName: 'projectDurationFull',
-        },
-        {
-          name: 'Day-Time Duration',
-          description: 'No years/months (avoids month-length ambiguity)',
-          config:
-            '@field taskDuration = contains(DurationField, { configuration: { includeDays: true, includeHours: true, includeMinutes: true, includeSeconds: true } });',
-          fieldName: 'taskDurationDayTime',
-        },
-        {
-          name: 'Year-Month Duration',
-          description: 'Calendar-based periods (contracts, subscriptions)',
-          config:
-            '@field contractDuration = contains(DurationField, { configuration: { includeYears: true, includeMonths: true } });',
-          fieldName: 'contractDurationYearMonth',
->>>>>>> f70a0154
         },
       ],
     };
@@ -1843,7 +1842,20 @@
                           <@fields.eventDateTimeCustom
                             @format={{this.selectedFormat}}
                           />
-<<<<<<< HEAD
+                        {{else if (eq example.fieldName 'projectDurationFull')}}
+                          <@fields.projectDurationFull
+                            @format={{this.selectedFormat}}
+                          />
+                        {{else if (eq example.fieldName 'taskDurationDayTime')}}
+                          <@fields.taskDurationDayTime
+                            @format={{this.selectedFormat}}
+                          />
+                        {{else if
+                          (eq example.fieldName 'contractDurationYearMonth')
+                        }}
+                          <@fields.contractDurationYearMonth
+                            @format={{this.selectedFormat}}
+                          />
                         {{else if (eq example.fieldName 'imageBrowse')}}
                           <@fields.imageBrowse
                             @format={{this.selectedFormat}}
@@ -1870,20 +1882,6 @@
                           (eq example.fieldName 'multipleImageDropzone')
                         }}
                           <@fields.multipleImageDropzone
-=======
-                        {{else if (eq example.fieldName 'projectDurationFull')}}
-                          <@fields.projectDurationFull
-                            @format={{this.selectedFormat}}
-                          />
-                        {{else if (eq example.fieldName 'taskDurationDayTime')}}
-                          <@fields.taskDurationDayTime
-                            @format={{this.selectedFormat}}
-                          />
-                        {{else if
-                          (eq example.fieldName 'contractDurationYearMonth')
-                        }}
-                          <@fields.contractDurationYearMonth
->>>>>>> f70a0154
                             @format={{this.selectedFormat}}
                           />
                         {{/if}}
@@ -3339,7 +3337,6 @@
     configuration: { format: 'ddd, MMM D [at] h:mm A' },
   });
 
-<<<<<<< HEAD
   // ImageField examples - variant configurations
   @field imageBrowse = contains(ImageField, {
     configuration: { variant: 'browse' },
@@ -3392,7 +3389,9 @@
         showProgress: true,
         maxFiles: 10,
       },
-=======
+    },
+  });
+
   // DurationField examples - showing different duration types
   @field projectDurationFull = contains(DurationField, {
     configuration: {
@@ -3422,7 +3421,6 @@
       includeHours: false,
       includeMinutes: false,
       includeSeconds: false,
->>>>>>> f70a0154
     },
   });
 
