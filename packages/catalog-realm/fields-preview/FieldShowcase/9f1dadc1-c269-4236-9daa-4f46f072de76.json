{
  "data": {
    "meta": {
      "adoptsFrom": {
        "name": "FieldShowcase",
        "module": "../field-showcase"
      }
    },
    "type": "card",
    "attributes": {
      "cardInfo": {
        "notes": null,
        "title": null,
        "description": null,
        "thumbnailURL": null
      },
<<<<<<< HEAD
      "imageAvatar": {
        "uploadUrl": "https://upload.imagedelivery.net/TB1OM65i5Go9UkT2wcBzeA/upload-1764570318102",
        "uploadedImageUrl": "https://imagedelivery.net/TB1OM65i5Go9UkT2wcBzeA/upload-1764570318102/public"
      },
      "imageBrowse": {
        "uploadUrl": "https://upload.imagedelivery.net/TB1OM65i5Go9UkT2wcBzeA/upload-1764570261129",
        "uploadedImageUrl": "https://imagedelivery.net/TB1OM65i5Go9UkT2wcBzeA/upload-1764570261129/public"
      },
      "imageDropzone": {
        "uploadUrl": null,
        "uploadedImageUrl": null
=======
      "playgroundDay": {
        "value": 2
>>>>>>> f70a0154
      },
      "playgroundDate": "2025-11-20",
      "playgroundTime": {
        "value": "13:00"
      },
      "playgroundWeek": {
        "value": null
      },
      "playgroundYear": {
        "value": 2028
      },
      "meetingTimeLong": {
        "value": "09:15"
      },
      "playgroundImage": {
        "uploadUrl": "https://upload.imagedelivery.net/TB1OM65i5Go9UkT2wcBzeA/upload-1764583465205",
        "uploadedImageUrl": "https://imagedelivery.net/TB1OM65i5Go9UkT2wcBzeA/upload-1764583465205/public"
      },
      "playgroundMonth": {
        "value": 4
      },
      "playgroundNumber": 20,
      "playgroundRating": 4,
      "meetingTime24Hour": {
        "value": "14:30"
      },
      "multipleImageList": {
        "images": [
          {
            "uploadUrl": null,
            "uploadedImageUrl": "https://imagedelivery.net/TB1OM65i5Go9UkT2wcBzeA/upload-1764577101407/public"
          },
          {
            "uploadUrl": null,
            "uploadedImageUrl": "https://imagedelivery.net/TB1OM65i5Go9UkT2wcBzeA/upload-1764582386156/public"
          }
        ]
      },
      "playgroundQuarter": {
        "year": null,
        "quarter": null
      },
      "eventDateTimeShort": null,
      "playgroundDatetime": null,
      "playgroundDuration": {
        "days": null,
        "hours": null,
        "years": null,
        "months": null,
        "minutes": null,
        "seconds": null
      },
      "playgroundMonthDay": {
        "day": null,
        "month": null
      },
      "playgroundQuantity": 100,
      "eventDateTimeCustom": null,
      "playgroundDateRange": {
        "end": null,
        "start": null
      },
<<<<<<< HEAD
      "playgroundFieldType": "image",
=======
      "playgroundFieldType": "date",
>>>>>>> f70a0154
      "playgroundMonthYear": {
        "value": "2025-10"
      },
      "playgroundTimeRange": {
        "end": {
          "value": null
        },
        "start": {
          "value": null
        }
      },
<<<<<<< HEAD
      "multipleImageGallery": {
        "images": [
          {
            "uploadUrl": null,
            "uploadedImageUrl": "https://imagedelivery.net/TB1OM65i5Go9UkT2wcBzeA/upload-1764577044538/public"
          },
          {
            "uploadUrl": null,
            "uploadedImageUrl": "https://imagedelivery.net/TB1OM65i5Go9UkT2wcBzeA/upload-1764577042128/public"
          }
        ]
=======
      "projectDurationFull": {
        "days": 88,
        "hours": 8,
        "years": 2,
        "months": 3,
        "minutes": 30,
        "seconds": 45
      },
      "taskDurationDayTime": {
        "days": 5,
        "hours": 3,
        "years": null,
        "months": null,
        "minutes": 45,
        "seconds": 30
      },
      "playgroundTimePeriod": {
        "periodLabel": "2023-2024"
>>>>>>> f70a0154
      },
      "appointmentDateCustom": "2025-12-15",
      "multipleImageDropzone": {
        "images": [
          {
            "uploadUrl": null,
            "uploadedImageUrl": "https://imagedelivery.net/TB1OM65i5Go9UkT2wcBzeA/upload-1764577019466/public"
          },
          {
            "uploadUrl": null,
            "uploadedImageUrl": "https://imagedelivery.net/TB1OM65i5Go9UkT2wcBzeA/upload-1764577017328/public"
          }
        ]
      },
      "appointmentDateCompact": "2025-11-28",
      "playgroundPresentation": "standard",
      "playgroundRelativeTime": {
        "unit": null,
        "amount": null
      },
<<<<<<< HEAD
      "playgroundMultipleImage": {
        "images": [
          {
            "uploadUrl": null,
            "uploadedImageUrl": "https://imagedelivery.net/TB1OM65i5Go9UkT2wcBzeA/upload-1764577114030/public"
          },
          {
            "uploadUrl": null,
            "uploadedImageUrl": "https://imagedelivery.net/TB1OM65i5Go9UkT2wcBzeA/upload-1764577115667/public"
          },
          {
            "uploadUrl": null,
            "uploadedImageUrl": "https://imagedelivery.net/TB1OM65i5Go9UkT2wcBzeA/upload-1764582842082/public"
          }
        ]
=======
      "playgroundDatetimeStamp": "2025-11-28T16:44:00.000Z",
      "contractDurationYearMonth": {
        "days": null,
        "hours": null,
        "years": 3,
        "months": 6,
        "minutes": null,
        "seconds": null
>>>>>>> f70a0154
      },
      "playgroundRecurringPattern": {
        "endDate": null,
        "pattern": null,
        "interval": null,
        "startDate": null,
        "customRule": null,
        "dayOfMonth": null,
        "daysOfWeek": null,
        "monthOfYear": null,
        "occurrences": null
      }
    },
    "relationships": {
      "cardInfo.theme": {
        "links": {
          "self": null
        }
      }
    }
  }
}<|MERGE_RESOLUTION|>--- conflicted
+++ resolved
@@ -14,22 +14,20 @@
         "description": null,
         "thumbnailURL": null
       },
-<<<<<<< HEAD
       "imageAvatar": {
-        "uploadUrl": "https://upload.imagedelivery.net/TB1OM65i5Go9UkT2wcBzeA/upload-1764570318102",
-        "uploadedImageUrl": "https://imagedelivery.net/TB1OM65i5Go9UkT2wcBzeA/upload-1764570318102/public"
+        "uploadUrl": "https://upload.imagedelivery.net/TB1OM65i5Go9UkT2wcBzeA/upload-1764642749200",
+        "uploadedImageUrl": "https://imagedelivery.net/TB1OM65i5Go9UkT2wcBzeA/upload-1764642749200/public"
       },
       "imageBrowse": {
-        "uploadUrl": "https://upload.imagedelivery.net/TB1OM65i5Go9UkT2wcBzeA/upload-1764570261129",
-        "uploadedImageUrl": "https://imagedelivery.net/TB1OM65i5Go9UkT2wcBzeA/upload-1764570261129/public"
+        "uploadUrl": "https://upload.imagedelivery.net/TB1OM65i5Go9UkT2wcBzeA/upload-1764642741446",
+        "uploadedImageUrl": "https://imagedelivery.net/TB1OM65i5Go9UkT2wcBzeA/upload-1764642741446/public"
       },
       "imageDropzone": {
-        "uploadUrl": null,
-        "uploadedImageUrl": null
-=======
+        "uploadUrl": "https://upload.imagedelivery.net/TB1OM65i5Go9UkT2wcBzeA/upload-1764642756898",
+        "uploadedImageUrl": "https://imagedelivery.net/TB1OM65i5Go9UkT2wcBzeA/upload-1764642756898/public"
+      },
       "playgroundDay": {
         "value": 2
->>>>>>> f70a0154
       },
       "playgroundDate": "2025-11-20",
       "playgroundTime": {
@@ -45,8 +43,8 @@
         "value": "09:15"
       },
       "playgroundImage": {
-        "uploadUrl": "https://upload.imagedelivery.net/TB1OM65i5Go9UkT2wcBzeA/upload-1764583465205",
-        "uploadedImageUrl": "https://imagedelivery.net/TB1OM65i5Go9UkT2wcBzeA/upload-1764583465205/public"
+        "uploadUrl": "https://upload.imagedelivery.net/TB1OM65i5Go9UkT2wcBzeA/upload-1764642806276",
+        "uploadedImageUrl": "https://imagedelivery.net/TB1OM65i5Go9UkT2wcBzeA/upload-1764642806276/public"
       },
       "playgroundMonth": {
         "value": 4
@@ -60,11 +58,11 @@
         "images": [
           {
             "uploadUrl": null,
-            "uploadedImageUrl": "https://imagedelivery.net/TB1OM65i5Go9UkT2wcBzeA/upload-1764577101407/public"
+            "uploadedImageUrl": "https://imagedelivery.net/TB1OM65i5Go9UkT2wcBzeA/upload-1764582386156/public"
           },
           {
             "uploadUrl": null,
-            "uploadedImageUrl": "https://imagedelivery.net/TB1OM65i5Go9UkT2wcBzeA/upload-1764582386156/public"
+            "uploadedImageUrl": "https://imagedelivery.net/TB1OM65i5Go9UkT2wcBzeA/upload-1764577101407/public"
           }
         ]
       },
@@ -92,11 +90,7 @@
         "end": null,
         "start": null
       },
-<<<<<<< HEAD
       "playgroundFieldType": "image",
-=======
-      "playgroundFieldType": "date",
->>>>>>> f70a0154
       "playgroundMonthYear": {
         "value": "2025-10"
       },
@@ -108,19 +102,6 @@
           "value": null
         }
       },
-<<<<<<< HEAD
-      "multipleImageGallery": {
-        "images": [
-          {
-            "uploadUrl": null,
-            "uploadedImageUrl": "https://imagedelivery.net/TB1OM65i5Go9UkT2wcBzeA/upload-1764577044538/public"
-          },
-          {
-            "uploadUrl": null,
-            "uploadedImageUrl": "https://imagedelivery.net/TB1OM65i5Go9UkT2wcBzeA/upload-1764577042128/public"
-          }
-        ]
-=======
       "projectDurationFull": {
         "days": 88,
         "hours": 8,
@@ -137,9 +118,20 @@
         "minutes": 45,
         "seconds": 30
       },
+      "multipleImageGallery": {
+        "images": [
+          {
+            "uploadUrl": null,
+            "uploadedImageUrl": "https://imagedelivery.net/TB1OM65i5Go9UkT2wcBzeA/upload-1764642638586/public"
+          },
+          {
+            "uploadUrl": null,
+            "uploadedImageUrl": "https://imagedelivery.net/TB1OM65i5Go9UkT2wcBzeA/upload-1764642635903/public"
+          }
+        ]
+      },
       "playgroundTimePeriod": {
         "periodLabel": "2023-2024"
->>>>>>> f70a0154
       },
       "appointmentDateCustom": "2025-12-15",
       "multipleImageDropzone": {
@@ -160,24 +152,15 @@
         "unit": null,
         "amount": null
       },
-<<<<<<< HEAD
+      "playgroundDatetimeStamp": "2025-11-28T16:44:00.000Z",
       "playgroundMultipleImage": {
         "images": [
           {
             "uploadUrl": null,
-            "uploadedImageUrl": "https://imagedelivery.net/TB1OM65i5Go9UkT2wcBzeA/upload-1764577114030/public"
-          },
-          {
-            "uploadUrl": null,
-            "uploadedImageUrl": "https://imagedelivery.net/TB1OM65i5Go9UkT2wcBzeA/upload-1764577115667/public"
-          },
-          {
-            "uploadUrl": null,
-            "uploadedImageUrl": "https://imagedelivery.net/TB1OM65i5Go9UkT2wcBzeA/upload-1764582842082/public"
+            "uploadedImageUrl": "https://imagedelivery.net/TB1OM65i5Go9UkT2wcBzeA/upload-1764642655034/public"
           }
         ]
-=======
-      "playgroundDatetimeStamp": "2025-11-28T16:44:00.000Z",
+      },
       "contractDurationYearMonth": {
         "days": null,
         "hours": null,
@@ -185,7 +168,6 @@
         "months": 6,
         "minutes": null,
         "seconds": null
->>>>>>> f70a0154
       },
       "playgroundRecurringPattern": {
         "endDate": null,
