--- conflicted
+++ resolved
@@ -111,11 +111,7 @@
         "end": null,
         "start": null
       },
-<<<<<<< HEAD
-      "playgroundFieldType": "color",
-=======
       "playgroundFieldType": "multipleImage",
->>>>>>> eea37b49
       "playgroundMonthYear": {
         "value": "2025-10"
       },
