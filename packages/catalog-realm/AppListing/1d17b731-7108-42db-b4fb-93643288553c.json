--- conflicted
+++ resolved
@@ -18,11 +18,7 @@
         "notes": null,
         "title": null,
         "description": null,
-<<<<<<< HEAD
-        "thumbnailURL": null
-=======
         "thumbnailURL": "https://boxel-images.boxel.ai/app-assets/catalog/sprint-planner-listing/thumbnail.png"
->>>>>>> 49625c58
       }
     },
     "relationships": {
@@ -112,8 +108,6 @@
         }
       },
       "examples.0": {
-<<<<<<< HEAD
-=======
         "links": {
           "self": "../sprint-planner/SprintPlanner/6a51360f-431c-446a-8db6-f608d3f3e079"
         }
@@ -124,7 +118,6 @@
         }
       },
       "examples.2": {
->>>>>>> 49625c58
         "links": {
           "self": "../sprint-planner/SprintTask/f81ea9a1-0b94-4e12-8e2e-c84fba78c551"
         }
@@ -134,14 +127,6 @@
           "self": "../Category/business-development"
         }
       },
-<<<<<<< HEAD
-      "categories.0": {
-        "links": {
-          "self": "../Category/business-development"
-        }
-      },
-=======
->>>>>>> 49625c58
       "cardInfo.theme": {
         "links": {
           "self": null
