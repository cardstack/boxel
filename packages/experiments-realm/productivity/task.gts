import {
  CardDef,
  Component,
  FieldDef,
  StringField,
  contains,
  field,
  linksTo,
  linksToMany,
} from 'https://cardstack.com/base/card-api';
import NumberField from 'https://cardstack.com/base/number';
import {
  BoxelSelect,
  Avatar,
  Pill,
  RadioInput,
  ProgressBar,
} from '@cardstack/boxel-ui/components';
import { action } from '@ember/object';
import { fn } from '@ember/helper';
import { tracked } from '@glimmer/tracking';
import DateField from 'https://cardstack.com/base/date';
import TextAreaCard from '../../base/text-area';
import FolderGitIcon from '@cardstack/boxel-icons/folder-git';
import TagIcon from '@cardstack/boxel-icons/tag';
import CheckboxIcon from '@cardstack/boxel-icons/checkbox';
import UsersIcon from '@cardstack/boxel-icons/users';
import UserIcon from '@cardstack/boxel-icons/user';
import Calendar from '@cardstack/boxel-icons/calendar';
import { isToday, isThisWeek, addWeeks } from 'date-fns';
import ChevronsUp from '@cardstack/boxel-icons/chevrons-up';
<<<<<<< HEAD
import { CheckMark } from '@cardstack/boxel-ui/icons';
import GlimmerComponent from '@glimmer/component';
=======
import DateRangeField from './date-range-field';

>>>>>>> 7a1c10ea
export class LooseGooseyField extends FieldDef {
  @field index = contains(NumberField); //sorting order
  @field label = contains(StringField);
  static values: LooseyGooseyData[] = []; //help with the types

  get color() {
    return LooseGooseyField.values.find((value) => {
      return value.label === this.label;
    })?.color;
  }
}

export interface LooseyGooseyData {
  index: number;
  label: string;
  color?: string;
}

class Edit extends Component<typeof TaskStatusField> {
  @tracked label: string | undefined = this.args.model.label;
  <template>
    <BoxelSelect
      @placeholder={{this.placeholder}}
      @options={{this.statuses}}
      @selected={{this.selectedStatus}}
      @onChange={{this.onSelectStatus}}
      as |item|
    >
      <div> {{item.label}}</div>
    </BoxelSelect>
  </template>

  get selectedStatus() {
    return this.statuses.find((status) => {
      return status.label === this.label;
    });
  }

  get statuses() {
    return TaskStatusField.values;
  }

  @action onSelectStatus(status: LooseyGooseyData): void {
    this.label = status.label;
    this.args.model.label = this.selectedStatus?.label;
    this.args.model.index = this.selectedStatus?.index;
  }

  get placeholder() {
    return 'Fill in';
  }
}

export class TaskStatusField extends LooseGooseyField {
  static values = [
    { index: 0, label: 'Backlog', color: '#B0BEC5' },
    {
      index: 1,
      label: 'Next Sprint',
      color: '#64B5F6',
    },
    {
      index: 2,
      label: 'Current Sprint',
      color: '#00BCD4',
    },
    {
      index: 3,
      label: 'In Progress',
      color: '#FFB74D',
    },
    {
      index: 4,
      label: 'In Review',
      color: '#9575CD',
    },
    {
      index: 5,
      label: 'Staged',
      color: '#26A69A',
    },
    {
      index: 6,
      label: 'Shipped',
      color: '#66BB6A',
    },
  ];

  static embedded = class Embedded extends Component<typeof TaskStatusField> {
    <template>
      {{@model.label}}
    </template>
  };

  static edit = Edit;
}

class EditPriority extends Component<typeof TaskPriorityField> {
  @tracked label = this.args.model.label;

  get priorities() {
    return TaskPriorityField.values;
  }

  get selectedPriority() {
    return this.priorities?.find((priority) => {
      return priority.label === this.label;
    });
  }

  @action handlePriorityChange(priority: LooseyGooseyData): void {
    this.label = priority.label;
    this.args.model.label = this.selectedPriority?.label;
    this.args.model.index = this.selectedPriority?.index;
  }

  <template>
    <div class='priority-field'>
      <RadioInput
        @groupDescription='Select Task Priority'
        @items={{this.priorities}}
        @checkedId={{this.selectedPriority.label}}
        @orientation='horizontal'
        @spacing='default'
        @keyName='label'
        as |item|
      >
        <item.component @onChange={{fn this.handlePriorityChange item.data}}>
          {{item.data.label}}
        </item.component>
      </RadioInput>
    </div>
  </template>
}

interface TaskCompletionStatusSignature {
  Element: HTMLDivElement;
  Args: {
    model: Task | Partial<Task>;
  };
}

class TaskCompletionStatus extends GlimmerComponent<TaskCompletionStatusSignature> {
  get isShipped() {
    return this.args.model.status?.label === 'Shipped';
  }

  <template>
    <div class='completion-status'>
      <span class='checkmark {{if this.isShipped "shipped"}}'>
        {{#if this.isShipped}}
          <CheckMark width='16px' height='16px' />
        {{/if}}
      </span>
    </div>

    <style scoped>
      .completion-status {
        display: inline-flex;
        align-items: center;
      }
      .checkmark {
        position: relative;
        display: flex;
        align-items: center;
        justify-content: center;
        height: 20px;
        width: 20px;
        background-color: white;
        border: 2px solid var(--boxel-400);
        border-radius: 4px;
        transition: all 0.2s ease;
      }
      .checkmark.shipped {
        background-color: var(--boxel-highlight);
        color: white;
      }
    </style>
  </template>
}

export class TaskPriorityField extends LooseGooseyField {
  // loosey goosey pattern
  static values = [
    { index: 0, label: 'Low' },
    {
      index: 1,
      label: 'Medium',
    },
    {
      index: 2,
      label: 'High',
    },
  ];

  static edit = EditPriority;
  static embedded = class Embedded extends Component<typeof TaskPriorityField> {
    <template>
      {{@model.label}}
    </template>
  };
}

export class User extends CardDef {
  static displayName = 'User';
  @field name = contains(StringField);
  @field email = contains(StringField);
  @field title = contains(StringField, {
    computeVia: function (this: Team) {
      return this.name;
    },
  });
}

export class Team extends CardDef {
  static displayName = 'Team';
  static icon = UsersIcon;
  @field name = contains(StringField);
  @field title = contains(StringField, {
    computeVia: function (this: Team) {
      return this.name;
    },
  });

  @field shortName = contains(StringField, {
    computeVia: function (this: Team) {
      return this.name ? this.name.slice(0, 2).toUpperCase() : undefined;
    },
  });

  static atom = class Atom extends Component<typeof this> {
    <template>
      <Pill>
        <:default>
          {{@model.name}}
        </:default>
      </Pill>
    </template>
  };
}

export class TeamMember extends User {
  static displayName = 'Team Member';
  static icon = UserIcon;
  @field team = linksTo(Team);

  static atom = class Atom extends Component<typeof this> {
    <template>
      {{#if @model}}
        <div class='assignee-display'>
          <Avatar
            class='avatar'
            @userId={{@model.id}}
            @displayName={{@model.name}}
            @isReady={{true}}
          />
          <span class='assignee-name'>
            {{@model.name}}
          </span>
        </div>
      {{/if}}
      <style scoped>
        .assignee-display {
          display: inline-flex;
          align-items: center;
          background-color: var(--boxel-200);
          border-radius: 100px;
          overflow: hidden;
          max-width: 100px;
          width: fit-content;
        }
        .avatar {
          --profile-avatar-icon-size: 20px;
          --profile-avatar-icon-border: 0px;
          flex-shrink: 0;
        }
        .assignee-name {
          padding: 0 var(--boxel-sp-xs) 0 var(--boxel-sp-xxxs);
          font: 500 var(--boxel-font-xs);
          letter-spacing: var(--boxel-lsp-sm);
          white-space: nowrap;
          overflow: hidden;
          text-overflow: ellipsis;
        }
      </style>
    </template>
  };
}

export class Project extends CardDef {
  static displayName = 'Project';
  static icon = FolderGitIcon;
  @field name = contains(StringField);
  @field title = contains(StringField, {
    computeVia: function (this: Project) {
      return this.name;
    },
  });
  static atom = class Atom extends Component<typeof this> {
    <template>
      <Pill class='project-pill'>
        <:default>
          {{@model.name}}
        </:default>
      </Pill>
      <style scoped>
        .project-pill {
          --boxel-pill-background-color: var(--boxel-purple);
          background: var(--profile-avatar-icon-background);
        }
      </style>
    </template>
  };
}

export class Issues extends CardDef {
  static displayName = 'Issues';
}

function extractId(href: string): string {
  const urlObj = new URL(href);
  const pathname = urlObj.pathname;
  const parts = pathname.split('/');
  const lastPart = parts[parts.length - 1];
  return lastPart.replace('.json', '');
}

function shortenId(id: string): string {
  const shortUuid = id.slice(0, 8);
  const decimal = parseInt(shortUuid, 16);
  return decimal.toString(36).padStart(6, '0');
}

function getDueDateStatus(dueDateString: string | null) {
  if (!dueDateString) return null;

  const dueDate = new Date(dueDateString);
  const nextWeek = addWeeks(new Date(), 1);

  if (isToday(dueDate)) {
    return {
      label: 'Due Today',
      color: '#01de67',
      urgent: true,
    };
  } else if (isThisWeek(dueDate)) {
    return {
      label: 'This Week',
      color: '#ffbc00',
      urgent: false,
    };
  } else if (dueDate <= nextWeek) {
    return {
      label: 'Next Week',
      color: '#4fc8fd',
      urgent: false,
    };
  }
  return null;
}

class Fitted extends Component<typeof Task> {
  get visibleTags() {
    return [this.args.fields.tags[0], this.args.fields.tags[1]].filter(Boolean);
  }

  get hasDueDateStatus() {
    return this.dueDateStatus !== null;
  }

  get dueDateStatus() {
    if (!this.args.model.dueDate) return null;
    return getDueDateStatus(this.args.model.dueDate.toString());
  }

  <template>
    <div class='task-card'>
      <div class='task-completion-status'>
        <TaskCompletionStatus @model={{@model}} />
      </div>

      <header>
        {{#if this.visibleTags.length}}
          <div class='card-tags'>
            {{#each this.visibleTags as |Tag|}}
              <Tag
                @format='atom'
                class='card-tag'
                @displayContainer={{false}}
              />
            {{/each}}
          </div>
        {{/if}}
        <div class='short-id-container'>
          <ChevronsUp width='14px' height='14px' />
          <span class='short-id'>{{@model.shortId}}</span>
        </div>
      </header>

      <div class='card-info'>
        {{#if @model.taskName}}
          <h3 class='task-title'>{{@model.taskName}}</h3>
        {{/if}}

        <div class='date-info-container'>
          {{#if @model.dueDate}}
            {{#if this.hasDueDateStatus}}
              <div class='date-status-pill-container'>
                <Pill
                  class='date-status-pill'
                  @pillBackgroundColor={{this.dueDateStatus.color}}
                >
                  <:default>{{this.dueDateStatus.label}}</:default>
                </Pill>

                <div class='calendar-icon-container'>
                  <Calendar width='14px' height='14px' class='calendar-icon' />
                  <time class='date-info' datetime='{{@model.dueDate}}'>
                    <@fields.dueDate />
                  </time>
                </div>
              </div>
            {{else}}
              <div class='calendar-icon-container'>
                <Calendar width='14px' height='14px' class='calendar-icon' />
                <time class='date-info' datetime='{{@model.dueDate}}'>
                  <@fields.dueDate />
                </time>
              </div>
            {{/if}}
          {{else}}
            <div class='calendar-icon-container'>
              <Calendar width='14px' height='14px' class='calendar-icon' />

              <span class='no-data-found-txt'>No Due Date Assigned</span>
            </div>
          {{/if}}
        </div>
      </div>

      <footer>
        <@fields.assignee
          class='card-assignee'
          @format='atom'
          @displayContainer={{false}}
        />
      </footer>
    </div>

    <style scoped>
      .task-completion-status {
        display: none;
      }
      .task-card {
        width: 100%;
        height: 100%;
        padding: var(--boxel-sp-sm);
        display: flex;
        flex-direction: column;
        gap: var(--boxel-sp-sm);
        overflow: hidden;
      }
      header {
        display: flex;
        flex-wrap: wrap;
        align-items: center;
        gap: var(--boxel-sp-xxs);
        justify-content: space-between;
      }
      .card-tags {
        display: flex;
        flex-wrap: wrap;
        align-items: center;
        gap: var(--boxel-sp-xxxs);
        overflow: hidden;
      }
      .card-tag {
        width: auto;
        height: auto;
        overflow: unset;
      }
      .card-tags > :last-child {
        -webkit-line-clamp: 1;
        overflow: hidden;
        text-overflow: ellipsis;
      }
      .short-id-container {
        display: flex;
        align-items: center;
        gap: var(--boxel-sp-3xs);
        margin-left: auto;
      }
      .short-id {
        font-size: calc(var(--boxel-font-size-xs) * 0.85);
        font-weight: 600;
        color: var(--boxel-600);
        line-height: normal;
        background-color: var(--boxel-200);
        padding: var(--boxel-sp-6xs) var(--boxel-sp-xxs);
        border-radius: 5px;
        white-space: nowrap;
      }
      .task-title {
        margin: var(--boxel-sp-xxxs) 0;
        padding: 0;
        font-size: var(--boxel-font-size);
        font-weight: 600;
        line-height: 1.2;
        display: -webkit-box;
        -webkit-box-orient: vertical;
        -webkit-line-clamp: 2;
        overflow: hidden;
        text-overflow: ellipsis;
      }
      .calendar-icon {
        flex-shrink: 0;
      }
      .date-info-container {
        display: flex;
        align-items: center;
        gap: var(--boxel-sp-xxxs);
        margin-top: var(--boxel-sp-xxxs);
      }
      .date-info {
        font-size: calc(var(--boxel-font-size-xs) * 0.95);
        font-weight: 500;
        color: var(--boxel-600);
        white-space: nowrap;
        -webkit-line-clamp: 1;
        overflow: hidden;
        text-overflow: ellipsis;
      }
      .no-data-found-txt {
        font-size: calc(var(--boxel-font-size-xs) * 0.95);
        font-weight: 500;
        color: var(--boxel-400);
        white-space: nowrap;
        -webkit-line-clamp: 1;
        overflow: hidden;
        text-overflow: ellipsis;
        margin-top: 1px;
      }
      .date-status-pill-container {
        display: flex;
        flex-wrap: wrap;
        align-items: center;
        gap: var(--boxel-sp-xxxs);
      }
      .date-status-pill {
        border: none;
        border-radius: 5px 0 0 5px;
        font-size: calc(var(--boxel-font-size-xs) * 0.95);
        font-weight: 500;
        position: relative;
        padding: var(--boxel-sp-5xs) var(--boxel-sp-sm) var(--boxel-sp-5xs)
          var(--boxel-sp-xxs);
        clip-path: polygon(
          0 0,
          calc(100% - 8px) 0,
          100% 50%,
          calc(100% - 8px) 100%,
          0 100%
        );
      }
      .calendar-icon-container {
        display: inline-flex;
        align-items: center;
        gap: var(--boxel-sp-xxxs);
        overflow: hidden;
      }
      footer {
        display: inline-flex;
        align-items: center;
        gap: var(--boxel-sp-xxxs);
        color: var(--boxel-dark);
        margin-top: auto;
      }
      .card-assignee {
        width: auto;
        height: auto;
        overflow: unset;
        margin-left: auto;
      }

      /* Square/Portrait Container (aspect-ratio <= 1.0) */
      @container (aspect-ratio <= 1.0) {
        .task-card {
          padding: var(--boxel-sp-xs);
        }

        .date-status-pill {
          display: none;
        }

        footer {
          margin-top: auto;
        }
      }

      /* Compact Portrait (height <= 230px) */
      @container (aspect-ratio <= 1.0) and (height <=230px) {
        .task-card {
          gap: var(--boxel-sp-5xs);
        }

        .task-title {
          -webkit-line-clamp: 1;
        }

        .card-tags {
          display: none;
        }
      }

      /* Landscape Container (1.0 < aspect-ratio <= 2.0) */
      @container (1.0 < aspect-ratio <= 2.0) {
        .task-card {
          padding: var(--boxel-sp-sm);
        }
      }

      /* Extra styles for very narrow height but medium*/
      @container (aspect-ratio < 2.0) and (height <= 78px) {
        .task-title {
          -webkit-line-clamp: 1;
        }

        .card-tags,
        .date-info-container {
          display: none;
        }
      }

      /* Extra styles for width <= 150px and height <= 100px */
      @container (width <= 150px) and (height <= 100px) {
        .card-tags,
        .card-info,
        footer {
          display: none;
        }
      }

      /* Extra styles for width > 280px and height 78px */
      @container (width > 280px) and (height <= 78px) {
        .task-completion-status {
          display: inline-flex;
        }
      }

      @container (aspect-ratio > 2.0) and (height <= 78px) {
        .task-card {
          padding: var(--boxel-sp-xs);
          flex-direction: row;
          align-items: center;
          gap: var(--boxel-sp-sm);
        }

        .card-tags,
        .date-info-container {
          display: none;
        }
        .task-title {
          font-size: var(--boxel-font-size-sm);
          -webkit-line-clamp: 1;
        }
      }

      /* Extra styles for small size */
      @container (width <= 400px) and (height <= 58px) {
        footer {
          display: none;
        }
      }

      /* Extra styles for super narrow height */
      @container (aspect-ratio > 6.0) and (height <= 78px) {
        .task-card {
          padding: var(--boxel-sp-xs);
        }

        .card-tags,
        .date-info-container {
          display: none;
        }

        .task-title {
          font-size: var(--boxel-font-size-sm);
        }

        footer {
          margin-top: 0;
          margin-left: auto;
        }
      }

      /* Wide Container (aspect-ratio > 2.0) */
      @container (aspect-ratio > 2.0) {
        .task-card {
          gap: var(--boxel-sp-xxxs);
        }

        .task-title {
          -webkit-line-clamp: 1;
        }
      }
    </style>
  </template>
}

export class Tag extends CardDef {
  static displayName = 'Tag';
  static icon = TagIcon;
  @field name = contains(StringField);
  @field title = contains(StringField, {
    computeVia: function (this: Tag) {
      return this.name;
    },
  });
  @field color = contains(StringField);

  static atom = class Atom extends Component<typeof this> {
    <template>
      {{#if @model.name}}
        <Pill class='tag-pill' @pillBackgroundColor={{@model.color}}>
          <:default>
            <span># {{@model.name}}</span>
          </:default>
        </Pill>
      {{/if}}

      <style scoped>
        .tag-pill {
          font-size: calc(var(--boxel-font-size-xs) * 0.95);
          font-weight: 500;
          padding: 0;
          --pill-font-color: var(--boxel-400);
          border: none;
        }
      </style>
    </template>
  };
}

class TaskIsolated extends Component<typeof Task> {
  get hasDueDateStatus() {
    return this.dueDateStatus !== null;
  }

  get dueDateStatus() {
    if (!this.args.model.dueDate) return null;
    return getDueDateStatus(this.args.model.dueDate.toString());
  }

  <template>
    <div class='task-container'>
      <header>
        <div class='left-column'>
          <h2 class='task-title'>{{@model.taskName}}</h2>

          <div class='status-label'>
            <span class='text-gray'>in</span>
            {{@model.status.label}}
          </div>
        </div>

        <div class='right-column'>
          <ProgressBar
            @value={{this.progress}}
            @max={{100}}
            @variant='circular'
            class='progress-bar-circular'
          />
          {{#if this.hasProgress}}
            <ProgressBar
              @value={{this.progress}}
              @max={{100}}
              @label={{this.progressLabel}}
              @variant='horizontal'
              class='progress-bar-horizontal'
            />
          {{/if}}
        </div>
      </header>

      <hr class='task-divider border-gray' />

      <div class='task-info'>
        <div class='left-column'>
          <h4>Description</h4>
          {{#if @model.taskDetail}}
            <p>{{@model.taskDetail}}</p>
          {{else}}
            <span class='no-data-found-txt'>No Task Description Provided</span>
          {{/if}}
        </div>

        <div class='right-column'>
          <div class='assignees'>
            <h4>Assignees</h4>

            {{#if @model.assignee}}
              <@fields.assignee
                @format='atom'
                @displayContainer={{false}}
                class='task-assignee'
              />
            {{else}}
              <span class='no-data-found-txt'>No Assignees Found</span>
            {{/if}}
          </div>

          <div class='due-date'>
            <h4>Due Date</h4>
            {{#if @model.dueDate}}
              {{#if this.hasDueDateStatus}}
                <div class='date-status-pill-container'>
                  <Pill
                    class='date-status-pill'
                    @pillBackgroundColor={{this.dueDateStatus.color}}
                  >
                    <:default>{{this.dueDateStatus.label}}</:default>
                  </Pill>

                  <div class='calendar-icon-container'>
                    <Calendar
                      width='14px'
                      height='14px'
                      class='calendar-icon'
                    />
                    <time class='date-info' datetime='{{@model.dueDate}}'>
                      <@fields.dueDate />
                    </time>
                  </div>
                </div>
              {{else}}
                <div class='calendar-icon-container'>
                  <Calendar width='14px' height='14px' class='calendar-icon' />
                  <time class='date-info' datetime='{{@model.dueDate}}'>
                    <@fields.dueDate />
                  </time>
                </div>
              {{/if}}
            {{else}}
              <div class='calendar-icon-container'>
                <Calendar width='14px' height='14px' class='calendar-icon' />

                <span class='no-data-found-txt'>No Due Date Assigned</span>
              </div>
            {{/if}}
          </div>

          <div class='tags'>
            <h4>Tags</h4>
            {{#if @model.tags}}
              <div class='task-tags'>
                {{#each @fields.tags as |Tag|}}
                  <Tag
                    @format='atom'
                    class='task-tag'
                    @displayContainer={{false}}
                  />
                {{/each}}
              </div>
            {{else}}
              <span class='no-data-found-txt'>No Tags Found</span>
            {{/if}}
          </div>
        </div>
      </div>

      <hr class='task-divider border-white' />

      <div class='task-subtasks'>
        <h4>Subtasks ({{@model.children.length}})</h4>

        {{#if @model.children}}
          <@fields.children @format='fitted' />
          {{!-- <div class='children-column'>
              {{#each @fields.children as |ChildTask|}}
                <div class='subtask-item'>
                  <ChildTask />
                </div>
              {{/each}}
            </div> --}}

        {{else}}
          <span class='no-data-found-txt'>No Subtasks Found</span>
        {{/if}}
      </div>
    </div>

    <style scoped>
      h2,
      h4,
      p {
        margin-block-start: 0;
        margin-block-end: 1em;
        word-break: break-word;
      }
      p {
        font-size: var(--boxel-font-size-sm);
      }
      .task-container {
        padding: var(--boxel-sp-lg);
        container-type: inline-size;
      }
      .task-container > * {
        margin-top: var(--boxel-sp-lg);
      }
      header {
        display: flex;
        justify-content: space-between;
        align-items: center;
      }
      .task-title {
        font-size: var(--boxel-font-size-med);
        font-weight: 600;
      }
      .status-label {
        font-size: var(--boxel-font-size-sm);
        font-weight: 600;
        margin-top: var(--boxel-sp-xs);
      }
      .text-gray {
        color: var(--boxel-400);
      }
      .progress-bar-horizontal {
        display: none;
        --progress-bar-font-color: var(--boxel-dark);
        border: 0px;
        margin-top: var(--boxel-sp);
      }
      .task-divider.border-gray {
        border: 1px solid var(--boxel-100);
      }
      .task-divider.border-white {
        border: 1px solid var(--boxel-light);
      }
      .task-info {
        display: grid;
        grid-template-columns: 1fr 1fr;
        gap: var(--boxel-sp-xl);
      }
      .task-info .right-column {
        display: grid;
        gap: var(--boxel-sp-xl);
      }
      .task-assignee {
        display: inline-flex;
        width: auto;
        height: auto;
        overflow: unset;
      }
      .task-tags {
        display: flex;
        flex-wrap: wrap;
        align-items: center;
        gap: var(--boxel-sp-xxs);
        overflow: hidden;
      }
      .task-tag {
        width: auto;
        height: auto;
        overflow: unset;
      }
      .date-info {
        font-size: calc(var(--boxel-font-size-xs) * 0.95);
        font-weight: 500;
        color: var(--boxel-600);
        white-space: nowrap;
        -webkit-line-clamp: 1;
        overflow: hidden;
        text-overflow: ellipsis;
      }
      .no-data-found-txt {
        font-size: calc(var(--boxel-font-size-xs) * 0.95);
        font-weight: 500;
        color: var(--boxel-400);
        white-space: nowrap;
        -webkit-line-clamp: 1;
        overflow: hidden;
        text-overflow: ellipsis;
        margin-top: 1px;
      }
      .date-status-pill-container {
        display: flex;
        flex-wrap: wrap;
        align-items: center;
        gap: var(--boxel-sp-xxs);
      }
      .date-status-pill {
        border: none;
        border-radius: 5px 0 0 5px;
        font-size: calc(var(--boxel-font-size-xs) * 0.95);
        font-weight: 500;
        position: relative;
        padding: var(--boxel-sp-5xs) var(--boxel-sp-sm) var(--boxel-sp-5xs)
          var(--boxel-sp-xxs);
        clip-path: polygon(
          0 0,
          calc(100% - 8px) 0,
          100% 50%,
          calc(100% - 8px) 100%,
          0 100%
        );
      }
      .calendar-icon-container {
        display: inline-flex;
        align-items: center;
        gap: var(--boxel-sp-xxxs);
        overflow: hidden;
      }

      @container (max-width: 600px) {
        header {
          display: block;
        }
        .progress-bar-circular {
          display: none;
        }
        .progress-bar-horizontal {
          display: block;
        }
        .task-info {
          grid-template-columns: 1fr;
          gap: var(--boxel-sp-lg);
        }
        .task-info .right-column {
          gap: var(--boxel-sp-lg);
        }
      }
    </style>
  </template>

  get tagNames() {
    return this.args.model.tags?.map((tag) => tag.name) ?? [];
  }
  get hasDateRange() {
    return this.args.model.dateStarted && this.args.model.dueDate;
  }

  get progress() {
    if (!this.hasChildren) return 0;
    const shippedCount = this.args.model.children!.filter(
      (child) => child.status.label === 'Shipped',
    ).length;

    return Math.round((shippedCount / this.childrenCount) * 100);
  }

  get hasProgress() {
    return this.progress > 0;
  }

  get progressLabel() {
    return `${this.progress}%`;
  }

  get hasChildren() {
    return this.args.model.children && this.args.model.children.length > 0;
  }

  get childrenCount() {
    return this.args.model.children ? this.args.model.children.length : 0;
  }

  get shippedCount() {
    return this.args.model.children
      ? this.args.model.children.filter(
          (child) => child.status.label === 'Shipped',
        ).length
      : 0;
  }
}

export class Task extends CardDef {
  static displayName = 'Task';
  static icon = CheckboxIcon;
  @field shortId = contains(StringField, {
    computeVia: function (this: Task) {
      if (this.id) {
        let id = shortenId(extractId(this.id));
        let _shortId: string;
        if (this.team && this.team.shortName) {
          // computeds are hard to debug -- the logs only appear on the server. We need to always include a check for links
          _shortId = this.team.shortName + '-' + id;
        } else {
          _shortId = id;
        }
        return _shortId.toUpperCase();
      }
      return;
    },
  });
  @field taskName = contains(StringField);
  @field taskDetail = contains(TextAreaCard);
  @field status = contains(TaskStatusField);
  @field priority = contains(TaskPriorityField);
  @field assignee = linksTo(TeamMember);
  @field project = linksTo(Project);
  @field team = linksTo(Team);
  @field dateStarted = contains(DateField);
  @field dueDate = contains(DateField);
  @field children = linksToMany(() => Task);
  @field tags = linksToMany(() => Tag);
  @field dateRange = contains(DateRangeField);
  @field title = contains(StringField, {
    computeVia: function (this: Task) {
      return this.taskName;
    },
  });

  static isolated = TaskIsolated;

  static atom = class Atom extends Component<typeof this> {
    <template>
      <div class='task-atom'>
        <@fields.assignee
          @format='atom'
          @displayContainer={{false}}
          class='task-assignee'
        />
      </div>
      <style scoped>
        .task-atom {
          display: flex;
          align-items: center;
          gap: var(--boxel-sp-xxxs);
        }
        .task-assignee {
          width: auto;
          height: auto;
          overflow: unset;
        }
        .task-title {
          white-space: nowrap;
          overflow: hidden;
          text-overflow: ellipsis;
        }
      </style>
    </template>
  };

  static fitted = Fitted;
}<|MERGE_RESOLUTION|>--- conflicted
+++ resolved
@@ -29,13 +29,10 @@
 import Calendar from '@cardstack/boxel-icons/calendar';
 import { isToday, isThisWeek, addWeeks } from 'date-fns';
 import ChevronsUp from '@cardstack/boxel-icons/chevrons-up';
-<<<<<<< HEAD
 import { CheckMark } from '@cardstack/boxel-ui/icons';
 import GlimmerComponent from '@glimmer/component';
-=======
 import DateRangeField from './date-range-field';
 
->>>>>>> 7a1c10ea
 export class LooseGooseyField extends FieldDef {
   @field index = contains(NumberField); //sorting order
   @field label = contains(StringField);
