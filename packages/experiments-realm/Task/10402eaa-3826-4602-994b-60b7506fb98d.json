{
  "data": {
    "type": "card",
    "attributes": {
      "taskName": "Pill Picker Example",
      "taskDetail": "Use multi-select but for pills",
      "status": {
        "index": 1,
        "label": "Next Sprint"
      },
      "priority": {
        "index": 1,
        "label": "Medium"
      },
<<<<<<< HEAD
      "dateStarted": "2024-11-15",
      "dueDate": null,
      "dateRange": {
        "start": "2024-11-14",
        "end": "2024-12-15"
      },
=======
      "dateStarted": null,
      "dueDate": "2024-11-15",
>>>>>>> 30dcccd3
      "description": null,
      "thumbnailURL": null
    },
    "relationships": {
      "assignee": {
        "links": {
          "self": null
        }
      },
      "project": {
        "links": {
          "self": "../Project/51ca069b-1c55-4648-8654-bd82bf162f9d"
        }
      },
      "team": {
        "links": {
          "self": "../Team/cc574556-4253-44b8-ba80-0cfb844b4908"
        }
      },
      "children": {
        "links": {
          "self": null
        }
      },
      "tags.0": {
        "links": {
          "self": "../Tag/ad921cba-ffc7-4fdb-af34-ab8b93eae228"
        }
      },
      "tags.1": {
        "links": {
          "self": "../Tag/6b8446c8-b185-4de9-ba81-88f8b9eee7f5"
        }
      },
      "tags.2": {
        "links": {
          "self": "../Tag/f00a2177-df10-4ad7-8eac-2fbf8448de98"
        }
      }
    },
    "meta": {
      "adoptsFrom": {
        "module": "../productivity/task",
        "name": "Task"
      }
    }
  }
}<|MERGE_RESOLUTION|>--- conflicted
+++ resolved
@@ -12,17 +12,12 @@
         "index": 1,
         "label": "Medium"
       },
-<<<<<<< HEAD
       "dateStarted": "2024-11-15",
       "dueDate": null,
       "dateRange": {
         "start": "2024-11-14",
         "end": "2024-12-15"
       },
-=======
-      "dateStarted": null,
-      "dueDate": "2024-11-15",
->>>>>>> 30dcccd3
       "description": null,
       "thumbnailURL": null
     },
