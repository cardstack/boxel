--- conflicted
+++ resolved
@@ -12,11 +12,8 @@
         "index": null,
         "label": null
       },
-<<<<<<< HEAD
-=======
       "dateStarted": null,
       "dueDate": "2024-11-16",
->>>>>>> 30dcccd3
       "description": null,
       "thumbnailURL": null
     },
