--- conflicted
+++ resolved
@@ -139,7 +139,7 @@
         </details>
       </div>
     </section>
-    <style>
+    <style scoped>
       .prd {
         padding: var(--boxel-sp) var(--boxel-sp-xxl);
       }
@@ -374,160 +374,5 @@
       return this.shortDescription;
     },
   });
-<<<<<<< HEAD
-  static isolated = class Isolated extends Component<typeof this> {
-    <template>
-      <section class='prd'>
-        <header>
-          <div class='header-button-group'>
-            <div class='title-group'>
-              <div
-                class={{cn
-                  'app-icon-container'
-                  placeholder=(not @model.thumbnail.base64)
-                }}
-              >
-                {{#if @model.thumbnail.base64}}
-                  <@fields.thumbnail />
-                {{else}}
-                  <ImagePlaceholder
-                    class='icon-placeholder'
-                    width='50'
-                    height='50'
-                    role='presentation'
-                  />
-                {{/if}}
-              </div>
-              <h1><@fields.title /></h1>
-            </div>
-            <Button
-              class='generate-button'
-              @kind='primary-dark'
-              @disabled={{true}}
-            >
-              <span class='generate-button-logo' />
-              Generate App Now
-            </Button>
-          </div>
-          <p class='description'><@fields.description /></p>
-        </header>
-        <div class='content'>
-          <details open={{bool @model.prompt}}>
-            <summary><span>Prompt</span></summary>
-            <div class='details-content'>
-              <@fields.prompt />
-            </div>
-          </details>
-          <details open={{bool @model.overview}}>
-            <summary><span>Overview</span></summary>
-            <div class='details-content'>
-              <@fields.overview />
-            </div>
-          </details>
-          <details open={{bool @model.schema}}>
-            <summary><span>Schema</span></summary>
-            <div class='details-content'>
-              <@fields.schema />
-            </div>
-          </details>
-          <details open={{bool @model.layoutAndNavigation}}>
-            <summary><span>Layout & Navigation</span></summary>
-            <div class='details-content'>
-              <@fields.layoutAndNavigation />
-            </div>
-          </details>
-        </div>
-      </section>
-      <style scoped>
-        .prd {
-          padding: var(--boxel-sp) var(--boxel-sp-xxl);
-        }
-        .title-group {
-          display: flex;
-          align-items: center;
-          gap: var(--boxel-sp);
-        }
-        .header-button-group {
-          display: flex;
-          justify-content: space-between;
-          align-items: center;
-          gap: var(--boxel-sp);
-        }
-        .generate-button {
-          --icon-size: 20px;
-          --boxel-button-loading-icon-size: var(--icon-size);
-          padding: var(--boxel-sp-xxs) var(--boxel-sp);
-          justify-self: end;
-          gap: var(--boxel-sp-sm);
-        }
-        .generate-button :deep(svg) {
-          width: var(--icon-size);
-          height: var(--icon-size);
-        }
-        .generate-button :deep(.loading-indicator) {
-          margin-right: 0;
-        }
-        .generate-button-logo {
-          display: inline-block;
-          width: var(--icon-size);
-          height: var(--icon-size);
-          background: url('./ai-assist-icon@2x.webp') no-repeat center;
-          background-size: contain;
-        }
-        .app-icon-container {
-          flex-shrink: 0;
-          display: flex;
-          align-items: center;
-          justify-content: center;
-          width: 80px;
-          height: 80px;
-          border: 1px solid var(--boxel-200);
-          border-radius: var(--boxel-border-radius-xl);
-        }
-        .placeholder {
-          background-color: var(--boxel-200);
-        }
-        .icon-placeholder {
-          --icon-color: #212121;
-        }
-        h1 {
-          margin: 0;
-          font-weight: 700;
-          font-size: 1.5rem;
-          letter-spacing: var(--boxel-lsp-xs);
-        }
-        details {
-          margin-top: var(--boxel-sp-sm);
-          padding-top: var(--boxel-sp-sm);
-          border-top: 1px solid var(--boxel-200);
-        }
-        summary {
-          margin: 0;
-          font: 700 var(--boxel-font);
-          letter-spacing: var(--boxel-lsp-xs);
-        }
-        summary:hover {
-          cursor: pointer;
-        }
-        summary > span {
-          display: inline-block;
-          margin-left: var(--boxel-sp-xxxs);
-        }
-        .details-content {
-          margin-top: var(--boxel-sp);
-        }
-        .description {
-          margin-top: var(--boxel-sp-sm);
-          font: 500 var(--boxel-font);
-          letter-spacing: var(--boxel-lsp-xs);
-        }
-        .content {
-          margin-top: var(--boxel-sp-lg);
-        }
-      </style>
-    </template>
-  };
-=======
   static isolated = Isolated;
->>>>>>> 65d169c4
 }