{
  "data": {
    "type": "card",
    "attributes": {
      "name": "Olivia Chen",
      "primaryEmail": null,
      "secondaryEmail": null,
      "phoneMobile": {
        "country": null,
        "area": null,
        "phoneNumber": null
      },
      "phoneOffice": {
        "country": null,
        "area": null,
        "phoneNumber": null
      },
      "status": {
        "index": 1,
        "label": "Lead"
      },
      "description": null,
      "thumbnailURL": null
    },
    "relationships": {
      "company": {
        "links": {
<<<<<<< HEAD
          "self": null
=======
          "self": "../Company/9203c173-3420-44b3-863d-90defd7c57c8"
>>>>>>> c60fd1f9
        }
      }
    },
    "meta": {
      "adoptsFrom": {
        "module": "../crm/customer",
        "name": "Customer"
      }
    }
  }
}<|MERGE_RESOLUTION|>--- conflicted
+++ resolved
@@ -25,11 +25,7 @@
     "relationships": {
       "company": {
         "links": {
-<<<<<<< HEAD
-          "self": null
-=======
           "self": "../Company/9203c173-3420-44b3-863d-90defd7c57c8"
->>>>>>> c60fd1f9
         }
       }
     },
