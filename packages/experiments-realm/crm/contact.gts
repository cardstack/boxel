--- conflicted
+++ resolved
@@ -77,27 +77,14 @@
         </div>
       {{/if}}
 
-<<<<<<< HEAD
       {{#if @model.statusTag.label}}
         <StatusPill
           @label={{@model.statusTag.label}}
           @icon={{@model.constructor.icon}}
           @iconDarkColor={{@model.statusTag.darkColor}}
           @iconLightColor={{@model.statusTag.lightColor}}
-          class='status-pill'
+          class='crm-status-pill'
         />
-=======
-      {{#if @model.status.label}}
-        {{#let (getStatusData @model.status.label) as |statusData|}}
-          <StatusPill
-            @label={{@model.status.label}}
-            @icon={{statusData.icon}}
-            @iconDarkColor={{statusData.darkColor}}
-            @iconLightColor={{statusData.lightColor}}
-            class='crm-status-pill'
-          />
-        {{/let}}
->>>>>>> f45f2895
       {{/if}}
     </article>
 
@@ -175,28 +162,14 @@
           <@fields.socialLinks @format='atom' />
         </div>
       {{/if}}
-<<<<<<< HEAD
       {{#if @model.statusTag.label}}
         <StatusPill
           @label={{@model.statusTag.label}}
           @icon={{@model.constructor.icon}}
           @iconDarkColor={{@model.statusTag.darkColor}}
           @iconLightColor={{@model.statusTag.lightColor}}
-          class='status-pill'
+          class='crm-status-pill'
         />
-=======
-
-      {{#if @model.status.label}}
-        {{#let (getStatusData @model.status.label) as |statusData|}}
-          <StatusPill
-            @label={{@model.status.label}}
-            @icon={{statusData.icon}}
-            @iconDarkColor={{statusData.darkColor}}
-            @iconLightColor={{statusData.lightColor}}
-            class='crm-status-pill'
-          />
-        {{/let}}
->>>>>>> f45f2895
       {{/if}}
 
     </article>
