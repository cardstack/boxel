--- conflicted
+++ resolved
@@ -18,11 +18,8 @@
 import {
   Pill,
   BoxelButton,
-<<<<<<< HEAD
+  FieldContainer,
   SkeletonPlaceholder,
-=======
-  FieldContainer,
->>>>>>> aa9dfb78
 } from '@cardstack/boxel-ui/components';
 import { cn, not } from '@cardstack/boxel-ui/helpers';
 import Info from '@cardstack/boxel-icons/info';
