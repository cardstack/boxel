--- conflicted
+++ resolved
@@ -653,13 +653,11 @@
       }
       .activities-summary-card {
         --summary-card-padding: var(--boxel-sp-xl) var(--boxel-sp);
-<<<<<<< HEAD
-=======
-        --summary-card-gap: var(--boxel-sp-lg);
-        --summary-card-content-gap: 0;
->>>>>>> 32a3e8a0
         container-type: inline-size;
         container-name: activities-summary-card;
+      }
+      .tasks-summary-card {
+        --summary-card-content-gap: 0;
       }
       .tasks-summary-card :where(.task-card) {
         --task-card-padding: var(--boxel-sp) 0;
