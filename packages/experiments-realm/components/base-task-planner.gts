--- conflicted
+++ resolved
@@ -218,22 +218,17 @@
       () => this.getTaskQuery,
       () => this.realmHrefs,
       {
-<<<<<<< HEAD
         isLive: true,
       },
     );
+
     this.assigneeQuery = getCards(
       () => {
         return {
           filter: {
-            type: this.config.filters.assignee.codeRef,
+            type: this.args.config.filters.assignee.codeRef,
           },
         };
-=======
-        filter: {
-          type: this.args.config.filters.assignee.codeRef,
-        },
->>>>>>> 959fdd89
       },
       () => this.realmHrefs,
       { isLive: true },
