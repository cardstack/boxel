import { on } from '@ember/modifier';
import { action } from '@ember/object';
import type Owner from '@ember/owner';
import GlimmerComponent from '@glimmer/component';
import { tracked } from '@glimmer/tracking';
import { restartableTask } from 'ember-concurrency';

import {
  CardDef,
  Component,
  realmURL,
  field,
  contains,
  StringField,
} from 'https://cardstack.com/base/card-api';

import {
  getCard,
  type LooseSingleCardDocument,
  ResolvedCodeRef,
  TypedFilter,
} from '@cardstack/runtime-common';
import {
  type SortOption,
  sortByCardTitleAsc,
  SortMenu,
} from './components/sort';
import { type ViewOption, CardsGrid } from './components/grid';
import { TitleGroup, Layout, type LayoutFilter } from './components/layout';

import {
  BasicFitted,
  BoxelButton,
  FieldContainer,
  Pill,
  ViewSelector,
} from '@cardstack/boxel-ui/components';
import { eq } from '@cardstack/boxel-ui/helpers';
import { IconPlus } from '@cardstack/boxel-ui/icons';

import CategoriesIcon from '@cardstack/boxel-icons/hierarchy-3';
import BlogPostIcon from '@cardstack/boxel-icons/newspaper';
import BlogAppIcon from '@cardstack/boxel-icons/notebook';
import AuthorIcon from '@cardstack/boxel-icons/square-user';

import type { BlogPost } from './blog-post';

<<<<<<< HEAD
export const SORT_OPTIONS: SortOption[] = [
  {
    id: 'datePubDesc',
    displayName: 'Date Published',
    sort: [
      {
        by: 'createdAt',
        direction: 'desc',
      },
    ],
  },
  {
    id: 'lastUpdatedDesc',
    displayName: 'Last Updated',
    sort: [
      {
        by: 'lastModified',
        direction: 'desc',
      },
    ],
  },
  {
    id: 'cardTitleAsc',
    displayName: 'A-Z',
    sort: sortByCardTitleAsc,
  },
];

=======
>>>>>>> 2f4a7985
export const toISOString = (datetime: Date) => datetime.toISOString();

export const formatDatetime = (
  datetime: Date,
  opts: Intl.DateTimeFormatOptions,
) => {
  const Format = new Intl.DateTimeFormat('en-US', opts);
  return Format.format(datetime);
};

const or = function (item1: any, item2: any) {
  if (Boolean(item1)) {
    return item1;
  } else if (Boolean(item2)) {
    return item2;
  }
  return;
};

interface CardAdminViewSignature {
  Args: {
    cardId: string;
  };
  Element: HTMLElement;
}
class BlogAdminData extends GlimmerComponent<CardAdminViewSignature> {
  <template>
    {{#if this.resource.cardError}}
      Error: Could not load additional info
    {{else if this.resource.card}}
      <div class='blog-admin' ...attributes>
        {{#let this.resource.card as |card|}}
          <FieldContainer
            class='admin-data'
            @label='Publish Date'
            @vertical={{true}}
          >
            {{#if card.publishDate}}
              <time timestamp={{toISOString card.publishDate}}>
                {{this.formattedDate card.publishDate}}
              </time>
            {{else}}
              N/A
            {{/if}}
          </FieldContainer>
          <FieldContainer
            class='admin-data'
            @label='Last Updated'
            @vertical={{true}}
          >
            {{#if card.lastUpdated}}
              <time timestamp={{toISOString card.lastUpdated}}>
                {{this.formattedDate card.lastUpdated}}
              </time>
            {{else}}
              N/A
            {{/if}}
          </FieldContainer>
          <FieldContainer
            class='admin-data'
            @label='Word Count'
            @vertical={{true}}
          >
            {{if card.wordCount card.wordCount 0}}
          </FieldContainer>
          <FieldContainer class='admin-data' @label='Editor' @vertical={{true}}>
            {{this.editors}}
          </FieldContainer>
          <FieldContainer class='admin-data' @label='Status' @vertical={{true}}>
            <Pill class='status-pill'>{{card.status}}</Pill>
          </FieldContainer>
        {{/let}}
      </div>
    {{/if}}
    <style scoped>
      .blog-admin {
        display: inline-flex;
        flex-direction: column;
        gap: var(--boxel-sp);
      }
      .admin-data {
        --boxel-label-font: 600 var(--boxel-font-sm);
      }
      .status-pill {
        --pill-background-color: var(--boxel-200);
        font-weight: 400;
      }
    </style>
  </template>

  @tracked resource = getCard<BlogPost>(new URL(this.args.cardId));

  formattedDate = (datetime: Date) => {
    return formatDatetime(datetime, {
      year: 'numeric',
      month: 'numeric',
      day: 'numeric',
      hour12: true,
      hour: 'numeric',
      minute: '2-digit',
    });
  };

  get editors() {
    return this.resource.card && this.resource.card.editors.length > 0
      ? this.resource.card.editors
          .map((editor) =>
            editor.email ? `${editor.name} (${editor.email})` : editor.name,
          )
          .join(',')
      : 'N/A';
  }
}

class BlogAppTemplate extends Component<typeof BlogApp> {
  <template>
    <Layout
      @filters={{this.filters}}
      @activeFilter={{this.activeFilter}}
      @onFilterChange={{this.onFilterChange}}
    >
      <:sidebar>
        <TitleGroup
          @title={{or @model.title ''}}
          @tagline={{or @model.description ''}}
          @thumbnailURL={{or @model.thumbnailURL ''}}
          @icon={{@model.constructor.icon}}
          @element='header'
          aria-label='Sidebar Header'
        />
        {{#if @context.actions.createCard}}
          <BoxelButton
            class='sidebar-create-button'
            @kind='primary'
            @size='large'
            @disabled={{this.activeFilter.isCreateNewDisabled}}
            @loading={{this.createCard.isRunning}}
            {{on 'click' this.createNew}}
          >
            {{#unless this.createCard.isRunning}}
              <IconPlus
                class='sidebar-create-button-icon'
                width='15'
                height='15'
              />
            {{/unless}}
            New
            {{this.activeFilter.createNewButtonText}}
          </BoxelButton>
        {{/if}}
      </:sidebar>
      <:contentHeader>
        <h2 class='content-title'>{{this.activeFilter.displayName}}</h2>
        <ViewSelector
          @selectedId={{this.selectedView}}
          @onChange={{this.onChangeView}}
        />
        {{#if this.activeFilter.sortOptions.length}}
          {{#if this.selectedSort}}
            <SortMenu
              @options={{this.activeFilter.sortOptions}}
              @selected={{this.selectedSort}}
              @onSort={{this.onSort}}
            />
          {{/if}}
        {{/if}}
      </:contentHeader>
      <:grid>
        {{#if this.query}}
          <CardsGrid
            @selectedView={{this.selectedView}}
            @context={{@context}}
            @format={{if (eq this.selectedView 'card') 'embedded' 'fitted'}}
            @query={{this.query}}
            @realms={{this.realms}}
            class={{this.gridClass}}
          >
            <:meta as |card|>
              {{#if this.showAdminData}}
                <BlogAdminData @cardId={{card.url}} />
              {{/if}}
            </:meta>
          </CardsGrid>
        {{/if}}
      </:grid>
    </Layout>
    <style scoped>
      .sidebar-create-button {
        --icon-color: currentColor;
        --boxel-loading-indicator-size: 15px;
        gap: var(--boxel-sp-xs);
        font-weight: 600;
      }
      .sidebar-create-button-icon {
        flex-shrink: 0;
      }
      .sidebar-create-button :deep(.loading-indicator) {
        margin: 0;
      }

      .content-title {
        flex-grow: 1;
        margin: 0;
        font: 600 var(--boxel-font-lg);
        letter-spacing: var(--boxel-lsp-xxs);
      }
      :deep(.card-view.categories-grid) {
        --grid-card-height: 150px;
      }
    </style>
  </template>

  @tracked private selectedView: ViewOption = 'card';
  @tracked private activeFilter: LayoutFilter;
  @tracked private filters: LayoutFilter[] = [];

  constructor(owner: Owner, args: any) {
    super(owner, args);
    this.setFilters();
    this.activeFilter = this.filters[0];
  }

  private get gridClass() {
    if (this.activeFilter.displayName === 'Blog Posts') {
      return 'blog-posts-grid';
    } else if (this.activeFilter.displayName === 'Author Bios') {
      return 'author-bios-grid';
    } else if (this.activeFilter.displayName === 'Categories') {
      return 'categories-grid';
    }
    return '';
  }

  private setFilters() {
    let blogId = this.args.model.id;

    let makeQuery = (codeRef: ResolvedCodeRef) => {
      if (!blogId) {
        throw new Error('Missing blog id');
      }

      return {
        filter: {
          on: codeRef,
          eq: { 'blog.id': blogId },
        },
      };
    };

    this.filters = [
      {
        displayName: 'Blog Posts',
        icon: BlogPostIcon,
        createNewButtonText: 'Post',
        showAdminData: true,
        sortOptions: SORT_OPTIONS,
        query: makeQuery({
          name: 'BlogPost',
          module: new URL('./blog-post', import.meta.url).href,
        }),
      },
      {
        displayName: 'Author Bios',
        icon: AuthorIcon,
        createNewButtonText: 'Author',
        query: makeQuery({
          name: 'Author',
          module: new URL('./author', import.meta.url).href,
        }),
      },
      {
        displayName: 'Categories',
        icon: CategoriesIcon,
        createNewButtonText: 'Category',
        query: makeQuery({
          name: 'BlogCategory',
          module: new URL('./blog-category', import.meta.url).href,
        }),
      },
    ];
  }

  private get selectedSort() {
    if (!this.activeFilter.sortOptions?.length) {
      return;
    }
    return this.activeFilter.selectedSort ?? this.activeFilter.sortOptions[0];
  }

  private get showAdminData() {
    return this.activeFilter.showAdminData && this.selectedView === 'card';
  }

  private get realms() {
    return [this.args.model[realmURL]!];
  }

  private get query() {
    return {
      ...this.activeFilter.query,
      sort: this.selectedSort?.sort ?? sortByCardTitleAsc,
    };
  }

  @action private onChangeView(id: ViewOption) {
    this.selectedView = id;
  }

  @action private onSort(option: SortOption) {
    this.activeFilter.selectedSort = option;
    this.activeFilter = this.activeFilter;
  }

  @action private onFilterChange(filter: LayoutFilter) {
    this.activeFilter = filter;
  }

  @action private createNew() {
    this.createCard.perform();
  }

  private createCard = restartableTask(async () => {
    if (!this.activeFilter?.query?.filter) {
      throw new Error('Missing active filter');
    }
    let ref = (this.activeFilter.query.filter as TypedFilter).on;

    if (!ref) {
      throw new Error('Missing card ref');
    }
    let currentRealm = this.realms[0];
    let doc: LooseSingleCardDocument = {
      data: {
        type: 'card',
        relationships: {
          blog: {
            links: {
              self: this.args.model.id!,
            },
          },
        },
        meta: {
          adoptsFrom: ref,
        },
      },
    };
    await this.args.context?.actions?.createCard?.(ref, currentRealm, {
      realmURL: currentRealm,
      doc,
    });
  });
}

// TODO: BlogApp should extend AppCard
// Using type CardDef instead of AppCard from catalog because of
// the many type issues resulting from the lack types from catalog realm
export class BlogApp extends CardDef {
  @field website = contains(StringField);
  static displayName = 'Blog App';
  static icon = BlogAppIcon;
  static prefersWideFormat = true;
  static headerColor = '#fff500';

<<<<<<< HEAD
=======
  static sortOptionList: SortOption[] = [
    {
      id: 'datePubDesc',
      displayName: 'Date Published',
      sort: [
        {
          on: {
            module: new URL('./blog-post', import.meta.url).href,
            name: 'BlogPost',
          },
          by: 'publishDate',
          direction: 'desc',
        },
      ],
    },
    {
      id: 'lastUpdatedDesc',
      displayName: 'Last Updated',
      sort: [
        {
          by: 'lastModified',
          direction: 'desc',
        },
      ],
    },
    {
      id: 'cardTitleAsc',
      displayName: 'A-Z',
      sort: sortByCardTitleAsc,
    },
  ];

  static filterList: LayoutFilter[] = [
    {
      displayName: 'Blog Posts',
      icon: BlogPostIcon,
      cardTypeName: 'Blog Post',
      createNewButtonText: 'Post',
      showAdminData: true,
      sortOptions: BlogApp.sortOptionList,
    },
    {
      displayName: 'Author Bios',
      icon: AuthorIcon,
      cardTypeName: 'Author',
      createNewButtonText: 'Author',
    },
    {
      displayName: 'Categories',
      icon: CategoriesIcon,
      cardTypeName: 'Category',
      createNewButtonText: 'Category',
      isCreateNewDisabled: true, // TODO: Category cards
    },
  ];

  get filters(): LayoutFilter[] {
    if (this.constructor && 'filterList' in this.constructor) {
      return this.constructor.filterList as LayoutFilter[];
    }
    return BlogApp.filterList;
  }

>>>>>>> 2f4a7985
  static isolated = BlogAppTemplate;
  static fitted = class Fitted extends Component<typeof this> {
    <template>
      <BasicFitted
        class='fitted-blog'
        @thumbnailURL={{@model.thumbnailURL}}
        @iconComponent={{@model.constructor.icon}}
        @primary={{@model.title}}
        @secondary={{@model.website}}
      />
      <style scoped>
        .fitted-blog :deep(.card-description) {
          display: none;
        }

        @container fitted-card ((2.0 < aspect-ratio) and (400px <= width ) and (height < 115px)) {
          .fitted-blog {
            padding: var(--boxel-sp-xxxs);
            align-items: center;
          }
          .fitted-blog :deep(.thumbnail-section) {
            border: 1px solid var(--boxel-450);
            border-radius: var(--boxel-border-radius-lg);
            width: 40px;
            height: 40px;
            overflow: hidden;
          }
          .fitted-blog :deep(.card-thumbnail) {
            width: 100%;
            height: 100%;
          }
          .fitted-blog :deep(.card-type-icon) {
            width: 20px;
            height: 20px;
          }
          .fitted-blog :deep(.info-section) {
            display: flex;
            justify-content: space-between;
            align-items: center;
            gap: var(--boxel-sp-xs);
          }
          .fitted-blog :deep(.card-title) {
            -webkit-line-clamp: 2;
            font: 600 var(--boxel-font-sm);
            letter-spacing: var(--boxel-lsp-xs);
          }
          .fitted-blog :deep(.card-display-name) {
            margin: 0;
            overflow: hidden;
          }
        }
      </style>
    </template>
  };
}<|MERGE_RESOLUTION|>--- conflicted
+++ resolved
@@ -45,37 +45,6 @@
 
 import type { BlogPost } from './blog-post';
 
-<<<<<<< HEAD
-export const SORT_OPTIONS: SortOption[] = [
-  {
-    id: 'datePubDesc',
-    displayName: 'Date Published',
-    sort: [
-      {
-        by: 'createdAt',
-        direction: 'desc',
-      },
-    ],
-  },
-  {
-    id: 'lastUpdatedDesc',
-    displayName: 'Last Updated',
-    sort: [
-      {
-        by: 'lastModified',
-        direction: 'desc',
-      },
-    ],
-  },
-  {
-    id: 'cardTitleAsc',
-    displayName: 'A-Z',
-    sort: sortByCardTitleAsc,
-  },
-];
-
-=======
->>>>>>> 2f4a7985
 export const toISOString = (datetime: Date) => datetime.toISOString();
 
 export const formatDatetime = (
@@ -325,37 +294,16 @@
       };
     };
 
-    this.filters = [
-      {
-        displayName: 'Blog Posts',
-        icon: BlogPostIcon,
-        createNewButtonText: 'Post',
-        showAdminData: true,
-        sortOptions: SORT_OPTIONS,
-        query: makeQuery({
-          name: 'BlogPost',
-          module: new URL('./blog-post', import.meta.url).href,
-        }),
-      },
-      {
-        displayName: 'Author Bios',
-        icon: AuthorIcon,
-        createNewButtonText: 'Author',
-        query: makeQuery({
-          name: 'Author',
-          module: new URL('./author', import.meta.url).href,
-        }),
-      },
-      {
-        displayName: 'Categories',
-        icon: CategoriesIcon,
-        createNewButtonText: 'Category',
-        query: makeQuery({
-          name: 'BlogCategory',
-          module: new URL('./blog-category', import.meta.url).href,
-        }),
-      },
-    ];
+    this.filters =
+      this.args.model.filters?.map((filter) => {
+        if (!filter.query && filter.cardRef) {
+          return {
+            ...filter,
+            query: makeQuery(filter.cardRef),
+          };
+        }
+        return filter;
+      }) ?? [];
   }
 
   private get selectedSort() {
@@ -439,8 +387,6 @@
   static prefersWideFormat = true;
   static headerColor = '#fff500';
 
-<<<<<<< HEAD
-=======
   static sortOptionList: SortOption[] = [
     {
       id: 'datePubDesc',
@@ -481,19 +427,30 @@
       createNewButtonText: 'Post',
       showAdminData: true,
       sortOptions: BlogApp.sortOptionList,
+      cardRef: {
+        name: 'BlogPost',
+        module: new URL('./blog-post', import.meta.url).href,
+      },
     },
     {
       displayName: 'Author Bios',
       icon: AuthorIcon,
       cardTypeName: 'Author',
       createNewButtonText: 'Author',
+      cardRef: {
+        name: 'Author',
+        module: new URL('./author', import.meta.url).href,
+      },
     },
     {
       displayName: 'Categories',
       icon: CategoriesIcon,
       cardTypeName: 'Category',
       createNewButtonText: 'Category',
-      isCreateNewDisabled: true, // TODO: Category cards
+      cardRef: {
+        name: 'BlogCategory',
+        module: new URL('./blog-category', import.meta.url).href,
+      },
     },
   ];
 
@@ -504,7 +461,6 @@
     return BlogApp.filterList;
   }
 
->>>>>>> 2f4a7985
   static isolated = BlogAppTemplate;
   static fitted = class Fitted extends Component<typeof this> {
     <template>
