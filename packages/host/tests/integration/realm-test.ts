--- conflicted
+++ resolved
@@ -196,14 +196,8 @@
           id: `${testRealmURL}dir/owner`,
           attributes: {
             firstName: 'Hassan',
-            fullName: 'Hassan Abdel-Rahman',
             lastName: 'Abdel-Rahman',
             title: 'Hassan Abdel-Rahman',
-<<<<<<< HEAD
-            email: null,
-            posts: null,
-=======
->>>>>>> a2f5aee8
           },
           meta: {
             adoptsFrom: {
@@ -303,14 +297,7 @@
           attributes: {
             firstName: 'Hassan',
             lastName: 'Abdel-Rahman',
-<<<<<<< HEAD
-            fullName: 'Hassan Abdel-Rahman',
             title: 'Hassan Abdel-Rahman',
-            email: null,
-            posts: null,
-=======
-            title: 'Hassan Abdel-Rahman',
->>>>>>> a2f5aee8
           },
           meta: {
             adoptsFrom: {
@@ -454,9 +441,6 @@
             JSON.parse(fileRef.content as string),
             {
               data: {
-                attributes: {
-                  title: null,
-                },
                 type: 'card',
                 meta: {
                   adoptsFrom: {
@@ -636,14 +620,7 @@
           attributes: {
             firstName: 'Hassan',
             lastName: 'Abdel-Rahman',
-<<<<<<< HEAD
-            fullName: 'Hassan Abdel-Rahman',
             title: 'Hassan Abdel-Rahman',
-            email: null,
-            posts: null,
-=======
-            title: 'Hassan Abdel-Rahman',
->>>>>>> a2f5aee8
           },
           meta: {
             adoptsFrom: {
@@ -790,8 +767,6 @@
             attributes: {
               firstName: 'Van Gogh',
               lastName: 'Abdel-Rahman',
-              email: null,
-              posts: null,
             },
             meta: {
               adoptsFrom: {
@@ -913,16 +888,8 @@
           hosts: [
             {
               firstName: 'Hassan',
-<<<<<<< HEAD
-              fullName: 'Hassan ',
               lastName: null,
               title: 'Hassan ',
-              email: null,
-              posts: null,
-=======
-              lastName: null,
-              title: 'Hassan ',
->>>>>>> a2f5aee8
             },
           ],
           sponsors: ['Burton'],
@@ -961,11 +928,6 @@
               {
                 firstName: 'Hassan',
                 lastName: null,
-<<<<<<< HEAD
-                email: null,
-                posts: null,
-=======
->>>>>>> a2f5aee8
               },
             ],
             sponsors: ['Burton'],
@@ -1115,14 +1077,7 @@
           attributes: {
             firstName: 'Hassan',
             lastName: 'Abdel-Rahman',
-<<<<<<< HEAD
-            fullName: 'Hassan Abdel-Rahman',
             title: 'Hassan Abdel-Rahman',
-            email: null,
-            posts: null,
-=======
-            title: 'Hassan Abdel-Rahman',
->>>>>>> a2f5aee8
           },
           meta: {
             adoptsFrom: {
@@ -1908,14 +1863,7 @@
           attributes: {
             firstName: 'Mariko',
             lastName: 'Abdel-Rahman',
-<<<<<<< HEAD
-            fullName: 'Mariko Abdel-Rahman',
             title: 'Mariko Abdel-Rahman',
-            email: null,
-            posts: null,
-=======
-            title: 'Mariko Abdel-Rahman',
->>>>>>> a2f5aee8
           },
           meta: {
             adoptsFrom: {
@@ -2456,14 +2404,7 @@
           attributes: {
             firstName: 'Mariko',
             lastName: 'Abdel-Rahman',
-<<<<<<< HEAD
-            fullName: 'Mariko Abdel-Rahman',
             title: 'Mariko Abdel-Rahman',
-            email: null,
-            posts: null,
-=======
-            title: 'Mariko Abdel-Rahman',
->>>>>>> a2f5aee8
           },
           meta: {
             adoptsFrom: {
@@ -2521,14 +2462,7 @@
           attributes: {
             firstName: 'Hassan',
             lastName: 'Abdel-Rahman',
-<<<<<<< HEAD
-            fullName: 'Hassan Abdel-Rahman',
             title: 'Hassan Abdel-Rahman',
-            email: null,
-            posts: null,
-=======
-            title: 'Hassan Abdel-Rahman',
->>>>>>> a2f5aee8
           },
           meta: {
             adoptsFrom: {
