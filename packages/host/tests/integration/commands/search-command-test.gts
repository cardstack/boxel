--- conflicted
+++ resolved
@@ -99,15 +99,10 @@
       cardType: 'Author',
       title: undefined,
     });
-<<<<<<< HEAD
-    console.log(result);
-    assert.strictEqual(result.cardIds.length, 2);
-=======
     assert.ok(result.cardIds.length > 0, 'Should return at least one result');
     assert.ok(
       result.cardIds.every((id) => id.includes('Author')),
       'All results should be Author cards',
     );
->>>>>>> e01cd1fc
   });
 });