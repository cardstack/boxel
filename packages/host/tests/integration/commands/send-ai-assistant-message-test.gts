import { getOwner } from '@ember/owner';
import { RenderingTestContext } from '@ember/test-helpers';

import { module, test } from 'qunit';

import { Loader } from '@cardstack/runtime-common';
import { APP_BOXEL_MESSAGE_MSGTYPE } from '@cardstack/runtime-common/matrix-constants';

import SendAiAssistantMessageCommand from '@cardstack/host/commands/send-ai-assistant-message';
import SwitchSubmodeCommand from '@cardstack/host/commands/switch-submode';
import type CommandService from '@cardstack/host/services/command-service';

import RealmService from '@cardstack/host/services/realm';

import {
  setupIntegrationTestRealm,
  setupLocalIndexing,
  lookupLoaderService,
  lookupService,
  testRealmURL,
  testRealmInfo,
} from '../../helpers';

import { setupMockMatrix } from '../../helpers/mock-matrix';
import { setupRenderingTest } from '../../helpers/setup';

let loader: Loader;

class StubRealmService extends RealmService {
  get defaultReadableRealm() {
    return {
      path: testRealmURL,
      info: testRealmInfo,
    };
  }
}

module('Integration | commands | send-ai-assistant-message', function (hooks) {
  setupRenderingTest(hooks);
  setupLocalIndexing(hooks);
  let { createAndJoinRoom, getRoomEvents } = setupMockMatrix(hooks, {
    loggedInAs: '@testuser:localhost',
    activeRealms: [testRealmURL],
  });

  hooks.beforeEach(function (this: RenderingTestContext) {
    getOwner(this)!.register('service:realm', StubRealmService);
    loader = lookupLoaderService().loader;
  });

  hooks.beforeEach(async function () {
    await setupIntegrationTestRealm({
      loader,
      contents: {},
    });
  });

  test('send an ai assistant message', async function (assert) {
<<<<<<< HEAD
    let roomId = createAndJoinRoom({
      sender: '@testuser:staging',
      name: 'room-test',
    });
=======
    let roomId = createAndJoinRoom('@testuser:localhost', 'room-test');
>>>>>>> 1614af11
    let commandService = lookupService<CommandService>('command-service');

    let sendAiAssistantMessageCommand = new SendAiAssistantMessageCommand(
      commandService.commandContext,
    );
    await sendAiAssistantMessageCommand.execute({
      roomId,
      prompt: 'Hello, world!',
    });
    let message = getRoomEvents(roomId).pop()!;
    assert.strictEqual(message.content.msgtype, APP_BOXEL_MESSAGE_MSGTYPE);
    let boxelMessageData = JSON.parse(message.content.data);
    assert.strictEqual(boxelMessageData.context.tools.length, 0);
  });

  test('send an ai assistant message with command call, not required to be called', async function (assert) {
<<<<<<< HEAD
    let roomId = createAndJoinRoom({
      sender: '@testuser:staging',
      name: 'room-test',
    });
=======
    let roomId = createAndJoinRoom('@testuser:localhost', 'room-test');
>>>>>>> 1614af11
    let commandService = lookupService<CommandService>('command-service');

    let sendAiAssistantMessageCommand = new SendAiAssistantMessageCommand(
      commandService.commandContext,
    );
    let command = new SwitchSubmodeCommand(commandService.commandContext);
    await sendAiAssistantMessageCommand.execute({
      roomId,
      prompt: 'Hello, world!',
      commands: [{ command, autoExecute: false }],
    });
    let message = getRoomEvents(roomId).pop()!;
    assert.strictEqual(message.content.msgtype, APP_BOXEL_MESSAGE_MSGTYPE);
    let boxelMessageData = JSON.parse(message.content.data);
    assert.strictEqual(boxelMessageData.context.tools.length, 1);
    assert.strictEqual(boxelMessageData.context.tools[0].type, 'function');
    let toolName = boxelMessageData.context.tools[0].function.name;
    assert.true(toolName.startsWith('SwitchSubmode'));
    assert.strictEqual(boxelMessageData.context.requireToolCall, false);
  });

  test('send an ai assistant message with command call, explicitly not required to be called', async function (assert) {
<<<<<<< HEAD
    let roomId = createAndJoinRoom({
      sender: '@testuser:staging',
      name: 'room-test',
    });
=======
    let roomId = createAndJoinRoom('@testuser:localhost', 'room-test');
>>>>>>> 1614af11
    let commandService = lookupService<CommandService>('command-service');

    let sendAiAssistantMessageCommand = new SendAiAssistantMessageCommand(
      commandService.commandContext,
    );
    let command = new SwitchSubmodeCommand(commandService.commandContext);
    await sendAiAssistantMessageCommand.execute({
      roomId,
      prompt: 'Hello, world!',
      commands: [{ command, autoExecute: false }],
      requireCommandCall: false,
    });
    let message = getRoomEvents(roomId).pop()!;
    assert.strictEqual(message.content.msgtype, APP_BOXEL_MESSAGE_MSGTYPE);
    let boxelMessageData = JSON.parse(message.content.data);
    assert.strictEqual(boxelMessageData.context.tools.length, 1);
    assert.strictEqual(boxelMessageData.context.tools[0].type, 'function');
    let toolName = boxelMessageData.context.tools[0].function.name;
    assert.true(toolName.startsWith('SwitchSubmode'));
    assert.strictEqual(boxelMessageData.context.requireToolCall, false);
  });

  test('send an ai assistant message with command call, explicitly required to be called', async function (assert) {
<<<<<<< HEAD
    let roomId = createAndJoinRoom({
      sender: '@testuser:staging',
      name: 'room-test',
    });
=======
    let roomId = createAndJoinRoom('@testuser:localhost', 'room-test');
>>>>>>> 1614af11
    let commandService = lookupService<CommandService>('command-service');

    let sendAiAssistantMessageCommand = new SendAiAssistantMessageCommand(
      commandService.commandContext,
    );
    let command = new SwitchSubmodeCommand(commandService.commandContext);
    await sendAiAssistantMessageCommand.execute({
      roomId,
      prompt: 'Hello, world!',
      commands: [{ command, autoExecute: false }],
      requireCommandCall: true,
    });
    let message = getRoomEvents(roomId).pop()!;
    assert.strictEqual(message.content.msgtype, APP_BOXEL_MESSAGE_MSGTYPE);
    let boxelMessageData = JSON.parse(message.content.data);
    assert.strictEqual(boxelMessageData.context.tools.length, 1);
    assert.strictEqual(boxelMessageData.context.tools[0].type, 'function');
    let toolName = boxelMessageData.context.tools[0].function.name;
    assert.true(toolName.startsWith('SwitchSubmode'));
    assert.strictEqual(boxelMessageData.context.requireToolCall, true);
  });

  test('multiple commands are allowed if not required to be called', async function (assert) {
<<<<<<< HEAD
    let roomId = createAndJoinRoom({
      sender: '@testuser:staging',
      name: 'room-test',
    });
=======
    let roomId = createAndJoinRoom('@testuser:localhost', 'room-test');
>>>>>>> 1614af11
    let commandService = lookupService<CommandService>('command-service');

    let sendAiAssistantMessageCommand = new SendAiAssistantMessageCommand(
      commandService.commandContext,
    );
    let command1 = new SwitchSubmodeCommand(commandService.commandContext);
    let command2 = new SwitchSubmodeCommand(commandService.commandContext);
    await sendAiAssistantMessageCommand.execute({
      roomId,
      prompt: 'Hello, world!',
      commands: [
        { command: command1, autoExecute: false },
        { command: command2, autoExecute: false },
      ],
      requireCommandCall: false,
    });
    let message = getRoomEvents(roomId).pop()!;
    assert.strictEqual(message.content.msgtype, APP_BOXEL_MESSAGE_MSGTYPE);
    let boxelMessageData = JSON.parse(message.content.data);
    assert.strictEqual(boxelMessageData.context.tools.length, 2);
    assert.strictEqual(boxelMessageData.context.tools[0].type, 'function');
    let toolName = boxelMessageData.context.tools[0].function.name;
    assert.true(toolName.startsWith('SwitchSubmode'));
    assert.strictEqual(boxelMessageData.context.requireToolCall, false);
  });
});<|MERGE_RESOLUTION|>--- conflicted
+++ resolved
@@ -56,14 +56,10 @@
   });
 
   test('send an ai assistant message', async function (assert) {
-<<<<<<< HEAD
     let roomId = createAndJoinRoom({
-      sender: '@testuser:staging',
+      sender: '@testuser:localhost',
       name: 'room-test',
     });
-=======
-    let roomId = createAndJoinRoom('@testuser:localhost', 'room-test');
->>>>>>> 1614af11
     let commandService = lookupService<CommandService>('command-service');
 
     let sendAiAssistantMessageCommand = new SendAiAssistantMessageCommand(
@@ -80,14 +76,10 @@
   });
 
   test('send an ai assistant message with command call, not required to be called', async function (assert) {
-<<<<<<< HEAD
     let roomId = createAndJoinRoom({
-      sender: '@testuser:staging',
+      sender: '@testuser:localhost',
       name: 'room-test',
     });
-=======
-    let roomId = createAndJoinRoom('@testuser:localhost', 'room-test');
->>>>>>> 1614af11
     let commandService = lookupService<CommandService>('command-service');
 
     let sendAiAssistantMessageCommand = new SendAiAssistantMessageCommand(
@@ -110,14 +102,10 @@
   });
 
   test('send an ai assistant message with command call, explicitly not required to be called', async function (assert) {
-<<<<<<< HEAD
     let roomId = createAndJoinRoom({
-      sender: '@testuser:staging',
+      sender: '@testuser:localhost',
       name: 'room-test',
     });
-=======
-    let roomId = createAndJoinRoom('@testuser:localhost', 'room-test');
->>>>>>> 1614af11
     let commandService = lookupService<CommandService>('command-service');
 
     let sendAiAssistantMessageCommand = new SendAiAssistantMessageCommand(
@@ -141,14 +129,10 @@
   });
 
   test('send an ai assistant message with command call, explicitly required to be called', async function (assert) {
-<<<<<<< HEAD
     let roomId = createAndJoinRoom({
-      sender: '@testuser:staging',
+      sender: '@testuser:localhost',
       name: 'room-test',
     });
-=======
-    let roomId = createAndJoinRoom('@testuser:localhost', 'room-test');
->>>>>>> 1614af11
     let commandService = lookupService<CommandService>('command-service');
 
     let sendAiAssistantMessageCommand = new SendAiAssistantMessageCommand(
@@ -172,14 +156,10 @@
   });
 
   test('multiple commands are allowed if not required to be called', async function (assert) {
-<<<<<<< HEAD
     let roomId = createAndJoinRoom({
-      sender: '@testuser:staging',
+      sender: '@testuser:localhost',
       name: 'room-test',
     });
-=======
-    let roomId = createAndJoinRoom('@testuser:localhost', 'room-test');
->>>>>>> 1614af11
     let commandService = lookupService<CommandService>('command-service');
 
     let sendAiAssistantMessageCommand = new SendAiAssistantMessageCommand(
