import { RenderingTestContext } from '@ember/test-helpers';
import GlimmerComponent from '@glimmer/component';

import { getService } from '@universal-ember/test-support';
import { module, test } from 'qunit';

import {
  baseRealm,
  baseCardRef,
  internalKeyFor,
  skillCardRef,
  type LooseSingleCardDocument,
  type IndexedInstance,
  type Realm,
} from '@cardstack/runtime-common';
import stripScopedCSSAttributes from '@cardstack/runtime-common/helpers/strip-scoped-css-attributes';
import { Loader } from '@cardstack/runtime-common/loader';

import { unwrap } from '@cardstack/host/lib/current-run';

import { renderErrorHandler } from '@cardstack/host/lib/render-error-handler';

import {
  testRealmURL,
  testRealmInfo,
  cleanWhiteSpace,
  setupCardLogs,
  setupLocalIndexing,
  setupIntegrationTestRealm,
  testModuleRealm,
  cardInfo,
  getFileCreatedAt,
} from '../helpers';
import {
  CardDef,
  Component,
  contains,
  linksTo,
  containsMany,
  DatetimeField,
  field,
  FieldDef,
  NumberField,
  setupBaseRealm,
  StringField,
} from '../helpers/base-realm';
import { setupMockMatrix } from '../helpers/mock-matrix';
import { setupRenderingTest } from '../helpers/setup';

let loader: Loader;
let onError: (event: Event) => void;

function assertInnerHtmlMatches(
  assert: Assert,
  actual: string | null | undefined,
  expected: string | null | undefined,
  message?: string,
) {
  let cleanedActual = cleanWhiteSpace(
    stripScopedCSSAttributes(unwrap(actual!)),
  );
  let cleanedExpected = cleanWhiteSpace(expected!);
  assert.strictEqual(cleanedActual, cleanedExpected, message);
}

// TODO Eventually this will replace the ./realm-indexing-test.gts
// but first we need to align the API's between the index writer and the renderer.
// after that port tests from ./realm-indexing-test.gts into this module.

module(`Integration | realm indexing - using /render route`, function (hooks) {
  setupRenderingTest(hooks);
  setupBaseRealm(hooks);

  hooks.beforeEach(function (this: RenderingTestContext) {
    loader = getService('loader-service').loader;
    (globalThis as any).__useHeadlessChromePrerender = true;
    onError = function (event: Event) {
      let localIndexer = getService('local-indexer');
      renderErrorHandler({
        event,
        setPrerenderStatus(status) {
          localIndexer.prerenderStatus = status;
        },
        setError(error) {
          localIndexer.renderError = error;
        },
      });
    };
    window.addEventListener('boxel-render-error', onError);
  });

  hooks.afterEach(function (this: RenderingTestContext) {
    delete (globalThis as any).__useHeadlessChromePrerender;
    window.removeEventListener('boxel-render-error', onError);
  });

  setupLocalIndexing(hooks);
  let mockMatrixUtils = setupMockMatrix(hooks);

  setupCardLogs(
    hooks,
    async () => await loader.import(`${baseRealm.url}card-api`),
  );

  async function getInstance(
    realm: Realm,
    url: URL,
  ): Promise<IndexedInstance | undefined> {
    let maybeInstance = await realm.realmIndexQueryEngine.instance(url);
    if (maybeInstance?.type === 'error') {
      return undefined;
    }
    return maybeInstance;
  }

  test('full indexing discovers card instances', async function (assert) {
    let { realm, adapter } = await setupIntegrationTestRealm({
      mockMatrixUtils,
      contents: {
        'empty.json': {
          data: {
            meta: {
              adoptsFrom: {
                module: 'https://cardstack.com/base/card-api',
                name: 'CardDef',
              },
            },
          },
        },
      },
    });
    let queryEngine = realm.realmIndexQueryEngine;
    let { data: cards } = await queryEngine.search({});
    assert.deepEqual(cards, [
      {
        id: `${testRealmURL}empty`,
        type: 'card',
        attributes: {
          cardInfo,
          title: 'Untitled Card',
          description: null,
          thumbnailURL: null,
        },
        relationships: {
          'cardInfo.theme': { links: { self: null } },
        },
        meta: {
          adoptsFrom: {
            module: 'https://cardstack.com/base/card-api',
            name: 'CardDef',
          },
          realmURL: 'http://test-realm/test/',
          lastModified: adapter.lastModifiedMap.get(
            `${testRealmURL}empty.json`,
          ),
          resourceCreatedAt: await getFileCreatedAt(realm, 'empty.json'),
          realmInfo: testRealmInfo,
        },
        links: {
          self: `${testRealmURL}empty`,
        },
      },
    ]);
  });

  test('full indexing skips over unchanged items in index', async function (assert) {
    let { realm, adapter } = await setupIntegrationTestRealm({
      mockMatrixUtils,
      contents: {
        'test1.json': {
          data: {
            meta: {
              adoptsFrom: {
                module: 'https://cardstack.com/base/card-api',
                name: 'CardDef',
              },
            },
          },
        },
        'test2.json': {
          data: {
            meta: {
              adoptsFrom: {
                module: 'https://cardstack.com/base/card-api',
                name: 'CardDef',
              },
            },
          },
        },
        'pet.gts': `
          import { contains, field, CardDef } from "https://cardstack.com/base/card-api";
          import StringField from "https://cardstack.com/base/string";

          export class Pet extends CardDef {
            @field firstName = contains(StringField);
          }
        `,
      },
    });
    assert.deepEqual(
      realm.realmIndexUpdater.stats,
      {
        instanceErrors: 0,
        instancesIndexed: 2,
        moduleErrors: 0,
        modulesIndexed: 1,
        definitionErrors: 0,
        definitionsIndexed: 1,
        totalIndexEntries: 4,
      },
      'indexer stats are correct',
    );

    // the lastModified resolution is 1 second, so need to
    // wait at least that long to see a difference
    await new Promise((r) => setTimeout(r, 1000));
    await adapter.write(
      'test2.json',
      JSON.stringify({
        data: {
          attributes: {
            title: 'test',
          },
          meta: {
            adoptsFrom: {
              module: 'https://cardstack.com/base/card-api',
              name: 'CardDef',
            },
          },
        },
      } as LooseSingleCardDocument),
    );

    let definitionEntry = await realm.realmIndexQueryEngine.getOwnDefinition({
      module: `${testRealmURL}pet`,
      name: 'Pet',
    });
    assert.strictEqual(
      definitionEntry?.type,
      'definition',
      'definition entry exists',
    );

    await realm.fullIndex();

    assert.deepEqual(
      realm.realmIndexUpdater.stats,
      {
        instanceErrors: 0,
        instancesIndexed: 1,
        moduleErrors: 0,
        modulesIndexed: 0,
        definitionErrors: 0,
        definitionsIndexed: 0,
        totalIndexEntries: 4,
      },
      'indexer stats are correct',
    );

    // meta entries are notional so we want to make sure they didn't
    // get tombstoned because the file wasn't found
    definitionEntry = await realm.realmIndexQueryEngine.getOwnDefinition({
      module: `${testRealmURL}pet`,
      name: 'Pet',
    });
    assert.strictEqual(
      definitionEntry?.type,
      'definition',
      'definition entry exists',
    );
  });

  test('can recover from indexing a card with a broken link', async function (assert) {
    let { realm, adapter } = await setupIntegrationTestRealm({
      mockMatrixUtils,
      contents: {
        'Pet/mango.json': {
          data: {
            id: `${testRealmURL}Pet/mango`,
            attributes: {
              firstName: 'Mango',
            },
            relationships: {
              owner: {
                links: {
                  self: `${testRealmURL}Person/owner`,
                },
              },
            },
            meta: {
              adoptsFrom: {
                module: 'http://localhost:4202/test/pet',
                name: 'Pet',
              },
            },
          },
        },
      },
    });
    let queryEngine = realm.realmIndexQueryEngine;
    {
      let mango = await queryEngine.cardDocument(
        new URL(`${testRealmURL}Pet/mango`),
      );
      if (mango?.type === 'error') {
        assert.deepEqual(
          mango.error.errorDetail.message,
          `Person/owner.json not found`,
        );
        assert.deepEqual(mango.error.errorDetail.deps, [
          `${testRealmURL}Person/owner.json`,
          'http://localhost:4202/test/pet',
        ]);
      } else {
        assert.ok(false, `expected search entry to be an error doc`);
      }
    }
    await realm.write(
      'Person/owner.json',
      JSON.stringify({
        data: {
          id: `${testRealmURL}Person/owner`,
          attributes: {
            firstName: 'Hassan',
          },
          meta: {
            adoptsFrom: {
              module: 'http://localhost:4202/test/person',
              name: 'Person',
            },
          },
        },
      } as LooseSingleCardDocument),
    );
    {
      let mango = await queryEngine.cardDocument(
        new URL(`${testRealmURL}Pet/mango`),
      );
      if (mango?.type === 'doc') {
        assert.deepEqual(mango.doc.data, {
          id: `${testRealmURL}Pet/mango`,
          type: 'card',
          links: {
            self: `${testRealmURL}Pet/mango`,
          },
          attributes: {
            description: null,
            firstName: 'Mango',
            title: 'Mango',
            thumbnailURL: null,
            cardInfo,
          },
          relationships: {
            owner: {
              links: {
                self: `../Person/owner`,
              },
            },
            'cardInfo.theme': { links: { self: null } },
          },
          meta: {
            adoptsFrom: {
              module: 'http://localhost:4202/test/pet',
              name: 'Pet',
            },
            lastModified: adapter.lastModifiedMap.get(
              `${testRealmURL}Pet/mango.json`,
            ),
            resourceCreatedAt: await getFileCreatedAt(realm, 'Pet/mango.json'),
            realmInfo: testRealmInfo,
            realmURL: 'http://test-realm/test/',
          },
        });
      } else {
        assert.ok(
          false,
          `search entry was an error: ${mango?.error.errorDetail.message}`,
        );
      }
    }
  });

  test('can query the "production" index while performing indexing operations', async function (assert) {
    let { realm } = await setupIntegrationTestRealm({
      mockMatrixUtils,
      contents: {
        'Pet/mango.json': {
          data: {
            id: `${testRealmURL}Pet/mango`,
            attributes: {
              firstName: 'Mango',
            },
            meta: {
              adoptsFrom: {
                module: 'http://localhost:4202/test/pet',
                name: 'Pet',
              },
            },
          },
        },
      },
    });
    let queryEngine = realm.realmIndexQueryEngine;
    // intentionally not awaiting here
    let updateCard = realm.write(
      'Pet/mango.json',
      JSON.stringify({
        data: {
          id: `${testRealmURL}Pet/mango`,
          attributes: {
            firstName: 'Van Gogh',
          },
          meta: {
            adoptsFrom: {
              module: 'http://localhost:4202/test/pet',
              name: 'Pet',
            },
          },
        },
      } as LooseSingleCardDocument),
    );
    let getCard = queryEngine.cardDocument(new URL(`${testRealmURL}Pet/mango`));
    let [_, entry] = await Promise.all([updateCard, getCard]);
    if (entry?.type === 'doc') {
      // we see the "production" version of this card while it is being indexed
      delete entry.doc.data.meta.lastModified;
      delete entry.doc.data.meta.resourceCreatedAt;
      assert.deepEqual(entry.doc.data, {
        id: `${testRealmURL}Pet/mango`,
        type: 'card',
        links: {
          self: `${testRealmURL}Pet/mango`,
        },
        attributes: {
          description: null,
          firstName: 'Mango',
          title: 'Mango',
          thumbnailURL: null,
          cardInfo,
        },
        relationships: {
          owner: {
            links: {
              self: null,
            },
          },
          'cardInfo.theme': { links: { self: null } },
        },
        meta: {
          adoptsFrom: {
            module: 'http://localhost:4202/test/pet',
            name: 'Pet',
          },
          realmInfo: testRealmInfo,
          realmURL: 'http://test-realm/test/',
        },
      });
    } else {
      assert.ok(
        false,
        `search entry was an error: ${entry?.error.errorDetail.message}`,
      );
    }
    {
      // after the card has been indexed, the update is moved from the WIP version
      // of the index to the production version of the index
      let entry = await queryEngine.cardDocument(
        new URL(`${testRealmURL}Pet/mango`),
      );
      if (entry?.type === 'doc') {
        // we see the "production" version of this card while it is being indexed
        delete entry.doc.data.meta.lastModified;
        delete entry.doc.data.meta.resourceCreatedAt;
        assert.deepEqual(entry.doc.data, {
          id: `${testRealmURL}Pet/mango`,
          type: 'card',
          links: {
            self: `${testRealmURL}Pet/mango`,
          },
          attributes: {
            description: null,
            firstName: 'Van Gogh',
            title: 'Van Gogh',
            thumbnailURL: null,
            cardInfo,
          },
          relationships: {
            owner: {
              links: {
                self: null,
              },
            },
            'cardInfo.theme': { links: { self: null } },
          },
          meta: {
            adoptsFrom: {
              module: 'http://localhost:4202/test/pet',
              name: 'Pet',
            },
            realmInfo: testRealmInfo,
            realmURL: 'http://test-realm/test/',
          },
        });
      } else {
        assert.ok(
          false,
          `search entry was an error: ${entry?.error.errorDetail.message}`,
        );
      }
    }
  });

  test('can index card with linkTo field', async function (assert) {
    let { realm, adapter } = await setupIntegrationTestRealm({
      mockMatrixUtils,
      contents: {
        'Person/owner.json': {
          data: {
            id: `${testRealmURL}Person/owner`,
            attributes: {
              firstName: 'Hassan',
            },
            meta: {
              adoptsFrom: {
                module: 'http://localhost:4202/test/person',
                name: 'Person',
              },
            },
          },
        },
        'Pet/mango.json': {
          data: {
            id: `${testRealmURL}Pet/mango`,
            attributes: {
              firstName: 'Mango',
            },
            relationships: {
              owner: {
                links: {
                  self: `${testRealmURL}Person/owner`,
                },
              },
            },
            meta: {
              adoptsFrom: {
                module: 'http://localhost:4202/test/pet',
                name: 'Pet',
              },
            },
          },
        },
      },
    });
    let queryEngine = realm.realmIndexQueryEngine;
    let mango = await queryEngine.cardDocument(
      new URL(`${testRealmURL}Pet/mango`),
    );
    if (mango?.type === 'doc') {
      assert.deepEqual(mango.doc.data, {
        id: `${testRealmURL}Pet/mango`,
        type: 'card',
        links: {
          self: `${testRealmURL}Pet/mango`,
        },
        attributes: {
          description: null,
          firstName: 'Mango',
          title: 'Mango',
          thumbnailURL: null,
          cardInfo,
        },
        relationships: {
          owner: {
            links: {
              self: `../Person/owner`,
            },
          },
          'cardInfo.theme': { links: { self: null } },
        },
        meta: {
          adoptsFrom: {
            module: 'http://localhost:4202/test/pet',
            name: 'Pet',
          },
          lastModified: adapter.lastModifiedMap.get(
            `${testRealmURL}Pet/mango.json`,
          ),
<<<<<<< HEAD
          resourceCreatedAt: adapter.resourceCreatedAtMap.get(
            `${testRealmURL}Pet/mango.json`,
          ),
=======
          resourceCreatedAt: await getFileCreatedAt(realm, 'Pet/mango.json'),
>>>>>>> fb9afd68
          realmInfo: testRealmInfo,
          realmURL: 'http://test-realm/test/',
        },
      });
    } else {
      assert.ok(
        false,
        `search entry was an error: ${mango?.error.errorDetail.message}`,
      );
    }
  });

  test('can index card with a relative linkTo field', async function (assert) {
    let { realm, adapter } = await setupIntegrationTestRealm({
      mockMatrixUtils,
      contents: {
        'Person/owner.json': {
          data: {
            id: `${testRealmURL}Person/owner`,
            attributes: {
              firstName: 'Hassan',
            },
            meta: {
              adoptsFrom: {
                module: 'http://localhost:4202/test/person',
                name: 'Person',
              },
            },
          },
        },
        'Pet/mango.json': {
          data: {
            id: `${testRealmURL}Pet/mango`,
            attributes: {
              firstName: 'Mango',
            },
            relationships: {
              owner: {
                links: {
                  self: `../Person/owner`,
                },
              },
            },
            meta: {
              adoptsFrom: {
                module: 'http://localhost:4202/test/pet',
                name: 'Pet',
              },
            },
          },
        },
      },
    });
    let indexer = realm.realmIndexQueryEngine;
    let mango = await indexer.cardDocument(new URL(`${testRealmURL}Pet/mango`));
    if (mango?.type === 'doc') {
      assert.deepEqual(mango.doc.data, {
        id: `${testRealmURL}Pet/mango`,
        type: 'card',
        links: {
          self: `${testRealmURL}Pet/mango`,
        },
        attributes: {
          description: null,
          firstName: 'Mango',
          title: 'Mango',
          thumbnailURL: null,
          cardInfo,
        },
        relationships: {
          owner: {
            links: {
              self: `../Person/owner`,
            },
          },
          'cardInfo.theme': { links: { self: null } },
        },
        meta: {
          adoptsFrom: {
            module: 'http://localhost:4202/test/pet',
            name: 'Pet',
          },
          lastModified: adapter.lastModifiedMap.get(
            `${testRealmURL}Pet/mango.json`,
          ),
<<<<<<< HEAD
          resourceCreatedAt: adapter.resourceCreatedAtMap.get(
            `${testRealmURL}Pet/mango.json`,
          ),
=======
          resourceCreatedAt: await getFileCreatedAt(realm, 'Pet/mango.json'),
>>>>>>> fb9afd68
          realmInfo: testRealmInfo,
          realmURL: 'http://test-realm/test/',
        },
      });
    } else {
      assert.ok(
        false,
        `search entry was an error: ${mango?.error.errorDetail.message}`,
      );
    }
  });

  test('can index a card with relative code-ref fields', async function (assert) {
    class Person extends CardDef {
      @field firstName = contains(StringField);
    }

    let { realm, adapter } = await setupIntegrationTestRealm({
      mockMatrixUtils,
      contents: {
        'person.gts': { Person },
        'person-spec.json': {
          data: {
            attributes: {
              title: 'Person Card',
              description: 'Spec for Person card',
              specType: 'card',
              ref: {
                module: './person',
                name: 'Person',
              },
            },
            meta: {
              adoptsFrom: {
                module: 'https://cardstack.com/base/spec',
                name: 'Spec',
              },
            },
          },
        },
      },
    });
    let indexer = realm.realmIndexQueryEngine;
    let entry = await indexer.cardDocument(
      new URL(`${testRealmURL}person-spec`),
    );
    if (entry?.type === 'doc') {
      assert.deepEqual(entry.doc.data, {
        id: `${testRealmURL}person-spec`,
        type: 'card',
        links: {
          self: `${testRealmURL}person-spec`,
        },
        attributes: {
          title: 'Person Card',
          description: 'Spec for Person card',
          moduleHref: `${testRealmURL}person`,
          readMe: null,
          specType: 'card',
          isCard: true,
          isComponent: false,
          isField: false,
          thumbnailURL: null,
          ref: {
            module: `./person`,
            name: 'Person',
          },
          containedExamples: [],
          cardInfo,
        },
        relationships: {
          'cardInfo.theme': { links: { self: null } },
        },
        meta: {
          adoptsFrom: {
            module: 'https://cardstack.com/base/spec',
            name: 'Spec',
          },
          lastModified: adapter.lastModifiedMap.get(
            `${testRealmURL}person-spec.json`,
          ),
<<<<<<< HEAD
          resourceCreatedAt: adapter.resourceCreatedAtMap.get(
            `${testRealmURL}person-spec.json`,
          ),
=======
          resourceCreatedAt: await getFileCreatedAt(realm, 'person-spec.json'),
>>>>>>> fb9afd68
          realmInfo: testRealmInfo,
          realmURL: testRealmURL,
        },
      });
      let instance = await indexer.instance(
        new URL(`${testRealmURL}person-spec`),
      );
      assert.deepEqual(instance?.searchDoc, {
        _cardType: 'Spec',
        description: 'Spec for Person card',
        id: `${testRealmURL}person-spec`,
        specType: 'card',
        moduleHref: `${testRealmURL}person`,
        ref: `${testRealmURL}person/Person`,
        title: 'Person Card',
        containedExamples: null,
        isCard: true,
        isComponent: false,
        isField: false,
        cardInfo: { theme: null },
      });
    } else {
      assert.ok(
        false,
        `search entry was an error: ${entry?.error.errorDetail.message}`,
      );
    }
  });

  test('absolute urls will be serialised into relative into relative code-ref fields', async function (assert) {
    class Person extends CardDef {
      @field firstName = contains(StringField);
    }

    let { realm, adapter } = await setupIntegrationTestRealm({
      mockMatrixUtils,
      contents: {
        'person.gts': { Person },
        'person-spec.json': {
          data: {
            attributes: {
              title: 'Person Card',
              description: 'Spec for Person card',
              specType: 'card',
              ref: {
                module: `${testRealmURL}person`,
                name: 'Person',
              },
            },
            meta: {
              adoptsFrom: {
                module: 'https://cardstack.com/base/spec',
                name: 'Spec',
              },
            },
          },
        },
        'people-skill.json': {
          data: {
            attributes: {
              instructions: 'How to win friends and influence people',
              commands: [
                {
                  codeRef: {
                    module: `@cardstack/boxel-host/commands/switch-submode`,
                    name: 'default',
                  },
                },
              ],
            },
            meta: {
              adoptsFrom: skillCardRef,
            },
          },
        },
      },
    });
    let indexer = realm.realmIndexQueryEngine;
    let entry = await indexer.cardDocument(
      new URL(`${testRealmURL}person-spec`),
    );
    if (entry?.type === 'doc') {
      assert.deepEqual(entry.doc.data, {
        id: `${testRealmURL}person-spec`,
        type: 'card',
        links: {
          self: `${testRealmURL}person-spec`,
        },
        attributes: {
          title: 'Person Card',
          description: 'Spec for Person card',
          moduleHref: `${testRealmURL}person`,
          readMe: null,
          specType: 'card',
          isCard: true,
          isComponent: false,
          isField: false,
          thumbnailURL: null,
          ref: {
            module: `./person`,
            name: 'Person',
          },
          containedExamples: [],
          cardInfo,
        },
        relationships: {
          'cardInfo.theme': { links: { self: null } },
        },
        meta: {
          adoptsFrom: {
            module: 'https://cardstack.com/base/spec',
            name: 'Spec',
          },
          lastModified: adapter.lastModifiedMap.get(
            `${testRealmURL}person-spec.json`,
          ),
<<<<<<< HEAD
          resourceCreatedAt: adapter.resourceCreatedAtMap.get(
            `${testRealmURL}person-spec.json`,
          ),
=======
          resourceCreatedAt: await getFileCreatedAt(realm, 'person-spec.json'),
>>>>>>> fb9afd68
          realmInfo: testRealmInfo,
          realmURL: testRealmURL,
        },
      });
      let instance = await indexer.instance(
        new URL(`${testRealmURL}person-spec`),
      );
      assert.deepEqual(instance?.searchDoc, {
        _cardType: 'Spec',
        description: 'Spec for Person card',
        id: `${testRealmURL}person-spec`,
        specType: 'card',
        moduleHref: `${testRealmURL}person`,
        ref: `${testRealmURL}person/Person`,
        title: 'Person Card',
        containedExamples: null,
        isCard: true,
        isComponent: false,
        isField: false,
        cardInfo: { theme: null },
      });
    } else {
      assert.ok(
        false,
        `search entry was an error: ${entry?.error.errorDetail.message}`,
      );
    }
    entry = await indexer.cardDocument(new URL(`${testRealmURL}people-skill`));
    if (entry?.type === 'doc') {
      assert.deepEqual(entry.doc.data, {
        id: `${testRealmURL}people-skill`,
        type: 'card',
        links: {
          self: `${testRealmURL}people-skill`,
        },
        attributes: {
          commands: [
            {
              codeRef: {
                module: '@cardstack/boxel-host/commands/switch-submode',
                name: 'default',
              },
              functionName: 'switch-submode_dd88',
              requiresApproval: false,
            },
          ],
          description: null,
          instructions: 'How to win friends and influence people',
          thumbnailURL: null,
          title: null,
          cardInfo,
        },
        relationships: {
          'cardInfo.theme': { links: { self: null } },
        },
        meta: {
          adoptsFrom: skillCardRef,
          lastModified: adapter.lastModifiedMap.get(
            `${testRealmURL}people-skill.json`,
          ),
<<<<<<< HEAD
          resourceCreatedAt: adapter.resourceCreatedAtMap.get(
            `${testRealmURL}people-skill.json`,
          ),
=======
          resourceCreatedAt: await getFileCreatedAt(realm, 'people-skill.json'),
>>>>>>> fb9afd68
          realmInfo: testRealmInfo,
          realmURL: testRealmURL,
        },
      });
      let instance = await indexer.instance(
        new URL(`${testRealmURL}people-skill`),
      );
      assert.deepEqual(instance?.searchDoc, {
        _cardType: 'Skill',
        id: `${testRealmURL}people-skill`,
        instructions: 'How to win friends and influence people',
        commands: [
          {
            codeRef: `@cardstack/boxel-host/commands/switch-submode/default`,
            functionName: 'switch-submode_dd88',
            requiresApproval: false,
          },
        ],
        cardInfo: { theme: null },
      });
    } else {
      assert.ok(
        false,
        `search entry was an error: ${entry?.error.errorDetail.message}`,
      );
    }
  });

  test('can recover from rendering a card that has a template error', async function (assert) {
    {
      class Person extends CardDef {
        @field firstName = contains(StringField);
        static isolated = class Isolated extends Component<typeof this> {
          <template>
            <h1><@fields.firstName /></h1>
          </template>
        };
        static embedded = class Embedded extends Component<typeof this> {
          <template>
            <h1> Person Embedded Card: <@fields.firstName /></h1>
          </template>
        };
        static fitted = class Fitted extends Component<typeof this> {
          <template>
            <h1> Person Fitted Card: <@fields.firstName /></h1>
          </template>
        };
      }

      class Boom extends CardDef {
        @field firstName = contains(StringField);
        static isolated = class Isolated extends Component<typeof this> {
          <template>
            <h1><@fields.firstName />{{this.boom}}</h1>
          </template>
          get boom() {
            throw new Error('intentional error');
          }
        };
      }

      let { realm } = await setupIntegrationTestRealm({
        mockMatrixUtils,
        contents: {
          'person.gts': { Person },
          'boom.gts': { Boom },
          'vangogh.json': {
            data: {
              attributes: {
                firstName: 'Van Gogh',
              },
              meta: {
                adoptsFrom: {
                  module: './person',
                  name: 'Person',
                },
              },
            },
          },
          'boom.json': {
            data: {
              attributes: {
                firstName: 'Boom!',
              },
              meta: {
                adoptsFrom: {
                  module: './boom',
                  name: 'Boom',
                },
              },
            },
          },
        },
      });
      let queryEngine = realm.realmIndexQueryEngine;
      let realmIndexUpdater = realm.realmIndexUpdater;
      {
        let entry = await queryEngine.cardDocument(
          new URL(`${testRealmURL}boom`),
        );
        if (entry?.type === 'error') {
          assert.strictEqual(
            entry.error.errorDetail.message,
            'Encountered error rendering HTML for card: intentional error',
          );
          assert.deepEqual(entry.error.errorDetail.deps, [
            `${testRealmURL}boom`,
          ]);
        } else {
          assert.ok('false', 'expected search entry to be an error document');
        }
      }
      {
        let entry = await queryEngine.cardDocument(
          new URL(`${testRealmURL}vangogh`),
        );
        if (entry?.type === 'doc') {
          assert.deepEqual(entry.doc.data.attributes?.firstName, 'Van Gogh');
          let { isolatedHtml, embeddedHtml, fittedHtml } =
            (await getInstance(realm, new URL(`${testRealmURL}vangogh`))) ?? {};
          assertInnerHtmlMatches(assert, isolatedHtml, `<h1> Van Gogh </h1>`);
          assertInnerHtmlMatches(
            assert,
            embeddedHtml![`${testRealmURL}person/Person`],
            `<h1> Person Embedded Card: Van Gogh </h1>`,
          );
          assertInnerHtmlMatches(
            assert,
            fittedHtml![`${testRealmURL}person/Person`],
            `<h1> Person Fitted Card: Van Gogh </h1>`,
          );
        } else {
          assert.ok(
            false,
            `expected search entry to be a document but was: ${entry?.error.errorDetail.message}`,
          );
        }
      }
      // perform a new index to assert that render stack is still consistent
      await realmIndexUpdater.fullIndex();
      {
        let entry = await queryEngine.cardDocument(
          new URL(`${testRealmURL}vangogh`),
        );
        if (entry?.type === 'doc') {
          assert.deepEqual(entry.doc.data.attributes?.firstName, 'Van Gogh');
          let { isolatedHtml, embeddedHtml, fittedHtml } =
            (await getInstance(realm, new URL(`${testRealmURL}vangogh`))) ?? {};
          assertInnerHtmlMatches(assert, isolatedHtml, `<h1> Van Gogh </h1>`);
          assertInnerHtmlMatches(
            assert,
            embeddedHtml![`${testRealmURL}person/Person`],
            `<h1> Person Embedded Card: Van Gogh </h1>`,
          );
          assertInnerHtmlMatches(
            assert,
            fittedHtml![`${testRealmURL}person/Person`],
            `<h1> Person Fitted Card: Van Gogh </h1>`,
          );
        } else {
          assert.ok(
            false,
            `expected search entry to be a document but was: ${entry?.error.errorDetail.message}`,
          );
        }
      }
    }
  });

  test('can recover from rendering a card that has a nested card with a template error', async function (assert) {
    class Boom extends FieldDef {
      @field firstName = contains(StringField);
      static embedded = class Embedded extends Component<typeof this> {
        <template>
          <h1><@fields.firstName />{{this.boom}}</h1>
        </template>
        get boom() {
          throw new Error('intentional error');
        }
      };
    }

    class BoomPerson extends CardDef {
      @field firstName = contains(StringField);
      @field boom = contains(Boom);
      static isolated = class Isolated extends Component<typeof this> {
        <template>
          <h1><@fields.firstName /></h1>
          <h2><@fields.boom /></h2>
        </template>
      };
    }

    class Person extends CardDef {
      @field firstName = contains(StringField);
      static isolated = class Isolated extends Component<typeof this> {
        <template>
          <h1><@fields.firstName /></h1>
        </template>
      };
      static embedded = class Embedded extends Component<typeof this> {
        <template>
          <h1> Person Embedded Card: <@fields.firstName /></h1>
        </template>
      };
      static fitted = class Fitted extends Component<typeof this> {
        <template>
          <h1> Person Fitted Card: <@fields.firstName /></h1>
        </template>
      };
    }
    let { realm } = await setupIntegrationTestRealm({
      mockMatrixUtils,
      contents: {
        'boom-person.gts': { BoomPerson },
        'boom.gts': { Boom },
        'person.gts': { Person },
        'vangogh.json': {
          data: {
            attributes: {
              firstName: 'Van Gogh',
              boom: {
                firstName: 'Mango',
              },
            },
            meta: {
              adoptsFrom: {
                module: './boom-person',
                name: 'BoomPerson',
              },
            },
          },
        },
        'working-van-gogh.json': {
          data: {
            attributes: {
              firstName: 'Van Gogh',
            },
            meta: {
              adoptsFrom: {
                module: './person',
                name: 'Person',
              },
            },
          },
        },
      },
    });
    let indexer = realm.realmIndexQueryEngine;

    let entry = await indexer.cardDocument(new URL(`${testRealmURL}vangogh`));
    if (entry?.type === 'error') {
      assert.strictEqual(
        entry.error.errorDetail.message,
        'Encountered error rendering HTML for card: intentional error',
      );
    } else {
      assert.ok('false', 'expected search entry to be an error document');
    }

    // Reindex to assert that the broken card has been indexed before the working one
    await realm.reindex();

    entry = await indexer.cardDocument(
      new URL(`${testRealmURL}working-van-gogh`),
    );
    if (entry?.type === 'doc') {
      assert.deepEqual(entry.doc.data.attributes?.firstName, 'Van Gogh');
      let { isolatedHtml, embeddedHtml, fittedHtml } =
        (await getInstance(
          realm,
          new URL(`${testRealmURL}working-van-gogh`),
        )) ?? {};
      assertInnerHtmlMatches(assert, isolatedHtml!, `<h1> Van Gogh </h1>`);
      assertInnerHtmlMatches(
        assert,
        embeddedHtml![`${testRealmURL}person/Person`],
        `<h1> Person Embedded Card: Van Gogh </h1>`,
      );
      assertInnerHtmlMatches(
        assert,
        fittedHtml![`${testRealmURL}person/Person`],
        `<h1> Person Fitted Card: Van Gogh </h1>`,
      );
    } else {
      assert.ok(
        false,
        `expected search entry to be a document but was: ${entry?.error.errorDetail.message}`,
      );
    }
  });

  test('can recover from rendering a card that encounters a template error in its own custom component', async function (assert) {
    class Custom extends GlimmerComponent {
      <template>
        {{this.boom}}
      </template>
      get boom() {
        throw new Error('intentional error');
      }
    }
    class CustomBoom extends FieldDef {
      @field firstName = contains(StringField);
      static embedded = class Embedded extends Component<typeof this> {
        <template>
          <h1><@fields.firstName /><Custom /></h1>
        </template>
      };
    }

    class BoomPerson2 extends CardDef {
      @field firstName = contains(StringField);
      @field boom = contains(CustomBoom);
      static isolated = class Isolated extends Component<typeof this> {
        <template>
          <h1><@fields.firstName /></h1>
          <h2><@fields.boom /></h2>
        </template>
      };
    }
    class Person extends CardDef {
      @field firstName = contains(StringField);
      static isolated = class Isolated extends Component<typeof this> {
        <template>
          <h1><@fields.firstName /></h1>
        </template>
      };
      static embedded = class Embedded extends Component<typeof this> {
        <template>
          <h1> Person Embedded Card: <@fields.firstName /></h1>
        </template>
      };
      static fitted = class Fitted extends Component<typeof this> {
        <template>
          <h1> Person Fitted Card: <@fields.firstName /></h1>
        </template>
      };
    }

    let { realm } = await setupIntegrationTestRealm({
      mockMatrixUtils,
      contents: {
        'boom-person2.gts': { BoomPerson2 },
        'custom-boom.gts': { CustomBoom },
        'person.gts': { Person },

        'vangogh.json': {
          data: {
            attributes: {
              firstName: 'Van Gogh',
              boom: {
                firstName: 'Mango',
              },
            },
            meta: {
              adoptsFrom: {
                module: './boom-person2',
                name: 'BoomPerson2',
              },
            },
          },
        },
        'working-vangogh.json': {
          data: {
            attributes: {
              firstName: 'Van Gogh',
            },
            meta: {
              adoptsFrom: {
                module: './person',
                name: 'Person',
              },
            },
          },
        },
      },
    });

    let indexer = realm.realmIndexQueryEngine;
    let entry = await indexer.cardDocument(new URL(`${testRealmURL}vangogh`));
    if (entry?.type === 'error') {
      assert.strictEqual(
        entry.error.errorDetail.message,
        'Encountered error rendering HTML for card: intentional error',
      );
    } else {
      assert.ok('false', 'expected search entry to be an error document');
    }

    // Reindex to assert that the broken card has been indexed before the working one
    await realm.reindex();

    entry = await indexer.cardDocument(
      new URL(`${testRealmURL}working-vangogh`),
    );
    if (entry?.type === 'doc') {
      assert.deepEqual(entry.doc.data.attributes?.firstName, 'Van Gogh');
      let { isolatedHtml, embeddedHtml, fittedHtml } =
        (await getInstance(realm, new URL(`${testRealmURL}working-vangogh`))) ??
        {};
      assertInnerHtmlMatches(assert, isolatedHtml!, `<h1> Van Gogh </h1>`);
      assert.false(
        isolatedHtml!.includes('id="ember'),
        `isolated HTML does not include ember ID's`,
      );
      assertInnerHtmlMatches(
        assert,
        embeddedHtml![`${testRealmURL}person/Person`],
        `<h1> Person Embedded Card: Van Gogh </h1>`,
      );
      assertInnerHtmlMatches(
        assert,
        fittedHtml![`${testRealmURL}person/Person`],
        `<h1> Person Fitted Card: Van Gogh </h1>`,
      );
      assert.false(
        Object.values(embeddedHtml!).join('').includes('id="ember'),
        `embeddedHtml HTML does not include ember ID's`,
      );
      assert.false(
        Object.values(fittedHtml!).join('').includes('id="ember'),
        `fittedHtml HTML does not include ember ID's`,
      );
    } else {
      assert.ok(
        false,
        `expected search entry to be a document but was: ${entry?.error.errorDetail.message}`,
      );
    }
  });

  test('can incrementally index a card', async function (assert) {
    class Person extends CardDef {
      @field firstName = contains(StringField);
      static isolated = class Isolated extends Component<typeof this> {
        <template>
          <h1><@fields.firstName /></h1>
        </template>
      };
      static atom = class Atom extends Component<typeof this> {
        <template>
          <div class='atom'>{{@model.firstName}}</div>
        </template>
      };
    }
    let { realm, adapter } = await setupIntegrationTestRealm({
      mockMatrixUtils,
      contents: {
        'person.gts': { Person },
        'vangogh.json': {
          data: {
            attributes: {
              firstName: 'Van Gogh',
            },
            meta: {
              adoptsFrom: {
                module: './person',
                name: 'Person',
              },
            },
          },
        },
      },
    });

    await realm.write(
      'vangogh.json',
      JSON.stringify({
        data: {
          id: `${testRealmURL}vangogh`,
          attributes: {
            firstName: 'Van Van',
          },
          meta: {
            adoptsFrom: {
              module: './person',
              name: 'Person',
            },
          },
        },
      } as LooseSingleCardDocument),
    );
    let { instance } =
      (await getInstance(realm, new URL(`${testRealmURL}vangogh`))) ?? {};
    assert.deepEqual(
      instance,
      {
        id: `${testRealmURL}vangogh`,
        type: 'card',
        attributes: {
          cardInfo: {
            description: null,
            notes: null,
            thumbnailURL: null,
            title: null,
          },
          description: null,
          firstName: 'Van Van',
          thumbnailURL: null,
          title: 'Untitled Card',
        },
        relationships: {
          'cardInfo.theme': {
            links: {
              self: null,
            },
          },
        },
        meta: {
          adoptsFrom: {
            module: './person',
            name: 'Person',
          },
          lastModified: adapter.lastModifiedMap.get(
            `${testRealmURL}vangogh.json`,
          ),
<<<<<<< HEAD
          resourceCreatedAt:
            (await getFileCreatedAt(realm, 'vangogh.json')) ?? undefined,
=======
          resourceCreatedAt: await getFileCreatedAt(realm, 'vangogh.json'),
>>>>>>> fb9afd68
          realmInfo: testRealmInfo,
          realmURL: testRealmURL,
        },
      },
      'serialized instance is correct',
    );
  });

  test('can capture search doc when indexing a card', async function (assert) {
    class Person extends CardDef {
      @field firstName = contains(StringField);
      static isolated = class Isolated extends Component<typeof this> {
        <template>
          <h1><@fields.firstName /></h1>
<<<<<<< HEAD
=======
        </template>
      };
      static atom = class Atom extends Component<typeof this> {
        <template>
          <div class='atom'>{{@model.firstName}}</div>
>>>>>>> fb9afd68
        </template>
      };
      static atom = class Atom extends Component<typeof this> {
        <template>
          <div class='atom'>{{@model.firstName}}</div>
        </template>
      };
    }
    let { realm } = await setupIntegrationTestRealm({
      mockMatrixUtils,
      contents: {
        'person.gts': { Person },
        'vangogh.json': {
          data: {
            attributes: {
              firstName: 'Van Gogh',
            },
            meta: {
              adoptsFrom: {
                module: './person',
                name: 'Person',
              },
            },
          },
        },
      },
    });
    let { searchDoc } =
      (await getInstance(realm, new URL(`${testRealmURL}vangogh`))) ?? {};
    assert.deepEqual(
      searchDoc,
      {
        _cardType: 'Person',
        cardInfo: {
          theme: null,
        },
        firstName: 'Van Gogh',
        id: `${testRealmURL}vangogh`,
        title: 'Untitled Card',
      },
      'search doc is correct',
    );
  });

  test('can capture atom html when indexing a card', async function (assert) {
    class Person extends CardDef {
      @field firstName = contains(StringField);
      static isolated = class Isolated extends Component<typeof this> {
        <template>
          <h1><@fields.firstName /></h1>
        </template>
      };
      static atom = class Atom extends Component<typeof this> {
        <template>
          <div class='atom'>{{@model.firstName}}</div>
        </template>
      };
    }
    let { realm } = await setupIntegrationTestRealm({
      mockMatrixUtils,
      contents: {
        'person.gts': { Person },
        'vangogh.json': {
          data: {
            attributes: {
              firstName: 'Van Gogh',
            },
            meta: {
              adoptsFrom: {
                module: './person',
                name: 'Person',
              },
            },
          },
        },
      },
    });
    let { atomHtml } =
      (await getInstance(realm, new URL(`${testRealmURL}vangogh`))) ?? {};

    assert.strictEqual(
      cleanWhiteSpace(stripScopedCSSAttributes(atomHtml!)),
      cleanWhiteSpace(`<div class="atom">Van Gogh</div>`),
      'atom html is correct',
    );
    assert.false(
      atomHtml!.includes('id="ember'),
      `atom HTML does not include ember ID's`,
    );
  });

  test(`can generate embedded HTML for instance's card class hierarchy`, async function (assert) {
    class Person extends CardDef {
      static displayName = 'Person';
      @field description = contains(StringField);
      @field firstName = contains(StringField);
      static embedded = class Embedded extends Component<typeof this> {
        <template>
          <h1> Person Embedded Card: <@fields.firstName /></h1>
        </template>
      };
    }

    class FancyPerson extends Person {
      static displayName = 'Fancy Person';
      @field favoriteColor = contains(StringField);
      static embedded = class Embedded extends Component<typeof this> {
        <template>
          <h1>
            Fancy Person Embedded Card:
            <@fields.firstName />
            -
            <@fields.favoriteColor /></h1>
        </template>
      };
    }

    let { realm } = await setupIntegrationTestRealm({
      mockMatrixUtils,
      contents: {
        'person.gts': { Person },
        'fancy-person.gts': { FancyPerson },
        'germaine.json': {
          data: {
            attributes: {
              firstName: 'Germaine',
              favoriteColor: 'hot pink',
              description: 'Fancy Germaine',
            },
            meta: {
              adoptsFrom: {
                module: './fancy-person',
                name: 'FancyPerson',
              },
            },
          },
        },
      },
    });

    let { embeddedHtml } =
      (await getInstance(realm, new URL(`${testRealmURL}germaine`))) ?? {};
    assert.false(
      Object.values(embeddedHtml!).join('').includes('id="ember'),
      `Embedded HTML does not include ember ID's`,
    );
    assert.strictEqual(
      cleanWhiteSpace(
        stripScopedCSSAttributes(
          embeddedHtml![`${testRealmURL}fancy-person/FancyPerson`],
        ),
      ),
      cleanWhiteSpace(
        `<div
          class="ember-view boxel-card-container boxel-card-container--boundaries field-component-card embedded-format display-container-true"
          data-test-boxel-card-container
          style
          data-test-card="http://test-realm/test/germaine"
          data-test-card-format="embedded"
          data-test-field-component-card> <h1> Fancy Person Embedded Card: Germaine - hot pink </h1> </div>`,
      ),
      'default embedded HTML is correct',
    );

    let cardDefRefURL = internalKeyFor(baseCardRef, undefined);
    assert.deepEqual(
      Object.keys(embeddedHtml!),
      [
        `${testRealmURL}fancy-person/FancyPerson`,
        `${testRealmURL}person/Person`,
        cardDefRefURL,
      ],
      'embedded class hierarchy is correct',
    );

    assert.strictEqual(
      cleanWhiteSpace(
        stripScopedCSSAttributes(embeddedHtml![`${testRealmURL}person/Person`]),
      ),
      cleanWhiteSpace(`<div
        class="ember-view boxel-card-container boxel-card-container--boundaries field-component-card embedded-format display-container-true"
        data-test-boxel-card-container
        style
        data-test-card="http://test-realm/test/germaine"
        data-test-card-format="embedded"
        data-test-field-component-card> <h1> Person Embedded Card: Germaine </h1> </div>`),
      `${testRealmURL}person/Person embedded HTML is correct`,
    );
    assert.false(
      embeddedHtml![`${testRealmURL}person/Person`].includes('id="ember'),
      `${testRealmURL}person/Person embedded HTML does not include ember ID's`,
    );

    assert.strictEqual(
      cleanWhiteSpace(stripScopedCSSAttributes(embeddedHtml![cardDefRefURL])),
      cleanWhiteSpace(`<div
        class="ember-view boxel-card-container boxel-card-container--boundaries field-component-card embedded-format display-container-true"
        data-test-boxel-card-container
        style
        data-test-card="http://test-realm/test/germaine"
        data-test-card-format="embedded"
        data-test-field-component-card>
          <div class="embedded-template">
            <div class="thumbnail-section">
              <div class="card-thumbnail">
                <div class="card-thumbnail-placeholder" data-test-card-thumbnail-placeholder></div>
              </div>
            </div>
            <div class="info-section">
              <h3 class="card-title" data-test-card-title>Untitled Fancy Person</h3>
              <h4 class="card-display-name" data-test-card-display-name>
                Fancy Person
              </h4>
            </div>
            <div class="card-description" data-test-card-description>Fancy Germaine</div>
          </div>
        </div>
      `),
      `${cardDefRefURL} embedded HTML is correct`,
    );

    assert.false(
      embeddedHtml![cardDefRefURL].includes('id="ember'),
      `${cardDefRefURL} fitted HTML does not include ember ID's`,
    );
  });

  test(`can generate fitted HTML for instance's card class hierarchy`, async function (assert) {
    class Person extends CardDef {
      static displayName = 'Person';
      @field firstName = contains(StringField);
      @field description = contains(StringField);
      static fitted = class Fitted extends Component<typeof this> {
        <template>
          <h1> Person Fitted Card: <@fields.firstName /></h1>
        </template>
      };
    }

    class FancyPerson extends Person {
      static displayName = 'Fancy Person';
      @field favoriteColor = contains(StringField);
      static fitted = class Fitted extends Component<typeof this> {
        <template>
          <h1>
            Fancy Person Fitted Card:
            <@fields.firstName />
            -
            <@fields.favoriteColor /></h1>
        </template>
      };
    }

    let { realm } = await setupIntegrationTestRealm({
      mockMatrixUtils,
      contents: {
        'person.gts': { Person },
        'fancy-person.gts': { FancyPerson },
        'germaine.json': {
          data: {
            attributes: {
              firstName: 'Germaine',
              favoriteColor: 'hot pink',
              description: 'Fancy Germaine',
            },
            meta: {
              adoptsFrom: {
                module: './fancy-person',
                name: 'FancyPerson',
              },
            },
          },
        },
      },
    });

    let { embeddedHtml, fittedHtml } =
      (await getInstance(realm, new URL(`${testRealmURL}germaine`))) ?? {};
    assert.false(
      Object.values(fittedHtml!).join('').includes('id="ember'),
      `Fitted HTML does not include ember ID's`,
    );
    assert.strictEqual(
      cleanWhiteSpace(
        stripScopedCSSAttributes(
          fittedHtml![`${testRealmURL}fancy-person/FancyPerson`],
        ),
      ),
      cleanWhiteSpace(
        `<div
          class="ember-view boxel-card-container boxel-card-container--boundaries field-component-card fitted-format display-container-true"
          data-test-boxel-card-container
          style
          data-test-card="http://test-realm/test/germaine"
          data-test-card-format="fitted"
          data-test-field-component-card> <h1> Fancy Person Fitted Card: Germaine - hot pink </h1> </div>`,
      ),
      'default fitted HTML is correct',
    );

    let cardDefRefURL = internalKeyFor(baseCardRef, undefined);
    assert.deepEqual(
      Object.keys(fittedHtml!),
      [
        `${testRealmURL}fancy-person/FancyPerson`,
        `${testRealmURL}person/Person`,
        cardDefRefURL,
      ],
      'fitted class hierarchy is correct',
    );

    assert.strictEqual(
      cleanWhiteSpace(
        stripScopedCSSAttributes(fittedHtml![`${testRealmURL}person/Person`]),
      ),
      cleanWhiteSpace(`<div
      class="ember-view boxel-card-container boxel-card-container--boundaries field-component-card fitted-format display-container-true"
      data-test-boxel-card-container
      style
      data-test-card="http://test-realm/test/germaine"
      data-test-card-format="fitted"
      data-test-field-component-card> <h1> Person Fitted Card: Germaine </h1> </div>`),
      `${testRealmURL}person/Person fitted HTML is correct`,
    );
    assert.false(
      fittedHtml![`${testRealmURL}person/Person`].includes('id="ember'),
      `${testRealmURL}person/Person fitted HTML does not include ember ID's`,
    );

    assert.strictEqual(
      cleanWhiteSpace(stripScopedCSSAttributes(embeddedHtml![cardDefRefURL])),
      cleanWhiteSpace(`<div
      class="ember-view boxel-card-container boxel-card-container--boundaries field-component-card embedded-format display-container-true"
      data-test-boxel-card-container
      style
      data-test-card="http://test-realm/test/germaine"
      data-test-card-format="embedded"
      data-test-field-component-card>
        <div class="embedded-template">
          <div class="thumbnail-section">
            <div class="card-thumbnail">
              <div class="card-thumbnail-placeholder" data-test-card-thumbnail-placeholder></div>
            </div>
          </div>
          <div class="info-section">
            <h3 class="card-title" data-test-card-title>Untitled Fancy Person</h3>
            <h4 class="card-display-name" data-test-card-display-name> Fancy Person </h4>
          </div>
          <div class="card-description" data-test-card-description>Fancy Germaine</div>
        </div>
      </div>`),
      `${cardDefRefURL} embedded HTML is correct`,
    );

    assert.false(
      embeddedHtml![cardDefRefURL].includes('id="ember'),
      `${cardDefRefURL} embedded HTML does not include ember ID's`,
    );
  });

  test('can index a card that has a cyclic relationship with the field of a card in its fields', async function (assert) {
    class Person extends FieldDef {
      @field firstName = contains(StringField);
      @field pet = linksTo(() => PetCard);
      @field title = contains(StringField, {
        computeVia: function (this: Person) {
          return this.firstName;
        },
      });
    }
    class Appointment extends FieldDef {
      @field title = contains(StringField);
      @field contact = contains(Person);
    }

    class PetCard extends CardDef {
      @field firstName = contains(StringField);
      @field appointment = contains(Appointment);
      @field title = contains(StringField, {
        computeVia: function (this: PetCard) {
          return this.firstName;
        },
      });
      @field description = contains(StringField);
      @field thumbnailURL = contains(StringField);
    }

    let { realm } = await setupIntegrationTestRealm({
      mockMatrixUtils,
      contents: {
        'person-card.gts': { Person },
        'appointment.gts': { Appointment },
        'pet-card.gts': { PetCard },
        'jackie.json': {
          data: {
            attributes: {
              firstName: 'Jackie',
              appointment: {
                title: 'Vet visit',
                contact: { firstName: 'Burcu' },
              },
              description: 'Dog',
              thumbnailURL: './jackie.jpg',
            },
            meta: {
              adoptsFrom: { module: `./pet-card`, name: 'PetCard' },
            },
            relationships: {
              'appointment.contact.pet': {
                links: { self: `${testRealmURL}mango` },
              },
            },
          },
        },
        'mango.json': {
          data: {
            attributes: { firstName: 'Mango' },
            meta: {
              adoptsFrom: { module: `./pet-card`, name: 'PetCard' },
            },
          },
        },
      },
    });

    let indexer = realm.realmIndexQueryEngine;
    let card = await indexer.cardDocument(new URL(`${testRealmURL}jackie`));

    if (card?.type === 'doc') {
      assert.deepEqual(card.doc.data.attributes, {
        firstName: 'Jackie',
        title: 'Jackie',
        appointment: {
          title: 'Vet visit',
          contact: {
            firstName: 'Burcu',
          },
        },
        description: 'Dog',
        thumbnailURL: `./jackie.jpg`,
        cardInfo,
      });
      assert.deepEqual(card.doc.data.relationships, {
        'appointment.contact.pet': {
          links: { self: `${testRealmURL}mango` },
        },
        'cardInfo.theme': { links: { self: null } },
      });
    } else {
      assert.ok(
        false,
        `search entry was an error: ${card?.error.errorDetail.message}`,
      );
    }
  });

  test('can index a card with a containsMany composite containing a linkTo field', async function (assert) {
    let { realm, adapter } = await setupIntegrationTestRealm({
      mockMatrixUtils,
      contents: {
        'Vendor/vendor1.json': {
          data: {
            id: `${testRealmURL}Vendor/vendor1`,
            attributes: {
              name: 'Acme Industries',
              paymentMethods: [
                {
                  type: 'crypto',
                  payment: {
                    address: '0x1111',
                  },
                },
                {
                  type: 'crypto',
                  payment: {
                    address: '0x2222',
                  },
                },
              ],
            },
            relationships: {
              'paymentMethods.0.payment.chain': {
                links: {
                  self: `${testRealmURL}Chain/1`,
                },
              },
              'paymentMethods.1.payment.chain': {
                links: {
                  self: `${testRealmURL}Chain/2`,
                },
              },
            },
            meta: {
              adoptsFrom: {
                module: `http://localhost:4202/test/vendor`,
                name: 'Vendor',
              },
            },
          },
        },
        'Chain/1.json': {
          data: {
            id: `${testRealmURL}Chain/1`,
            attributes: {
              name: 'Ethereum Mainnet',
            },
            meta: {
              adoptsFrom: {
                module: `http://localhost:4202/test/chain`,
                name: 'Chain',
              },
            },
          },
        },
        'Chain/2.json': {
          data: {
            id: `${testRealmURL}Chain/2`,
            attributes: {
              name: 'Polygon',
            },
            meta: {
              adoptsFrom: {
                module: `http://localhost:4202/test/chain`,
                name: 'Chain',
              },
            },
          },
        },
      },
    });
    let indexer = realm.realmIndexQueryEngine;
    let vendor = await indexer.cardDocument(
      new URL(`${testRealmURL}Vendor/vendor1`),
      {
        loadLinks: true,
      },
    );
    if (vendor?.type === 'doc') {
      assert.deepEqual(vendor.doc, {
        data: {
          id: `${testRealmURL}Vendor/vendor1`,
          type: 'card',
          links: {
            self: `${testRealmURL}Vendor/vendor1`,
          },
          attributes: {
            name: 'Acme Industries',
            title: 'Acme Industries',
            description: 'Vendor',
            thumbnailURL: null,
            paymentMethods: [
              {
                type: 'crypto',
                payment: {
                  address: '0x1111',
                },
              },
              {
                type: 'crypto',
                payment: {
                  address: '0x2222',
                },
              },
            ],
            cardInfo,
          },
          relationships: {
            'paymentMethods.0.payment.chain': {
              data: {
                id: `${testRealmURL}Chain/1`,
                type: 'card',
              },
              links: {
                self: `${testRealmURL}Chain/1`,
              },
            },
            'paymentMethods.1.payment.chain': {
              data: {
                id: `${testRealmURL}Chain/2`,
                type: 'card',
              },
              links: {
                self: `${testRealmURL}Chain/2`,
              },
            },
            'cardInfo.theme': { links: { self: null } },
          },
          meta: {
            adoptsFrom: {
              module: `http://localhost:4202/test/vendor`,
              name: 'Vendor',
            },
            lastModified: adapter.lastModifiedMap.get(
              `${testRealmURL}Vendor/vendor1.json`,
            ),
            resourceCreatedAt: adapter.resourceCreatedAtMap.get(
              `${testRealmURL}Vendor/vendor1.json`,
            ),
            realmInfo: testRealmInfo,
            realmURL: 'http://test-realm/test/',
          },
        },
        included: [
          {
            id: `${testRealmURL}Chain/1`,
            type: 'card',
            links: {
              self: `${testRealmURL}Chain/1`,
            },
            attributes: {
              name: 'Ethereum Mainnet',
              title: 'Ethereum Mainnet',
              chainId: 1,
              description: `Chain 1`,
              thumbnailURL: `Ethereum Mainnet-icon.png`,
              cardInfo,
            },
            relationships: {
              'cardInfo.theme': { links: { self: null } },
            },
            meta: {
              adoptsFrom: {
                module: `http://localhost:4202/test/chain`,
                name: 'Chain',
              },
              lastModified: adapter.lastModifiedMap.get(
                `${testRealmURL}Chain/1.json`,
              ),
              resourceCreatedAt: adapter.resourceCreatedAtMap.get(
                `${testRealmURL}Chain/1.json`,
              ),
              realmInfo: testRealmInfo,
              realmURL: 'http://test-realm/test/',
            },
          },
          {
            id: `${testRealmURL}Chain/2`,
            type: 'card',
            links: {
              self: `${testRealmURL}Chain/2`,
            },
            attributes: {
              name: 'Polygon',
              title: 'Polygon',
              chainId: 137,
              description: `Chain 137`,
              thumbnailURL: `Polygon-icon.png`,
              cardInfo,
            },
            relationships: {
              'cardInfo.theme': { links: { self: null } },
            },
            meta: {
              adoptsFrom: {
                module: `http://localhost:4202/test/chain`,
                name: 'Chain',
              },
              lastModified: adapter.lastModifiedMap.get(
                `${testRealmURL}Chain/2.json`,
              ),
              resourceCreatedAt: adapter.resourceCreatedAtMap.get(
                `${testRealmURL}Chain/2.json`,
              ),
              realmInfo: testRealmInfo,
              realmURL: 'http://test-realm/test/',
            },
          },
        ],
      });
    } else {
      assert.ok(
        false,
        `search entry was an error: ${vendor?.error.errorDetail.message}`,
      );
    }
  });

  test('can tolerate a card whose computed throws an exception', async function (assert) {
    let { realm } = await setupIntegrationTestRealm({
      mockMatrixUtils,
      contents: {
        'Boom/boom.json': {
          data: {
            id: `${testRealmURL}Boom/boom`,
            meta: {
              adoptsFrom: {
                module: 'http://localhost:4202/test/card-with-error',
                name: 'Boom',
              },
            },
          },
        },
        'Person/owner.json': {
          data: {
            id: `${testRealmURL}Person/owner`,
            attributes: {
              firstName: 'Hassan',
            },
            meta: {
              adoptsFrom: {
                module: 'http://localhost:4202/test/person',
                name: 'Person',
              },
            },
          },
        },
      },
    });
    let indexer = realm.realmIndexQueryEngine;
    {
      let card = await indexer.cardDocument(
        new URL(`${testRealmURL}Boom/boom`),
      );
      if (card?.type === 'error') {
        assert.ok(
          card.error.errorDetail.message.includes('intentional error thrown'),
          'error doc includes raised error message',
        );
      } else {
        assert.ok(false, `expected search entry to be an error doc`);
      }
    }

    {
      let card = await indexer.cardDocument(
        new URL(`${testRealmURL}Person/owner`),
      );
      if (card?.type === 'doc') {
        assert.strictEqual(card.doc.data.attributes?.firstName, 'Hassan');
      } else {
        assert.ok(
          false,
          `search entry was an error: ${card?.error.errorDetail.message}`,
        );
      }
    }
  });

  test(`search doc includes 'contains' and used 'linksTo' fields, including contained computed fields`, async function (assert) {
    let { realm } = await setupIntegrationTestRealm({
      mockMatrixUtils,
      contents: {
        'Pet/mango.json': {
          data: {
            attributes: { firstName: 'Mango' },
            relationships: {
              owner: {
                links: { self: `${testRealmURL}Person/hassan` },
              },
            },
            meta: {
              adoptsFrom: {
                module: `${testModuleRealm}pet`,
                name: 'Pet',
              },
            },
          },
        },
        'Person/hassan.json': {
          data: {
            id: `${testRealmURL}Person/hassan`,
            attributes: {
              firstName: 'Hassan',
              lastName: 'Abdel-Rahman',
              email: 'hassan@cardstack.com',
              posts: 100,
            },
            meta: {
              adoptsFrom: {
                module: 'http://localhost:4202/test/person',
                name: 'Person',
              },
            },
          },
        },
      },
    });
    let entry = await getInstance(
      realm,
      new URL(`${testRealmURL}Person/hassan`),
    );
    assert.deepEqual(
      entry?.searchDoc,
      {
        id: `${testRealmURL}Person/hassan`,
        firstName: 'Hassan',
        lastName: 'Abdel-Rahman',
        email: 'hassan@cardstack.com',
        posts: 100,
        title: 'Hassan Abdel-Rahman',
        description: 'Person',
        fullName: 'Hassan Abdel-Rahman',
        _cardType: 'Person',
        cardInfo: { theme: null },
      },
      `search doc includes fullName field`,
    );
  });

  test(`search doc includes unused 'linksTo' field if isUsed option is set to true`, async function (assert) {
    let { realm } = await setupIntegrationTestRealm({
      mockMatrixUtils,
      contents: {
        'Publication/pacific.json': {
          data: {
            id: `${testRealmURL}Publication/pacific`,
            attributes: { title: 'Pacific Weekly' },
            relationships: {
              'featuredPosts.0': { links: { self: `../Post/1` } },
              'featuredPosts.1': { links: { self: `../Post/2` } },
            },
            meta: {
              adoptsFrom: {
                module: `${testModuleRealm}publication`,
                name: 'Publication',
              },
            },
          },
        },
        'Post/1.json': {
          data: {
            id: `${testRealmURL}Post/1`,
            attributes: {
              title: '50 Ways to Leave Your Laptop',
              views: 5,
            },
            relationships: {
              publication: {
                links: { self: `../Publication/pacific` },
              },
            },
            meta: {
              adoptsFrom: {
                module: 'http://localhost:4202/test/post',
                name: 'Post',
              },
            },
          },
        },
        'Post/2.json': {
          data: {
            id: `${testRealmURL}Post/2`,
            attributes: {
              title: '49 Shades of Mauve',
              views: 24,
            },
            relationships: {
              publication: {
                links: { self: `../Publication/pacific` },
              },
            },
            meta: {
              adoptsFrom: {
                module: 'http://localhost:4202/test/post',
                name: 'Post',
              },
            },
          },
        },
      },
    });
    let entry = await getInstance(realm, new URL(`${testRealmURL}Post/1`));
    assert.deepEqual(
      entry?.searchDoc,
      {
        _cardType: 'Post',
        author: {
          description: 'Person',
          fullName: ' ',
          title: ' ',
        },
        id: `${testRealmURL}Post/1`,
        title: '50 Ways to Leave Your Laptop',
        publication: {
          cardInfo: {
            theme: null,
          },
          featuredPosts: [
            {
              id: `${testRealmURL}Post/1`,
            },
            {
              id: `${testRealmURL}Post/2`,
            },
          ],
          id: `${testRealmURL}Publication/pacific`,
          title: 'Pacific Weekly',
        },
        views: 5,
        cardInfo: { theme: null },
      },
      `post 1 search doc includes publication relationship`,
    );
    let entry2 = await getInstance(
      realm,
      new URL(`${testRealmURL}Publication/pacific`),
    );
    assert.deepEqual(
      entry2?.searchDoc,
      {
        _cardType: 'Publication',
        id: `${testRealmURL}Publication/pacific`,
        title: 'Pacific Weekly',
        featuredPosts: [
          {
            id: `${testRealmURL}Post/1`,
          },
          { id: `${testRealmURL}Post/2` },
        ],
        cardInfo: { theme: null },
      },
      `publication search doc includes featuredPosts relationship`,
    );
  });

  test('search doc normalizes containsMany composite fields', async function (assert) {
    class Person extends FieldDef {
      @field firstName = contains(StringField);
      @field lastName = contains(StringField);
      @field email = contains(StringField);
      @field posts = contains(NumberField);
      @field fullName = contains(StringField, {
        computeVia: function (this: Person) {
          return `${this.firstName ?? ''} ${this.lastName ?? ''}`;
        },
      });
      @field title = contains(StringField, {
        computeVia: function (this: Person) {
          return `${this.firstName ?? ''} ${this.lastName ?? ''}`;
        },
      });
      @field description = contains(StringField, {
        computeVia: () => 'Person',
      });
    }
    class Post extends FieldDef {
      @field title = contains(StringField);
      @field description = contains(StringField);
      @field author = contains(Person);
      @field views = contains(NumberField);
      @field createdAt = contains(DatetimeField);
    }
    class Booking extends FieldDef {
      @field title = contains(StringField);
      @field venue = contains(StringField);
      @field startTime = contains(DatetimeField);
      @field endTime = contains(DatetimeField);
      @field hosts = containsMany(Person);
      @field sponsors = containsMany(StringField);
      @field posts = containsMany(Post);
      @field description = contains(StringField, {
        computeVia: function (this: Booking) {
          return this.venue;
        },
      });
      @field thumbnailURL = contains(StringField, { computeVia: () => null });
    }
    let { realm } = await setupIntegrationTestRealm({
      mockMatrixUtils,
      contents: {
        'booking.gts': { Booking },
        'person.gts': { Person },
        'post.gts': { Post },
        'Spec/booking.json': {
          data: {
            attributes: {
              title: 'Booking',
              description: 'Spec for Booking',
              specType: 'card',
              ref: {
                module: 'http://localhost:4202/test/booking',
                name: 'Booking',
              },
            },
            meta: {
              adoptsFrom: {
                module: 'https://cardstack.com/base/spec',
                name: 'Spec',
              },
            },
          },
        },
      },
    });
    let entry = await getInstance(
      realm,
      new URL(`${testRealmURL}Spec/booking`),
    );
    assert.deepEqual(entry?.searchDoc, {
      _cardType: 'Spec',
      id: `${testRealmURL}Spec/booking`,
      description: 'Spec for Booking',
      specType: 'card',
      moduleHref: 'http://localhost:4202/test/booking',
      containedExamples: null,
      ref: 'http://localhost:4202/test/booking/Booking',
      title: 'Booking',
      isCard: true,
      isComponent: false,
      isField: false,
      cardInfo: { theme: null },
    });
    // we should be able to perform a structured clone of the search doc (this
    // emulates the limitations of the postMessage used to communicate between
    // DOM and worker). Success is not throwing an error
    structuredClone(entry?.searchDoc);
  });

  test('can index a card with linksToMany field', async function (assert) {
    let { realm, adapter } = await setupIntegrationTestRealm({
      mockMatrixUtils,
      contents: {
        'Pet/vanGogh.json': {
          data: {
            attributes: { firstName: 'Van Gogh' },
            meta: {
              adoptsFrom: {
                module: `${testModuleRealm}pet`,
                name: 'Pet',
              },
            },
          },
        },
        'PetPerson/hassan.json': {
          data: {
            attributes: { firstName: 'Hassan' },
            relationships: {
              'pets.0': {
                links: { self: `${testRealmURL}Pet/mango` },
              },
              'pets.1': {
                links: { self: `${testRealmURL}Pet/vanGogh` },
              },
            },
            meta: {
              adoptsFrom: {
                module: `${testModuleRealm}pet-person`,
                name: 'PetPerson',
              },
            },
          },
        },
        'Pet/mango.json': {
          data: {
            attributes: { firstName: 'Mango' },
            meta: {
              adoptsFrom: {
                module: `${testModuleRealm}pet`,
                name: 'Pet',
              },
            },
          },
        },
      },
    });

    let indexer = realm.realmIndexQueryEngine;
    let hassan = await indexer.cardDocument(
      new URL(`${testRealmURL}PetPerson/hassan`),
      { loadLinks: true },
    );

    if (hassan?.type === 'doc') {
      assert.deepEqual(hassan.doc.data, {
        id: `${testRealmURL}PetPerson/hassan`,
        type: 'card',
        links: { self: `${testRealmURL}PetPerson/hassan` },
        attributes: {
          firstName: 'Hassan',
          title: 'Hassan Pet Person',
          description: 'A person with pets',
          thumbnailURL: null,
          cardInfo,
        },
        relationships: {
          friend: {
            links: {
              self: null,
            },
          },
          'pets.0': {
            links: { self: `../Pet/mango` },
            data: { id: `${testRealmURL}Pet/mango`, type: 'card' },
          },
          'pets.1': {
            links: { self: `../Pet/vanGogh` },
            data: { id: `${testRealmURL}Pet/vanGogh`, type: 'card' },
          },
          'cardInfo.theme': { links: { self: null } },
        },
        meta: {
          adoptsFrom: {
            module: `${testModuleRealm}pet-person`,
            name: 'PetPerson',
          },
          lastModified: adapter.lastModifiedMap.get(
            `${testRealmURL}PetPerson/hassan.json`,
          ),
          resourceCreatedAt: adapter.resourceCreatedAtMap.get(
            `${testRealmURL}PetPerson/hassan.json`,
          ),
          realmInfo: testRealmInfo,
          realmURL: 'http://test-realm/test/',
        },
      });
      assert.deepEqual(hassan.doc.included, [
        {
          id: `${testRealmURL}Pet/mango`,
          type: 'card',
          links: { self: `${testRealmURL}Pet/mango` },
          attributes: {
            description: null,
            firstName: 'Mango',
            title: 'Mango',
            thumbnailURL: null,
            cardInfo,
          },
          relationships: {
            owner: { links: { self: null } },
            'cardInfo.theme': { links: { self: null } },
          },
          meta: {
            adoptsFrom: { module: `${testModuleRealm}pet`, name: 'Pet' },
            lastModified: adapter.lastModifiedMap.get(
              `${testRealmURL}Pet/mango.json`,
            ),
            resourceCreatedAt: adapter.resourceCreatedAtMap.get(
              `${testRealmURL}Pet/mango.json`,
            ),
            realmInfo: testRealmInfo,
            realmURL: 'http://test-realm/test/',
          },
        },
        {
          id: `${testRealmURL}Pet/vanGogh`,
          type: 'card',
          links: { self: `${testRealmURL}Pet/vanGogh` },
          attributes: {
            description: null,
            firstName: 'Van Gogh',
            title: 'Van Gogh',
            thumbnailURL: null,
            cardInfo,
          },
          relationships: {
            owner: { links: { self: null } },
            'cardInfo.theme': { links: { self: null } },
          },
          meta: {
            adoptsFrom: { module: `${testModuleRealm}pet`, name: 'Pet' },
            lastModified: adapter.lastModifiedMap.get(
              `${testRealmURL}Pet/vanGogh.json`,
            ),
            resourceCreatedAt: adapter.resourceCreatedAtMap.get(
              `${testRealmURL}Pet/vanGogh.json`,
            ),
            realmInfo: testRealmInfo,
            realmURL: 'http://test-realm/test/',
          },
        },
      ]);
    } else {
      assert.ok(
        false,
        `search entry was an error: ${hassan?.error.errorDetail.message}`,
      );
    }

    let hassanEntry = await getInstance(
      realm,
      new URL(`${testRealmURL}PetPerson/hassan`),
    );
    if (hassanEntry) {
      assert.deepEqual(hassanEntry.searchDoc, {
        _cardType: 'Pet Person',
        id: `${testRealmURL}PetPerson/hassan`,
        firstName: 'Hassan',
        pets: [
          {
            id: `${testRealmURL}Pet/mango`,
            firstName: 'Mango',
            owner: null,
            title: 'Mango',
            cardInfo: { theme: null },
          },
          {
            id: `${testRealmURL}Pet/vanGogh`,
            firstName: 'Van Gogh',
            owner: null,
            title: 'Van Gogh',
            cardInfo: { theme: null },
          },
        ],
        friend: null,
        title: 'Hassan Pet Person',
        description: 'A person with pets',
        thumbnailURL: null,
        cardInfo: { theme: null },
      });
    } else {
      assert.ok(
        false,
        `could not find ${testRealmURL}PetPerson/hassan in the index`,
      );
    }
  });

  test('can index a card with empty linksToMany field value', async function (assert) {
    let { realm, adapter } = await setupIntegrationTestRealm({
      mockMatrixUtils,
      contents: {
        'PetPerson/burcu.json': {
          data: {
            attributes: { firstName: 'Burcu' },
            relationships: {
              pets: { links: { self: null } },
              'cardInfo.theme': { links: { self: null } },
            },
            meta: {
              adoptsFrom: {
                module: `${testModuleRealm}pet-person`,
                name: 'PetPerson',
              },
            },
          },
        },
      },
    });
    let indexer = realm.realmIndexQueryEngine;
    let card = await indexer.cardDocument(
      new URL(`${testRealmURL}PetPerson/burcu`),
      {
        loadLinks: true,
      },
    );

    if (card?.type === 'doc') {
      assert.deepEqual(card.doc, {
        data: {
          id: `${testRealmURL}PetPerson/burcu`,
          type: 'card',
          links: { self: `${testRealmURL}PetPerson/burcu` },
          attributes: {
            firstName: 'Burcu',
            title: 'Burcu Pet Person',
            description: 'A person with pets',
            thumbnailURL: null,
            cardInfo,
          },
          relationships: {
            pets: { links: { self: null } },
            friend: { links: { self: null } },
            'cardInfo.theme': { links: { self: null } },
          },
          meta: {
            adoptsFrom: {
              module: `${testModuleRealm}pet-person`,
              name: 'PetPerson',
            },
            lastModified: adapter.lastModifiedMap.get(
              `${testRealmURL}PetPerson/burcu.json`,
            ),
            resourceCreatedAt: adapter.resourceCreatedAtMap.get(
              `${testRealmURL}PetPerson/burcu.json`,
            ),
            realmInfo: testRealmInfo,
            realmURL: 'http://test-realm/test/',
          },
        },
      });
    } else {
      assert.ok(
        false,
        `search entry was an error: ${card?.error.errorDetail.message}`,
      );
    }

    let entry = await getInstance(
      realm,
      new URL(`${testRealmURL}PetPerson/burcu`),
    );
    if (entry) {
      assert.deepEqual(entry.searchDoc, {
        _cardType: 'Pet Person',
        id: `${testRealmURL}PetPerson/burcu`,
        firstName: 'Burcu',
        pets: null,
        friend: null,
        title: 'Burcu Pet Person',
        description: 'A person with pets',
        thumbnailURL: null,
        cardInfo: { theme: null },
      });
    } else {
      assert.ok(
        false,
        `could not find ${testRealmURL}PetPerson/burcu in the index`,
      );
    }
  });

  test('can index a card that contains a field with a linksToMany field', async function (assert) {
    let { realm, adapter } = await setupIntegrationTestRealm({
      mockMatrixUtils,
      contents: {
        'Pet/vanGogh.json': {
          data: {
            attributes: { firstName: 'Van Gogh' },
            meta: {
              adoptsFrom: {
                module: `${testModuleRealm}pet`,
                name: 'Pet',
              },
            },
          },
        },
        'pet-person-spec.json': {
          data: {
            attributes: {
              title: 'PetPerson',
              description: 'Spec for PetPerson',
              specType: 'card',
              ref: {
                module: `${testModuleRealm}pet-person`,
                name: 'PetPerson',
              },
            },
            relationships: {},
            meta: {
              adoptsFrom: {
                module: 'https://cardstack.com/base/spec',
                name: 'Spec',
              },
            },
          },
        },
        'Pet/mango.json': {
          data: {
            attributes: { firstName: 'Mango' },
            meta: {
              adoptsFrom: {
                module: `${testModuleRealm}pet`,
                name: 'Pet',
              },
            },
          },
        },
      },
    });

    let indexer = realm.realmIndexQueryEngine;
    let spec = await indexer.cardDocument(
      new URL(`${testRealmURL}pet-person-spec`),
      { loadLinks: true },
    );

    if (spec?.type === 'doc') {
      assert.deepEqual(spec.doc.data, {
        id: `${testRealmURL}pet-person-spec`,
        type: 'card',
        links: { self: `${testRealmURL}pet-person-spec` },
        attributes: {
          title: 'PetPerson',
          description: 'Spec for PetPerson',
          readMe: null,
          thumbnailURL: null,
          ref: {
            module: `${testModuleRealm}pet-person`,
            name: 'PetPerson',
          },
          specType: 'card',
          moduleHref: `${testModuleRealm}pet-person`,
          containedExamples: [],
          isCard: true,
          isComponent: false,
          isField: false,
          cardInfo,
        },
        relationships: {
          'cardInfo.theme': { links: { self: null } },
        },
        meta: {
          adoptsFrom: {
            module: 'https://cardstack.com/base/spec',
            name: 'Spec',
          },
          lastModified: adapter.lastModifiedMap.get(
            `${testRealmURL}pet-person-spec.json`,
          ),
          realmInfo: testRealmInfo,
          realmURL: 'http://test-realm/test/',
          resourceCreatedAt: adapter.resourceCreatedAtMap.get(
            `${testRealmURL}pet-person-spec.json`,
          ),
        },
      });
    } else {
      assert.ok(
        false,
        `search entry was an error: ${spec?.error.errorDetail.message}`,
      );
    }

    let entry = await getInstance(
      realm,
      new URL(`${testRealmURL}pet-person-spec`),
    );
    if (entry) {
      assert.deepEqual(entry.searchDoc, {
        _cardType: 'Spec',
        id: `${testRealmURL}pet-person-spec`,
        title: 'PetPerson',
        description: 'Spec for PetPerson',
        containedExamples: null,
        moduleHref: `${testModuleRealm}pet-person`,
        ref: `${testModuleRealm}pet-person/PetPerson`,
        specType: 'card',
        isCard: true,
        isComponent: false,
        isField: false,
        cardInfo: { theme: null },
      });
    } else {
      assert.ok(
        false,
        `could not find ${testRealmURL}pet-person-spec in the index`,
      );
    }
  });

  test('can index a card that has nested linksTo fields', async function (assert) {
    let { realm, adapter } = await setupIntegrationTestRealm({
      mockMatrixUtils,
      contents: {
        'Friend/hassan.json': {
          data: {
            id: `${testRealmURL}Friend/hassan`,
            attributes: {
              firstName: 'Hassan',
              description: 'Friend of dogs',
            },
            relationships: {
              friend: {
                links: {
                  self: `${testRealmURL}Friend/mango`,
                },
              },
            },
            meta: {
              adoptsFrom: {
                module: 'http://localhost:4202/test/friend',
                name: 'Friend',
              },
            },
          },
        },
        'Friend/mango.json': {
          data: {
            id: `${testRealmURL}Friend/mango`,
            attributes: {
              firstName: 'Mango',
              description: 'Dog friend',
            },
            relationships: {
              friend: {
                links: {
                  self: `${testRealmURL}Friend/vanGogh`,
                },
              },
            },
            meta: {
              adoptsFrom: {
                module: 'http://localhost:4202/test/friend',
                name: 'Friend',
              },
            },
          },
        },
        'Friend/vanGogh.json': {
          data: {
            id: `${testRealmURL}Friend/vanGogh`,
            attributes: {
              firstName: 'Van Gogh',
              description: 'Dog friend',
              thumbnailURL: 'van-gogh.jpg',
            },
            relationships: {
              friend: {
                links: {
                  self: null,
                },
              },
            },
            meta: {
              adoptsFrom: {
                module: 'http://localhost:4202/test/friend',
                name: 'Friend',
              },
            },
          },
        },
      },
    });
    let indexer = realm.realmIndexQueryEngine;
    let hassan = await indexer.cardDocument(
      new URL(`${testRealmURL}Friend/hassan`),
    );
    if (hassan?.type === 'doc') {
      assert.deepEqual(hassan.doc.data, {
        id: `${testRealmURL}Friend/hassan`,
        type: 'card',
        links: {
          self: `${testRealmURL}Friend/hassan`,
        },
        attributes: {
          firstName: 'Hassan',
          title: 'Hassan',
          description: 'Friend of dogs',
          thumbnailURL: null,
          cardInfo,
        },
        relationships: {
          friend: {
            links: {
              self: `./mango`,
            },
          },
          'cardInfo.theme': { links: { self: null } },
        },
        meta: {
          adoptsFrom: {
            module: 'http://localhost:4202/test/friend',
            name: 'Friend',
          },
          lastModified: adapter.lastModifiedMap.get(
            `${testRealmURL}Friend/hassan.json`,
          ),
          realmInfo: testRealmInfo,
          realmURL: 'http://test-realm/test/',
          resourceCreatedAt: adapter.resourceCreatedAtMap.get(
            `${testRealmURL}Friend/hassan.json`,
          ),
        },
      });
    } else {
      assert.ok(
        false,
        `search entry was an error: ${hassan?.error.errorDetail.message}`,
      );
    }

    let hassanEntry = await getInstance(
      realm,
      new URL(`${testRealmURL}Friend/hassan`),
    );
    if (hassanEntry) {
      assert.deepEqual(hassanEntry.searchDoc, {
        _cardType: 'Friend',
        id: `${testRealmURL}Friend/hassan`,
        firstName: 'Hassan',
        title: 'Hassan',
        description: 'Friend of dogs',
        friend: {
          id: `${testRealmURL}Friend/mango`,
          firstName: 'Mango',
          title: 'Mango',
          description: 'Dog friend',
          friend: {
            id: `${testRealmURL}Friend/vanGogh`,
          },
          cardInfo: {},
        },
        cardInfo: { theme: null },
      });
    } else {
      assert.ok(
        false,
        `could not find ${testRealmURL}Friend/hassan in the index`,
      );
    }
  });

  test('can index a field with a cycle in the linksTo field', async function (assert) {
    let { realm, adapter } = await setupIntegrationTestRealm({
      mockMatrixUtils,
      contents: {
        'Friend/hassan.json': {
          data: {
            id: `${testRealmURL}Friend/hassan`,
            attributes: {
              firstName: 'Hassan',
              description: 'Dog owner',
            },
            relationships: {
              friend: {
                links: {
                  self: `${testRealmURL}Friend/mango`,
                },
              },
            },
            meta: {
              adoptsFrom: {
                module: 'http://localhost:4202/test/friend',
                name: 'Friend',
              },
            },
          },
        },
        'Friend/mango.json': {
          data: {
            id: `${testRealmURL}Friend/mango`,
            attributes: {
              firstName: 'Mango',
              description: 'Dog friend',
            },
            relationships: {
              friend: {
                links: {
                  self: `${testRealmURL}Friend/hassan`,
                },
              },
            },
            meta: {
              adoptsFrom: {
                module: 'http://localhost:4202/test/friend',
                name: 'Friend',
              },
            },
          },
        },
      },
    });
    let indexer = realm.realmIndexQueryEngine;
    let hassan = await indexer.cardDocument(
      new URL(`${testRealmURL}Friend/hassan`),
      {
        loadLinks: true,
      },
    );
    if (hassan?.type === 'doc') {
      assert.deepEqual(hassan.doc, {
        data: {
          id: `${testRealmURL}Friend/hassan`,
          type: 'card',
          links: { self: `${testRealmURL}Friend/hassan` },
          attributes: {
            firstName: 'Hassan',
            title: 'Hassan',
            description: 'Dog owner',
            thumbnailURL: null,
            cardInfo,
          },
          relationships: {
            friend: {
              links: {
                self: `./mango`,
              },
              data: {
                type: 'card',
                id: `${testRealmURL}Friend/mango`,
              },
            },
            'cardInfo.theme': { links: { self: null } },
          },
          meta: {
            adoptsFrom: {
              module: 'http://localhost:4202/test/friend',
              name: 'Friend',
            },
            lastModified: adapter.lastModifiedMap.get(
              `${testRealmURL}Friend/hassan.json`,
            ),
            realmInfo: testRealmInfo,
            realmURL: 'http://test-realm/test/',
            resourceCreatedAt: adapter.resourceCreatedAtMap.get(
              `${testRealmURL}Friend/hassan.json`,
            ),
          },
        },
        included: [
          {
            id: `${testRealmURL}Friend/mango`,
            type: 'card',
            links: { self: `${testRealmURL}Friend/mango` },
            attributes: {
              firstName: 'Mango',
              title: 'Mango',
              description: 'Dog friend',
              thumbnailURL: null,
              cardInfo,
            },
            relationships: {
              friend: {
                links: {
                  self: `./hassan`,
                },
                data: {
                  type: 'card',
                  id: `${testRealmURL}Friend/hassan`,
                },
              },
              'cardInfo.theme': { links: { self: null } },
            },
            meta: {
              adoptsFrom: {
                module: 'http://localhost:4202/test/friend',
                name: 'Friend',
              },
              lastModified: adapter.lastModifiedMap.get(
                `${testRealmURL}Friend/mango.json`,
              ),
              realmInfo: testRealmInfo,
              realmURL: 'http://test-realm/test/',
              resourceCreatedAt: adapter.resourceCreatedAtMap.get(
                `${testRealmURL}Friend/mango.json`,
              ),
            },
          },
        ],
      });
    } else {
      assert.ok(
        false,
        `search entry was an error: ${hassan?.error.errorDetail.message}`,
      );
    }

    let hassanEntry = await getInstance(
      realm,
      new URL(`${testRealmURL}Friend/hassan`),
    );
    if (hassanEntry) {
      assert.deepEqual(hassanEntry.searchDoc, {
        _cardType: 'Friend',
        id: `${testRealmURL}Friend/hassan`,
        firstName: 'Hassan',
        description: 'Dog owner',
        friend: {
          id: `${testRealmURL}Friend/mango`,
          firstName: 'Mango',
          title: 'Mango',
          friend: {
            id: `${testRealmURL}Friend/hassan`,
          },
          description: 'Dog friend',
          cardInfo: {},
        },
        title: 'Hassan',
        cardInfo: { theme: null },
      });
    } else {
      assert.ok(
        false,
        `could not find ${testRealmURL}Friend/hassan in the index`,
      );
    }

    let mango = await indexer.cardDocument(
      new URL(`${testRealmURL}Friend/mango`),
      {
        loadLinks: true,
      },
    );
    if (mango?.type === 'doc') {
      assert.deepEqual(mango.doc, {
        data: {
          id: `${testRealmURL}Friend/mango`,
          type: 'card',
          links: { self: `${testRealmURL}Friend/mango` },
          attributes: {
            firstName: 'Mango',
            title: 'Mango',
            description: 'Dog friend',
            thumbnailURL: null,
            cardInfo,
          },
          relationships: {
            friend: {
              links: {
                self: `./hassan`,
              },
              data: {
                type: 'card',
                id: `${testRealmURL}Friend/hassan`,
              },
            },
            'cardInfo.theme': { links: { self: null } },
          },
          meta: {
            adoptsFrom: {
              module: 'http://localhost:4202/test/friend',
              name: 'Friend',
            },
            lastModified: adapter.lastModifiedMap.get(
              `${testRealmURL}Friend/mango.json`,
            ),
            realmInfo: testRealmInfo,
            realmURL: 'http://test-realm/test/',
            resourceCreatedAt: adapter.resourceCreatedAtMap.get(
              `${testRealmURL}Friend/mango.json`,
            ),
          },
        },
        included: [
          {
            id: `${testRealmURL}Friend/hassan`,
            type: 'card',
            links: { self: `${testRealmURL}Friend/hassan` },
            attributes: {
              firstName: 'Hassan',
              title: 'Hassan',
              description: 'Dog owner',
              thumbnailURL: null,
              cardInfo,
            },
            relationships: {
              friend: {
                links: {
                  self: `./mango`,
                },
                data: {
                  type: 'card',
                  id: `${testRealmURL}Friend/mango`,
                },
              },
              'cardInfo.theme': { links: { self: null } },
            },
            meta: {
              adoptsFrom: {
                module: 'http://localhost:4202/test/friend',
                name: 'Friend',
              },
              lastModified: adapter.lastModifiedMap.get(
                `${testRealmURL}Friend/hassan.json`,
              ),
              realmInfo: testRealmInfo,
              realmURL: 'http://test-realm/test/',
              resourceCreatedAt: adapter.resourceCreatedAtMap.get(
                `${testRealmURL}Friend/hassan.json`,
              ),
            },
          },
        ],
      });
    } else {
      assert.ok(
        false,
        `search entry was an error: ${mango?.error.errorDetail.message}`,
      );
    }

    let mangoEntry = await getInstance(
      realm,
      new URL(`${testRealmURL}Friend/mango`),
    );
    if (mangoEntry) {
      assert.deepEqual(mangoEntry.searchDoc, {
        _cardType: 'Friend',
        id: `${testRealmURL}Friend/mango`,
        firstName: 'Mango',
        title: 'Mango',
        description: 'Dog friend',
        friend: {
          id: `${testRealmURL}Friend/hassan`,
          title: 'Hassan',
          firstName: 'Hassan',
          friend: {
            id: `${testRealmURL}Friend/mango`,
          },
          description: 'Dog owner',
          cardInfo: { theme: null },
        },
        cardInfo: { theme: null },
      });
    } else {
      assert.ok(
        false,
        `could not find ${testRealmURL}Friend/mango in the index`,
      );
    }
  });

  test('can index a card that has a linksTo relationship to itself', async function (assert) {
    let { realm, adapter } = await setupIntegrationTestRealm({
      mockMatrixUtils,
      contents: {
        'Friend/hassan.json': {
          data: {
            id: `${testRealmURL}Friend/hassan`,
            attributes: {
              firstName: 'Hassan',
              description: 'Dog owner',
            },
            relationships: {
              friend: {
                links: {
                  self: `${testRealmURL}Friend/hassan`,
                },
              },
            },
            meta: {
              adoptsFrom: {
                module: 'http://localhost:4202/test/friend',
                name: 'Friend',
              },
            },
          },
        },
      },
    });
    let indexer = realm.realmIndexQueryEngine;
    let hassan = await indexer.cardDocument(
      new URL(`${testRealmURL}Friend/hassan`),
      {
        loadLinks: true,
      },
    );
    if (hassan?.type === 'doc') {
      assert.deepEqual(hassan.doc, {
        data: {
          id: `${testRealmURL}Friend/hassan`,
          type: 'card',
          links: { self: `${testRealmURL}Friend/hassan` },
          attributes: {
            firstName: 'Hassan',
            title: 'Hassan',
            description: 'Dog owner',
            thumbnailURL: null,
            cardInfo,
          },
          relationships: {
            friend: {
              links: {
                self: `./hassan`,
              },
              data: {
                type: 'card',
                id: `${testRealmURL}Friend/hassan`,
              },
            },
            'cardInfo.theme': { links: { self: null } },
          },
          meta: {
            adoptsFrom: {
              module: 'http://localhost:4202/test/friend',
              name: 'Friend',
            },
            lastModified: adapter.lastModifiedMap.get(
              `${testRealmURL}Friend/hassan.json`,
            ),
            realmInfo: testRealmInfo,
            realmURL: 'http://test-realm/test/',
            resourceCreatedAt: adapter.resourceCreatedAtMap.get(
              `${testRealmURL}Friend/hassan.json`,
            ),
          },
        },
      });
    } else {
      assert.ok(
        false,
        `search entry was an error: ${hassan?.error.errorDetail.message}`,
      );
    }

    let hassanEntry = await getInstance(
      realm,
      new URL(`${testRealmURL}Friend/hassan`),
    );
    if (hassanEntry) {
      assert.deepEqual(hassanEntry.searchDoc, {
        _cardType: 'Friend',
        id: `${testRealmURL}Friend/hassan`,
        firstName: 'Hassan',
        description: 'Dog owner',
        friend: {
          id: `${testRealmURL}Friend/hassan`,
        },
        title: 'Hassan',
        cardInfo: { theme: null },
      });
    } else {
      assert.ok(
        false,
        `could not find ${testRealmURL}Friend/hassan in the index`,
      );
    }
  });

  test('can index a field with a cycle in the linksToMany field', async function (assert) {
    let hassanID = `${testRealmURL}Friends/hassan`;
    let mangoID = `${testRealmURL}Friends/mango`;
    let vanGoghID = `${testRealmURL}Friends/vanGogh`;
    let friendsRef = {
      module: `${testModuleRealm}friends`,
      name: 'Friends',
    };
    let { realm, adapter } = await setupIntegrationTestRealm({
      mockMatrixUtils,
      contents: {
        'Friends/vanGogh.json': {
          data: {
            attributes: { firstName: 'Van Gogh' },
            relationships: { 'friends.0': { links: { self: hassanID } } },
            meta: { adoptsFrom: friendsRef },
          },
        },
        'Friends/hassan.json': {
          data: {
            attributes: { firstName: 'Hassan' },
            relationships: {
              'friends.0': { links: { self: mangoID } },
              'friends.1': { links: { self: vanGoghID } },
            },
            meta: { adoptsFrom: friendsRef },
          },
        },
        'Friends/mango.json': {
          data: {
            attributes: { firstName: 'Mango' },
            relationships: { 'friends.0': { links: { self: hassanID } } },
            meta: { adoptsFrom: friendsRef },
          },
        },
      },
    });
    let queryEngine = realm.realmIndexQueryEngine;
    let realmIndexUpdater = realm.realmIndexUpdater;
    assert.deepEqual(
      realmIndexUpdater.stats,
      {
        instanceErrors: 0,
        instancesIndexed: 3,
        moduleErrors: 0,
        modulesIndexed: 0,
        definitionErrors: 0,
        definitionsIndexed: 0,
        totalIndexEntries: 3,
      },
      'instances are indexed without error',
    );

    let hassan = await queryEngine.cardDocument(new URL(hassanID), {
      loadLinks: true,
    });
    if (hassan?.type === 'doc') {
      assert.deepEqual(
        hassan.doc.data,
        {
          id: hassanID,
          type: 'card',
          links: { self: hassanID },
          attributes: {
            firstName: 'Hassan',
            title: 'Hassan',
            description: null,
            thumbnailURL: null,
            cardInfo,
          },
          relationships: {
            'friends.0': {
              links: { self: './mango' },
              data: { type: 'card', id: mangoID },
            },
            'friends.1': {
              links: { self: './vanGogh' },
              data: { type: 'card', id: vanGoghID },
            },
            'cardInfo.theme': { links: { self: null } },
          },
          meta: {
            adoptsFrom: friendsRef,
            lastModified: adapter.lastModifiedMap.get(`${hassanID}.json`),
            realmInfo: testRealmInfo,
            realmURL: 'http://test-realm/test/',
            resourceCreatedAt: adapter.resourceCreatedAtMap.get(
              `${hassanID}.json`,
            ),
          },
        },
        'hassan doc.data is correct',
      );

      assert.deepEqual(
        hassan.doc.included,
        [
          {
            id: mangoID,
            type: 'card',
            links: { self: mangoID },
            attributes: {
              firstName: 'Mango',
              title: 'Mango',
              description: null,
              thumbnailURL: null,
              cardInfo,
            },
            relationships: {
              'friends.0': {
                links: { self: './hassan' },
                data: { type: 'card', id: hassanID },
              },
              'cardInfo.theme': { links: { self: null } },
            },
            meta: {
              adoptsFrom: friendsRef,
              lastModified: adapter.lastModifiedMap.get(`${mangoID}.json`),
              realmInfo: testRealmInfo,
              realmURL: 'http://test-realm/test/',
              resourceCreatedAt: adapter.resourceCreatedAtMap.get(
                `${mangoID}.json`,
              ),
            },
          },
          {
            id: vanGoghID,
            type: 'card',
            links: { self: vanGoghID },
            attributes: {
              firstName: 'Van Gogh',
              title: 'Van Gogh',
              description: null,
              thumbnailURL: null,
              cardInfo,
            },
            relationships: {
              'friends.0': {
                links: { self: './hassan' },
                data: { type: 'card', id: hassanID },
              },
              'cardInfo.theme': { links: { self: null } },
            },
            meta: {
              adoptsFrom: friendsRef,
              lastModified: adapter.lastModifiedMap.get(`${vanGoghID}.json`),
              realmInfo: testRealmInfo,
              realmURL: 'http://test-realm/test/',
              resourceCreatedAt: adapter.resourceCreatedAtMap.get(
                `${vanGoghID}.json`,
              ),
            },
          },
        ],
        'hassan doc.included is correct',
      );
    } else {
      assert.ok(
        false,
        `search entry was an error: ${hassan?.error.errorDetail.message}`,
      );
    }

    let hassanEntry = await getInstance(realm, new URL(hassanID));
    if (hassanEntry) {
      assert.deepEqual(
        hassanEntry.searchDoc,
        {
          _cardType: 'Friends',
          id: hassanID,
          firstName: 'Hassan',
          title: 'Hassan',
          friends: [
            {
              id: mangoID,
              firstName: 'Mango',
              title: 'Mango',
              friends: [{ id: hassanID }],
              cardInfo: {},
            },
            {
              id: vanGoghID,
              firstName: 'Van Gogh',
              friends: [{ id: hassanID }],
              title: 'Van Gogh',
              cardInfo: { theme: null },
            },
          ],
          cardInfo: { theme: null },
        },
        'hassan searchData is correct',
      );
    } else {
      assert.ok(false, `could not find ${hassanID} in the index`);
    }

    let mango = await queryEngine.cardDocument(new URL(mangoID), {
      loadLinks: true,
    });
    if (mango?.type === 'doc') {
      assert.deepEqual(
        mango.doc.data,
        {
          id: mangoID,
          type: 'card',
          links: { self: mangoID },
          attributes: {
            firstName: 'Mango',
            title: 'Mango',
            description: null,
            thumbnailURL: null,
            cardInfo,
          },
          relationships: {
            'friends.0': {
              links: { self: './hassan' },
              data: { type: 'card', id: hassanID },
            },
            'cardInfo.theme': { links: { self: null } },
          },
          meta: {
            adoptsFrom: friendsRef,
            lastModified: adapter.lastModifiedMap.get(`${mangoID}.json`),
            realmInfo: testRealmInfo,
            realmURL: 'http://test-realm/test/',
            resourceCreatedAt: adapter.resourceCreatedAtMap.get(
              `${mangoID}.json`,
            ),
          },
        },
        'mango doc.data is correct',
      );
      assert.deepEqual(
        mango.doc.included,
        [
          {
            id: hassanID,
            type: 'card',
            links: { self: hassanID },
            attributes: {
              firstName: 'Hassan',
              title: 'Hassan',
              description: null,
              thumbnailURL: null,
              cardInfo,
            },
            relationships: {
              'friends.0': {
                links: { self: './mango' },
                data: { type: 'card', id: mangoID },
              },
              'friends.1': {
                links: { self: './vanGogh' },
                data: { type: 'card', id: vanGoghID },
              },
              'cardInfo.theme': { links: { self: null } },
            },
            meta: {
              adoptsFrom: friendsRef,
              lastModified: adapter.lastModifiedMap.get(`${hassanID}.json`),
              realmInfo: testRealmInfo,
              realmURL: 'http://test-realm/test/',
              resourceCreatedAt: adapter.resourceCreatedAtMap.get(
                `${hassanID}.json`,
              ),
            },
          },
          {
            id: vanGoghID,
            type: 'card',
            links: { self: vanGoghID },
            attributes: {
              firstName: 'Van Gogh',
              title: 'Van Gogh',
              description: null,
              thumbnailURL: null,
              cardInfo,
            },
            relationships: {
              'friends.0': {
                links: { self: './hassan' },
                data: { type: 'card', id: hassanID },
              },
              'cardInfo.theme': { links: { self: null } },
            },
            meta: {
              adoptsFrom: friendsRef,
              lastModified: adapter.lastModifiedMap.get(`${vanGoghID}.json`),
              realmInfo: testRealmInfo,
              realmURL: 'http://test-realm/test/',
              resourceCreatedAt: adapter.resourceCreatedAtMap.get(
                `${vanGoghID}.json`,
              ),
            },
          },
        ],
        'mango doc.included is correct',
      );
    } else {
      assert.ok(
        false,
        `search entry was an error: ${mango?.error.errorDetail.message}`,
      );
    }

    let mangoEntry = await getInstance(realm, new URL(mangoID));
    if (mangoEntry) {
      assert.deepEqual(
        mangoEntry.searchDoc,
        {
          _cardType: 'Friends',
          id: mangoID,
          firstName: 'Mango',
          title: 'Mango',
          friends: [
            {
              id: hassanID,
              firstName: 'Hassan',
              title: 'Hassan',
              friends: [
                { id: mangoID },
                {
                  id: vanGoghID,
                  firstName: 'Van Gogh',
                  title: 'Van Gogh',
                  friends: [
                    {
                      id: hassanID,
                    },
                  ],
                  cardInfo: { theme: null },
                },
              ],
              cardInfo: { theme: null },
            },
          ],
          cardInfo: { theme: null },
        },
        'mango searchData is correct',
      );
    } else {
      assert.ok(false, `could not find ${mangoID} in the index`);
    }

    let vanGogh = await queryEngine.cardDocument(new URL(vanGoghID), {
      loadLinks: true,
    });
    if (vanGogh?.type === 'doc') {
      assert.deepEqual(
        vanGogh.doc.data,
        {
          id: vanGoghID,
          type: 'card',
          links: { self: vanGoghID },
          attributes: {
            firstName: 'Van Gogh',
            title: 'Van Gogh',
            description: null,
            thumbnailURL: null,
            cardInfo,
          },
          relationships: {
            'friends.0': {
              links: { self: './hassan' },
              data: { type: 'card', id: hassanID },
            },
            'cardInfo.theme': { links: { self: null } },
          },
          meta: {
            adoptsFrom: friendsRef,
            lastModified: adapter.lastModifiedMap.get(`${vanGoghID}.json`),
            realmInfo: testRealmInfo,
            realmURL: 'http://test-realm/test/',
            resourceCreatedAt: adapter.resourceCreatedAtMap.get(
              `${vanGoghID}.json`,
            ),
          },
        },
        'vanGogh doc.data is correct',
      );
      assert.deepEqual(
        vanGogh.doc.included,
        [
          {
            id: hassanID,
            type: 'card',
            links: { self: hassanID },
            attributes: {
              firstName: 'Hassan',
              title: 'Hassan',
              description: null,
              thumbnailURL: null,
              cardInfo,
            },
            relationships: {
              'friends.0': {
                links: { self: './mango' },
                data: { type: 'card', id: mangoID },
              },
              'friends.1': {
                links: { self: './vanGogh' },
                data: { type: 'card', id: vanGoghID },
              },
              'cardInfo.theme': { links: { self: null } },
            },
            meta: {
              adoptsFrom: friendsRef,
              lastModified: adapter.lastModifiedMap.get(`${hassanID}.json`),
              realmInfo: testRealmInfo,
              realmURL: 'http://test-realm/test/',
              resourceCreatedAt: adapter.resourceCreatedAtMap.get(
                `${hassanID}.json`,
              ),
            },
          },
          {
            id: mangoID,
            type: 'card',
            links: { self: mangoID },
            attributes: {
              firstName: 'Mango',
              title: 'Mango',
              description: null,
              thumbnailURL: null,
              cardInfo,
            },
            relationships: {
              'friends.0': {
                links: { self: './hassan' },
                data: { type: 'card', id: hassanID },
              },
              'cardInfo.theme': { links: { self: null } },
            },
            meta: {
              adoptsFrom: friendsRef,
              lastModified: adapter.lastModifiedMap.get(`${mangoID}.json`),
              realmInfo: testRealmInfo,
              realmURL: 'http://test-realm/test/',
              resourceCreatedAt: adapter.resourceCreatedAtMap.get(
                `${mangoID}.json`,
              ),
            },
          },
        ],
        'vanGogh doc.included is correct',
      );
    } else {
      assert.ok(
        false,
        `search entry was an error: ${vanGogh?.error.errorDetail.message}`,
      );
    }

    let vanGoghEntry = await getInstance(realm, new URL(vanGoghID));
    if (vanGoghEntry) {
      assert.deepEqual(
        vanGoghEntry.searchDoc,
        {
          _cardType: 'Friends',
          id: vanGoghID,
          firstName: 'Van Gogh',
          title: 'Van Gogh',
          friends: [
            {
              id: hassanID,
              firstName: 'Hassan',
              title: 'Hassan',
              friends: [
                {
                  id: mangoID,
                },
                { id: vanGoghID },
              ],
              cardInfo: {},
            },
          ],
          cardInfo: { theme: null },
        },
        'vanGogh searchData is correct',
      );
    } else {
      assert.ok(false, `could not find ${vanGoghID} in the index`);
    }
<<<<<<< HEAD
=======
    let { realm } = await setupIntegrationTestRealm({
      mockMatrixUtils,
      contents: {
        'person.gts': { Person },
        'vangogh.json': {
          data: {
            attributes: {
              firstName: 'Van Gogh',
            },
            meta: {
              adoptsFrom: {
                module: './person',
                name: 'Person',
              },
            },
          },
        },
      },
    });
    let { searchDoc } =
      (await getInstance(realm, new URL(`${testRealmURL}vangogh`))) ?? {};
    assert.deepEqual(
      searchDoc,
      {
        _cardType: 'Person',
        cardInfo: {
          theme: null,
        },
        firstName: 'Van Gogh',
        id: `${testRealmURL}vangogh`,
        title: 'Untitled Card',
      },
      'search doc is correct',
    );
  });

  test('can capture atom html when indexing a card', async function (assert) {
    class Person extends CardDef {
      @field firstName = contains(StringField);
      static isolated = class Isolated extends Component<typeof this> {
        <template>
          <h1><@fields.firstName /></h1>
        </template>
      };
      static atom = class Atom extends Component<typeof this> {
        <template>
          <div class='atom'>{{@model.firstName}}</div>
        </template>
      };
    }
    let { realm } = await setupIntegrationTestRealm({
      mockMatrixUtils,
      contents: {
        'person.gts': { Person },
        'vangogh.json': {
          data: {
            attributes: {
              firstName: 'Van Gogh',
            },
            meta: {
              adoptsFrom: {
                module: './person',
                name: 'Person',
              },
            },
          },
        },
      },
    });
    let { atomHtml } =
      (await getInstance(realm, new URL(`${testRealmURL}vangogh`))) ?? {};

    assert.strictEqual(
      cleanWhiteSpace(stripScopedCSSAttributes(atomHtml!)),
      cleanWhiteSpace(`<div class="atom">Van Gogh</div>`),
      'atom html is correct',
    );
    assert.false(
      atomHtml!.includes('id="ember'),
      `atom HTML does not include ember ID's`,
    );
  });

  test(`can generate embedded HTML for instance's card class hierarchy`, async function (assert) {
    class Person extends CardDef {
      static displayName = 'Person';
      @field description = contains(StringField);
      @field firstName = contains(StringField);
      static embedded = class Embedded extends Component<typeof this> {
        <template>
          <h1> Person Embedded Card: <@fields.firstName /></h1>
        </template>
      };
    }

    class FancyPerson extends Person {
      static displayName = 'Fancy Person';
      @field favoriteColor = contains(StringField);
      static embedded = class Embedded extends Component<typeof this> {
        <template>
          <h1>
            Fancy Person Embedded Card:
            <@fields.firstName />
            -
            <@fields.favoriteColor /></h1>
        </template>
      };
    }

    let { realm } = await setupIntegrationTestRealm({
      mockMatrixUtils,
      contents: {
        'person.gts': { Person },
        'fancy-person.gts': { FancyPerson },
        'germaine.json': {
          data: {
            attributes: {
              firstName: 'Germaine',
              favoriteColor: 'hot pink',
              description: 'Fancy Germaine',
            },
            meta: {
              adoptsFrom: {
                module: './fancy-person',
                name: 'FancyPerson',
              },
            },
          },
        },
      },
    });

    let { embeddedHtml } =
      (await getInstance(realm, new URL(`${testRealmURL}germaine`))) ?? {};
    assert.false(
      Object.values(embeddedHtml!).join('').includes('id="ember'),
      `Embedded HTML does not include ember ID's`,
    );
    assert.strictEqual(
      cleanWhiteSpace(
        stripScopedCSSAttributes(
          embeddedHtml![`${testRealmURL}fancy-person/FancyPerson`],
        ),
      ),
      cleanWhiteSpace(
        `<div
          class="ember-view boxel-card-container boxel-card-container--boundaries field-component-card embedded-format display-container-true"
          data-test-boxel-card-container
          style
          data-test-card="http://test-realm/test/germaine"
          data-test-card-format="embedded"
          data-test-field-component-card> <h1> Fancy Person Embedded Card: Germaine - hot pink </h1> </div>`,
      ),
      'default embedded HTML is correct',
    );

    let cardDefRefURL = internalKeyFor(baseCardRef, undefined);
    assert.deepEqual(
      Object.keys(embeddedHtml!),
      [
        `${testRealmURL}fancy-person/FancyPerson`,
        `${testRealmURL}person/Person`,
        cardDefRefURL,
      ],
      'embedded class hierarchy is correct',
    );

    assert.strictEqual(
      cleanWhiteSpace(
        stripScopedCSSAttributes(embeddedHtml![`${testRealmURL}person/Person`]),
      ),
      cleanWhiteSpace(`<div
        class="ember-view boxel-card-container boxel-card-container--boundaries field-component-card embedded-format display-container-true"
        data-test-boxel-card-container
        style
        data-test-card="http://test-realm/test/germaine"
        data-test-card-format="embedded"
        data-test-field-component-card> <h1> Person Embedded Card: Germaine </h1> </div>`),
      `${testRealmURL}person/Person embedded HTML is correct`,
    );
    assert.false(
      embeddedHtml![`${testRealmURL}person/Person`].includes('id="ember'),
      `${testRealmURL}person/Person embedded HTML does not include ember ID's`,
    );

    assert.strictEqual(
      cleanWhiteSpace(stripScopedCSSAttributes(embeddedHtml![cardDefRefURL])),
      cleanWhiteSpace(`<div
        class="ember-view boxel-card-container boxel-card-container--boundaries field-component-card embedded-format display-container-true"
        data-test-boxel-card-container
        style
        data-test-card="http://test-realm/test/germaine"
        data-test-card-format="embedded"
        data-test-field-component-card>
          <div class="embedded-template">
            <div class="thumbnail-section">
              <div class="card-thumbnail">
                <div class="card-thumbnail-placeholder" data-test-card-thumbnail-placeholder></div>
              </div>
            </div>
            <div class="info-section">
              <h3 class="card-title" data-test-card-title>Untitled Fancy Person</h3>
              <h4 class="card-display-name" data-test-card-display-name>
                Fancy Person
              </h4>
            </div>
            <div class="card-description" data-test-card-description>Fancy Germaine</div>
          </div>
        </div>
      `),
      `${cardDefRefURL} embedded HTML is correct`,
    );

    assert.false(
      embeddedHtml![cardDefRefURL].includes('id="ember'),
      `${cardDefRefURL} fitted HTML does not include ember ID's`,
    );
  });

  test(`can generate fitted HTML for instance's card class hierarchy`, async function (assert) {
    class Person extends CardDef {
      static displayName = 'Person';
      @field firstName = contains(StringField);
      @field description = contains(StringField);
      static fitted = class Fitted extends Component<typeof this> {
        <template>
          <h1> Person Fitted Card: <@fields.firstName /></h1>
        </template>
      };
    }

    class FancyPerson extends Person {
      static displayName = 'Fancy Person';
      @field favoriteColor = contains(StringField);
      static fitted = class Fitted extends Component<typeof this> {
        <template>
          <h1>
            Fancy Person Fitted Card:
            <@fields.firstName />
            -
            <@fields.favoriteColor /></h1>
        </template>
      };
    }

    let { realm } = await setupIntegrationTestRealm({
      mockMatrixUtils,
      contents: {
        'person.gts': { Person },
        'fancy-person.gts': { FancyPerson },
        'germaine.json': {
          data: {
            attributes: {
              firstName: 'Germaine',
              favoriteColor: 'hot pink',
              description: 'Fancy Germaine',
            },
            meta: {
              adoptsFrom: {
                module: './fancy-person',
                name: 'FancyPerson',
              },
            },
          },
        },
      },
    });

    let { embeddedHtml, fittedHtml } =
      (await getInstance(realm, new URL(`${testRealmURL}germaine`))) ?? {};
    assert.false(
      Object.values(fittedHtml!).join('').includes('id="ember'),
      `Fitted HTML does not include ember ID's`,
    );
    assert.strictEqual(
      cleanWhiteSpace(
        stripScopedCSSAttributes(
          fittedHtml![`${testRealmURL}fancy-person/FancyPerson`],
        ),
      ),
      cleanWhiteSpace(
        `<div
          class="ember-view boxel-card-container boxel-card-container--boundaries field-component-card fitted-format display-container-true"
          data-test-boxel-card-container
          style
          data-test-card="http://test-realm/test/germaine"
          data-test-card-format="fitted"
          data-test-field-component-card> <h1> Fancy Person Fitted Card: Germaine - hot pink </h1> </div>`,
      ),
      'default fitted HTML is correct',
    );

    let cardDefRefURL = internalKeyFor(baseCardRef, undefined);
    assert.deepEqual(
      Object.keys(fittedHtml!),
      [
        `${testRealmURL}fancy-person/FancyPerson`,
        `${testRealmURL}person/Person`,
        cardDefRefURL,
      ],
      'fitted class hierarchy is correct',
    );

    assert.strictEqual(
      cleanWhiteSpace(
        stripScopedCSSAttributes(fittedHtml![`${testRealmURL}person/Person`]),
      ),
      cleanWhiteSpace(`<div
      class="ember-view boxel-card-container boxel-card-container--boundaries field-component-card fitted-format display-container-true"
      data-test-boxel-card-container
      style
      data-test-card="http://test-realm/test/germaine"
      data-test-card-format="fitted"
      data-test-field-component-card> <h1> Person Fitted Card: Germaine </h1> </div>`),
      `${testRealmURL}person/Person fitted HTML is correct`,
    );
    assert.false(
      fittedHtml![`${testRealmURL}person/Person`].includes('id="ember'),
      `${testRealmURL}person/Person fitted HTML does not include ember ID's`,
    );

    assert.strictEqual(
      cleanWhiteSpace(stripScopedCSSAttributes(embeddedHtml![cardDefRefURL])),
      cleanWhiteSpace(`<div
      class="ember-view boxel-card-container boxel-card-container--boundaries field-component-card embedded-format display-container-true"
      data-test-boxel-card-container
      style
      data-test-card="http://test-realm/test/germaine"
      data-test-card-format="embedded"
      data-test-field-component-card>
        <div class="embedded-template">
          <div class="thumbnail-section">
            <div class="card-thumbnail">
              <div class="card-thumbnail-placeholder" data-test-card-thumbnail-placeholder></div>
            </div>
          </div>
          <div class="info-section">
            <h3 class="card-title" data-test-card-title>Untitled Fancy Person</h3>
            <h4 class="card-display-name" data-test-card-display-name> Fancy Person </h4>
          </div>
          <div class="card-description" data-test-card-description>Fancy Germaine</div>
        </div>
      </div>`),
      `${cardDefRefURL} embedded HTML is correct`,
    );

    assert.false(
      embeddedHtml![cardDefRefURL].includes('id="ember'),
      `${cardDefRefURL} embedded HTML does not include ember ID's`,
    );
  });

  test('can index a card that has a cyclic relationship with the field of a card in its fields', async function (assert) {
    class Person extends FieldDef {
      @field firstName = contains(StringField);
      @field pet = linksTo(() => PetCard);
      @field title = contains(StringField, {
        computeVia: function (this: Person) {
          return this.firstName;
        },
      });
    }
    class Appointment extends FieldDef {
      @field title = contains(StringField);
      @field contact = contains(Person);
    }

    class PetCard extends CardDef {
      @field firstName = contains(StringField);
      @field appointment = contains(Appointment);
      @field title = contains(StringField, {
        computeVia: function (this: PetCard) {
          return this.firstName;
        },
      });
      @field description = contains(StringField);
      @field thumbnailURL = contains(StringField);
    }

    let { realm } = await setupIntegrationTestRealm({
      mockMatrixUtils,
      contents: {
        'person-card.gts': { Person },
        'appointment.gts': { Appointment },
        'pet-card.gts': { PetCard },
        'jackie.json': {
          data: {
            attributes: {
              firstName: 'Jackie',
              appointment: {
                title: 'Vet visit',
                contact: { firstName: 'Burcu' },
              },
              description: 'Dog',
              thumbnailURL: './jackie.jpg',
            },
            meta: {
              adoptsFrom: { module: `./pet-card`, name: 'PetCard' },
            },
            relationships: {
              'appointment.contact.pet': {
                links: { self: `${testRealmURL}mango` },
              },
            },
          },
        },
        'mango.json': {
          data: {
            attributes: { firstName: 'Mango' },
            meta: {
              adoptsFrom: { module: `./pet-card`, name: 'PetCard' },
            },
          },
        },
      },
    });

    let indexer = realm.realmIndexQueryEngine;
    let card = await indexer.cardDocument(new URL(`${testRealmURL}jackie`));

    if (card?.type === 'doc') {
      assert.deepEqual(card.doc.data.attributes, {
        firstName: 'Jackie',
        title: 'Jackie',
        appointment: {
          title: 'Vet visit',
          contact: {
            firstName: 'Burcu',
          },
        },
        description: 'Dog',
        thumbnailURL: `./jackie.jpg`,
        cardInfo,
      });
      assert.deepEqual(card.doc.data.relationships, {
        'appointment.contact.pet': {
          links: { self: `${testRealmURL}mango` },
        },
        'cardInfo.theme': { links: { self: null } },
      });
    } else {
      assert.ok(
        false,
        `search entry was an error: ${card?.error.errorDetail.message}`,
      );
    }
  });

  test('can index a card with a containsMany composite containing a linkTo field', async function (assert) {
    let { realm, adapter } = await setupIntegrationTestRealm({
      mockMatrixUtils,
      contents: {
        'Vendor/vendor1.json': {
          data: {
            id: `${testRealmURL}Vendor/vendor1`,
            attributes: {
              name: 'Acme Industries',
              paymentMethods: [
                {
                  type: 'crypto',
                  payment: {
                    address: '0x1111',
                  },
                },
                {
                  type: 'crypto',
                  payment: {
                    address: '0x2222',
                  },
                },
              ],
            },
            relationships: {
              'paymentMethods.0.payment.chain': {
                links: {
                  self: `${testRealmURL}Chain/1`,
                },
              },
              'paymentMethods.1.payment.chain': {
                links: {
                  self: `${testRealmURL}Chain/2`,
                },
              },
            },
            meta: {
              adoptsFrom: {
                module: `http://localhost:4202/test/vendor`,
                name: 'Vendor',
              },
            },
          },
        },
        'Chain/1.json': {
          data: {
            id: `${testRealmURL}Chain/1`,
            attributes: {
              name: 'Ethereum Mainnet',
            },
            meta: {
              adoptsFrom: {
                module: `http://localhost:4202/test/chain`,
                name: 'Chain',
              },
            },
          },
        },
        'Chain/2.json': {
          data: {
            id: `${testRealmURL}Chain/2`,
            attributes: {
              name: 'Polygon',
            },
            meta: {
              adoptsFrom: {
                module: `http://localhost:4202/test/chain`,
                name: 'Chain',
              },
            },
          },
        },
      },
    });
    let indexer = realm.realmIndexQueryEngine;
    let vendor = await indexer.cardDocument(
      new URL(`${testRealmURL}Vendor/vendor1`),
      {
        loadLinks: true,
      },
    );
    if (vendor?.type === 'doc') {
      assert.deepEqual(vendor.doc, {
        data: {
          id: `${testRealmURL}Vendor/vendor1`,
          type: 'card',
          links: {
            self: `${testRealmURL}Vendor/vendor1`,
          },
          attributes: {
            name: 'Acme Industries',
            title: 'Acme Industries',
            description: 'Vendor',
            thumbnailURL: null,
            paymentMethods: [
              {
                type: 'crypto',
                payment: {
                  address: '0x1111',
                },
              },
              {
                type: 'crypto',
                payment: {
                  address: '0x2222',
                },
              },
            ],
            cardInfo,
          },
          relationships: {
            'paymentMethods.0.payment.chain': {
              data: {
                id: `${testRealmURL}Chain/1`,
                type: 'card',
              },
              links: {
                self: `${testRealmURL}Chain/1`,
              },
            },
            'paymentMethods.1.payment.chain': {
              data: {
                id: `${testRealmURL}Chain/2`,
                type: 'card',
              },
              links: {
                self: `${testRealmURL}Chain/2`,
              },
            },
            'cardInfo.theme': { links: { self: null } },
          },
          meta: {
            adoptsFrom: {
              module: `http://localhost:4202/test/vendor`,
              name: 'Vendor',
            },
            lastModified: adapter.lastModifiedMap.get(
              `${testRealmURL}Vendor/vendor1.json`,
            ),
            resourceCreatedAt: await getFileCreatedAt(
              realm,
              'Vendor/vendor1.json',
            ),
            realmInfo: testRealmInfo,
            realmURL: 'http://test-realm/test/',
          },
        },
        included: [
          {
            id: `${testRealmURL}Chain/1`,
            type: 'card',
            links: {
              self: `${testRealmURL}Chain/1`,
            },
            attributes: {
              name: 'Ethereum Mainnet',
              title: 'Ethereum Mainnet',
              chainId: 1,
              description: `Chain 1`,
              thumbnailURL: `Ethereum Mainnet-icon.png`,
              cardInfo,
            },
            relationships: {
              'cardInfo.theme': { links: { self: null } },
            },
            meta: {
              adoptsFrom: {
                module: `http://localhost:4202/test/chain`,
                name: 'Chain',
              },
              lastModified: adapter.lastModifiedMap.get(
                `${testRealmURL}Chain/1.json`,
              ),
              resourceCreatedAt: await getFileCreatedAt(realm, 'Chain/1.json'),
              realmInfo: testRealmInfo,
              realmURL: 'http://test-realm/test/',
            },
          },
          {
            id: `${testRealmURL}Chain/2`,
            type: 'card',
            links: {
              self: `${testRealmURL}Chain/2`,
            },
            attributes: {
              name: 'Polygon',
              title: 'Polygon',
              chainId: 137,
              description: `Chain 137`,
              thumbnailURL: `Polygon-icon.png`,
              cardInfo,
            },
            relationships: {
              'cardInfo.theme': { links: { self: null } },
            },
            meta: {
              adoptsFrom: {
                module: `http://localhost:4202/test/chain`,
                name: 'Chain',
              },
              lastModified: adapter.lastModifiedMap.get(
                `${testRealmURL}Chain/2.json`,
              ),
              resourceCreatedAt: await getFileCreatedAt(realm, 'Chain/2.json'),
              realmInfo: testRealmInfo,
              realmURL: 'http://test-realm/test/',
            },
          },
        ],
      });
    } else {
      assert.ok(
        false,
        `search entry was an error: ${vendor?.error.errorDetail.message}`,
      );
    }
  });

  test('can tolerate a card whose computed throws an exception', async function (assert) {
    let { realm } = await setupIntegrationTestRealm({
      mockMatrixUtils,
      contents: {
        'Boom/boom.json': {
          data: {
            id: `${testRealmURL}Boom/boom`,
            meta: {
              adoptsFrom: {
                module: 'http://localhost:4202/test/card-with-error',
                name: 'Boom',
              },
            },
          },
        },
        'Person/owner.json': {
          data: {
            id: `${testRealmURL}Person/owner`,
            attributes: {
              firstName: 'Hassan',
            },
            meta: {
              adoptsFrom: {
                module: 'http://localhost:4202/test/person',
                name: 'Person',
              },
            },
          },
        },
      },
    });
    let indexer = realm.realmIndexQueryEngine;
    {
      let card = await indexer.cardDocument(
        new URL(`${testRealmURL}Boom/boom`),
      );
      if (card?.type === 'error') {
        assert.ok(
          card.error.errorDetail.message.includes('intentional error thrown'),
          'error doc includes raised error message',
        );
      } else {
        assert.ok(false, `expected search entry to be an error doc`);
      }
    }

    {
      let card = await indexer.cardDocument(
        new URL(`${testRealmURL}Person/owner`),
      );
      if (card?.type === 'doc') {
        assert.strictEqual(card.doc.data.attributes?.firstName, 'Hassan');
      } else {
        assert.ok(
          false,
          `search entry was an error: ${card?.error.errorDetail.message}`,
        );
      }
    }
  });

  test(`search doc includes 'contains' and used 'linksTo' fields, including contained computed fields`, async function (assert) {
    let { realm } = await setupIntegrationTestRealm({
      mockMatrixUtils,
      contents: {
        'Pet/mango.json': {
          data: {
            attributes: { firstName: 'Mango' },
            relationships: {
              owner: {
                links: { self: `${testRealmURL}Person/hassan` },
              },
            },
            meta: {
              adoptsFrom: {
                module: `${testModuleRealm}pet`,
                name: 'Pet',
              },
            },
          },
        },
        'Person/hassan.json': {
          data: {
            id: `${testRealmURL}Person/hassan`,
            attributes: {
              firstName: 'Hassan',
              lastName: 'Abdel-Rahman',
              email: 'hassan@cardstack.com',
              posts: 100,
            },
            meta: {
              adoptsFrom: {
                module: 'http://localhost:4202/test/person',
                name: 'Person',
              },
            },
          },
        },
      },
    });
    let entry = await getInstance(
      realm,
      new URL(`${testRealmURL}Person/hassan`),
    );
    assert.deepEqual(
      entry?.searchDoc,
      {
        id: `${testRealmURL}Person/hassan`,
        firstName: 'Hassan',
        lastName: 'Abdel-Rahman',
        email: 'hassan@cardstack.com',
        posts: 100,
        title: 'Hassan Abdel-Rahman',
        description: 'Person',
        fullName: 'Hassan Abdel-Rahman',
        _cardType: 'Person',
        cardInfo: { theme: null },
      },
      `search doc includes fullName field`,
    );
  });

  test(`search doc includes unused 'linksTo' field if isUsed option is set to true`, async function (assert) {
    let { realm } = await setupIntegrationTestRealm({
      mockMatrixUtils,
      contents: {
        'Publication/pacific.json': {
          data: {
            id: `${testRealmURL}Publication/pacific`,
            attributes: { title: 'Pacific Weekly' },
            relationships: {
              'featuredPosts.0': { links: { self: `../Post/1` } },
              'featuredPosts.1': { links: { self: `../Post/2` } },
            },
            meta: {
              adoptsFrom: {
                module: `${testModuleRealm}publication`,
                name: 'Publication',
              },
            },
          },
        },
        'Post/1.json': {
          data: {
            id: `${testRealmURL}Post/1`,
            attributes: {
              title: '50 Ways to Leave Your Laptop',
              views: 5,
            },
            relationships: {
              publication: {
                links: { self: `../Publication/pacific` },
              },
            },
            meta: {
              adoptsFrom: {
                module: 'http://localhost:4202/test/post',
                name: 'Post',
              },
            },
          },
        },
        'Post/2.json': {
          data: {
            id: `${testRealmURL}Post/2`,
            attributes: {
              title: '49 Shades of Mauve',
              views: 24,
            },
            relationships: {
              publication: {
                links: { self: `../Publication/pacific` },
              },
            },
            meta: {
              adoptsFrom: {
                module: 'http://localhost:4202/test/post',
                name: 'Post',
              },
            },
          },
        },
      },
    });
    let entry = await getInstance(realm, new URL(`${testRealmURL}Post/1`));
    assert.deepEqual(
      entry?.searchDoc,
      {
        _cardType: 'Post',
        author: {
          description: 'Person',
          fullName: ' ',
          title: ' ',
        },
        id: `${testRealmURL}Post/1`,
        title: '50 Ways to Leave Your Laptop',
        publication: {
          cardInfo: {
            theme: null,
          },
          featuredPosts: [
            {
              id: `${testRealmURL}Post/1`,
            },
            {
              id: `${testRealmURL}Post/2`,
            },
          ],
          id: `${testRealmURL}Publication/pacific`,
          title: 'Pacific Weekly',
        },
        views: 5,
        cardInfo: { theme: null },
      },
      `post 1 search doc includes publication relationship`,
    );
    let entry2 = await getInstance(
      realm,
      new URL(`${testRealmURL}Publication/pacific`),
    );
    assert.deepEqual(
      entry2?.searchDoc,
      {
        _cardType: 'Publication',
        id: `${testRealmURL}Publication/pacific`,
        title: 'Pacific Weekly',
        featuredPosts: [
          {
            id: `${testRealmURL}Post/1`,
          },
          { id: `${testRealmURL}Post/2` },
        ],
        cardInfo: { theme: null },
      },
      `publication search doc includes featuredPosts relationship`,
    );
  });

  test('search doc normalizes containsMany composite fields', async function (assert) {
    class Person extends FieldDef {
      @field firstName = contains(StringField);
      @field lastName = contains(StringField);
      @field email = contains(StringField);
      @field posts = contains(NumberField);
      @field fullName = contains(StringField, {
        computeVia: function (this: Person) {
          return `${this.firstName ?? ''} ${this.lastName ?? ''}`;
        },
      });
      @field title = contains(StringField, {
        computeVia: function (this: Person) {
          return `${this.firstName ?? ''} ${this.lastName ?? ''}`;
        },
      });
      @field description = contains(StringField, {
        computeVia: () => 'Person',
      });
    }
    class Post extends FieldDef {
      @field title = contains(StringField);
      @field description = contains(StringField);
      @field author = contains(Person);
      @field views = contains(NumberField);
      @field createdAt = contains(DatetimeField);
    }
    class Booking extends FieldDef {
      @field title = contains(StringField);
      @field venue = contains(StringField);
      @field startTime = contains(DatetimeField);
      @field endTime = contains(DatetimeField);
      @field hosts = containsMany(Person);
      @field sponsors = containsMany(StringField);
      @field posts = containsMany(Post);
      @field description = contains(StringField, {
        computeVia: function (this: Booking) {
          return this.venue;
        },
      });
      @field thumbnailURL = contains(StringField, { computeVia: () => null });
    }
    let { realm } = await setupIntegrationTestRealm({
      mockMatrixUtils,
      contents: {
        'booking.gts': { Booking },
        'person.gts': { Person },
        'post.gts': { Post },
        'Spec/booking.json': {
          data: {
            attributes: {
              title: 'Booking',
              description: 'Spec for Booking',
              specType: 'card',
              ref: {
                module: 'http://localhost:4202/test/booking',
                name: 'Booking',
              },
            },
            meta: {
              adoptsFrom: {
                module: 'https://cardstack.com/base/spec',
                name: 'Spec',
              },
            },
          },
        },
      },
    });
    let entry = await getInstance(
      realm,
      new URL(`${testRealmURL}Spec/booking`),
    );
    assert.deepEqual(entry?.searchDoc, {
      _cardType: 'Spec',
      id: `${testRealmURL}Spec/booking`,
      description: 'Spec for Booking',
      specType: 'card',
      moduleHref: 'http://localhost:4202/test/booking',
      containedExamples: null,
      ref: 'http://localhost:4202/test/booking/Booking',
      title: 'Booking',
      isCard: true,
      isComponent: false,
      isField: false,
      cardInfo: { theme: null },
    });
    // we should be able to perform a structured clone of the search doc (this
    // emulates the limitations of the postMessage used to communicate between
    // DOM and worker). Success is not throwing an error
    structuredClone(entry?.searchDoc);
  });

  test('can index a card with linksToMany field', async function (assert) {
    let { realm, adapter } = await setupIntegrationTestRealm({
      mockMatrixUtils,
      contents: {
        'Pet/vanGogh.json': {
          data: {
            attributes: { firstName: 'Van Gogh' },
            meta: {
              adoptsFrom: {
                module: `${testModuleRealm}pet`,
                name: 'Pet',
              },
            },
          },
        },
        'PetPerson/hassan.json': {
          data: {
            attributes: { firstName: 'Hassan' },
            relationships: {
              'pets.0': {
                links: { self: `${testRealmURL}Pet/mango` },
              },
              'pets.1': {
                links: { self: `${testRealmURL}Pet/vanGogh` },
              },
            },
            meta: {
              adoptsFrom: {
                module: `${testModuleRealm}pet-person`,
                name: 'PetPerson',
              },
            },
          },
        },
        'Pet/mango.json': {
          data: {
            attributes: { firstName: 'Mango' },
            meta: {
              adoptsFrom: {
                module: `${testModuleRealm}pet`,
                name: 'Pet',
              },
            },
          },
        },
      },
    });

    let indexer = realm.realmIndexQueryEngine;
    let hassan = await indexer.cardDocument(
      new URL(`${testRealmURL}PetPerson/hassan`),
      { loadLinks: true },
    );

    if (hassan?.type === 'doc') {
      assert.deepEqual(hassan.doc.data, {
        id: `${testRealmURL}PetPerson/hassan`,
        type: 'card',
        links: { self: `${testRealmURL}PetPerson/hassan` },
        attributes: {
          firstName: 'Hassan',
          title: 'Hassan Pet Person',
          description: 'A person with pets',
          thumbnailURL: null,
          cardInfo,
        },
        relationships: {
          friend: {
            links: {
              self: null,
            },
          },
          'pets.0': {
            links: { self: `../Pet/mango` },
            data: { id: `${testRealmURL}Pet/mango`, type: 'card' },
          },
          'pets.1': {
            links: { self: `../Pet/vanGogh` },
            data: { id: `${testRealmURL}Pet/vanGogh`, type: 'card' },
          },
          'cardInfo.theme': { links: { self: null } },
        },
        meta: {
          adoptsFrom: {
            module: `${testModuleRealm}pet-person`,
            name: 'PetPerson',
          },
          lastModified: adapter.lastModifiedMap.get(
            `${testRealmURL}PetPerson/hassan.json`,
          ),
          resourceCreatedAt: await getFileCreatedAt(
            realm,
            'PetPerson/hassan.json',
          ),
          realmInfo: testRealmInfo,
          realmURL: 'http://test-realm/test/',
        },
      });
      assert.deepEqual(hassan.doc.included, [
        {
          id: `${testRealmURL}Pet/mango`,
          type: 'card',
          links: { self: `${testRealmURL}Pet/mango` },
          attributes: {
            description: null,
            firstName: 'Mango',
            title: 'Mango',
            thumbnailURL: null,
            cardInfo,
          },
          relationships: {
            owner: { links: { self: null } },
            'cardInfo.theme': { links: { self: null } },
          },
          meta: {
            adoptsFrom: { module: `${testModuleRealm}pet`, name: 'Pet' },
            lastModified: adapter.lastModifiedMap.get(
              `${testRealmURL}Pet/mango.json`,
            ),
            resourceCreatedAt: await getFileCreatedAt(realm, 'Pet/mango.json'),
            realmInfo: testRealmInfo,
            realmURL: 'http://test-realm/test/',
          },
        },
        {
          id: `${testRealmURL}Pet/vanGogh`,
          type: 'card',
          links: { self: `${testRealmURL}Pet/vanGogh` },
          attributes: {
            description: null,
            firstName: 'Van Gogh',
            title: 'Van Gogh',
            thumbnailURL: null,
            cardInfo,
          },
          relationships: {
            owner: { links: { self: null } },
            'cardInfo.theme': { links: { self: null } },
          },
          meta: {
            adoptsFrom: { module: `${testModuleRealm}pet`, name: 'Pet' },
            lastModified: adapter.lastModifiedMap.get(
              `${testRealmURL}Pet/vanGogh.json`,
            ),
            resourceCreatedAt: await getFileCreatedAt(
              realm,
              'Pet/vanGogh.json',
            ),
            realmInfo: testRealmInfo,
            realmURL: 'http://test-realm/test/',
          },
        },
      ]);
    } else {
      assert.ok(
        false,
        `search entry was an error: ${hassan?.error.errorDetail.message}`,
      );
    }

    let hassanEntry = await getInstance(
      realm,
      new URL(`${testRealmURL}PetPerson/hassan`),
    );
    if (hassanEntry) {
      assert.deepEqual(hassanEntry.searchDoc, {
        _cardType: 'Pet Person',
        id: `${testRealmURL}PetPerson/hassan`,
        firstName: 'Hassan',
        pets: [
          {
            id: `${testRealmURL}Pet/mango`,
            firstName: 'Mango',
            owner: null,
            title: 'Mango',
            cardInfo: { theme: null },
          },
          {
            id: `${testRealmURL}Pet/vanGogh`,
            firstName: 'Van Gogh',
            owner: null,
            title: 'Van Gogh',
            cardInfo: { theme: null },
          },
        ],
        friend: null,
        title: 'Hassan Pet Person',
        description: 'A person with pets',
        thumbnailURL: null,
        cardInfo: { theme: null },
      });
    } else {
      assert.ok(
        false,
        `could not find ${testRealmURL}PetPerson/hassan in the index`,
      );
    }
  });

  test('can index a card with empty linksToMany field value', async function (assert) {
    let { realm, adapter } = await setupIntegrationTestRealm({
      mockMatrixUtils,
      contents: {
        'PetPerson/burcu.json': {
          data: {
            attributes: { firstName: 'Burcu' },
            relationships: {
              pets: { links: { self: null } },
              'cardInfo.theme': { links: { self: null } },
            },
            meta: {
              adoptsFrom: {
                module: `${testModuleRealm}pet-person`,
                name: 'PetPerson',
              },
            },
          },
        },
      },
    });
    let indexer = realm.realmIndexQueryEngine;
    let card = await indexer.cardDocument(
      new URL(`${testRealmURL}PetPerson/burcu`),
      {
        loadLinks: true,
      },
    );

    if (card?.type === 'doc') {
      assert.deepEqual(card.doc, {
        data: {
          id: `${testRealmURL}PetPerson/burcu`,
          type: 'card',
          links: { self: `${testRealmURL}PetPerson/burcu` },
          attributes: {
            firstName: 'Burcu',
            title: 'Burcu Pet Person',
            description: 'A person with pets',
            thumbnailURL: null,
            cardInfo,
          },
          relationships: {
            pets: { links: { self: null } },
            friend: { links: { self: null } },
            'cardInfo.theme': { links: { self: null } },
          },
          meta: {
            adoptsFrom: {
              module: `${testModuleRealm}pet-person`,
              name: 'PetPerson',
            },
            lastModified: adapter.lastModifiedMap.get(
              `${testRealmURL}PetPerson/burcu.json`,
            ),
            resourceCreatedAt: await getFileCreatedAt(
              realm,
              'PetPerson/burcu.json',
            ),
            realmInfo: testRealmInfo,
            realmURL: 'http://test-realm/test/',
          },
        },
      });
    } else {
      assert.ok(
        false,
        `search entry was an error: ${card?.error.errorDetail.message}`,
      );
    }

    let entry = await getInstance(
      realm,
      new URL(`${testRealmURL}PetPerson/burcu`),
    );
    if (entry) {
      assert.deepEqual(entry.searchDoc, {
        _cardType: 'Pet Person',
        id: `${testRealmURL}PetPerson/burcu`,
        firstName: 'Burcu',
        pets: null,
        friend: null,
        title: 'Burcu Pet Person',
        description: 'A person with pets',
        thumbnailURL: null,
        cardInfo: { theme: null },
      });
    } else {
      assert.ok(
        false,
        `could not find ${testRealmURL}PetPerson/burcu in the index`,
      );
    }
  });

  test('can index a card that contains a field with a linksToMany field', async function (assert) {
    let { realm, adapter } = await setupIntegrationTestRealm({
      mockMatrixUtils,
      contents: {
        'Pet/vanGogh.json': {
          data: {
            attributes: { firstName: 'Van Gogh' },
            meta: {
              adoptsFrom: {
                module: `${testModuleRealm}pet`,
                name: 'Pet',
              },
            },
          },
        },
        'pet-person-spec.json': {
          data: {
            attributes: {
              title: 'PetPerson',
              description: 'Spec for PetPerson',
              specType: 'card',
              ref: {
                module: `${testModuleRealm}pet-person`,
                name: 'PetPerson',
              },
            },
            relationships: {},
            meta: {
              adoptsFrom: {
                module: 'https://cardstack.com/base/spec',
                name: 'Spec',
              },
            },
          },
        },
        'Pet/mango.json': {
          data: {
            attributes: { firstName: 'Mango' },
            meta: {
              adoptsFrom: {
                module: `${testModuleRealm}pet`,
                name: 'Pet',
              },
            },
          },
        },
      },
    });

    let indexer = realm.realmIndexQueryEngine;
    let spec = await indexer.cardDocument(
      new URL(`${testRealmURL}pet-person-spec`),
      { loadLinks: true },
    );

    if (spec?.type === 'doc') {
      assert.deepEqual(spec.doc.data, {
        id: `${testRealmURL}pet-person-spec`,
        type: 'card',
        links: { self: `${testRealmURL}pet-person-spec` },
        attributes: {
          title: 'PetPerson',
          description: 'Spec for PetPerson',
          readMe: null,
          thumbnailURL: null,
          ref: {
            module: `${testModuleRealm}pet-person`,
            name: 'PetPerson',
          },
          specType: 'card',
          moduleHref: `${testModuleRealm}pet-person`,
          containedExamples: [],
          isCard: true,
          isComponent: false,
          isField: false,
          cardInfo,
        },
        relationships: {
          'cardInfo.theme': { links: { self: null } },
        },
        meta: {
          adoptsFrom: {
            module: 'https://cardstack.com/base/spec',
            name: 'Spec',
          },
          lastModified: adapter.lastModifiedMap.get(
            `${testRealmURL}pet-person-spec.json`,
          ),
          realmInfo: testRealmInfo,
          realmURL: 'http://test-realm/test/',
          resourceCreatedAt: await getFileCreatedAt(
            realm,
            'pet-person-spec.json',
          ),
        },
      });
    } else {
      assert.ok(
        false,
        `search entry was an error: ${spec?.error.errorDetail.message}`,
      );
    }

    let entry = await getInstance(
      realm,
      new URL(`${testRealmURL}pet-person-spec`),
    );
    if (entry) {
      assert.deepEqual(entry.searchDoc, {
        _cardType: 'Spec',
        id: `${testRealmURL}pet-person-spec`,
        title: 'PetPerson',
        description: 'Spec for PetPerson',
        containedExamples: null,
        moduleHref: `${testModuleRealm}pet-person`,
        ref: `${testModuleRealm}pet-person/PetPerson`,
        specType: 'card',
        isCard: true,
        isComponent: false,
        isField: false,
        cardInfo: { theme: null },
      });
    } else {
      assert.ok(
        false,
        `could not find ${testRealmURL}pet-person-spec in the index`,
      );
    }
  });

  test('can index a card that has nested linksTo fields', async function (assert) {
    let { realm, adapter } = await setupIntegrationTestRealm({
      mockMatrixUtils,
      contents: {
        'Friend/hassan.json': {
          data: {
            id: `${testRealmURL}Friend/hassan`,
            attributes: {
              firstName: 'Hassan',
              description: 'Friend of dogs',
            },
            relationships: {
              friend: {
                links: {
                  self: `${testRealmURL}Friend/mango`,
                },
              },
            },
            meta: {
              adoptsFrom: {
                module: 'http://localhost:4202/test/friend',
                name: 'Friend',
              },
            },
          },
        },
        'Friend/mango.json': {
          data: {
            id: `${testRealmURL}Friend/mango`,
            attributes: {
              firstName: 'Mango',
              description: 'Dog friend',
            },
            relationships: {
              friend: {
                links: {
                  self: `${testRealmURL}Friend/vanGogh`,
                },
              },
            },
            meta: {
              adoptsFrom: {
                module: 'http://localhost:4202/test/friend',
                name: 'Friend',
              },
            },
          },
        },
        'Friend/vanGogh.json': {
          data: {
            id: `${testRealmURL}Friend/vanGogh`,
            attributes: {
              firstName: 'Van Gogh',
              description: 'Dog friend',
              thumbnailURL: 'van-gogh.jpg',
            },
            relationships: {
              friend: {
                links: {
                  self: null,
                },
              },
            },
            meta: {
              adoptsFrom: {
                module: 'http://localhost:4202/test/friend',
                name: 'Friend',
              },
            },
          },
        },
      },
    });
    let indexer = realm.realmIndexQueryEngine;
    let hassan = await indexer.cardDocument(
      new URL(`${testRealmURL}Friend/hassan`),
    );
    if (hassan?.type === 'doc') {
      assert.deepEqual(hassan.doc.data, {
        id: `${testRealmURL}Friend/hassan`,
        type: 'card',
        links: {
          self: `${testRealmURL}Friend/hassan`,
        },
        attributes: {
          firstName: 'Hassan',
          title: 'Hassan',
          description: 'Friend of dogs',
          thumbnailURL: null,
          cardInfo,
        },
        relationships: {
          friend: {
            links: {
              self: `./mango`,
            },
          },
          'cardInfo.theme': { links: { self: null } },
        },
        meta: {
          adoptsFrom: {
            module: 'http://localhost:4202/test/friend',
            name: 'Friend',
          },
          lastModified: adapter.lastModifiedMap.get(
            `${testRealmURL}Friend/hassan.json`,
          ),
          realmInfo: testRealmInfo,
          realmURL: 'http://test-realm/test/',
          resourceCreatedAt: await getFileCreatedAt(
            realm,
            'Friend/hassan.json',
          ),
        },
      });
    } else {
      assert.ok(
        false,
        `search entry was an error: ${hassan?.error.errorDetail.message}`,
      );
    }

    let hassanEntry = await getInstance(
      realm,
      new URL(`${testRealmURL}Friend/hassan`),
    );
    if (hassanEntry) {
      assert.deepEqual(hassanEntry.searchDoc, {
        _cardType: 'Friend',
        id: `${testRealmURL}Friend/hassan`,
        firstName: 'Hassan',
        title: 'Hassan',
        description: 'Friend of dogs',
        friend: {
          id: `${testRealmURL}Friend/mango`,
          firstName: 'Mango',
          title: 'Mango',
          description: 'Dog friend',
          friend: {
            id: `${testRealmURL}Friend/vanGogh`,
          },
          cardInfo: {},
        },
        cardInfo: { theme: null },
      });
    } else {
      assert.ok(
        false,
        `could not find ${testRealmURL}Friend/hassan in the index`,
      );
    }
  });

  test('can index a field with a cycle in the linksTo field', async function (assert) {
    let { realm, adapter } = await setupIntegrationTestRealm({
      mockMatrixUtils,
      contents: {
        'Friend/hassan.json': {
          data: {
            id: `${testRealmURL}Friend/hassan`,
            attributes: {
              firstName: 'Hassan',
              description: 'Dog owner',
            },
            relationships: {
              friend: {
                links: {
                  self: `${testRealmURL}Friend/mango`,
                },
              },
            },
            meta: {
              adoptsFrom: {
                module: 'http://localhost:4202/test/friend',
                name: 'Friend',
              },
            },
          },
        },
        'Friend/mango.json': {
          data: {
            id: `${testRealmURL}Friend/mango`,
            attributes: {
              firstName: 'Mango',
              description: 'Dog friend',
            },
            relationships: {
              friend: {
                links: {
                  self: `${testRealmURL}Friend/hassan`,
                },
              },
            },
            meta: {
              adoptsFrom: {
                module: 'http://localhost:4202/test/friend',
                name: 'Friend',
              },
            },
          },
        },
      },
    });
    let indexer = realm.realmIndexQueryEngine;
    let hassan = await indexer.cardDocument(
      new URL(`${testRealmURL}Friend/hassan`),
      {
        loadLinks: true,
      },
    );
    if (hassan?.type === 'doc') {
      assert.deepEqual(hassan.doc, {
        data: {
          id: `${testRealmURL}Friend/hassan`,
          type: 'card',
          links: { self: `${testRealmURL}Friend/hassan` },
          attributes: {
            firstName: 'Hassan',
            title: 'Hassan',
            description: 'Dog owner',
            thumbnailURL: null,
            cardInfo,
          },
          relationships: {
            friend: {
              links: {
                self: `./mango`,
              },
              data: {
                type: 'card',
                id: `${testRealmURL}Friend/mango`,
              },
            },
            'cardInfo.theme': { links: { self: null } },
          },
          meta: {
            adoptsFrom: {
              module: 'http://localhost:4202/test/friend',
              name: 'Friend',
            },
            lastModified: adapter.lastModifiedMap.get(
              `${testRealmURL}Friend/hassan.json`,
            ),
            realmInfo: testRealmInfo,
            realmURL: 'http://test-realm/test/',
            resourceCreatedAt: await getFileCreatedAt(
              realm,
              'Friend/hassan.json',
            ),
          },
        },
        included: [
          {
            id: `${testRealmURL}Friend/mango`,
            type: 'card',
            links: { self: `${testRealmURL}Friend/mango` },
            attributes: {
              firstName: 'Mango',
              title: 'Mango',
              description: 'Dog friend',
              thumbnailURL: null,
              cardInfo,
            },
            relationships: {
              friend: {
                links: {
                  self: `./hassan`,
                },
                data: {
                  type: 'card',
                  id: `${testRealmURL}Friend/hassan`,
                },
              },
              'cardInfo.theme': { links: { self: null } },
            },
            meta: {
              adoptsFrom: {
                module: 'http://localhost:4202/test/friend',
                name: 'Friend',
              },
              lastModified: adapter.lastModifiedMap.get(
                `${testRealmURL}Friend/mango.json`,
              ),
              realmInfo: testRealmInfo,
              realmURL: 'http://test-realm/test/',
              resourceCreatedAt: await getFileCreatedAt(
                realm,
                'Friend/mango.json',
              ),
            },
          },
        ],
      });
    } else {
      assert.ok(
        false,
        `search entry was an error: ${hassan?.error.errorDetail.message}`,
      );
    }

    let hassanEntry = await getInstance(
      realm,
      new URL(`${testRealmURL}Friend/hassan`),
    );
    if (hassanEntry) {
      assert.deepEqual(hassanEntry.searchDoc, {
        _cardType: 'Friend',
        id: `${testRealmURL}Friend/hassan`,
        firstName: 'Hassan',
        description: 'Dog owner',
        friend: {
          id: `${testRealmURL}Friend/mango`,
          firstName: 'Mango',
          title: 'Mango',
          friend: {
            id: `${testRealmURL}Friend/hassan`,
          },
          description: 'Dog friend',
          cardInfo: {},
        },
        title: 'Hassan',
        cardInfo: { theme: null },
      });
    } else {
      assert.ok(
        false,
        `could not find ${testRealmURL}Friend/hassan in the index`,
      );
    }

    let mango = await indexer.cardDocument(
      new URL(`${testRealmURL}Friend/mango`),
      {
        loadLinks: true,
      },
    );
    if (mango?.type === 'doc') {
      assert.deepEqual(mango.doc, {
        data: {
          id: `${testRealmURL}Friend/mango`,
          type: 'card',
          links: { self: `${testRealmURL}Friend/mango` },
          attributes: {
            firstName: 'Mango',
            title: 'Mango',
            description: 'Dog friend',
            thumbnailURL: null,
            cardInfo,
          },
          relationships: {
            friend: {
              links: {
                self: `./hassan`,
              },
              data: {
                type: 'card',
                id: `${testRealmURL}Friend/hassan`,
              },
            },
            'cardInfo.theme': { links: { self: null } },
          },
          meta: {
            adoptsFrom: {
              module: 'http://localhost:4202/test/friend',
              name: 'Friend',
            },
            lastModified: adapter.lastModifiedMap.get(
              `${testRealmURL}Friend/mango.json`,
            ),
            realmInfo: testRealmInfo,
            realmURL: 'http://test-realm/test/',
            resourceCreatedAt: await getFileCreatedAt(
              realm,
              'Friend/mango.json',
            ),
          },
        },
        included: [
          {
            id: `${testRealmURL}Friend/hassan`,
            type: 'card',
            links: { self: `${testRealmURL}Friend/hassan` },
            attributes: {
              firstName: 'Hassan',
              title: 'Hassan',
              description: 'Dog owner',
              thumbnailURL: null,
              cardInfo,
            },
            relationships: {
              friend: {
                links: {
                  self: `./mango`,
                },
                data: {
                  type: 'card',
                  id: `${testRealmURL}Friend/mango`,
                },
              },
              'cardInfo.theme': { links: { self: null } },
            },
            meta: {
              adoptsFrom: {
                module: 'http://localhost:4202/test/friend',
                name: 'Friend',
              },
              lastModified: adapter.lastModifiedMap.get(
                `${testRealmURL}Friend/hassan.json`,
              ),
              realmInfo: testRealmInfo,
              realmURL: 'http://test-realm/test/',
              resourceCreatedAt: await getFileCreatedAt(
                realm,
                'Friend/hassan.json',
              ),
            },
          },
        ],
      });
    } else {
      assert.ok(
        false,
        `search entry was an error: ${mango?.error.errorDetail.message}`,
      );
    }

    let mangoEntry = await getInstance(
      realm,
      new URL(`${testRealmURL}Friend/mango`),
    );
    if (mangoEntry) {
      assert.deepEqual(mangoEntry.searchDoc, {
        _cardType: 'Friend',
        id: `${testRealmURL}Friend/mango`,
        firstName: 'Mango',
        title: 'Mango',
        description: 'Dog friend',
        friend: {
          id: `${testRealmURL}Friend/hassan`,
          title: 'Hassan',
          firstName: 'Hassan',
          friend: {
            id: `${testRealmURL}Friend/mango`,
          },
          description: 'Dog owner',
          cardInfo: { theme: null },
        },
        cardInfo: { theme: null },
      });
    } else {
      assert.ok(
        false,
        `could not find ${testRealmURL}Friend/mango in the index`,
      );
    }
  });

  test('can index a card that has a linksTo relationship to itself', async function (assert) {
    let { realm, adapter } = await setupIntegrationTestRealm({
      mockMatrixUtils,
      contents: {
        'Friend/hassan.json': {
          data: {
            id: `${testRealmURL}Friend/hassan`,
            attributes: {
              firstName: 'Hassan',
              description: 'Dog owner',
            },
            relationships: {
              friend: {
                links: {
                  self: `${testRealmURL}Friend/hassan`,
                },
              },
            },
            meta: {
              adoptsFrom: {
                module: 'http://localhost:4202/test/friend',
                name: 'Friend',
              },
            },
          },
        },
      },
    });
    let indexer = realm.realmIndexQueryEngine;
    let hassan = await indexer.cardDocument(
      new URL(`${testRealmURL}Friend/hassan`),
      {
        loadLinks: true,
      },
    );
    if (hassan?.type === 'doc') {
      assert.deepEqual(hassan.doc, {
        data: {
          id: `${testRealmURL}Friend/hassan`,
          type: 'card',
          links: { self: `${testRealmURL}Friend/hassan` },
          attributes: {
            firstName: 'Hassan',
            title: 'Hassan',
            description: 'Dog owner',
            thumbnailURL: null,
            cardInfo,
          },
          relationships: {
            friend: {
              links: {
                self: `./hassan`,
              },
              data: {
                type: 'card',
                id: `${testRealmURL}Friend/hassan`,
              },
            },
            'cardInfo.theme': { links: { self: null } },
          },
          meta: {
            adoptsFrom: {
              module: 'http://localhost:4202/test/friend',
              name: 'Friend',
            },
            lastModified: adapter.lastModifiedMap.get(
              `${testRealmURL}Friend/hassan.json`,
            ),
            realmInfo: testRealmInfo,
            realmURL: 'http://test-realm/test/',
            resourceCreatedAt: await getFileCreatedAt(
              realm,
              'Friend/hassan.json',
            ),
          },
        },
      });
    } else {
      assert.ok(
        false,
        `search entry was an error: ${hassan?.error.errorDetail.message}`,
      );
    }

    let hassanEntry = await getInstance(
      realm,
      new URL(`${testRealmURL}Friend/hassan`),
    );
    if (hassanEntry) {
      assert.deepEqual(hassanEntry.searchDoc, {
        _cardType: 'Friend',
        id: `${testRealmURL}Friend/hassan`,
        firstName: 'Hassan',
        description: 'Dog owner',
        friend: {
          id: `${testRealmURL}Friend/hassan`,
        },
        title: 'Hassan',
        cardInfo: { theme: null },
      });
    } else {
      assert.ok(
        false,
        `could not find ${testRealmURL}Friend/hassan in the index`,
      );
    }
  });

  test('can index a field with a cycle in the linksToMany field', async function (assert) {
    let hassanID = `${testRealmURL}Friends/hassan`;
    let mangoID = `${testRealmURL}Friends/mango`;
    let vanGoghID = `${testRealmURL}Friends/vanGogh`;
    let friendsRef = {
      module: `${testModuleRealm}friends`,
      name: 'Friends',
    };
    let { realm, adapter } = await setupIntegrationTestRealm({
      mockMatrixUtils,
      contents: {
        'Friends/vanGogh.json': {
          data: {
            attributes: { firstName: 'Van Gogh' },
            relationships: { 'friends.0': { links: { self: hassanID } } },
            meta: { adoptsFrom: friendsRef },
          },
        },
        'Friends/hassan.json': {
          data: {
            attributes: { firstName: 'Hassan' },
            relationships: {
              'friends.0': { links: { self: mangoID } },
              'friends.1': { links: { self: vanGoghID } },
            },
            meta: { adoptsFrom: friendsRef },
          },
        },
        'Friends/mango.json': {
          data: {
            attributes: { firstName: 'Mango' },
            relationships: { 'friends.0': { links: { self: hassanID } } },
            meta: { adoptsFrom: friendsRef },
          },
        },
      },
    });
    let queryEngine = realm.realmIndexQueryEngine;
    let realmIndexUpdater = realm.realmIndexUpdater;
    assert.deepEqual(
      realmIndexUpdater.stats,
      {
        instanceErrors: 0,
        instancesIndexed: 3,
        moduleErrors: 0,
        modulesIndexed: 0,
        definitionErrors: 0,
        definitionsIndexed: 0,
        totalIndexEntries: 3,
      },
      'instances are indexed without error',
    );

    let hassan = await queryEngine.cardDocument(new URL(hassanID), {
      loadLinks: true,
    });
    if (hassan?.type === 'doc') {
      assert.deepEqual(
        hassan.doc.data,
        {
          id: hassanID,
          type: 'card',
          links: { self: hassanID },
          attributes: {
            firstName: 'Hassan',
            title: 'Hassan',
            description: null,
            thumbnailURL: null,
            cardInfo,
          },
          relationships: {
            'friends.0': {
              links: { self: './mango' },
              data: { type: 'card', id: mangoID },
            },
            'friends.1': {
              links: { self: './vanGogh' },
              data: { type: 'card', id: vanGoghID },
            },
            'cardInfo.theme': { links: { self: null } },
          },
          meta: {
            adoptsFrom: friendsRef,
            lastModified: adapter.lastModifiedMap.get(`${hassanID}.json`),
            realmInfo: testRealmInfo,
            realmURL: 'http://test-realm/test/',
            resourceCreatedAt: await getFileCreatedAt(
              realm,
              'Friends/hassan.json',
            ),
          },
        },
        'hassan doc.data is correct',
      );

      assert.deepEqual(
        hassan.doc.included,
        [
          {
            id: mangoID,
            type: 'card',
            links: { self: mangoID },
            attributes: {
              firstName: 'Mango',
              title: 'Mango',
              description: null,
              thumbnailURL: null,
              cardInfo,
            },
            relationships: {
              'friends.0': {
                links: { self: './hassan' },
                data: { type: 'card', id: hassanID },
              },
              'cardInfo.theme': { links: { self: null } },
            },
            meta: {
              adoptsFrom: friendsRef,
              lastModified: adapter.lastModifiedMap.get(`${mangoID}.json`),
              realmInfo: testRealmInfo,
              realmURL: 'http://test-realm/test/',
              resourceCreatedAt: await getFileCreatedAt(
                realm,
                'Friends/mango.json',
              ),
            },
          },
          {
            id: vanGoghID,
            type: 'card',
            links: { self: vanGoghID },
            attributes: {
              firstName: 'Van Gogh',
              title: 'Van Gogh',
              description: null,
              thumbnailURL: null,
              cardInfo,
            },
            relationships: {
              'friends.0': {
                links: { self: './hassan' },
                data: { type: 'card', id: hassanID },
              },
              'cardInfo.theme': { links: { self: null } },
            },
            meta: {
              adoptsFrom: friendsRef,
              lastModified: adapter.lastModifiedMap.get(`${vanGoghID}.json`),
              realmInfo: testRealmInfo,
              realmURL: 'http://test-realm/test/',
              resourceCreatedAt: await getFileCreatedAt(
                realm,
                'Friends/vanGogh.json',
              ),
            },
          },
        ],
        'hassan doc.included is correct',
      );
    } else {
      assert.ok(
        false,
        `search entry was an error: ${hassan?.error.errorDetail.message}`,
      );
    }

    let hassanEntry = await getInstance(realm, new URL(hassanID));
    if (hassanEntry) {
      assert.deepEqual(
        hassanEntry.searchDoc,
        {
          _cardType: 'Friends',
          id: hassanID,
          firstName: 'Hassan',
          title: 'Hassan',
          friends: [
            {
              id: mangoID,
              firstName: 'Mango',
              title: 'Mango',
              friends: [{ id: hassanID }],
              cardInfo: {},
            },
            {
              id: vanGoghID,
              firstName: 'Van Gogh',
              friends: [{ id: hassanID }],
              title: 'Van Gogh',
              cardInfo: { theme: null },
            },
          ],
          cardInfo: { theme: null },
        },
        'hassan searchData is correct',
      );
    } else {
      assert.ok(false, `could not find ${hassanID} in the index`);
    }

    let mango = await queryEngine.cardDocument(new URL(mangoID), {
      loadLinks: true,
    });
    if (mango?.type === 'doc') {
      assert.deepEqual(
        mango.doc.data,
        {
          id: mangoID,
          type: 'card',
          links: { self: mangoID },
          attributes: {
            firstName: 'Mango',
            title: 'Mango',
            description: null,
            thumbnailURL: null,
            cardInfo,
          },
          relationships: {
            'friends.0': {
              links: { self: './hassan' },
              data: { type: 'card', id: hassanID },
            },
            'cardInfo.theme': { links: { self: null } },
          },
          meta: {
            adoptsFrom: friendsRef,
            lastModified: adapter.lastModifiedMap.get(`${mangoID}.json`),
            realmInfo: testRealmInfo,
            realmURL: 'http://test-realm/test/',
            resourceCreatedAt: await getFileCreatedAt(
              realm,
              'Friends/mango.json',
            ),
          },
        },
        'mango doc.data is correct',
      );
      assert.deepEqual(
        mango.doc.included,
        [
          {
            id: hassanID,
            type: 'card',
            links: { self: hassanID },
            attributes: {
              firstName: 'Hassan',
              title: 'Hassan',
              description: null,
              thumbnailURL: null,
              cardInfo,
            },
            relationships: {
              'friends.0': {
                links: { self: './mango' },
                data: { type: 'card', id: mangoID },
              },
              'friends.1': {
                links: { self: './vanGogh' },
                data: { type: 'card', id: vanGoghID },
              },
              'cardInfo.theme': { links: { self: null } },
            },
            meta: {
              adoptsFrom: friendsRef,
              lastModified: adapter.lastModifiedMap.get(`${hassanID}.json`),
              realmInfo: testRealmInfo,
              realmURL: 'http://test-realm/test/',
              resourceCreatedAt: await getFileCreatedAt(
                realm,
                'Friends/hassan.json',
              ),
            },
          },
          {
            id: vanGoghID,
            type: 'card',
            links: { self: vanGoghID },
            attributes: {
              firstName: 'Van Gogh',
              title: 'Van Gogh',
              description: null,
              thumbnailURL: null,
              cardInfo,
            },
            relationships: {
              'friends.0': {
                links: { self: './hassan' },
                data: { type: 'card', id: hassanID },
              },
              'cardInfo.theme': { links: { self: null } },
            },
            meta: {
              adoptsFrom: friendsRef,
              lastModified: adapter.lastModifiedMap.get(`${vanGoghID}.json`),
              realmInfo: testRealmInfo,
              realmURL: 'http://test-realm/test/',
              resourceCreatedAt: await getFileCreatedAt(
                realm,
                'Friends/vanGogh.json',
              ),
            },
          },
        ],
        'mango doc.included is correct',
      );
    } else {
      assert.ok(
        false,
        `search entry was an error: ${mango?.error.errorDetail.message}`,
      );
    }

    let mangoEntry = await getInstance(realm, new URL(mangoID));
    if (mangoEntry) {
      assert.deepEqual(
        mangoEntry.searchDoc,
        {
          _cardType: 'Friends',
          id: mangoID,
          firstName: 'Mango',
          title: 'Mango',
          friends: [
            {
              id: hassanID,
              firstName: 'Hassan',
              title: 'Hassan',
              friends: [
                { id: mangoID },
                {
                  id: vanGoghID,
                  firstName: 'Van Gogh',
                  title: 'Van Gogh',
                  friends: [
                    {
                      id: hassanID,
                    },
                  ],
                  cardInfo: { theme: null },
                },
              ],
              cardInfo: { theme: null },
            },
          ],
          cardInfo: { theme: null },
        },
        'mango searchData is correct',
      );
    } else {
      assert.ok(false, `could not find ${mangoID} in the index`);
    }

    let vanGogh = await queryEngine.cardDocument(new URL(vanGoghID), {
      loadLinks: true,
    });
    if (vanGogh?.type === 'doc') {
      assert.deepEqual(
        vanGogh.doc.data,
        {
          id: vanGoghID,
          type: 'card',
          links: { self: vanGoghID },
          attributes: {
            firstName: 'Van Gogh',
            title: 'Van Gogh',
            description: null,
            thumbnailURL: null,
            cardInfo,
          },
          relationships: {
            'friends.0': {
              links: { self: './hassan' },
              data: { type: 'card', id: hassanID },
            },
            'cardInfo.theme': { links: { self: null } },
          },
          meta: {
            adoptsFrom: friendsRef,
            lastModified: adapter.lastModifiedMap.get(`${vanGoghID}.json`),
            realmInfo: testRealmInfo,
            realmURL: 'http://test-realm/test/',
            resourceCreatedAt: await getFileCreatedAt(
              realm,
              'Friends/vanGogh.json',
            ),
          },
        },
        'vanGogh doc.data is correct',
      );
      assert.deepEqual(
        vanGogh.doc.included,
        [
          {
            id: hassanID,
            type: 'card',
            links: { self: hassanID },
            attributes: {
              firstName: 'Hassan',
              title: 'Hassan',
              description: null,
              thumbnailURL: null,
              cardInfo,
            },
            relationships: {
              'friends.0': {
                links: { self: './mango' },
                data: { type: 'card', id: mangoID },
              },
              'friends.1': {
                links: { self: './vanGogh' },
                data: { type: 'card', id: vanGoghID },
              },
              'cardInfo.theme': { links: { self: null } },
            },
            meta: {
              adoptsFrom: friendsRef,
              lastModified: adapter.lastModifiedMap.get(`${hassanID}.json`),
              realmInfo: testRealmInfo,
              realmURL: 'http://test-realm/test/',
              resourceCreatedAt: await getFileCreatedAt(
                realm,
                'Friends/hassan.json',
              ),
            },
          },
          {
            id: mangoID,
            type: 'card',
            links: { self: mangoID },
            attributes: {
              firstName: 'Mango',
              title: 'Mango',
              description: null,
              thumbnailURL: null,
              cardInfo,
            },
            relationships: {
              'friends.0': {
                links: { self: './hassan' },
                data: { type: 'card', id: hassanID },
              },
              'cardInfo.theme': { links: { self: null } },
            },
            meta: {
              adoptsFrom: friendsRef,
              lastModified: adapter.lastModifiedMap.get(`${mangoID}.json`),
              realmInfo: testRealmInfo,
              realmURL: 'http://test-realm/test/',
              resourceCreatedAt: await getFileCreatedAt(
                realm,
                'Friends/mango.json',
              ),
            },
          },
        ],
        'vanGogh doc.included is correct',
      );
    } else {
      assert.ok(
        false,
        `search entry was an error: ${vanGogh?.error.errorDetail.message}`,
      );
    }

    let vanGoghEntry = await getInstance(realm, new URL(vanGoghID));
    if (vanGoghEntry) {
      assert.deepEqual(
        vanGoghEntry.searchDoc,
        {
          _cardType: 'Friends',
          id: vanGoghID,
          firstName: 'Van Gogh',
          title: 'Van Gogh',
          friends: [
            {
              id: hassanID,
              firstName: 'Hassan',
              title: 'Hassan',
              friends: [
                {
                  id: mangoID,
                },
                { id: vanGoghID },
              ],
              cardInfo: {},
            },
          ],
          cardInfo: { theme: null },
        },
        'vanGogh searchData is correct',
      );
    } else {
      assert.ok(false, `could not find ${vanGoghID} in the index`);
    }
>>>>>>> fb9afd68
  });

  test("indexing identifies an instance's card references", async function (assert) {
    let { realm } = await setupIntegrationTestRealm({
      mockMatrixUtils,
      contents: {
        'person-1.json': {
          data: {
            attributes: {
              firstName: 'Mango',
            },
            meta: {
              adoptsFrom: {
                module: `${testModuleRealm}person`,
                name: 'Person',
              },
            },
          },
        },
      },
    });
    let refs = (await getInstance(realm, new URL(`${testRealmURL}person-1`)))
      ?.deps;
    assert.deepEqual(
      refs!
        .sort()
        // Exclude synthetic imports that encapsulate scoped CSS
        .filter((ref) => !ref.includes('glimmer-scoped.css')),
      [
        'http://localhost:4202/test/person',
        'https://boxel-icons.boxel.ai/@cardstack/boxel-icons/v1/icons/align-box-left-middle.js',
        'https://boxel-icons.boxel.ai/@cardstack/boxel-icons/v1/icons/align-left.js',
        'https://boxel-icons.boxel.ai/@cardstack/boxel-icons/v1/icons/arrow-left.js',
        'https://boxel-icons.boxel.ai/@cardstack/boxel-icons/v1/icons/captions.js',
        'https://boxel-icons.boxel.ai/@cardstack/boxel-icons/v1/icons/code.js',
        'https://boxel-icons.boxel.ai/@cardstack/boxel-icons/v1/icons/eye.js',
        'https://boxel-icons.boxel.ai/@cardstack/boxel-icons/v1/icons/folder-pen.js',
        'https://boxel-icons.boxel.ai/@cardstack/boxel-icons/v1/icons/hash.js',
        'https://boxel-icons.boxel.ai/@cardstack/boxel-icons/v1/icons/import.js',
        'https://boxel-icons.boxel.ai/@cardstack/boxel-icons/v1/icons/letter-case.js',
        'https://boxel-icons.boxel.ai/@cardstack/boxel-icons/v1/icons/link.js',
        'https://boxel-icons.boxel.ai/@cardstack/boxel-icons/v1/icons/notepad-text.js',
        'https://boxel-icons.boxel.ai/@cardstack/boxel-icons/v1/icons/palette.js',
        'https://boxel-icons.boxel.ai/@cardstack/boxel-icons/v1/icons/rectangle-ellipsis.js',
        'https://boxel-icons.boxel.ai/@cardstack/boxel-icons/v1/icons/trash-2.js',
        'https://cardstack.com/base/card-api',
        'https://cardstack.com/base/card-menu-items',
        'https://cardstack.com/base/card-serialization',
        'https://cardstack.com/base/components/add-button',
        'https://cardstack.com/base/contains-many-component',
        'https://cardstack.com/base/default-templates/atom',
        'https://cardstack.com/base/default-templates/card-info',
        'https://cardstack.com/base/default-templates/embedded',
        'https://cardstack.com/base/default-templates/field-edit',
        'https://cardstack.com/base/default-templates/fitted',
        'https://cardstack.com/base/default-templates/isolated-and-edit',
        'https://cardstack.com/base/default-templates/markdown',
        'https://cardstack.com/base/default-templates/missing-template',
        'https://cardstack.com/base/field-component',
        'https://cardstack.com/base/field-support',
        'https://cardstack.com/base/helpers/sanitized-html',
        'https://cardstack.com/base/helpers/set-background-image',
        'https://cardstack.com/base/links-to-editor',
        'https://cardstack.com/base/links-to-many-component',
        'https://cardstack.com/base/number',
        'https://cardstack.com/base/shared-state',
        'https://cardstack.com/base/string',
        'https://cardstack.com/base/text-input-validator',
        'https://cardstack.com/base/watched-array',
        'https://packages/@cardstack/boxel-host/commands/copy-card',
        'https://packages/@cardstack/boxel-host/commands/create-ai-assistant-room',
        'https://packages/@cardstack/boxel-host/commands/generate-example-cards',
        'https://packages/@cardstack/boxel-host/commands/listing-create',
        'https://packages/@cardstack/boxel-host/commands/open-in-interact-mode',
        'https://packages/@cardstack/boxel-host/commands/populate-with-sample-data',
        'https://packages/@cardstack/boxel-host/commands/send-ai-assistant-message',
        'https://packages/@cardstack/boxel-host/commands/show-card',
        'https://packages/@cardstack/boxel-host/commands/switch-submode',
        'https://packages/@cardstack/boxel-ui/components',
        'https://packages/@cardstack/boxel-ui/helpers',
        'https://packages/@cardstack/boxel-ui/icons',
        'https://packages/@cardstack/boxel-ui/modifiers',
        'https://packages/@cardstack/runtime-common',
        'https://packages/@ember/component',
        'https://packages/@ember/component/template-only',
        'https://packages/@ember/helper',
        'https://packages/@ember/modifier',
        'https://packages/@ember/object',
        'https://packages/@ember/template',
        'https://packages/@ember/template-factory',
        'https://packages/@glimmer/component',
        'https://packages/@glimmer/tracking',
        'https://packages/ember-concurrency',
        'https://packages/ember-concurrency/-private/async-arrow-runtime',
        'https://packages/ember-css-url',
        'https://packages/ember-modifier',
        'https://packages/ember-provide-consume-context',
        'https://packages/lodash',
        'https://packages/tracked-built-ins',
      ],
      'the card references for the instance are correct',
    );
  });

  test("indexing identifies an instance's polymorphic contained references", async function (assert) {
    let { realm } = await setupIntegrationTestRealm({
      mockMatrixUtils,
      contents: {
        'spec-1.json': {
          data: {
            attributes: {
              title: 'My Spec',
              containedExamples: [
                {
                  firstName: 'A',
                  lastName: 'B',
                },
              ],
            },
            meta: {
              adoptsFrom: {
                module: `${baseRealm.url}spec`,
                name: 'Spec',
              },
              fields: {
                containedExamples: [
                  {
                    adoptsFrom: {
                      module: `${testModuleRealm}person`,
                      name: 'PersonField',
                    },
                  },
                ],
              },
            },
          },
        },
      },
    });
    let refs = (await getInstance(realm, new URL(`${realm.url}spec-1`)))?.deps;
    assert.deepEqual(
      refs!
        .sort()
        // Exclude synthetic imports that encapsulate scoped CSS
        .filter((ref) => !ref.includes('glimmer-scoped.css')),
      [
        'http://localhost:4202/test/person',
        'https://boxel-icons.boxel.ai/@cardstack/boxel-icons/v1/icons/align-box-left-middle.js',
        'https://boxel-icons.boxel.ai/@cardstack/boxel-icons/v1/icons/align-left.js',
        'https://boxel-icons.boxel.ai/@cardstack/boxel-icons/v1/icons/apps.js',
        'https://boxel-icons.boxel.ai/@cardstack/boxel-icons/v1/icons/arrow-left.js',
        'https://boxel-icons.boxel.ai/@cardstack/boxel-icons/v1/icons/book-open-text.js',
        'https://boxel-icons.boxel.ai/@cardstack/boxel-icons/v1/icons/box-model.js',
        'https://boxel-icons.boxel.ai/@cardstack/boxel-icons/v1/icons/captions.js',
        'https://boxel-icons.boxel.ai/@cardstack/boxel-icons/v1/icons/code.js',
        'https://boxel-icons.boxel.ai/@cardstack/boxel-icons/v1/icons/eye.js',
        'https://boxel-icons.boxel.ai/@cardstack/boxel-icons/v1/icons/folder-pen.js',
        'https://boxel-icons.boxel.ai/@cardstack/boxel-icons/v1/icons/git-branch.js',
        'https://boxel-icons.boxel.ai/@cardstack/boxel-icons/v1/icons/hash.js',
        'https://boxel-icons.boxel.ai/@cardstack/boxel-icons/v1/icons/import.js',
        'https://boxel-icons.boxel.ai/@cardstack/boxel-icons/v1/icons/layers-subtract.js',
        'https://boxel-icons.boxel.ai/@cardstack/boxel-icons/v1/icons/layout-list.js',
        'https://boxel-icons.boxel.ai/@cardstack/boxel-icons/v1/icons/letter-case.js',
        'https://boxel-icons.boxel.ai/@cardstack/boxel-icons/v1/icons/link.js',
        'https://boxel-icons.boxel.ai/@cardstack/boxel-icons/v1/icons/notepad-text.js',
        'https://boxel-icons.boxel.ai/@cardstack/boxel-icons/v1/icons/palette.js',
        'https://boxel-icons.boxel.ai/@cardstack/boxel-icons/v1/icons/rectangle-ellipsis.js',
        'https://boxel-icons.boxel.ai/@cardstack/boxel-icons/v1/icons/stack.js',
        'https://boxel-icons.boxel.ai/@cardstack/boxel-icons/v1/icons/toggle-left.js',
        'https://boxel-icons.boxel.ai/@cardstack/boxel-icons/v1/icons/trash-2.js',
        'https://cardstack.com/base/boolean',
        'https://cardstack.com/base/card-api',
        'https://cardstack.com/base/card-menu-items',
        'https://cardstack.com/base/card-serialization',
        'https://cardstack.com/base/code-ref',
        'https://cardstack.com/base/components/add-button',
        'https://cardstack.com/base/contains-many-component',
        'https://cardstack.com/base/default-templates/atom',
        'https://cardstack.com/base/default-templates/card-info',
        'https://cardstack.com/base/default-templates/embedded',
        'https://cardstack.com/base/default-templates/field-edit',
        'https://cardstack.com/base/default-templates/fitted',
        'https://cardstack.com/base/default-templates/isolated-and-edit',
        'https://cardstack.com/base/default-templates/markdown',
        'https://cardstack.com/base/default-templates/missing-template',
        'https://cardstack.com/base/field-component',
        'https://cardstack.com/base/field-support',
        'https://cardstack.com/base/helpers/sanitized-html',
        'https://cardstack.com/base/helpers/set-background-image',
        'https://cardstack.com/base/links-to-editor',
        'https://cardstack.com/base/links-to-many-component',
        'https://cardstack.com/base/markdown',
        'https://cardstack.com/base/number',
        'https://cardstack.com/base/shared-state',
        'https://cardstack.com/base/spec',
        'https://cardstack.com/base/string',
        'https://cardstack.com/base/text-input-validator',
        'https://cardstack.com/base/watched-array',
        'https://packages/@cardstack/boxel-host/commands/copy-card',
        'https://packages/@cardstack/boxel-host/commands/create-ai-assistant-room',
        'https://packages/@cardstack/boxel-host/commands/generate-example-cards',
        'https://packages/@cardstack/boxel-host/commands/generate-readme-spec',
        'https://packages/@cardstack/boxel-host/commands/listing-create',
        'https://packages/@cardstack/boxel-host/commands/open-in-interact-mode',
        'https://packages/@cardstack/boxel-host/commands/populate-with-sample-data',
        'https://packages/@cardstack/boxel-host/commands/send-ai-assistant-message',
        'https://packages/@cardstack/boxel-host/commands/show-card',
        'https://packages/@cardstack/boxel-host/commands/switch-submode',
        'https://packages/@cardstack/boxel-ui/components',
        'https://packages/@cardstack/boxel-ui/helpers',
        'https://packages/@cardstack/boxel-ui/icons',
        'https://packages/@cardstack/boxel-ui/modifiers',
        'https://packages/@cardstack/runtime-common',
        'https://packages/@ember/component',
        'https://packages/@ember/component/template-only',
        'https://packages/@ember/helper',
        'https://packages/@ember/modifier',
        'https://packages/@ember/object',
        'https://packages/@ember/template',
        'https://packages/@ember/template-factory',
        'https://packages/@glimmer/component',
        'https://packages/@glimmer/tracking',
        'https://packages/ember-concurrency',
        'https://packages/ember-concurrency/-private/async-arrow-runtime',
        'https://packages/ember-css-url',
        'https://packages/ember-modifier',
        'https://packages/ember-provide-consume-context',
        'https://packages/ember-resources',
        'https://packages/lodash',
        'https://packages/tracked-built-ins',
      ],
      'the card references for the instance are correct',
    );
  });

  test('search index does not contain entries that match patterns in ignore files', async function (assert) {
    let { realm } = await setupIntegrationTestRealm({
      mockMatrixUtils,
      contents: {
        'ignore-me-1.json': {
          data: { meta: { adoptsFrom: baseCardRef } },
        },
        'posts/nested.json': {
          data: { meta: { adoptsFrom: baseCardRef } },
        },
        'posts/please-ignore-me.json': {
          data: { meta: { adoptsFrom: baseCardRef } },
        },
        'posts/ignore-me-2.json': {
          data: { meta: { adoptsFrom: baseCardRef } },
        },
        'post.json': { data: { meta: { adoptsFrom: baseCardRef } } },
        'dir/card.json': { data: { meta: { adoptsFrom: baseCardRef } } },
        '.gitignore': `
ignore-me*.json
dir/
posts/please-ignore-me.json
      `,
      },
    });

    let indexer = realm.realmIndexQueryEngine;

    {
      let card = await indexer.cardDocument(
        new URL(`${testRealmURL}posts/please-ignore-me`),
      );
      assert.deepEqual(
        card,
        undefined,
        'instance does not exist because file is ignored',
      );
    }
    {
      let card = await indexer.cardDocument(new URL(`${testRealmURL}dir/card`));
      assert.deepEqual(
        card,
        undefined,
        'instance does not exist because file is ignored',
      );
    }
    {
      let card = await indexer.cardDocument(
        new URL(`${testRealmURL}ignore-me-1`),
      );
      assert.deepEqual(
        card,
        undefined,
        'instance does not exist because file is ignored',
      );
    }
    {
      let card = await indexer.cardDocument(
        new URL(`${testRealmURL}posts/ignore-me-2`),
      );
      assert.deepEqual(
        card,
        undefined,
        'instance does not exist because file is ignored',
      );
    }
    {
      let card = await indexer.cardDocument(new URL(`${testRealmURL}post`));
      assert.ok(card, 'instance exists');
    }
    {
      let card = await indexer.cardDocument(
        new URL(`${testRealmURL}posts/nested`),
      );
      assert.ok(card, 'instance exists');
    }
  });

  test('search index ignores .realm.json file', async function (assert) {
    let { realm } = await setupIntegrationTestRealm({
      mockMatrixUtils,
      contents: {
        '.realm.json': `{ name: 'Example Workspace' }`,
        'post.json': { data: { meta: { adoptsFrom: baseCardRef } } },
      },
    });

    let indexer = realm.realmIndexQueryEngine;
    let card = await indexer.cardDocument(new URL(`${testRealmURL}post`));
    assert.ok(card, 'instance exists');
    let instance = await indexer.cardDocument(
      new URL(`${testRealmURL}.realm.json`),
    );
    assert.strictEqual(
      instance,
      undefined,
      'instance does not exist because file is ignored',
    );
  });

  test("incremental indexing doesn't process ignored files", async function (assert) {
    let { realm } = await setupIntegrationTestRealm({
      mockMatrixUtils,
      contents: {
        'posts/ignore-me.json': {
          data: { meta: { adoptsFrom: baseCardRef } },
        },
        '.gitignore': `
posts/ignore-me.json
      `,
      },
    });

    let realmIndexUpdater = realm.realmIndexUpdater;
    let queryEngine = realm.realmIndexQueryEngine;
    await realmIndexUpdater.update([
      new URL(`${testRealmURL}posts/ignore-me.json`),
    ]);

    let instance = await queryEngine.cardDocument(
      new URL(`${testRealmURL}posts/ignore-me`),
    );
    assert.strictEqual(
      instance,
      undefined,
      'instance does not exist because file is ignored',
    );
    assert.strictEqual(
      realmIndexUpdater.stats.instancesIndexed,
      0,
      'no instances were processed',
    );
  });
});<|MERGE_RESOLUTION|>--- conflicted
+++ resolved
@@ -585,13 +585,7 @@
           lastModified: adapter.lastModifiedMap.get(
             `${testRealmURL}Pet/mango.json`,
           ),
-<<<<<<< HEAD
-          resourceCreatedAt: adapter.resourceCreatedAtMap.get(
-            `${testRealmURL}Pet/mango.json`,
-          ),
-=======
           resourceCreatedAt: await getFileCreatedAt(realm, 'Pet/mango.json'),
->>>>>>> fb9afd68
           realmInfo: testRealmInfo,
           realmURL: 'http://test-realm/test/',
         },
@@ -677,13 +671,7 @@
           lastModified: adapter.lastModifiedMap.get(
             `${testRealmURL}Pet/mango.json`,
           ),
-<<<<<<< HEAD
-          resourceCreatedAt: adapter.resourceCreatedAtMap.get(
-            `${testRealmURL}Pet/mango.json`,
-          ),
-=======
           resourceCreatedAt: await getFileCreatedAt(realm, 'Pet/mango.json'),
->>>>>>> fb9afd68
           realmInfo: testRealmInfo,
           realmURL: 'http://test-realm/test/',
         },
@@ -765,13 +753,7 @@
           lastModified: adapter.lastModifiedMap.get(
             `${testRealmURL}person-spec.json`,
           ),
-<<<<<<< HEAD
-          resourceCreatedAt: adapter.resourceCreatedAtMap.get(
-            `${testRealmURL}person-spec.json`,
-          ),
-=======
           resourceCreatedAt: await getFileCreatedAt(realm, 'person-spec.json'),
->>>>>>> fb9afd68
           realmInfo: testRealmInfo,
           realmURL: testRealmURL,
         },
@@ -888,13 +870,7 @@
           lastModified: adapter.lastModifiedMap.get(
             `${testRealmURL}person-spec.json`,
           ),
-<<<<<<< HEAD
-          resourceCreatedAt: adapter.resourceCreatedAtMap.get(
-            `${testRealmURL}person-spec.json`,
-          ),
-=======
           resourceCreatedAt: await getFileCreatedAt(realm, 'person-spec.json'),
->>>>>>> fb9afd68
           realmInfo: testRealmInfo,
           realmURL: testRealmURL,
         },
@@ -955,13 +931,7 @@
           lastModified: adapter.lastModifiedMap.get(
             `${testRealmURL}people-skill.json`,
           ),
-<<<<<<< HEAD
-          resourceCreatedAt: adapter.resourceCreatedAtMap.get(
-            `${testRealmURL}people-skill.json`,
-          ),
-=======
           resourceCreatedAt: await getFileCreatedAt(realm, 'people-skill.json'),
->>>>>>> fb9afd68
           realmInfo: testRealmInfo,
           realmURL: testRealmURL,
         },
@@ -1478,12 +1448,7 @@
           lastModified: adapter.lastModifiedMap.get(
             `${testRealmURL}vangogh.json`,
           ),
-<<<<<<< HEAD
-          resourceCreatedAt:
-            (await getFileCreatedAt(realm, 'vangogh.json')) ?? undefined,
-=======
           resourceCreatedAt: await getFileCreatedAt(realm, 'vangogh.json'),
->>>>>>> fb9afd68
           realmInfo: testRealmInfo,
           realmURL: testRealmURL,
         },
@@ -1498,14 +1463,6 @@
       static isolated = class Isolated extends Component<typeof this> {
         <template>
           <h1><@fields.firstName /></h1>
-<<<<<<< HEAD
-=======
-        </template>
-      };
-      static atom = class Atom extends Component<typeof this> {
-        <template>
-          <div class='atom'>{{@model.firstName}}</div>
->>>>>>> fb9afd68
         </template>
       };
       static atom = class Atom extends Component<typeof this> {
@@ -2101,8 +2058,9 @@
             lastModified: adapter.lastModifiedMap.get(
               `${testRealmURL}Vendor/vendor1.json`,
             ),
-            resourceCreatedAt: adapter.resourceCreatedAtMap.get(
-              `${testRealmURL}Vendor/vendor1.json`,
+            resourceCreatedAt: await getFileCreatedAt(
+              realm,
+              'Vendor/vendor1.json',
             ),
             realmInfo: testRealmInfo,
             realmURL: 'http://test-realm/test/',
@@ -2134,9 +2092,7 @@
               lastModified: adapter.lastModifiedMap.get(
                 `${testRealmURL}Chain/1.json`,
               ),
-              resourceCreatedAt: adapter.resourceCreatedAtMap.get(
-                `${testRealmURL}Chain/1.json`,
-              ),
+              resourceCreatedAt: await getFileCreatedAt(realm, 'Chain/1.json'),
               realmInfo: testRealmInfo,
               realmURL: 'http://test-realm/test/',
             },
@@ -2166,9 +2122,7 @@
               lastModified: adapter.lastModifiedMap.get(
                 `${testRealmURL}Chain/2.json`,
               ),
-              resourceCreatedAt: adapter.resourceCreatedAtMap.get(
-                `${testRealmURL}Chain/2.json`,
-              ),
+              resourceCreatedAt: await getFileCreatedAt(realm, 'Chain/2.json'),
               realmInfo: testRealmInfo,
               realmURL: 'http://test-realm/test/',
             },
@@ -2604,8 +2558,9 @@
           lastModified: adapter.lastModifiedMap.get(
             `${testRealmURL}PetPerson/hassan.json`,
           ),
-          resourceCreatedAt: adapter.resourceCreatedAtMap.get(
-            `${testRealmURL}PetPerson/hassan.json`,
+          resourceCreatedAt: await getFileCreatedAt(
+            realm,
+            'PetPerson/hassan.json',
           ),
           realmInfo: testRealmInfo,
           realmURL: 'http://test-realm/test/',
@@ -2632,9 +2587,7 @@
             lastModified: adapter.lastModifiedMap.get(
               `${testRealmURL}Pet/mango.json`,
             ),
-            resourceCreatedAt: adapter.resourceCreatedAtMap.get(
-              `${testRealmURL}Pet/mango.json`,
-            ),
+            resourceCreatedAt: await getFileCreatedAt(realm, 'Pet/mango.json'),
             realmInfo: testRealmInfo,
             realmURL: 'http://test-realm/test/',
           },
@@ -2659,8 +2612,9 @@
             lastModified: adapter.lastModifiedMap.get(
               `${testRealmURL}Pet/vanGogh.json`,
             ),
-            resourceCreatedAt: adapter.resourceCreatedAtMap.get(
-              `${testRealmURL}Pet/vanGogh.json`,
+            resourceCreatedAt: await getFileCreatedAt(
+              realm,
+              'Pet/vanGogh.json',
             ),
             realmInfo: testRealmInfo,
             realmURL: 'http://test-realm/test/',
@@ -2768,8 +2722,9 @@
             lastModified: adapter.lastModifiedMap.get(
               `${testRealmURL}PetPerson/burcu.json`,
             ),
-            resourceCreatedAt: adapter.resourceCreatedAtMap.get(
-              `${testRealmURL}PetPerson/burcu.json`,
+            resourceCreatedAt: await getFileCreatedAt(
+              realm,
+              'PetPerson/burcu.json',
             ),
             realmInfo: testRealmInfo,
             realmURL: 'http://test-realm/test/',
@@ -2897,8 +2852,9 @@
           ),
           realmInfo: testRealmInfo,
           realmURL: 'http://test-realm/test/',
-          resourceCreatedAt: adapter.resourceCreatedAtMap.get(
-            `${testRealmURL}pet-person-spec.json`,
+          resourceCreatedAt: await getFileCreatedAt(
+            realm,
+            'pet-person-spec.json',
           ),
         },
       });
@@ -3045,8 +3001,9 @@
           ),
           realmInfo: testRealmInfo,
           realmURL: 'http://test-realm/test/',
-          resourceCreatedAt: adapter.resourceCreatedAtMap.get(
-            `${testRealmURL}Friend/hassan.json`,
+          resourceCreatedAt: await getFileCreatedAt(
+            realm,
+            'Friend/hassan.json',
           ),
         },
       });
@@ -3180,8 +3137,9 @@
             ),
             realmInfo: testRealmInfo,
             realmURL: 'http://test-realm/test/',
-            resourceCreatedAt: adapter.resourceCreatedAtMap.get(
-              `${testRealmURL}Friend/hassan.json`,
+            resourceCreatedAt: await getFileCreatedAt(
+              realm,
+              'Friend/hassan.json',
             ),
           },
         },
@@ -3219,8 +3177,9 @@
               ),
               realmInfo: testRealmInfo,
               realmURL: 'http://test-realm/test/',
-              resourceCreatedAt: adapter.resourceCreatedAtMap.get(
-                `${testRealmURL}Friend/mango.json`,
+              resourceCreatedAt: await getFileCreatedAt(
+                realm,
+                'Friend/mango.json',
               ),
             },
           },
@@ -3304,8 +3263,9 @@
             ),
             realmInfo: testRealmInfo,
             realmURL: 'http://test-realm/test/',
-            resourceCreatedAt: adapter.resourceCreatedAtMap.get(
-              `${testRealmURL}Friend/mango.json`,
+            resourceCreatedAt: await getFileCreatedAt(
+              realm,
+              'Friend/mango.json',
             ),
           },
         },
@@ -3343,8 +3303,9 @@
               ),
               realmInfo: testRealmInfo,
               realmURL: 'http://test-realm/test/',
-              resourceCreatedAt: adapter.resourceCreatedAtMap.get(
-                `${testRealmURL}Friend/hassan.json`,
+              resourceCreatedAt: await getFileCreatedAt(
+                realm,
+                'Friend/hassan.json',
               ),
             },
           },
@@ -3458,8 +3419,9 @@
             ),
             realmInfo: testRealmInfo,
             realmURL: 'http://test-realm/test/',
-            resourceCreatedAt: adapter.resourceCreatedAtMap.get(
-              `${testRealmURL}Friend/hassan.json`,
+            resourceCreatedAt: await getFileCreatedAt(
+              realm,
+              'Friend/hassan.json',
             ),
           },
         },
@@ -3581,8 +3543,9 @@
             lastModified: adapter.lastModifiedMap.get(`${hassanID}.json`),
             realmInfo: testRealmInfo,
             realmURL: 'http://test-realm/test/',
-            resourceCreatedAt: adapter.resourceCreatedAtMap.get(
-              `${hassanID}.json`,
+            resourceCreatedAt: await getFileCreatedAt(
+              realm,
+              'Friends/hassan.json',
             ),
           },
         },
@@ -3615,8 +3578,9 @@
               lastModified: adapter.lastModifiedMap.get(`${mangoID}.json`),
               realmInfo: testRealmInfo,
               realmURL: 'http://test-realm/test/',
-              resourceCreatedAt: adapter.resourceCreatedAtMap.get(
-                `${mangoID}.json`,
+              resourceCreatedAt: await getFileCreatedAt(
+                realm,
+                'Friends/mango.json',
               ),
             },
           },
@@ -3643,8 +3607,9 @@
               lastModified: adapter.lastModifiedMap.get(`${vanGoghID}.json`),
               realmInfo: testRealmInfo,
               realmURL: 'http://test-realm/test/',
-              resourceCreatedAt: adapter.resourceCreatedAtMap.get(
-                `${vanGoghID}.json`,
+              resourceCreatedAt: await getFileCreatedAt(
+                realm,
+                'Friends/vanGogh.json',
               ),
             },
           },
@@ -3720,8 +3685,9 @@
             lastModified: adapter.lastModifiedMap.get(`${mangoID}.json`),
             realmInfo: testRealmInfo,
             realmURL: 'http://test-realm/test/',
-            resourceCreatedAt: adapter.resourceCreatedAtMap.get(
-              `${mangoID}.json`,
+            resourceCreatedAt: await getFileCreatedAt(
+              realm,
+              'Friends/mango.json',
             ),
           },
         },
@@ -3757,8 +3723,9 @@
               lastModified: adapter.lastModifiedMap.get(`${hassanID}.json`),
               realmInfo: testRealmInfo,
               realmURL: 'http://test-realm/test/',
-              resourceCreatedAt: adapter.resourceCreatedAtMap.get(
-                `${hassanID}.json`,
+              resourceCreatedAt: await getFileCreatedAt(
+                realm,
+                'Friends/hassan.json',
               ),
             },
           },
@@ -3785,8 +3752,9 @@
               lastModified: adapter.lastModifiedMap.get(`${vanGoghID}.json`),
               realmInfo: testRealmInfo,
               realmURL: 'http://test-realm/test/',
-              resourceCreatedAt: adapter.resourceCreatedAtMap.get(
-                `${vanGoghID}.json`,
+              resourceCreatedAt: await getFileCreatedAt(
+                realm,
+                'Friends/vanGogh.json',
               ),
             },
           },
@@ -3868,8 +3836,9 @@
             lastModified: adapter.lastModifiedMap.get(`${vanGoghID}.json`),
             realmInfo: testRealmInfo,
             realmURL: 'http://test-realm/test/',
-            resourceCreatedAt: adapter.resourceCreatedAtMap.get(
-              `${vanGoghID}.json`,
+            resourceCreatedAt: await getFileCreatedAt(
+              realm,
+              'Friends/vanGogh.json',
             ),
           },
         },
@@ -3905,8 +3874,9 @@
               lastModified: adapter.lastModifiedMap.get(`${hassanID}.json`),
               realmInfo: testRealmInfo,
               realmURL: 'http://test-realm/test/',
-              resourceCreatedAt: adapter.resourceCreatedAtMap.get(
-                `${hassanID}.json`,
+              resourceCreatedAt: await getFileCreatedAt(
+                realm,
+                'Friends/hassan.json',
               ),
             },
           },
@@ -3933,8 +3903,9 @@
               lastModified: adapter.lastModifiedMap.get(`${mangoID}.json`),
               realmInfo: testRealmInfo,
               realmURL: 'http://test-realm/test/',
-              resourceCreatedAt: adapter.resourceCreatedAtMap.get(
-                `${mangoID}.json`,
+              resourceCreatedAt: await getFileCreatedAt(
+                realm,
+                'Friends/mango.json',
               ),
             },
           },
@@ -3978,2487 +3949,6 @@
     } else {
       assert.ok(false, `could not find ${vanGoghID} in the index`);
     }
-<<<<<<< HEAD
-=======
-    let { realm } = await setupIntegrationTestRealm({
-      mockMatrixUtils,
-      contents: {
-        'person.gts': { Person },
-        'vangogh.json': {
-          data: {
-            attributes: {
-              firstName: 'Van Gogh',
-            },
-            meta: {
-              adoptsFrom: {
-                module: './person',
-                name: 'Person',
-              },
-            },
-          },
-        },
-      },
-    });
-    let { searchDoc } =
-      (await getInstance(realm, new URL(`${testRealmURL}vangogh`))) ?? {};
-    assert.deepEqual(
-      searchDoc,
-      {
-        _cardType: 'Person',
-        cardInfo: {
-          theme: null,
-        },
-        firstName: 'Van Gogh',
-        id: `${testRealmURL}vangogh`,
-        title: 'Untitled Card',
-      },
-      'search doc is correct',
-    );
-  });
-
-  test('can capture atom html when indexing a card', async function (assert) {
-    class Person extends CardDef {
-      @field firstName = contains(StringField);
-      static isolated = class Isolated extends Component<typeof this> {
-        <template>
-          <h1><@fields.firstName /></h1>
-        </template>
-      };
-      static atom = class Atom extends Component<typeof this> {
-        <template>
-          <div class='atom'>{{@model.firstName}}</div>
-        </template>
-      };
-    }
-    let { realm } = await setupIntegrationTestRealm({
-      mockMatrixUtils,
-      contents: {
-        'person.gts': { Person },
-        'vangogh.json': {
-          data: {
-            attributes: {
-              firstName: 'Van Gogh',
-            },
-            meta: {
-              adoptsFrom: {
-                module: './person',
-                name: 'Person',
-              },
-            },
-          },
-        },
-      },
-    });
-    let { atomHtml } =
-      (await getInstance(realm, new URL(`${testRealmURL}vangogh`))) ?? {};
-
-    assert.strictEqual(
-      cleanWhiteSpace(stripScopedCSSAttributes(atomHtml!)),
-      cleanWhiteSpace(`<div class="atom">Van Gogh</div>`),
-      'atom html is correct',
-    );
-    assert.false(
-      atomHtml!.includes('id="ember'),
-      `atom HTML does not include ember ID's`,
-    );
-  });
-
-  test(`can generate embedded HTML for instance's card class hierarchy`, async function (assert) {
-    class Person extends CardDef {
-      static displayName = 'Person';
-      @field description = contains(StringField);
-      @field firstName = contains(StringField);
-      static embedded = class Embedded extends Component<typeof this> {
-        <template>
-          <h1> Person Embedded Card: <@fields.firstName /></h1>
-        </template>
-      };
-    }
-
-    class FancyPerson extends Person {
-      static displayName = 'Fancy Person';
-      @field favoriteColor = contains(StringField);
-      static embedded = class Embedded extends Component<typeof this> {
-        <template>
-          <h1>
-            Fancy Person Embedded Card:
-            <@fields.firstName />
-            -
-            <@fields.favoriteColor /></h1>
-        </template>
-      };
-    }
-
-    let { realm } = await setupIntegrationTestRealm({
-      mockMatrixUtils,
-      contents: {
-        'person.gts': { Person },
-        'fancy-person.gts': { FancyPerson },
-        'germaine.json': {
-          data: {
-            attributes: {
-              firstName: 'Germaine',
-              favoriteColor: 'hot pink',
-              description: 'Fancy Germaine',
-            },
-            meta: {
-              adoptsFrom: {
-                module: './fancy-person',
-                name: 'FancyPerson',
-              },
-            },
-          },
-        },
-      },
-    });
-
-    let { embeddedHtml } =
-      (await getInstance(realm, new URL(`${testRealmURL}germaine`))) ?? {};
-    assert.false(
-      Object.values(embeddedHtml!).join('').includes('id="ember'),
-      `Embedded HTML does not include ember ID's`,
-    );
-    assert.strictEqual(
-      cleanWhiteSpace(
-        stripScopedCSSAttributes(
-          embeddedHtml![`${testRealmURL}fancy-person/FancyPerson`],
-        ),
-      ),
-      cleanWhiteSpace(
-        `<div
-          class="ember-view boxel-card-container boxel-card-container--boundaries field-component-card embedded-format display-container-true"
-          data-test-boxel-card-container
-          style
-          data-test-card="http://test-realm/test/germaine"
-          data-test-card-format="embedded"
-          data-test-field-component-card> <h1> Fancy Person Embedded Card: Germaine - hot pink </h1> </div>`,
-      ),
-      'default embedded HTML is correct',
-    );
-
-    let cardDefRefURL = internalKeyFor(baseCardRef, undefined);
-    assert.deepEqual(
-      Object.keys(embeddedHtml!),
-      [
-        `${testRealmURL}fancy-person/FancyPerson`,
-        `${testRealmURL}person/Person`,
-        cardDefRefURL,
-      ],
-      'embedded class hierarchy is correct',
-    );
-
-    assert.strictEqual(
-      cleanWhiteSpace(
-        stripScopedCSSAttributes(embeddedHtml![`${testRealmURL}person/Person`]),
-      ),
-      cleanWhiteSpace(`<div
-        class="ember-view boxel-card-container boxel-card-container--boundaries field-component-card embedded-format display-container-true"
-        data-test-boxel-card-container
-        style
-        data-test-card="http://test-realm/test/germaine"
-        data-test-card-format="embedded"
-        data-test-field-component-card> <h1> Person Embedded Card: Germaine </h1> </div>`),
-      `${testRealmURL}person/Person embedded HTML is correct`,
-    );
-    assert.false(
-      embeddedHtml![`${testRealmURL}person/Person`].includes('id="ember'),
-      `${testRealmURL}person/Person embedded HTML does not include ember ID's`,
-    );
-
-    assert.strictEqual(
-      cleanWhiteSpace(stripScopedCSSAttributes(embeddedHtml![cardDefRefURL])),
-      cleanWhiteSpace(`<div
-        class="ember-view boxel-card-container boxel-card-container--boundaries field-component-card embedded-format display-container-true"
-        data-test-boxel-card-container
-        style
-        data-test-card="http://test-realm/test/germaine"
-        data-test-card-format="embedded"
-        data-test-field-component-card>
-          <div class="embedded-template">
-            <div class="thumbnail-section">
-              <div class="card-thumbnail">
-                <div class="card-thumbnail-placeholder" data-test-card-thumbnail-placeholder></div>
-              </div>
-            </div>
-            <div class="info-section">
-              <h3 class="card-title" data-test-card-title>Untitled Fancy Person</h3>
-              <h4 class="card-display-name" data-test-card-display-name>
-                Fancy Person
-              </h4>
-            </div>
-            <div class="card-description" data-test-card-description>Fancy Germaine</div>
-          </div>
-        </div>
-      `),
-      `${cardDefRefURL} embedded HTML is correct`,
-    );
-
-    assert.false(
-      embeddedHtml![cardDefRefURL].includes('id="ember'),
-      `${cardDefRefURL} fitted HTML does not include ember ID's`,
-    );
-  });
-
-  test(`can generate fitted HTML for instance's card class hierarchy`, async function (assert) {
-    class Person extends CardDef {
-      static displayName = 'Person';
-      @field firstName = contains(StringField);
-      @field description = contains(StringField);
-      static fitted = class Fitted extends Component<typeof this> {
-        <template>
-          <h1> Person Fitted Card: <@fields.firstName /></h1>
-        </template>
-      };
-    }
-
-    class FancyPerson extends Person {
-      static displayName = 'Fancy Person';
-      @field favoriteColor = contains(StringField);
-      static fitted = class Fitted extends Component<typeof this> {
-        <template>
-          <h1>
-            Fancy Person Fitted Card:
-            <@fields.firstName />
-            -
-            <@fields.favoriteColor /></h1>
-        </template>
-      };
-    }
-
-    let { realm } = await setupIntegrationTestRealm({
-      mockMatrixUtils,
-      contents: {
-        'person.gts': { Person },
-        'fancy-person.gts': { FancyPerson },
-        'germaine.json': {
-          data: {
-            attributes: {
-              firstName: 'Germaine',
-              favoriteColor: 'hot pink',
-              description: 'Fancy Germaine',
-            },
-            meta: {
-              adoptsFrom: {
-                module: './fancy-person',
-                name: 'FancyPerson',
-              },
-            },
-          },
-        },
-      },
-    });
-
-    let { embeddedHtml, fittedHtml } =
-      (await getInstance(realm, new URL(`${testRealmURL}germaine`))) ?? {};
-    assert.false(
-      Object.values(fittedHtml!).join('').includes('id="ember'),
-      `Fitted HTML does not include ember ID's`,
-    );
-    assert.strictEqual(
-      cleanWhiteSpace(
-        stripScopedCSSAttributes(
-          fittedHtml![`${testRealmURL}fancy-person/FancyPerson`],
-        ),
-      ),
-      cleanWhiteSpace(
-        `<div
-          class="ember-view boxel-card-container boxel-card-container--boundaries field-component-card fitted-format display-container-true"
-          data-test-boxel-card-container
-          style
-          data-test-card="http://test-realm/test/germaine"
-          data-test-card-format="fitted"
-          data-test-field-component-card> <h1> Fancy Person Fitted Card: Germaine - hot pink </h1> </div>`,
-      ),
-      'default fitted HTML is correct',
-    );
-
-    let cardDefRefURL = internalKeyFor(baseCardRef, undefined);
-    assert.deepEqual(
-      Object.keys(fittedHtml!),
-      [
-        `${testRealmURL}fancy-person/FancyPerson`,
-        `${testRealmURL}person/Person`,
-        cardDefRefURL,
-      ],
-      'fitted class hierarchy is correct',
-    );
-
-    assert.strictEqual(
-      cleanWhiteSpace(
-        stripScopedCSSAttributes(fittedHtml![`${testRealmURL}person/Person`]),
-      ),
-      cleanWhiteSpace(`<div
-      class="ember-view boxel-card-container boxel-card-container--boundaries field-component-card fitted-format display-container-true"
-      data-test-boxel-card-container
-      style
-      data-test-card="http://test-realm/test/germaine"
-      data-test-card-format="fitted"
-      data-test-field-component-card> <h1> Person Fitted Card: Germaine </h1> </div>`),
-      `${testRealmURL}person/Person fitted HTML is correct`,
-    );
-    assert.false(
-      fittedHtml![`${testRealmURL}person/Person`].includes('id="ember'),
-      `${testRealmURL}person/Person fitted HTML does not include ember ID's`,
-    );
-
-    assert.strictEqual(
-      cleanWhiteSpace(stripScopedCSSAttributes(embeddedHtml![cardDefRefURL])),
-      cleanWhiteSpace(`<div
-      class="ember-view boxel-card-container boxel-card-container--boundaries field-component-card embedded-format display-container-true"
-      data-test-boxel-card-container
-      style
-      data-test-card="http://test-realm/test/germaine"
-      data-test-card-format="embedded"
-      data-test-field-component-card>
-        <div class="embedded-template">
-          <div class="thumbnail-section">
-            <div class="card-thumbnail">
-              <div class="card-thumbnail-placeholder" data-test-card-thumbnail-placeholder></div>
-            </div>
-          </div>
-          <div class="info-section">
-            <h3 class="card-title" data-test-card-title>Untitled Fancy Person</h3>
-            <h4 class="card-display-name" data-test-card-display-name> Fancy Person </h4>
-          </div>
-          <div class="card-description" data-test-card-description>Fancy Germaine</div>
-        </div>
-      </div>`),
-      `${cardDefRefURL} embedded HTML is correct`,
-    );
-
-    assert.false(
-      embeddedHtml![cardDefRefURL].includes('id="ember'),
-      `${cardDefRefURL} embedded HTML does not include ember ID's`,
-    );
-  });
-
-  test('can index a card that has a cyclic relationship with the field of a card in its fields', async function (assert) {
-    class Person extends FieldDef {
-      @field firstName = contains(StringField);
-      @field pet = linksTo(() => PetCard);
-      @field title = contains(StringField, {
-        computeVia: function (this: Person) {
-          return this.firstName;
-        },
-      });
-    }
-    class Appointment extends FieldDef {
-      @field title = contains(StringField);
-      @field contact = contains(Person);
-    }
-
-    class PetCard extends CardDef {
-      @field firstName = contains(StringField);
-      @field appointment = contains(Appointment);
-      @field title = contains(StringField, {
-        computeVia: function (this: PetCard) {
-          return this.firstName;
-        },
-      });
-      @field description = contains(StringField);
-      @field thumbnailURL = contains(StringField);
-    }
-
-    let { realm } = await setupIntegrationTestRealm({
-      mockMatrixUtils,
-      contents: {
-        'person-card.gts': { Person },
-        'appointment.gts': { Appointment },
-        'pet-card.gts': { PetCard },
-        'jackie.json': {
-          data: {
-            attributes: {
-              firstName: 'Jackie',
-              appointment: {
-                title: 'Vet visit',
-                contact: { firstName: 'Burcu' },
-              },
-              description: 'Dog',
-              thumbnailURL: './jackie.jpg',
-            },
-            meta: {
-              adoptsFrom: { module: `./pet-card`, name: 'PetCard' },
-            },
-            relationships: {
-              'appointment.contact.pet': {
-                links: { self: `${testRealmURL}mango` },
-              },
-            },
-          },
-        },
-        'mango.json': {
-          data: {
-            attributes: { firstName: 'Mango' },
-            meta: {
-              adoptsFrom: { module: `./pet-card`, name: 'PetCard' },
-            },
-          },
-        },
-      },
-    });
-
-    let indexer = realm.realmIndexQueryEngine;
-    let card = await indexer.cardDocument(new URL(`${testRealmURL}jackie`));
-
-    if (card?.type === 'doc') {
-      assert.deepEqual(card.doc.data.attributes, {
-        firstName: 'Jackie',
-        title: 'Jackie',
-        appointment: {
-          title: 'Vet visit',
-          contact: {
-            firstName: 'Burcu',
-          },
-        },
-        description: 'Dog',
-        thumbnailURL: `./jackie.jpg`,
-        cardInfo,
-      });
-      assert.deepEqual(card.doc.data.relationships, {
-        'appointment.contact.pet': {
-          links: { self: `${testRealmURL}mango` },
-        },
-        'cardInfo.theme': { links: { self: null } },
-      });
-    } else {
-      assert.ok(
-        false,
-        `search entry was an error: ${card?.error.errorDetail.message}`,
-      );
-    }
-  });
-
-  test('can index a card with a containsMany composite containing a linkTo field', async function (assert) {
-    let { realm, adapter } = await setupIntegrationTestRealm({
-      mockMatrixUtils,
-      contents: {
-        'Vendor/vendor1.json': {
-          data: {
-            id: `${testRealmURL}Vendor/vendor1`,
-            attributes: {
-              name: 'Acme Industries',
-              paymentMethods: [
-                {
-                  type: 'crypto',
-                  payment: {
-                    address: '0x1111',
-                  },
-                },
-                {
-                  type: 'crypto',
-                  payment: {
-                    address: '0x2222',
-                  },
-                },
-              ],
-            },
-            relationships: {
-              'paymentMethods.0.payment.chain': {
-                links: {
-                  self: `${testRealmURL}Chain/1`,
-                },
-              },
-              'paymentMethods.1.payment.chain': {
-                links: {
-                  self: `${testRealmURL}Chain/2`,
-                },
-              },
-            },
-            meta: {
-              adoptsFrom: {
-                module: `http://localhost:4202/test/vendor`,
-                name: 'Vendor',
-              },
-            },
-          },
-        },
-        'Chain/1.json': {
-          data: {
-            id: `${testRealmURL}Chain/1`,
-            attributes: {
-              name: 'Ethereum Mainnet',
-            },
-            meta: {
-              adoptsFrom: {
-                module: `http://localhost:4202/test/chain`,
-                name: 'Chain',
-              },
-            },
-          },
-        },
-        'Chain/2.json': {
-          data: {
-            id: `${testRealmURL}Chain/2`,
-            attributes: {
-              name: 'Polygon',
-            },
-            meta: {
-              adoptsFrom: {
-                module: `http://localhost:4202/test/chain`,
-                name: 'Chain',
-              },
-            },
-          },
-        },
-      },
-    });
-    let indexer = realm.realmIndexQueryEngine;
-    let vendor = await indexer.cardDocument(
-      new URL(`${testRealmURL}Vendor/vendor1`),
-      {
-        loadLinks: true,
-      },
-    );
-    if (vendor?.type === 'doc') {
-      assert.deepEqual(vendor.doc, {
-        data: {
-          id: `${testRealmURL}Vendor/vendor1`,
-          type: 'card',
-          links: {
-            self: `${testRealmURL}Vendor/vendor1`,
-          },
-          attributes: {
-            name: 'Acme Industries',
-            title: 'Acme Industries',
-            description: 'Vendor',
-            thumbnailURL: null,
-            paymentMethods: [
-              {
-                type: 'crypto',
-                payment: {
-                  address: '0x1111',
-                },
-              },
-              {
-                type: 'crypto',
-                payment: {
-                  address: '0x2222',
-                },
-              },
-            ],
-            cardInfo,
-          },
-          relationships: {
-            'paymentMethods.0.payment.chain': {
-              data: {
-                id: `${testRealmURL}Chain/1`,
-                type: 'card',
-              },
-              links: {
-                self: `${testRealmURL}Chain/1`,
-              },
-            },
-            'paymentMethods.1.payment.chain': {
-              data: {
-                id: `${testRealmURL}Chain/2`,
-                type: 'card',
-              },
-              links: {
-                self: `${testRealmURL}Chain/2`,
-              },
-            },
-            'cardInfo.theme': { links: { self: null } },
-          },
-          meta: {
-            adoptsFrom: {
-              module: `http://localhost:4202/test/vendor`,
-              name: 'Vendor',
-            },
-            lastModified: adapter.lastModifiedMap.get(
-              `${testRealmURL}Vendor/vendor1.json`,
-            ),
-            resourceCreatedAt: await getFileCreatedAt(
-              realm,
-              'Vendor/vendor1.json',
-            ),
-            realmInfo: testRealmInfo,
-            realmURL: 'http://test-realm/test/',
-          },
-        },
-        included: [
-          {
-            id: `${testRealmURL}Chain/1`,
-            type: 'card',
-            links: {
-              self: `${testRealmURL}Chain/1`,
-            },
-            attributes: {
-              name: 'Ethereum Mainnet',
-              title: 'Ethereum Mainnet',
-              chainId: 1,
-              description: `Chain 1`,
-              thumbnailURL: `Ethereum Mainnet-icon.png`,
-              cardInfo,
-            },
-            relationships: {
-              'cardInfo.theme': { links: { self: null } },
-            },
-            meta: {
-              adoptsFrom: {
-                module: `http://localhost:4202/test/chain`,
-                name: 'Chain',
-              },
-              lastModified: adapter.lastModifiedMap.get(
-                `${testRealmURL}Chain/1.json`,
-              ),
-              resourceCreatedAt: await getFileCreatedAt(realm, 'Chain/1.json'),
-              realmInfo: testRealmInfo,
-              realmURL: 'http://test-realm/test/',
-            },
-          },
-          {
-            id: `${testRealmURL}Chain/2`,
-            type: 'card',
-            links: {
-              self: `${testRealmURL}Chain/2`,
-            },
-            attributes: {
-              name: 'Polygon',
-              title: 'Polygon',
-              chainId: 137,
-              description: `Chain 137`,
-              thumbnailURL: `Polygon-icon.png`,
-              cardInfo,
-            },
-            relationships: {
-              'cardInfo.theme': { links: { self: null } },
-            },
-            meta: {
-              adoptsFrom: {
-                module: `http://localhost:4202/test/chain`,
-                name: 'Chain',
-              },
-              lastModified: adapter.lastModifiedMap.get(
-                `${testRealmURL}Chain/2.json`,
-              ),
-              resourceCreatedAt: await getFileCreatedAt(realm, 'Chain/2.json'),
-              realmInfo: testRealmInfo,
-              realmURL: 'http://test-realm/test/',
-            },
-          },
-        ],
-      });
-    } else {
-      assert.ok(
-        false,
-        `search entry was an error: ${vendor?.error.errorDetail.message}`,
-      );
-    }
-  });
-
-  test('can tolerate a card whose computed throws an exception', async function (assert) {
-    let { realm } = await setupIntegrationTestRealm({
-      mockMatrixUtils,
-      contents: {
-        'Boom/boom.json': {
-          data: {
-            id: `${testRealmURL}Boom/boom`,
-            meta: {
-              adoptsFrom: {
-                module: 'http://localhost:4202/test/card-with-error',
-                name: 'Boom',
-              },
-            },
-          },
-        },
-        'Person/owner.json': {
-          data: {
-            id: `${testRealmURL}Person/owner`,
-            attributes: {
-              firstName: 'Hassan',
-            },
-            meta: {
-              adoptsFrom: {
-                module: 'http://localhost:4202/test/person',
-                name: 'Person',
-              },
-            },
-          },
-        },
-      },
-    });
-    let indexer = realm.realmIndexQueryEngine;
-    {
-      let card = await indexer.cardDocument(
-        new URL(`${testRealmURL}Boom/boom`),
-      );
-      if (card?.type === 'error') {
-        assert.ok(
-          card.error.errorDetail.message.includes('intentional error thrown'),
-          'error doc includes raised error message',
-        );
-      } else {
-        assert.ok(false, `expected search entry to be an error doc`);
-      }
-    }
-
-    {
-      let card = await indexer.cardDocument(
-        new URL(`${testRealmURL}Person/owner`),
-      );
-      if (card?.type === 'doc') {
-        assert.strictEqual(card.doc.data.attributes?.firstName, 'Hassan');
-      } else {
-        assert.ok(
-          false,
-          `search entry was an error: ${card?.error.errorDetail.message}`,
-        );
-      }
-    }
-  });
-
-  test(`search doc includes 'contains' and used 'linksTo' fields, including contained computed fields`, async function (assert) {
-    let { realm } = await setupIntegrationTestRealm({
-      mockMatrixUtils,
-      contents: {
-        'Pet/mango.json': {
-          data: {
-            attributes: { firstName: 'Mango' },
-            relationships: {
-              owner: {
-                links: { self: `${testRealmURL}Person/hassan` },
-              },
-            },
-            meta: {
-              adoptsFrom: {
-                module: `${testModuleRealm}pet`,
-                name: 'Pet',
-              },
-            },
-          },
-        },
-        'Person/hassan.json': {
-          data: {
-            id: `${testRealmURL}Person/hassan`,
-            attributes: {
-              firstName: 'Hassan',
-              lastName: 'Abdel-Rahman',
-              email: 'hassan@cardstack.com',
-              posts: 100,
-            },
-            meta: {
-              adoptsFrom: {
-                module: 'http://localhost:4202/test/person',
-                name: 'Person',
-              },
-            },
-          },
-        },
-      },
-    });
-    let entry = await getInstance(
-      realm,
-      new URL(`${testRealmURL}Person/hassan`),
-    );
-    assert.deepEqual(
-      entry?.searchDoc,
-      {
-        id: `${testRealmURL}Person/hassan`,
-        firstName: 'Hassan',
-        lastName: 'Abdel-Rahman',
-        email: 'hassan@cardstack.com',
-        posts: 100,
-        title: 'Hassan Abdel-Rahman',
-        description: 'Person',
-        fullName: 'Hassan Abdel-Rahman',
-        _cardType: 'Person',
-        cardInfo: { theme: null },
-      },
-      `search doc includes fullName field`,
-    );
-  });
-
-  test(`search doc includes unused 'linksTo' field if isUsed option is set to true`, async function (assert) {
-    let { realm } = await setupIntegrationTestRealm({
-      mockMatrixUtils,
-      contents: {
-        'Publication/pacific.json': {
-          data: {
-            id: `${testRealmURL}Publication/pacific`,
-            attributes: { title: 'Pacific Weekly' },
-            relationships: {
-              'featuredPosts.0': { links: { self: `../Post/1` } },
-              'featuredPosts.1': { links: { self: `../Post/2` } },
-            },
-            meta: {
-              adoptsFrom: {
-                module: `${testModuleRealm}publication`,
-                name: 'Publication',
-              },
-            },
-          },
-        },
-        'Post/1.json': {
-          data: {
-            id: `${testRealmURL}Post/1`,
-            attributes: {
-              title: '50 Ways to Leave Your Laptop',
-              views: 5,
-            },
-            relationships: {
-              publication: {
-                links: { self: `../Publication/pacific` },
-              },
-            },
-            meta: {
-              adoptsFrom: {
-                module: 'http://localhost:4202/test/post',
-                name: 'Post',
-              },
-            },
-          },
-        },
-        'Post/2.json': {
-          data: {
-            id: `${testRealmURL}Post/2`,
-            attributes: {
-              title: '49 Shades of Mauve',
-              views: 24,
-            },
-            relationships: {
-              publication: {
-                links: { self: `../Publication/pacific` },
-              },
-            },
-            meta: {
-              adoptsFrom: {
-                module: 'http://localhost:4202/test/post',
-                name: 'Post',
-              },
-            },
-          },
-        },
-      },
-    });
-    let entry = await getInstance(realm, new URL(`${testRealmURL}Post/1`));
-    assert.deepEqual(
-      entry?.searchDoc,
-      {
-        _cardType: 'Post',
-        author: {
-          description: 'Person',
-          fullName: ' ',
-          title: ' ',
-        },
-        id: `${testRealmURL}Post/1`,
-        title: '50 Ways to Leave Your Laptop',
-        publication: {
-          cardInfo: {
-            theme: null,
-          },
-          featuredPosts: [
-            {
-              id: `${testRealmURL}Post/1`,
-            },
-            {
-              id: `${testRealmURL}Post/2`,
-            },
-          ],
-          id: `${testRealmURL}Publication/pacific`,
-          title: 'Pacific Weekly',
-        },
-        views: 5,
-        cardInfo: { theme: null },
-      },
-      `post 1 search doc includes publication relationship`,
-    );
-    let entry2 = await getInstance(
-      realm,
-      new URL(`${testRealmURL}Publication/pacific`),
-    );
-    assert.deepEqual(
-      entry2?.searchDoc,
-      {
-        _cardType: 'Publication',
-        id: `${testRealmURL}Publication/pacific`,
-        title: 'Pacific Weekly',
-        featuredPosts: [
-          {
-            id: `${testRealmURL}Post/1`,
-          },
-          { id: `${testRealmURL}Post/2` },
-        ],
-        cardInfo: { theme: null },
-      },
-      `publication search doc includes featuredPosts relationship`,
-    );
-  });
-
-  test('search doc normalizes containsMany composite fields', async function (assert) {
-    class Person extends FieldDef {
-      @field firstName = contains(StringField);
-      @field lastName = contains(StringField);
-      @field email = contains(StringField);
-      @field posts = contains(NumberField);
-      @field fullName = contains(StringField, {
-        computeVia: function (this: Person) {
-          return `${this.firstName ?? ''} ${this.lastName ?? ''}`;
-        },
-      });
-      @field title = contains(StringField, {
-        computeVia: function (this: Person) {
-          return `${this.firstName ?? ''} ${this.lastName ?? ''}`;
-        },
-      });
-      @field description = contains(StringField, {
-        computeVia: () => 'Person',
-      });
-    }
-    class Post extends FieldDef {
-      @field title = contains(StringField);
-      @field description = contains(StringField);
-      @field author = contains(Person);
-      @field views = contains(NumberField);
-      @field createdAt = contains(DatetimeField);
-    }
-    class Booking extends FieldDef {
-      @field title = contains(StringField);
-      @field venue = contains(StringField);
-      @field startTime = contains(DatetimeField);
-      @field endTime = contains(DatetimeField);
-      @field hosts = containsMany(Person);
-      @field sponsors = containsMany(StringField);
-      @field posts = containsMany(Post);
-      @field description = contains(StringField, {
-        computeVia: function (this: Booking) {
-          return this.venue;
-        },
-      });
-      @field thumbnailURL = contains(StringField, { computeVia: () => null });
-    }
-    let { realm } = await setupIntegrationTestRealm({
-      mockMatrixUtils,
-      contents: {
-        'booking.gts': { Booking },
-        'person.gts': { Person },
-        'post.gts': { Post },
-        'Spec/booking.json': {
-          data: {
-            attributes: {
-              title: 'Booking',
-              description: 'Spec for Booking',
-              specType: 'card',
-              ref: {
-                module: 'http://localhost:4202/test/booking',
-                name: 'Booking',
-              },
-            },
-            meta: {
-              adoptsFrom: {
-                module: 'https://cardstack.com/base/spec',
-                name: 'Spec',
-              },
-            },
-          },
-        },
-      },
-    });
-    let entry = await getInstance(
-      realm,
-      new URL(`${testRealmURL}Spec/booking`),
-    );
-    assert.deepEqual(entry?.searchDoc, {
-      _cardType: 'Spec',
-      id: `${testRealmURL}Spec/booking`,
-      description: 'Spec for Booking',
-      specType: 'card',
-      moduleHref: 'http://localhost:4202/test/booking',
-      containedExamples: null,
-      ref: 'http://localhost:4202/test/booking/Booking',
-      title: 'Booking',
-      isCard: true,
-      isComponent: false,
-      isField: false,
-      cardInfo: { theme: null },
-    });
-    // we should be able to perform a structured clone of the search doc (this
-    // emulates the limitations of the postMessage used to communicate between
-    // DOM and worker). Success is not throwing an error
-    structuredClone(entry?.searchDoc);
-  });
-
-  test('can index a card with linksToMany field', async function (assert) {
-    let { realm, adapter } = await setupIntegrationTestRealm({
-      mockMatrixUtils,
-      contents: {
-        'Pet/vanGogh.json': {
-          data: {
-            attributes: { firstName: 'Van Gogh' },
-            meta: {
-              adoptsFrom: {
-                module: `${testModuleRealm}pet`,
-                name: 'Pet',
-              },
-            },
-          },
-        },
-        'PetPerson/hassan.json': {
-          data: {
-            attributes: { firstName: 'Hassan' },
-            relationships: {
-              'pets.0': {
-                links: { self: `${testRealmURL}Pet/mango` },
-              },
-              'pets.1': {
-                links: { self: `${testRealmURL}Pet/vanGogh` },
-              },
-            },
-            meta: {
-              adoptsFrom: {
-                module: `${testModuleRealm}pet-person`,
-                name: 'PetPerson',
-              },
-            },
-          },
-        },
-        'Pet/mango.json': {
-          data: {
-            attributes: { firstName: 'Mango' },
-            meta: {
-              adoptsFrom: {
-                module: `${testModuleRealm}pet`,
-                name: 'Pet',
-              },
-            },
-          },
-        },
-      },
-    });
-
-    let indexer = realm.realmIndexQueryEngine;
-    let hassan = await indexer.cardDocument(
-      new URL(`${testRealmURL}PetPerson/hassan`),
-      { loadLinks: true },
-    );
-
-    if (hassan?.type === 'doc') {
-      assert.deepEqual(hassan.doc.data, {
-        id: `${testRealmURL}PetPerson/hassan`,
-        type: 'card',
-        links: { self: `${testRealmURL}PetPerson/hassan` },
-        attributes: {
-          firstName: 'Hassan',
-          title: 'Hassan Pet Person',
-          description: 'A person with pets',
-          thumbnailURL: null,
-          cardInfo,
-        },
-        relationships: {
-          friend: {
-            links: {
-              self: null,
-            },
-          },
-          'pets.0': {
-            links: { self: `../Pet/mango` },
-            data: { id: `${testRealmURL}Pet/mango`, type: 'card' },
-          },
-          'pets.1': {
-            links: { self: `../Pet/vanGogh` },
-            data: { id: `${testRealmURL}Pet/vanGogh`, type: 'card' },
-          },
-          'cardInfo.theme': { links: { self: null } },
-        },
-        meta: {
-          adoptsFrom: {
-            module: `${testModuleRealm}pet-person`,
-            name: 'PetPerson',
-          },
-          lastModified: adapter.lastModifiedMap.get(
-            `${testRealmURL}PetPerson/hassan.json`,
-          ),
-          resourceCreatedAt: await getFileCreatedAt(
-            realm,
-            'PetPerson/hassan.json',
-          ),
-          realmInfo: testRealmInfo,
-          realmURL: 'http://test-realm/test/',
-        },
-      });
-      assert.deepEqual(hassan.doc.included, [
-        {
-          id: `${testRealmURL}Pet/mango`,
-          type: 'card',
-          links: { self: `${testRealmURL}Pet/mango` },
-          attributes: {
-            description: null,
-            firstName: 'Mango',
-            title: 'Mango',
-            thumbnailURL: null,
-            cardInfo,
-          },
-          relationships: {
-            owner: { links: { self: null } },
-            'cardInfo.theme': { links: { self: null } },
-          },
-          meta: {
-            adoptsFrom: { module: `${testModuleRealm}pet`, name: 'Pet' },
-            lastModified: adapter.lastModifiedMap.get(
-              `${testRealmURL}Pet/mango.json`,
-            ),
-            resourceCreatedAt: await getFileCreatedAt(realm, 'Pet/mango.json'),
-            realmInfo: testRealmInfo,
-            realmURL: 'http://test-realm/test/',
-          },
-        },
-        {
-          id: `${testRealmURL}Pet/vanGogh`,
-          type: 'card',
-          links: { self: `${testRealmURL}Pet/vanGogh` },
-          attributes: {
-            description: null,
-            firstName: 'Van Gogh',
-            title: 'Van Gogh',
-            thumbnailURL: null,
-            cardInfo,
-          },
-          relationships: {
-            owner: { links: { self: null } },
-            'cardInfo.theme': { links: { self: null } },
-          },
-          meta: {
-            adoptsFrom: { module: `${testModuleRealm}pet`, name: 'Pet' },
-            lastModified: adapter.lastModifiedMap.get(
-              `${testRealmURL}Pet/vanGogh.json`,
-            ),
-            resourceCreatedAt: await getFileCreatedAt(
-              realm,
-              'Pet/vanGogh.json',
-            ),
-            realmInfo: testRealmInfo,
-            realmURL: 'http://test-realm/test/',
-          },
-        },
-      ]);
-    } else {
-      assert.ok(
-        false,
-        `search entry was an error: ${hassan?.error.errorDetail.message}`,
-      );
-    }
-
-    let hassanEntry = await getInstance(
-      realm,
-      new URL(`${testRealmURL}PetPerson/hassan`),
-    );
-    if (hassanEntry) {
-      assert.deepEqual(hassanEntry.searchDoc, {
-        _cardType: 'Pet Person',
-        id: `${testRealmURL}PetPerson/hassan`,
-        firstName: 'Hassan',
-        pets: [
-          {
-            id: `${testRealmURL}Pet/mango`,
-            firstName: 'Mango',
-            owner: null,
-            title: 'Mango',
-            cardInfo: { theme: null },
-          },
-          {
-            id: `${testRealmURL}Pet/vanGogh`,
-            firstName: 'Van Gogh',
-            owner: null,
-            title: 'Van Gogh',
-            cardInfo: { theme: null },
-          },
-        ],
-        friend: null,
-        title: 'Hassan Pet Person',
-        description: 'A person with pets',
-        thumbnailURL: null,
-        cardInfo: { theme: null },
-      });
-    } else {
-      assert.ok(
-        false,
-        `could not find ${testRealmURL}PetPerson/hassan in the index`,
-      );
-    }
-  });
-
-  test('can index a card with empty linksToMany field value', async function (assert) {
-    let { realm, adapter } = await setupIntegrationTestRealm({
-      mockMatrixUtils,
-      contents: {
-        'PetPerson/burcu.json': {
-          data: {
-            attributes: { firstName: 'Burcu' },
-            relationships: {
-              pets: { links: { self: null } },
-              'cardInfo.theme': { links: { self: null } },
-            },
-            meta: {
-              adoptsFrom: {
-                module: `${testModuleRealm}pet-person`,
-                name: 'PetPerson',
-              },
-            },
-          },
-        },
-      },
-    });
-    let indexer = realm.realmIndexQueryEngine;
-    let card = await indexer.cardDocument(
-      new URL(`${testRealmURL}PetPerson/burcu`),
-      {
-        loadLinks: true,
-      },
-    );
-
-    if (card?.type === 'doc') {
-      assert.deepEqual(card.doc, {
-        data: {
-          id: `${testRealmURL}PetPerson/burcu`,
-          type: 'card',
-          links: { self: `${testRealmURL}PetPerson/burcu` },
-          attributes: {
-            firstName: 'Burcu',
-            title: 'Burcu Pet Person',
-            description: 'A person with pets',
-            thumbnailURL: null,
-            cardInfo,
-          },
-          relationships: {
-            pets: { links: { self: null } },
-            friend: { links: { self: null } },
-            'cardInfo.theme': { links: { self: null } },
-          },
-          meta: {
-            adoptsFrom: {
-              module: `${testModuleRealm}pet-person`,
-              name: 'PetPerson',
-            },
-            lastModified: adapter.lastModifiedMap.get(
-              `${testRealmURL}PetPerson/burcu.json`,
-            ),
-            resourceCreatedAt: await getFileCreatedAt(
-              realm,
-              'PetPerson/burcu.json',
-            ),
-            realmInfo: testRealmInfo,
-            realmURL: 'http://test-realm/test/',
-          },
-        },
-      });
-    } else {
-      assert.ok(
-        false,
-        `search entry was an error: ${card?.error.errorDetail.message}`,
-      );
-    }
-
-    let entry = await getInstance(
-      realm,
-      new URL(`${testRealmURL}PetPerson/burcu`),
-    );
-    if (entry) {
-      assert.deepEqual(entry.searchDoc, {
-        _cardType: 'Pet Person',
-        id: `${testRealmURL}PetPerson/burcu`,
-        firstName: 'Burcu',
-        pets: null,
-        friend: null,
-        title: 'Burcu Pet Person',
-        description: 'A person with pets',
-        thumbnailURL: null,
-        cardInfo: { theme: null },
-      });
-    } else {
-      assert.ok(
-        false,
-        `could not find ${testRealmURL}PetPerson/burcu in the index`,
-      );
-    }
-  });
-
-  test('can index a card that contains a field with a linksToMany field', async function (assert) {
-    let { realm, adapter } = await setupIntegrationTestRealm({
-      mockMatrixUtils,
-      contents: {
-        'Pet/vanGogh.json': {
-          data: {
-            attributes: { firstName: 'Van Gogh' },
-            meta: {
-              adoptsFrom: {
-                module: `${testModuleRealm}pet`,
-                name: 'Pet',
-              },
-            },
-          },
-        },
-        'pet-person-spec.json': {
-          data: {
-            attributes: {
-              title: 'PetPerson',
-              description: 'Spec for PetPerson',
-              specType: 'card',
-              ref: {
-                module: `${testModuleRealm}pet-person`,
-                name: 'PetPerson',
-              },
-            },
-            relationships: {},
-            meta: {
-              adoptsFrom: {
-                module: 'https://cardstack.com/base/spec',
-                name: 'Spec',
-              },
-            },
-          },
-        },
-        'Pet/mango.json': {
-          data: {
-            attributes: { firstName: 'Mango' },
-            meta: {
-              adoptsFrom: {
-                module: `${testModuleRealm}pet`,
-                name: 'Pet',
-              },
-            },
-          },
-        },
-      },
-    });
-
-    let indexer = realm.realmIndexQueryEngine;
-    let spec = await indexer.cardDocument(
-      new URL(`${testRealmURL}pet-person-spec`),
-      { loadLinks: true },
-    );
-
-    if (spec?.type === 'doc') {
-      assert.deepEqual(spec.doc.data, {
-        id: `${testRealmURL}pet-person-spec`,
-        type: 'card',
-        links: { self: `${testRealmURL}pet-person-spec` },
-        attributes: {
-          title: 'PetPerson',
-          description: 'Spec for PetPerson',
-          readMe: null,
-          thumbnailURL: null,
-          ref: {
-            module: `${testModuleRealm}pet-person`,
-            name: 'PetPerson',
-          },
-          specType: 'card',
-          moduleHref: `${testModuleRealm}pet-person`,
-          containedExamples: [],
-          isCard: true,
-          isComponent: false,
-          isField: false,
-          cardInfo,
-        },
-        relationships: {
-          'cardInfo.theme': { links: { self: null } },
-        },
-        meta: {
-          adoptsFrom: {
-            module: 'https://cardstack.com/base/spec',
-            name: 'Spec',
-          },
-          lastModified: adapter.lastModifiedMap.get(
-            `${testRealmURL}pet-person-spec.json`,
-          ),
-          realmInfo: testRealmInfo,
-          realmURL: 'http://test-realm/test/',
-          resourceCreatedAt: await getFileCreatedAt(
-            realm,
-            'pet-person-spec.json',
-          ),
-        },
-      });
-    } else {
-      assert.ok(
-        false,
-        `search entry was an error: ${spec?.error.errorDetail.message}`,
-      );
-    }
-
-    let entry = await getInstance(
-      realm,
-      new URL(`${testRealmURL}pet-person-spec`),
-    );
-    if (entry) {
-      assert.deepEqual(entry.searchDoc, {
-        _cardType: 'Spec',
-        id: `${testRealmURL}pet-person-spec`,
-        title: 'PetPerson',
-        description: 'Spec for PetPerson',
-        containedExamples: null,
-        moduleHref: `${testModuleRealm}pet-person`,
-        ref: `${testModuleRealm}pet-person/PetPerson`,
-        specType: 'card',
-        isCard: true,
-        isComponent: false,
-        isField: false,
-        cardInfo: { theme: null },
-      });
-    } else {
-      assert.ok(
-        false,
-        `could not find ${testRealmURL}pet-person-spec in the index`,
-      );
-    }
-  });
-
-  test('can index a card that has nested linksTo fields', async function (assert) {
-    let { realm, adapter } = await setupIntegrationTestRealm({
-      mockMatrixUtils,
-      contents: {
-        'Friend/hassan.json': {
-          data: {
-            id: `${testRealmURL}Friend/hassan`,
-            attributes: {
-              firstName: 'Hassan',
-              description: 'Friend of dogs',
-            },
-            relationships: {
-              friend: {
-                links: {
-                  self: `${testRealmURL}Friend/mango`,
-                },
-              },
-            },
-            meta: {
-              adoptsFrom: {
-                module: 'http://localhost:4202/test/friend',
-                name: 'Friend',
-              },
-            },
-          },
-        },
-        'Friend/mango.json': {
-          data: {
-            id: `${testRealmURL}Friend/mango`,
-            attributes: {
-              firstName: 'Mango',
-              description: 'Dog friend',
-            },
-            relationships: {
-              friend: {
-                links: {
-                  self: `${testRealmURL}Friend/vanGogh`,
-                },
-              },
-            },
-            meta: {
-              adoptsFrom: {
-                module: 'http://localhost:4202/test/friend',
-                name: 'Friend',
-              },
-            },
-          },
-        },
-        'Friend/vanGogh.json': {
-          data: {
-            id: `${testRealmURL}Friend/vanGogh`,
-            attributes: {
-              firstName: 'Van Gogh',
-              description: 'Dog friend',
-              thumbnailURL: 'van-gogh.jpg',
-            },
-            relationships: {
-              friend: {
-                links: {
-                  self: null,
-                },
-              },
-            },
-            meta: {
-              adoptsFrom: {
-                module: 'http://localhost:4202/test/friend',
-                name: 'Friend',
-              },
-            },
-          },
-        },
-      },
-    });
-    let indexer = realm.realmIndexQueryEngine;
-    let hassan = await indexer.cardDocument(
-      new URL(`${testRealmURL}Friend/hassan`),
-    );
-    if (hassan?.type === 'doc') {
-      assert.deepEqual(hassan.doc.data, {
-        id: `${testRealmURL}Friend/hassan`,
-        type: 'card',
-        links: {
-          self: `${testRealmURL}Friend/hassan`,
-        },
-        attributes: {
-          firstName: 'Hassan',
-          title: 'Hassan',
-          description: 'Friend of dogs',
-          thumbnailURL: null,
-          cardInfo,
-        },
-        relationships: {
-          friend: {
-            links: {
-              self: `./mango`,
-            },
-          },
-          'cardInfo.theme': { links: { self: null } },
-        },
-        meta: {
-          adoptsFrom: {
-            module: 'http://localhost:4202/test/friend',
-            name: 'Friend',
-          },
-          lastModified: adapter.lastModifiedMap.get(
-            `${testRealmURL}Friend/hassan.json`,
-          ),
-          realmInfo: testRealmInfo,
-          realmURL: 'http://test-realm/test/',
-          resourceCreatedAt: await getFileCreatedAt(
-            realm,
-            'Friend/hassan.json',
-          ),
-        },
-      });
-    } else {
-      assert.ok(
-        false,
-        `search entry was an error: ${hassan?.error.errorDetail.message}`,
-      );
-    }
-
-    let hassanEntry = await getInstance(
-      realm,
-      new URL(`${testRealmURL}Friend/hassan`),
-    );
-    if (hassanEntry) {
-      assert.deepEqual(hassanEntry.searchDoc, {
-        _cardType: 'Friend',
-        id: `${testRealmURL}Friend/hassan`,
-        firstName: 'Hassan',
-        title: 'Hassan',
-        description: 'Friend of dogs',
-        friend: {
-          id: `${testRealmURL}Friend/mango`,
-          firstName: 'Mango',
-          title: 'Mango',
-          description: 'Dog friend',
-          friend: {
-            id: `${testRealmURL}Friend/vanGogh`,
-          },
-          cardInfo: {},
-        },
-        cardInfo: { theme: null },
-      });
-    } else {
-      assert.ok(
-        false,
-        `could not find ${testRealmURL}Friend/hassan in the index`,
-      );
-    }
-  });
-
-  test('can index a field with a cycle in the linksTo field', async function (assert) {
-    let { realm, adapter } = await setupIntegrationTestRealm({
-      mockMatrixUtils,
-      contents: {
-        'Friend/hassan.json': {
-          data: {
-            id: `${testRealmURL}Friend/hassan`,
-            attributes: {
-              firstName: 'Hassan',
-              description: 'Dog owner',
-            },
-            relationships: {
-              friend: {
-                links: {
-                  self: `${testRealmURL}Friend/mango`,
-                },
-              },
-            },
-            meta: {
-              adoptsFrom: {
-                module: 'http://localhost:4202/test/friend',
-                name: 'Friend',
-              },
-            },
-          },
-        },
-        'Friend/mango.json': {
-          data: {
-            id: `${testRealmURL}Friend/mango`,
-            attributes: {
-              firstName: 'Mango',
-              description: 'Dog friend',
-            },
-            relationships: {
-              friend: {
-                links: {
-                  self: `${testRealmURL}Friend/hassan`,
-                },
-              },
-            },
-            meta: {
-              adoptsFrom: {
-                module: 'http://localhost:4202/test/friend',
-                name: 'Friend',
-              },
-            },
-          },
-        },
-      },
-    });
-    let indexer = realm.realmIndexQueryEngine;
-    let hassan = await indexer.cardDocument(
-      new URL(`${testRealmURL}Friend/hassan`),
-      {
-        loadLinks: true,
-      },
-    );
-    if (hassan?.type === 'doc') {
-      assert.deepEqual(hassan.doc, {
-        data: {
-          id: `${testRealmURL}Friend/hassan`,
-          type: 'card',
-          links: { self: `${testRealmURL}Friend/hassan` },
-          attributes: {
-            firstName: 'Hassan',
-            title: 'Hassan',
-            description: 'Dog owner',
-            thumbnailURL: null,
-            cardInfo,
-          },
-          relationships: {
-            friend: {
-              links: {
-                self: `./mango`,
-              },
-              data: {
-                type: 'card',
-                id: `${testRealmURL}Friend/mango`,
-              },
-            },
-            'cardInfo.theme': { links: { self: null } },
-          },
-          meta: {
-            adoptsFrom: {
-              module: 'http://localhost:4202/test/friend',
-              name: 'Friend',
-            },
-            lastModified: adapter.lastModifiedMap.get(
-              `${testRealmURL}Friend/hassan.json`,
-            ),
-            realmInfo: testRealmInfo,
-            realmURL: 'http://test-realm/test/',
-            resourceCreatedAt: await getFileCreatedAt(
-              realm,
-              'Friend/hassan.json',
-            ),
-          },
-        },
-        included: [
-          {
-            id: `${testRealmURL}Friend/mango`,
-            type: 'card',
-            links: { self: `${testRealmURL}Friend/mango` },
-            attributes: {
-              firstName: 'Mango',
-              title: 'Mango',
-              description: 'Dog friend',
-              thumbnailURL: null,
-              cardInfo,
-            },
-            relationships: {
-              friend: {
-                links: {
-                  self: `./hassan`,
-                },
-                data: {
-                  type: 'card',
-                  id: `${testRealmURL}Friend/hassan`,
-                },
-              },
-              'cardInfo.theme': { links: { self: null } },
-            },
-            meta: {
-              adoptsFrom: {
-                module: 'http://localhost:4202/test/friend',
-                name: 'Friend',
-              },
-              lastModified: adapter.lastModifiedMap.get(
-                `${testRealmURL}Friend/mango.json`,
-              ),
-              realmInfo: testRealmInfo,
-              realmURL: 'http://test-realm/test/',
-              resourceCreatedAt: await getFileCreatedAt(
-                realm,
-                'Friend/mango.json',
-              ),
-            },
-          },
-        ],
-      });
-    } else {
-      assert.ok(
-        false,
-        `search entry was an error: ${hassan?.error.errorDetail.message}`,
-      );
-    }
-
-    let hassanEntry = await getInstance(
-      realm,
-      new URL(`${testRealmURL}Friend/hassan`),
-    );
-    if (hassanEntry) {
-      assert.deepEqual(hassanEntry.searchDoc, {
-        _cardType: 'Friend',
-        id: `${testRealmURL}Friend/hassan`,
-        firstName: 'Hassan',
-        description: 'Dog owner',
-        friend: {
-          id: `${testRealmURL}Friend/mango`,
-          firstName: 'Mango',
-          title: 'Mango',
-          friend: {
-            id: `${testRealmURL}Friend/hassan`,
-          },
-          description: 'Dog friend',
-          cardInfo: {},
-        },
-        title: 'Hassan',
-        cardInfo: { theme: null },
-      });
-    } else {
-      assert.ok(
-        false,
-        `could not find ${testRealmURL}Friend/hassan in the index`,
-      );
-    }
-
-    let mango = await indexer.cardDocument(
-      new URL(`${testRealmURL}Friend/mango`),
-      {
-        loadLinks: true,
-      },
-    );
-    if (mango?.type === 'doc') {
-      assert.deepEqual(mango.doc, {
-        data: {
-          id: `${testRealmURL}Friend/mango`,
-          type: 'card',
-          links: { self: `${testRealmURL}Friend/mango` },
-          attributes: {
-            firstName: 'Mango',
-            title: 'Mango',
-            description: 'Dog friend',
-            thumbnailURL: null,
-            cardInfo,
-          },
-          relationships: {
-            friend: {
-              links: {
-                self: `./hassan`,
-              },
-              data: {
-                type: 'card',
-                id: `${testRealmURL}Friend/hassan`,
-              },
-            },
-            'cardInfo.theme': { links: { self: null } },
-          },
-          meta: {
-            adoptsFrom: {
-              module: 'http://localhost:4202/test/friend',
-              name: 'Friend',
-            },
-            lastModified: adapter.lastModifiedMap.get(
-              `${testRealmURL}Friend/mango.json`,
-            ),
-            realmInfo: testRealmInfo,
-            realmURL: 'http://test-realm/test/',
-            resourceCreatedAt: await getFileCreatedAt(
-              realm,
-              'Friend/mango.json',
-            ),
-          },
-        },
-        included: [
-          {
-            id: `${testRealmURL}Friend/hassan`,
-            type: 'card',
-            links: { self: `${testRealmURL}Friend/hassan` },
-            attributes: {
-              firstName: 'Hassan',
-              title: 'Hassan',
-              description: 'Dog owner',
-              thumbnailURL: null,
-              cardInfo,
-            },
-            relationships: {
-              friend: {
-                links: {
-                  self: `./mango`,
-                },
-                data: {
-                  type: 'card',
-                  id: `${testRealmURL}Friend/mango`,
-                },
-              },
-              'cardInfo.theme': { links: { self: null } },
-            },
-            meta: {
-              adoptsFrom: {
-                module: 'http://localhost:4202/test/friend',
-                name: 'Friend',
-              },
-              lastModified: adapter.lastModifiedMap.get(
-                `${testRealmURL}Friend/hassan.json`,
-              ),
-              realmInfo: testRealmInfo,
-              realmURL: 'http://test-realm/test/',
-              resourceCreatedAt: await getFileCreatedAt(
-                realm,
-                'Friend/hassan.json',
-              ),
-            },
-          },
-        ],
-      });
-    } else {
-      assert.ok(
-        false,
-        `search entry was an error: ${mango?.error.errorDetail.message}`,
-      );
-    }
-
-    let mangoEntry = await getInstance(
-      realm,
-      new URL(`${testRealmURL}Friend/mango`),
-    );
-    if (mangoEntry) {
-      assert.deepEqual(mangoEntry.searchDoc, {
-        _cardType: 'Friend',
-        id: `${testRealmURL}Friend/mango`,
-        firstName: 'Mango',
-        title: 'Mango',
-        description: 'Dog friend',
-        friend: {
-          id: `${testRealmURL}Friend/hassan`,
-          title: 'Hassan',
-          firstName: 'Hassan',
-          friend: {
-            id: `${testRealmURL}Friend/mango`,
-          },
-          description: 'Dog owner',
-          cardInfo: { theme: null },
-        },
-        cardInfo: { theme: null },
-      });
-    } else {
-      assert.ok(
-        false,
-        `could not find ${testRealmURL}Friend/mango in the index`,
-      );
-    }
-  });
-
-  test('can index a card that has a linksTo relationship to itself', async function (assert) {
-    let { realm, adapter } = await setupIntegrationTestRealm({
-      mockMatrixUtils,
-      contents: {
-        'Friend/hassan.json': {
-          data: {
-            id: `${testRealmURL}Friend/hassan`,
-            attributes: {
-              firstName: 'Hassan',
-              description: 'Dog owner',
-            },
-            relationships: {
-              friend: {
-                links: {
-                  self: `${testRealmURL}Friend/hassan`,
-                },
-              },
-            },
-            meta: {
-              adoptsFrom: {
-                module: 'http://localhost:4202/test/friend',
-                name: 'Friend',
-              },
-            },
-          },
-        },
-      },
-    });
-    let indexer = realm.realmIndexQueryEngine;
-    let hassan = await indexer.cardDocument(
-      new URL(`${testRealmURL}Friend/hassan`),
-      {
-        loadLinks: true,
-      },
-    );
-    if (hassan?.type === 'doc') {
-      assert.deepEqual(hassan.doc, {
-        data: {
-          id: `${testRealmURL}Friend/hassan`,
-          type: 'card',
-          links: { self: `${testRealmURL}Friend/hassan` },
-          attributes: {
-            firstName: 'Hassan',
-            title: 'Hassan',
-            description: 'Dog owner',
-            thumbnailURL: null,
-            cardInfo,
-          },
-          relationships: {
-            friend: {
-              links: {
-                self: `./hassan`,
-              },
-              data: {
-                type: 'card',
-                id: `${testRealmURL}Friend/hassan`,
-              },
-            },
-            'cardInfo.theme': { links: { self: null } },
-          },
-          meta: {
-            adoptsFrom: {
-              module: 'http://localhost:4202/test/friend',
-              name: 'Friend',
-            },
-            lastModified: adapter.lastModifiedMap.get(
-              `${testRealmURL}Friend/hassan.json`,
-            ),
-            realmInfo: testRealmInfo,
-            realmURL: 'http://test-realm/test/',
-            resourceCreatedAt: await getFileCreatedAt(
-              realm,
-              'Friend/hassan.json',
-            ),
-          },
-        },
-      });
-    } else {
-      assert.ok(
-        false,
-        `search entry was an error: ${hassan?.error.errorDetail.message}`,
-      );
-    }
-
-    let hassanEntry = await getInstance(
-      realm,
-      new URL(`${testRealmURL}Friend/hassan`),
-    );
-    if (hassanEntry) {
-      assert.deepEqual(hassanEntry.searchDoc, {
-        _cardType: 'Friend',
-        id: `${testRealmURL}Friend/hassan`,
-        firstName: 'Hassan',
-        description: 'Dog owner',
-        friend: {
-          id: `${testRealmURL}Friend/hassan`,
-        },
-        title: 'Hassan',
-        cardInfo: { theme: null },
-      });
-    } else {
-      assert.ok(
-        false,
-        `could not find ${testRealmURL}Friend/hassan in the index`,
-      );
-    }
-  });
-
-  test('can index a field with a cycle in the linksToMany field', async function (assert) {
-    let hassanID = `${testRealmURL}Friends/hassan`;
-    let mangoID = `${testRealmURL}Friends/mango`;
-    let vanGoghID = `${testRealmURL}Friends/vanGogh`;
-    let friendsRef = {
-      module: `${testModuleRealm}friends`,
-      name: 'Friends',
-    };
-    let { realm, adapter } = await setupIntegrationTestRealm({
-      mockMatrixUtils,
-      contents: {
-        'Friends/vanGogh.json': {
-          data: {
-            attributes: { firstName: 'Van Gogh' },
-            relationships: { 'friends.0': { links: { self: hassanID } } },
-            meta: { adoptsFrom: friendsRef },
-          },
-        },
-        'Friends/hassan.json': {
-          data: {
-            attributes: { firstName: 'Hassan' },
-            relationships: {
-              'friends.0': { links: { self: mangoID } },
-              'friends.1': { links: { self: vanGoghID } },
-            },
-            meta: { adoptsFrom: friendsRef },
-          },
-        },
-        'Friends/mango.json': {
-          data: {
-            attributes: { firstName: 'Mango' },
-            relationships: { 'friends.0': { links: { self: hassanID } } },
-            meta: { adoptsFrom: friendsRef },
-          },
-        },
-      },
-    });
-    let queryEngine = realm.realmIndexQueryEngine;
-    let realmIndexUpdater = realm.realmIndexUpdater;
-    assert.deepEqual(
-      realmIndexUpdater.stats,
-      {
-        instanceErrors: 0,
-        instancesIndexed: 3,
-        moduleErrors: 0,
-        modulesIndexed: 0,
-        definitionErrors: 0,
-        definitionsIndexed: 0,
-        totalIndexEntries: 3,
-      },
-      'instances are indexed without error',
-    );
-
-    let hassan = await queryEngine.cardDocument(new URL(hassanID), {
-      loadLinks: true,
-    });
-    if (hassan?.type === 'doc') {
-      assert.deepEqual(
-        hassan.doc.data,
-        {
-          id: hassanID,
-          type: 'card',
-          links: { self: hassanID },
-          attributes: {
-            firstName: 'Hassan',
-            title: 'Hassan',
-            description: null,
-            thumbnailURL: null,
-            cardInfo,
-          },
-          relationships: {
-            'friends.0': {
-              links: { self: './mango' },
-              data: { type: 'card', id: mangoID },
-            },
-            'friends.1': {
-              links: { self: './vanGogh' },
-              data: { type: 'card', id: vanGoghID },
-            },
-            'cardInfo.theme': { links: { self: null } },
-          },
-          meta: {
-            adoptsFrom: friendsRef,
-            lastModified: adapter.lastModifiedMap.get(`${hassanID}.json`),
-            realmInfo: testRealmInfo,
-            realmURL: 'http://test-realm/test/',
-            resourceCreatedAt: await getFileCreatedAt(
-              realm,
-              'Friends/hassan.json',
-            ),
-          },
-        },
-        'hassan doc.data is correct',
-      );
-
-      assert.deepEqual(
-        hassan.doc.included,
-        [
-          {
-            id: mangoID,
-            type: 'card',
-            links: { self: mangoID },
-            attributes: {
-              firstName: 'Mango',
-              title: 'Mango',
-              description: null,
-              thumbnailURL: null,
-              cardInfo,
-            },
-            relationships: {
-              'friends.0': {
-                links: { self: './hassan' },
-                data: { type: 'card', id: hassanID },
-              },
-              'cardInfo.theme': { links: { self: null } },
-            },
-            meta: {
-              adoptsFrom: friendsRef,
-              lastModified: adapter.lastModifiedMap.get(`${mangoID}.json`),
-              realmInfo: testRealmInfo,
-              realmURL: 'http://test-realm/test/',
-              resourceCreatedAt: await getFileCreatedAt(
-                realm,
-                'Friends/mango.json',
-              ),
-            },
-          },
-          {
-            id: vanGoghID,
-            type: 'card',
-            links: { self: vanGoghID },
-            attributes: {
-              firstName: 'Van Gogh',
-              title: 'Van Gogh',
-              description: null,
-              thumbnailURL: null,
-              cardInfo,
-            },
-            relationships: {
-              'friends.0': {
-                links: { self: './hassan' },
-                data: { type: 'card', id: hassanID },
-              },
-              'cardInfo.theme': { links: { self: null } },
-            },
-            meta: {
-              adoptsFrom: friendsRef,
-              lastModified: adapter.lastModifiedMap.get(`${vanGoghID}.json`),
-              realmInfo: testRealmInfo,
-              realmURL: 'http://test-realm/test/',
-              resourceCreatedAt: await getFileCreatedAt(
-                realm,
-                'Friends/vanGogh.json',
-              ),
-            },
-          },
-        ],
-        'hassan doc.included is correct',
-      );
-    } else {
-      assert.ok(
-        false,
-        `search entry was an error: ${hassan?.error.errorDetail.message}`,
-      );
-    }
-
-    let hassanEntry = await getInstance(realm, new URL(hassanID));
-    if (hassanEntry) {
-      assert.deepEqual(
-        hassanEntry.searchDoc,
-        {
-          _cardType: 'Friends',
-          id: hassanID,
-          firstName: 'Hassan',
-          title: 'Hassan',
-          friends: [
-            {
-              id: mangoID,
-              firstName: 'Mango',
-              title: 'Mango',
-              friends: [{ id: hassanID }],
-              cardInfo: {},
-            },
-            {
-              id: vanGoghID,
-              firstName: 'Van Gogh',
-              friends: [{ id: hassanID }],
-              title: 'Van Gogh',
-              cardInfo: { theme: null },
-            },
-          ],
-          cardInfo: { theme: null },
-        },
-        'hassan searchData is correct',
-      );
-    } else {
-      assert.ok(false, `could not find ${hassanID} in the index`);
-    }
-
-    let mango = await queryEngine.cardDocument(new URL(mangoID), {
-      loadLinks: true,
-    });
-    if (mango?.type === 'doc') {
-      assert.deepEqual(
-        mango.doc.data,
-        {
-          id: mangoID,
-          type: 'card',
-          links: { self: mangoID },
-          attributes: {
-            firstName: 'Mango',
-            title: 'Mango',
-            description: null,
-            thumbnailURL: null,
-            cardInfo,
-          },
-          relationships: {
-            'friends.0': {
-              links: { self: './hassan' },
-              data: { type: 'card', id: hassanID },
-            },
-            'cardInfo.theme': { links: { self: null } },
-          },
-          meta: {
-            adoptsFrom: friendsRef,
-            lastModified: adapter.lastModifiedMap.get(`${mangoID}.json`),
-            realmInfo: testRealmInfo,
-            realmURL: 'http://test-realm/test/',
-            resourceCreatedAt: await getFileCreatedAt(
-              realm,
-              'Friends/mango.json',
-            ),
-          },
-        },
-        'mango doc.data is correct',
-      );
-      assert.deepEqual(
-        mango.doc.included,
-        [
-          {
-            id: hassanID,
-            type: 'card',
-            links: { self: hassanID },
-            attributes: {
-              firstName: 'Hassan',
-              title: 'Hassan',
-              description: null,
-              thumbnailURL: null,
-              cardInfo,
-            },
-            relationships: {
-              'friends.0': {
-                links: { self: './mango' },
-                data: { type: 'card', id: mangoID },
-              },
-              'friends.1': {
-                links: { self: './vanGogh' },
-                data: { type: 'card', id: vanGoghID },
-              },
-              'cardInfo.theme': { links: { self: null } },
-            },
-            meta: {
-              adoptsFrom: friendsRef,
-              lastModified: adapter.lastModifiedMap.get(`${hassanID}.json`),
-              realmInfo: testRealmInfo,
-              realmURL: 'http://test-realm/test/',
-              resourceCreatedAt: await getFileCreatedAt(
-                realm,
-                'Friends/hassan.json',
-              ),
-            },
-          },
-          {
-            id: vanGoghID,
-            type: 'card',
-            links: { self: vanGoghID },
-            attributes: {
-              firstName: 'Van Gogh',
-              title: 'Van Gogh',
-              description: null,
-              thumbnailURL: null,
-              cardInfo,
-            },
-            relationships: {
-              'friends.0': {
-                links: { self: './hassan' },
-                data: { type: 'card', id: hassanID },
-              },
-              'cardInfo.theme': { links: { self: null } },
-            },
-            meta: {
-              adoptsFrom: friendsRef,
-              lastModified: adapter.lastModifiedMap.get(`${vanGoghID}.json`),
-              realmInfo: testRealmInfo,
-              realmURL: 'http://test-realm/test/',
-              resourceCreatedAt: await getFileCreatedAt(
-                realm,
-                'Friends/vanGogh.json',
-              ),
-            },
-          },
-        ],
-        'mango doc.included is correct',
-      );
-    } else {
-      assert.ok(
-        false,
-        `search entry was an error: ${mango?.error.errorDetail.message}`,
-      );
-    }
-
-    let mangoEntry = await getInstance(realm, new URL(mangoID));
-    if (mangoEntry) {
-      assert.deepEqual(
-        mangoEntry.searchDoc,
-        {
-          _cardType: 'Friends',
-          id: mangoID,
-          firstName: 'Mango',
-          title: 'Mango',
-          friends: [
-            {
-              id: hassanID,
-              firstName: 'Hassan',
-              title: 'Hassan',
-              friends: [
-                { id: mangoID },
-                {
-                  id: vanGoghID,
-                  firstName: 'Van Gogh',
-                  title: 'Van Gogh',
-                  friends: [
-                    {
-                      id: hassanID,
-                    },
-                  ],
-                  cardInfo: { theme: null },
-                },
-              ],
-              cardInfo: { theme: null },
-            },
-          ],
-          cardInfo: { theme: null },
-        },
-        'mango searchData is correct',
-      );
-    } else {
-      assert.ok(false, `could not find ${mangoID} in the index`);
-    }
-
-    let vanGogh = await queryEngine.cardDocument(new URL(vanGoghID), {
-      loadLinks: true,
-    });
-    if (vanGogh?.type === 'doc') {
-      assert.deepEqual(
-        vanGogh.doc.data,
-        {
-          id: vanGoghID,
-          type: 'card',
-          links: { self: vanGoghID },
-          attributes: {
-            firstName: 'Van Gogh',
-            title: 'Van Gogh',
-            description: null,
-            thumbnailURL: null,
-            cardInfo,
-          },
-          relationships: {
-            'friends.0': {
-              links: { self: './hassan' },
-              data: { type: 'card', id: hassanID },
-            },
-            'cardInfo.theme': { links: { self: null } },
-          },
-          meta: {
-            adoptsFrom: friendsRef,
-            lastModified: adapter.lastModifiedMap.get(`${vanGoghID}.json`),
-            realmInfo: testRealmInfo,
-            realmURL: 'http://test-realm/test/',
-            resourceCreatedAt: await getFileCreatedAt(
-              realm,
-              'Friends/vanGogh.json',
-            ),
-          },
-        },
-        'vanGogh doc.data is correct',
-      );
-      assert.deepEqual(
-        vanGogh.doc.included,
-        [
-          {
-            id: hassanID,
-            type: 'card',
-            links: { self: hassanID },
-            attributes: {
-              firstName: 'Hassan',
-              title: 'Hassan',
-              description: null,
-              thumbnailURL: null,
-              cardInfo,
-            },
-            relationships: {
-              'friends.0': {
-                links: { self: './mango' },
-                data: { type: 'card', id: mangoID },
-              },
-              'friends.1': {
-                links: { self: './vanGogh' },
-                data: { type: 'card', id: vanGoghID },
-              },
-              'cardInfo.theme': { links: { self: null } },
-            },
-            meta: {
-              adoptsFrom: friendsRef,
-              lastModified: adapter.lastModifiedMap.get(`${hassanID}.json`),
-              realmInfo: testRealmInfo,
-              realmURL: 'http://test-realm/test/',
-              resourceCreatedAt: await getFileCreatedAt(
-                realm,
-                'Friends/hassan.json',
-              ),
-            },
-          },
-          {
-            id: mangoID,
-            type: 'card',
-            links: { self: mangoID },
-            attributes: {
-              firstName: 'Mango',
-              title: 'Mango',
-              description: null,
-              thumbnailURL: null,
-              cardInfo,
-            },
-            relationships: {
-              'friends.0': {
-                links: { self: './hassan' },
-                data: { type: 'card', id: hassanID },
-              },
-              'cardInfo.theme': { links: { self: null } },
-            },
-            meta: {
-              adoptsFrom: friendsRef,
-              lastModified: adapter.lastModifiedMap.get(`${mangoID}.json`),
-              realmInfo: testRealmInfo,
-              realmURL: 'http://test-realm/test/',
-              resourceCreatedAt: await getFileCreatedAt(
-                realm,
-                'Friends/mango.json',
-              ),
-            },
-          },
-        ],
-        'vanGogh doc.included is correct',
-      );
-    } else {
-      assert.ok(
-        false,
-        `search entry was an error: ${vanGogh?.error.errorDetail.message}`,
-      );
-    }
-
-    let vanGoghEntry = await getInstance(realm, new URL(vanGoghID));
-    if (vanGoghEntry) {
-      assert.deepEqual(
-        vanGoghEntry.searchDoc,
-        {
-          _cardType: 'Friends',
-          id: vanGoghID,
-          firstName: 'Van Gogh',
-          title: 'Van Gogh',
-          friends: [
-            {
-              id: hassanID,
-              firstName: 'Hassan',
-              title: 'Hassan',
-              friends: [
-                {
-                  id: mangoID,
-                },
-                { id: vanGoghID },
-              ],
-              cardInfo: {},
-            },
-          ],
-          cardInfo: { theme: null },
-        },
-        'vanGogh searchData is correct',
-      );
-    } else {
-      assert.ok(false, `could not find ${vanGoghID} in the index`);
-    }
->>>>>>> fb9afd68
   });
 
   test("indexing identifies an instance's card references", async function (assert) {
