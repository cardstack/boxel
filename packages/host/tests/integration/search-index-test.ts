import { module, test, skip } from 'qunit';
import {
  TestRealm,
  TestRealmAdapter,
  testRealmURL,
  cleanWhiteSpace,
  setupCardLogs,
  setupMockLocalRealm,
  type CardDocFiles,
} from '../helpers';
import { RealmPaths } from '@cardstack/runtime-common/paths';
import { setupRenderingTest } from 'ember-qunit';
import { SearchIndex } from '@cardstack/runtime-common/search-index';
import {
  baseRealm,
  baseCardRef,
  type CardRef,
  type LooseSingleCardDocument,
} from '@cardstack/runtime-common';
import { Loader } from '@cardstack/runtime-common/loader';
import { shimExternals } from '@cardstack/host/lib/externals';

const paths = new RealmPaths(testRealmURL);
const testModuleRealm = 'http://localhost:4202/test/';

module('Integration | search-index', function (hooks) {
  setupRenderingTest(hooks);
  setupMockLocalRealm(hooks);
  setupCardLogs(
    hooks,
    async () => await Loader.import(`${baseRealm.url}card-api`)
  );

  hooks.beforeEach(async function () {
    Loader.destroy();
    shimExternals();
    Loader.addURLMapping(
      new URL(baseRealm.url),
      new URL('http://localhost:4201/base/')
    );
  });

  test('full indexing discovers card instances', async function (assert) {
    let adapter = new TestRealmAdapter({
      'empty.json': {
        data: {
          meta: {
            adoptsFrom: {
              module: 'https://cardstack.com/base/card-api',
              name: 'Card',
            },
          },
        },
      },
    });
    let realm = await TestRealm.createWithAdapter(adapter, this.owner);
    await realm.ready;
    let indexer = realm.searchIndex;
    let { data: cards } = await indexer.search({});
    assert.deepEqual(cards, [
      {
        id: `${testRealmURL}empty`,
        type: 'card',
        meta: {
          adoptsFrom: {
            module: 'https://cardstack.com/base/card-api',
            name: 'Card',
          },
          lastModified: adapter.lastModified.get(`${testRealmURL}empty.json`),
        },
        links: {
          self: `${testRealmURL}empty`,
        },
      },
    ]);
  });

  test('can recover from indexing a card with a broken link', async function (assert) {
    let adapter = new TestRealmAdapter({
      'Pet/mango.json': {
        data: {
          id: `${testRealmURL}Pet/mango`,
          attributes: {
            firstName: 'Mango',
          },
          relationships: {
            owner: {
              links: {
                self: `${testRealmURL}Person/owner`,
              },
            },
          },
          meta: {
            adoptsFrom: {
              module: 'http://localhost:4202/test/pet',
              name: 'Pet',
            },
          },
        },
      },
    });
    let realm = await TestRealm.createWithAdapter(adapter, this.owner);
    await realm.ready;
    let indexer = realm.searchIndex;
    {
      let mango = await indexer.card(new URL(`${testRealmURL}Pet/mango`));
      if (mango?.type === 'error') {
        assert.deepEqual(
          mango.error.detail,
          `missing file ${testRealmURL}Person/owner.json`
        );
        assert.deepEqual(mango.error.deps, [
          'http://localhost:4202/test/pet',
          `${testRealmURL}Person/owner.json`,
        ]);
      } else {
        assert.ok(false, `expected search entry to be an error doc`);
      }
    }
    await realm.write(
      'Person/owner.json',
      JSON.stringify({
        data: {
          id: `${testRealmURL}Person/owner`,
          attributes: {
            firstName: 'Hassan',
          },
          meta: {
            adoptsFrom: {
              module: 'http://localhost:4202/test/person',
              name: 'Person',
            },
          },
        },
      } as LooseSingleCardDocument)
    );
    {
      let mango = await indexer.card(new URL(`${testRealmURL}Pet/mango`));
      if (mango?.type === 'doc') {
        assert.deepEqual(mango.doc.data, {
          id: `${testRealmURL}Pet/mango`,
          type: 'card',
          links: {
            self: `${testRealmURL}Pet/mango`,
          },
          attributes: {
            firstName: 'Mango',
          },
          relationships: {
            owner: {
              links: {
                self: `${testRealmURL}Person/owner`,
              },
            },
          },
          meta: {
            adoptsFrom: {
              module: 'http://localhost:4202/test/pet',
              name: 'Pet',
            },
            lastModified: adapter.lastModified.get(
              `${testRealmURL}Pet/mango.json`
            ),
          },
        });
      } else {
        assert.ok(false, `search entry was an error: ${mango?.error.detail}`);
      }
    }
  });

  test('can index card with linkTo field', async function (assert) {
    let adapter = new TestRealmAdapter({
      'Person/owner.json': {
        data: {
          id: `${testRealmURL}Person/owner`,
          attributes: {
            firstName: 'Hassan',
          },
          meta: {
            adoptsFrom: {
              module: 'http://localhost:4202/test/person',
              name: 'Person',
            },
          },
        },
      },
      'Pet/mango.json': {
        data: {
          id: `${testRealmURL}Pet/mango`,
          attributes: {
            firstName: 'Mango',
          },
          relationships: {
            owner: {
              links: {
                self: `${testRealmURL}Person/owner`,
              },
            },
          },
          meta: {
            adoptsFrom: {
              module: 'http://localhost:4202/test/pet',
              name: 'Pet',
            },
          },
        },
      },
    });
    let realm = await TestRealm.createWithAdapter(adapter, this.owner);
    await realm.ready;
    let indexer = realm.searchIndex;
    let mango = await indexer.card(new URL(`${testRealmURL}Pet/mango`));
    if (mango?.type === 'doc') {
      assert.deepEqual(mango.doc.data, {
        id: `${testRealmURL}Pet/mango`,
        type: 'card',
        links: {
          self: `${testRealmURL}Pet/mango`,
        },
        attributes: {
          firstName: 'Mango',
        },
        relationships: {
          owner: {
            links: {
              self: `${testRealmURL}Person/owner`,
            },
          },
        },
        meta: {
          adoptsFrom: {
            module: 'http://localhost:4202/test/pet',
            name: 'Pet',
          },
          lastModified: adapter.lastModified.get(
            `${testRealmURL}Pet/mango.json`
          ),
        },
      });
    } else {
      assert.ok(false, `search entry was an error: ${mango?.error.detail}`);
    }
  });

  test('can index card with a relative linkTo field', async function (assert) {
    let adapter = new TestRealmAdapter({
      'Person/owner.json': {
        data: {
          id: `${testRealmURL}Person/owner`,
          attributes: {
            firstName: 'Hassan',
          },
          meta: {
            adoptsFrom: {
              module: 'http://localhost:4202/test/person',
              name: 'Person',
            },
          },
        },
      },
      'Pet/mango.json': {
        data: {
          id: `${testRealmURL}Pet/mango`,
          attributes: {
            firstName: 'Mango',
          },
          relationships: {
            owner: {
              links: {
                self: `../Person/owner`,
              },
            },
          },
          meta: {
            adoptsFrom: {
              module: 'http://localhost:4202/test/pet',
              name: 'Pet',
            },
          },
        },
      },
    });
    let realm = await TestRealm.createWithAdapter(adapter, this.owner);
    await realm.ready;
    let indexer = realm.searchIndex;
    let mango = await indexer.card(new URL(`${testRealmURL}Pet/mango`));
    if (mango?.type === 'doc') {
      assert.deepEqual(mango.doc.data, {
        id: `${testRealmURL}Pet/mango`,
        type: 'card',
        links: {
          self: `${testRealmURL}Pet/mango`,
        },
        attributes: {
          firstName: 'Mango',
        },
        relationships: {
          owner: {
            links: {
              self: `${testRealmURL}Person/owner`,
            },
          },
        },
        meta: {
          adoptsFrom: {
            module: 'http://localhost:4202/test/pet',
            name: 'Pet',
          },
          lastModified: adapter.lastModified.get(
            `${testRealmURL}Pet/mango.json`
          ),
        },
      });
    } else {
      assert.ok(false, `search entry was an error: ${mango?.error.detail}`);
    }
  });

  test('can index a card with relative card-ref fields', async function (assert) {
    let adapter = new TestRealmAdapter({
      'person.gts': `
        import { contains, field, Card, Component } from "https://cardstack.com/base/card-api";
        import StringCard from "https://cardstack.com/base/string";

        export class Person extends Card {
          @field firstName = contains(StringCard);
        }
      `,
      'person-catalog-entry.json': {
        data: {
          attributes: {
            title: 'Person Card',
            description: 'Catalog entry for Person card',
            ref: {
              module: './person',
              name: 'Person',
            },
            demo: {
              firstName: 'Mango',
            },
          },
          meta: {
            fields: {
              demo: {
                adoptsFrom: {
                  module: './person',
                  name: 'Person',
                },
              },
            },
            adoptsFrom: {
              module: 'https://cardstack.com/base/catalog-entry',
              name: 'CatalogEntry',
            },
          },
        },
      },
    });
    let realm = await TestRealm.createWithAdapter(adapter, this.owner);
    await realm.ready;
    let indexer = realm.searchIndex;
    let entry = await indexer.card(
      new URL(`${testRealmURL}person-catalog-entry`)
    );
    if (entry?.type === 'doc') {
      assert.deepEqual(entry.doc.data, {
        id: `${testRealmURL}person-catalog-entry`,
        type: 'card',
        links: {
          self: `${testRealmURL}person-catalog-entry`,
        },
        attributes: {
          title: 'Person Card',
          description: 'Catalog entry for Person card',
          moduleHref: `${testRealmURL}person`,
          isPrimitive: false,
          ref: {
            module: `./person`,
            name: 'Person',
          },
          demo: {
            firstName: 'Mango',
          },
        },
        meta: {
          fields: {
            demo: {
              adoptsFrom: {
                module: `${testRealmURL}person`,
                name: 'Person',
              },
            },
          },
          adoptsFrom: {
            module: 'https://cardstack.com/base/catalog-entry',
            name: 'CatalogEntry',
          },
          lastModified: adapter.lastModified.get(
            `${testRealmURL}person-catalog-entry.json`
          ),
        },
      });
    } else {
      assert.ok(false, `search entry was an error: ${entry?.error.detail}`);
    }
  });

  test('can recover from rendering a card that has a template error', async function (assert) {
    {
      let adapter = new TestRealmAdapter({
        'person.gts': `
          import { contains, field, Card, Component } from "https://cardstack.com/base/card-api";
          import StringCard from "https://cardstack.com/base/string";

          export class Person extends Card {
            @field firstName = contains(StringCard);
            static isolated = class Isolated extends Component<typeof this> {
              <template>
                <h1><@fields.firstName/></h1>
              </template>
            }
          }
        `,
        'boom.gts': `
          import { contains, field, Card, Component } from "https://cardstack.com/base/card-api";
          import StringCard from "https://cardstack.com/base/string";

          export class Boom extends Card {
            @field firstName = contains(StringCard);
            static isolated = class Isolated extends Component<typeof this> {
              <template>
                <h1><@fields.firstName/>{{this.boom}}</h1>
              </template>
              get boom() {
                throw new Error('intentional error');
              }
            }
          }
        `,
        'vangogh.json': {
          data: {
            attributes: {
              firstName: 'Van Gogh',
            },
            meta: {
              adoptsFrom: {
                module: './person',
                name: 'Person',
              },
            },
          },
        },
        'boom.json': {
          data: {
            attributes: {
              firstName: 'Boom!',
            },
            meta: {
              adoptsFrom: {
                module: './boom',
                name: 'Boom',
              },
            },
          },
        },
      });
      let realm = await TestRealm.createWithAdapter(adapter, this.owner);
      await realm.ready;
      let indexer = realm.searchIndex;
      {
        let entry = await indexer.card(new URL(`${testRealmURL}boom`));
        if (entry?.type === 'error') {
          assert.strictEqual(
            entry.error.detail,
            'Encountered error rendering HTML for card: intentional error'
          );
          assert.deepEqual(entry.error.deps, [`${testRealmURL}boom`]);
        } else {
          assert.ok('false', 'expected search entry to be an error document');
        }
      }
      {
        let entry = await indexer.card(new URL(`${testRealmURL}vangogh`));
        if (entry?.type === 'doc') {
          assert.deepEqual(entry.doc.data.attributes?.firstName, 'Van Gogh');
          let { html } =
            (await indexer.searchEntry(new URL(`${testRealmURL}vangogh`))) ??
            {};
          assert.strictEqual(
            cleanWhiteSpace(html!),
            cleanWhiteSpace(`<h1> Van Gogh </h1>`)
          );
        } else {
          assert.ok(
            false,
            `expected search entry to be a document but was: ${entry?.error.detail}`
          );
        }
      }
    }

    {
      // perform a new index to assert that render stack is still consistent
      let adapter = new TestRealmAdapter({
        'person.gts': `
          import { contains, field, Card, Component } from "https://cardstack.com/base/card-api";
          import StringCard from "https://cardstack.com/base/string";

          export class Person extends Card {
            @field firstName = contains(StringCard);
            static isolated = class Isolated extends Component<typeof this> {
              <template>
                <h1><@fields.firstName/></h1>
              </template>
            }
          }
        `,
        'vangogh.json': {
          data: {
            attributes: {
              firstName: 'Van Gogh',
            },
            meta: {
              adoptsFrom: {
                module: './person',
                name: 'Person',
              },
            },
          },
        },
      });
      let realm = await TestRealm.createWithAdapter(adapter, this.owner);
      await realm.ready;
      let indexer = realm.searchIndex;
      {
        let entry = await indexer.card(new URL(`${testRealmURL}vangogh`));
        if (entry?.type === 'doc') {
          assert.deepEqual(entry.doc.data.attributes?.firstName, 'Van Gogh');
          let { html } =
            (await indexer.searchEntry(new URL(`${testRealmURL}vangogh`))) ??
            {};
          assert.strictEqual(
            cleanWhiteSpace(html!),
            cleanWhiteSpace(`<h1> Van Gogh </h1>`)
          );
        } else {
          assert.ok(
            false,
            `expected search entry to be a document but was: ${entry?.error.detail}`
          );
        }
      }
    }
  });

  test('can recover from rendering a card that has a nested card with a template error', async function (assert) {
    {
      let adapter = new TestRealmAdapter({
        'boom-person.gts': `
          import { contains, field, Card, Component } from "https://cardstack.com/base/card-api";
          import StringCard from "https://cardstack.com/base/string";
          import { Boom } from "./boom";

          export class BoomPerson extends Card {
            @field firstName = contains(StringCard);
            @field boom = contains(Boom);
            static isolated = class Isolated extends Component<typeof this> {
              <template>
                <h1><@fields.firstName/></h1>
                <h2><@fields.boom/></h2>
              </template>
            }
          }
        `,
        'boom.gts': `
          import { contains, field, Card, Component } from "https://cardstack.com/base/card-api";
          import StringCard from "https://cardstack.com/base/string";

          export class Boom extends Card {
            @field firstName = contains(StringCard);
            static embedded = class Embedded extends Component<typeof this> {
              <template>
                <h1><@fields.firstName/>{{this.boom}}</h1>
              </template>
              get boom() {
                throw new Error('intentional error');
              }
            }
          }
        `,
        'vangogh.json': {
          data: {
            attributes: {
              firstName: 'Van Gogh',
              boom: {
                firstName: 'Mango',
              },
            },
            meta: {
              adoptsFrom: {
                module: './boom-person',
                name: 'BoomPerson',
              },
            },
          },
        },
      });
      let realm = await TestRealm.createWithAdapter(adapter, this.owner);
      await realm.ready;
      let indexer = realm.searchIndex;
      let entry = await indexer.card(new URL(`${testRealmURL}vangogh`));
      if (entry?.type === 'error') {
        assert.strictEqual(
          entry.error.detail,
          'Encountered error rendering HTML for card: intentional error'
        );
      } else {
        assert.ok('false', 'expected search entry to be an error document');
      }
    }
    {
      // perform a new index to assert that render stack is still consistent
      let adapter = new TestRealmAdapter({
        'person.gts': `
          import { contains, field, Card, Component } from "https://cardstack.com/base/card-api";
          import StringCard from "https://cardstack.com/base/string";

          export class Person extends Card {
            @field firstName = contains(StringCard);
            static isolated = class Isolated extends Component<typeof this> {
              <template>
                <h1><@fields.firstName/></h1>
              </template>
            }
          }
        `,
        'vangogh.json': {
          data: {
            attributes: {
              firstName: 'Van Gogh',
            },
            meta: {
              adoptsFrom: {
                module: './person',
                name: 'Person',
              },
            },
          },
        },
      });
      let realm = await TestRealm.createWithAdapter(adapter, this.owner);
      await realm.ready;
      let indexer = realm.searchIndex;
      {
        let entry = await indexer.card(new URL(`${testRealmURL}vangogh`));
        if (entry?.type === 'doc') {
          assert.deepEqual(entry.doc.data.attributes?.firstName, 'Van Gogh');
          let { html } =
            (await indexer.searchEntry(new URL(`${testRealmURL}vangogh`))) ??
            {};
          assert.strictEqual(
            cleanWhiteSpace(html!),
            cleanWhiteSpace(`<h1> Van Gogh </h1>`)
          );
        } else {
          assert.ok(
            false,
            `expected search entry to be a document but was: ${entry?.error.detail}`
          );
        }
      }
    }
  });

  test('can recover from rendering a card that encounters a template error in its own custom component', async function (assert) {
    {
      let adapter = new TestRealmAdapter({
        'boom-person2.gts': `
          import { contains, field, Card, Component } from "https://cardstack.com/base/card-api";
          import StringCard from "https://cardstack.com/base/string";
          import { CustomBoom } from "./custom-boom";

          export class BoomPerson2 extends Card {
            @field firstName = contains(StringCard);
            @field boom = contains(CustomBoom);
            static isolated = class Isolated extends Component<typeof this> {
              <template>
                <h1><@fields.firstName/></h1>
                <h2><@fields.boom/></h2>
              </template>
            }
          }
        `,
        'custom-boom.gts': `
          import GlimmerComponent from '@glimmer/component';
          import { contains, field, Card, Component } from "https://cardstack.com/base/card-api";
          import StringCard from "https://cardstack.com/base/string";

          export class CustomBoom extends Card {
            @field firstName = contains(StringCard);
            static embedded = class Embedded extends Component<typeof this> {
              <template>
                <h1><@fields.firstName/><Custom/></h1>
              </template>
            }
          }
          class Custom extends GlimmerComponent {
            <template>{{this.boom}}</template>
            get boom() {
              throw new Error('intentional error');
            }
          }
        `,
        'vangogh.json': {
          data: {
            attributes: {
              firstName: 'Van Gogh',
              boom: {
                firstName: 'Mango',
              },
            },
            meta: {
              adoptsFrom: {
                module: './boom-person2',
                name: 'BoomPerson2',
              },
            },
          },
        },
      });
      let realm = await TestRealm.createWithAdapter(adapter, this.owner);
      await realm.ready;
      let indexer = realm.searchIndex;
      let entry = await indexer.card(new URL(`${testRealmURL}vangogh`));
      if (entry?.type === 'error') {
        assert.strictEqual(
          entry.error.detail,
          'Encountered error rendering HTML for card: intentional error'
        );
      } else {
        assert.ok('false', 'expected search entry to be an error document');
      }
    }
    {
      // perform a new index to assert that render stack is still consistent
      let adapter = new TestRealmAdapter({
        'person.gts': `
          import { contains, field, Card, Component } from "https://cardstack.com/base/card-api";
          import StringCard from "https://cardstack.com/base/string";

          export class Person extends Card {
            @field firstName = contains(StringCard);
            static isolated = class Isolated extends Component<typeof this> {
              <template>
                <h1><@fields.firstName/></h1>
              </template>
            }
          }
        `,
        'vangogh.json': {
          data: {
            attributes: {
              firstName: 'Van Gogh',
            },
            meta: {
              adoptsFrom: {
                module: './person',
                name: 'Person',
              },
            },
          },
        },
      });
      let realm = await TestRealm.createWithAdapter(adapter, this.owner);
      await realm.ready;
      let indexer = realm.searchIndex;
      {
        let entry = await indexer.card(new URL(`${testRealmURL}vangogh`));
        if (entry?.type === 'doc') {
          assert.deepEqual(entry.doc.data.attributes?.firstName, 'Van Gogh');
          let { html } =
            (await indexer.searchEntry(new URL(`${testRealmURL}vangogh`))) ??
            {};
          assert.strictEqual(
            cleanWhiteSpace(html!),
            cleanWhiteSpace(`<h1> Van Gogh </h1>`)
          );
        } else {
          assert.ok(
            false,
            `expected search entry to be a document but was: ${entry?.error.detail}`
          );
        }
      }
    }
  });

  test('can index a card with a containsMany composite containing a linkTo field', async function (assert) {
    let adapter = new TestRealmAdapter({
      'Vendor/vendor1.json': {
        data: {
          id: `${testRealmURL}Vendor/vendor1`,
          attributes: {
            name: 'Acme Industries',
            paymentMethods: [
              {
                type: 'crypto',
                payment: {
                  address: '0x1111',
                },
              },
              {
                type: 'crypto',
                payment: {
                  address: '0x2222',
                },
              },
            ],
          },
          relationships: {
            'paymentMethods.0.payment.chain': {
              links: {
                self: `${testRealmURL}Chain/1`,
              },
            },
            'paymentMethods.1.payment.chain': {
              links: {
                self: `${testRealmURL}Chain/2`,
              },
            },
          },
          meta: {
            adoptsFrom: {
              module: `http://localhost:4202/test/vendor`,
              name: 'Vendor',
            },
          },
        },
      },
      'Chain/1.json': {
        data: {
          id: `${testRealmURL}Chain/1`,
          attributes: {
            name: 'Ethereum Mainnet',
          },
          meta: {
            adoptsFrom: {
              module: `http://localhost:4202/test/chain`,
              name: 'Chain',
            },
          },
        },
      },
      'Chain/2.json': {
        data: {
          id: `${testRealmURL}Chain/2`,
          attributes: {
            name: 'Polygon',
          },
          meta: {
            adoptsFrom: {
              module: `http://localhost:4202/test/chain`,
              name: 'Chain',
            },
          },
        },
      },
    });
    let realm = await TestRealm.createWithAdapter(adapter, this.owner);
    await realm.ready;
    let indexer = realm.searchIndex;
    let vendor = await indexer.card(new URL(`${testRealmURL}Vendor/vendor1`), {
      loadLinks: true,
    });
    if (vendor?.type === 'doc') {
      assert.deepEqual(vendor.doc, {
        data: {
          id: `${testRealmURL}Vendor/vendor1`,
          type: 'card',
          links: {
            self: `${testRealmURL}Vendor/vendor1`,
          },
          attributes: {
            name: 'Acme Industries',
            paymentMethods: [
              {
                type: 'crypto',
                payment: {
                  address: '0x1111',
                },
              },
              {
                type: 'crypto',
                payment: {
                  address: '0x2222',
                },
              },
            ],
          },
          relationships: {
            'paymentMethods.0.payment.chain': {
              data: {
                id: `${testRealmURL}Chain/1`,
                type: 'card',
              },
              links: {
                self: `${testRealmURL}Chain/1`,
              },
            },
            'paymentMethods.1.payment.chain': {
              data: {
                id: `${testRealmURL}Chain/2`,
                type: 'card',
              },
              links: {
                self: `${testRealmURL}Chain/2`,
              },
            },
          },
          meta: {
            adoptsFrom: {
              module: `http://localhost:4202/test/vendor`,
              name: 'Vendor',
            },
            lastModified: adapter.lastModified.get(
              `${testRealmURL}Vendor/vendor1.json`
            ),
          },
        },
        included: [
          {
            id: `${testRealmURL}Chain/1`,
            type: 'card',
            links: {
              self: `${testRealmURL}Chain/1`,
            },
            attributes: {
              name: 'Ethereum Mainnet',
              chainId: 1,
            },

            meta: {
              adoptsFrom: {
                module: `http://localhost:4202/test/chain`,
                name: 'Chain',
              },
              lastModified: adapter.lastModified.get(
                `${testRealmURL}Chain/1.json`
              ),
            },
          },
          {
            id: `${testRealmURL}Chain/2`,
            type: 'card',
            links: {
              self: `${testRealmURL}Chain/2`,
            },
            attributes: {
              name: 'Polygon',
              chainId: 137,
            },
            meta: {
              adoptsFrom: {
                module: `http://localhost:4202/test/chain`,
                name: 'Chain',
              },
              lastModified: adapter.lastModified.get(
                `${testRealmURL}Chain/2.json`
              ),
            },
          },
        ],
      });
    } else {
      assert.ok(false, `search entry was an error: ${vendor?.error.detail}`);
    }
  });

  test('can tolerate a card whose computed throws an exception', async function (assert) {
    let adapter = new TestRealmAdapter({
      'Boom/boom.json': {
        data: {
          id: `${testRealmURL}Boom/boom`,
          meta: {
            adoptsFrom: {
              module: 'http://localhost:4202/test/card-with-error',
              name: 'Boom',
            },
          },
        },
      },
      'Person/owner.json': {
        data: {
          id: `${testRealmURL}Person/owner`,
          attributes: {
            firstName: 'Hassan',
          },
          meta: {
            adoptsFrom: {
              module: 'http://localhost:4202/test/person',
              name: 'Person',
            },
          },
        },
      },
    });
    let realm = await TestRealm.createWithAdapter(adapter, this.owner);
    await realm.ready;
    let indexer = realm.searchIndex;
    {
      let card = await indexer.card(new URL(`${testRealmURL}Boom/boom`));
      if (card?.type === 'error') {
        assert.ok(
          card.error.detail.includes('intentional error thrown'),
          'error doc includes raised error message'
        );
      } else {
        assert.ok(false, `expected search entry to be an error doc`);
      }
    }

    {
      let card = await indexer.card(new URL(`${testRealmURL}Person/owner`));
      if (card?.type === 'doc') {
        assert.strictEqual(card.doc.data.attributes?.firstName, 'Hassan');
      } else {
        assert.ok(false, `search entry was an error: ${card?.error.detail}`);
      }
    }
  });

  test('search doc only includes used fields', async function (assert) {
    let adapter = new TestRealmAdapter({
      'Person/hassan.json': {
        data: {
          id: `${testRealmURL}Person/hassan`,
          attributes: {
            firstName: 'Hassan',
            lastName: 'Abdel-Rahman',
            email: 'hassan@cardstack.com',
            posts: 100,
          },
          meta: {
            adoptsFrom: {
              module: 'http://localhost:4202/test/person',
              name: 'Person',
            },
          },
        },
      },
    });
    let realm = await TestRealm.createWithAdapter(adapter, this.owner);
    await realm.ready;
    let indexer = realm.searchIndex;
    let entry = await indexer.searchEntry(
      new URL(`${testRealmURL}Person/hassan`)
    );
    assert.deepEqual(
      entry?.searchData,
      {
        id: `${testRealmURL}Person/hassan`,
        firstName: 'Hassan',
        lastName: 'Abdel-Rahman',
        email: 'hassan@cardstack.com',
        posts: 100,
      },
      `search doc does not include fullName field`
    );
  });

  test('search doc normalizes containsMany composite fields', async function (assert) {
    let adapter = new TestRealmAdapter({
      'CatalogEntry/booking.json': {
        data: {
          attributes: {
            title: 'Booking',
            description: 'Catalog entry for Booking',
            ref: {
              module: 'http://localhost:4202/test/booking',
              name: 'Booking',
            },
            demo: {
              title: null,
              venue: null,
              startTime: null,
              endTime: null,
              hosts: [],
              sponsors: [],
            },
          },
          meta: {
            fields: {
              demo: {
                adoptsFrom: {
                  module: 'http://localhost:4202/test/booking',
                  name: 'Booking',
                },
              },
            },
            adoptsFrom: {
              module: 'https://cardstack.com/base/catalog-entry',
              name: 'CatalogEntry',
            },
          },
        },
      },
    });
    let realm = await TestRealm.createWithAdapter(adapter, this.owner);
    await realm.ready;
    let indexer = realm.searchIndex;
    let entry = await indexer.searchEntry(
      new URL(`${testRealmURL}CatalogEntry/booking`)
    );
    assert.deepEqual(entry?.searchData, {
      id: `${testRealmURL}CatalogEntry/booking`,
<<<<<<< HEAD
      'demo.endTime': undefined,
      'demo.hosts': null,
      'demo.id': undefined,
      'demo.sponsors': [],
      'demo.startTime': undefined,
      'demo.title': null,
      'demo.venue': null,
=======
      demo: {
        endTime: undefined,
        hosts: [],
        id: undefined,
        sponsors: [],
        startTime: undefined,
        title: null,
        venue: null,
      },
>>>>>>> 798206b5
      description: 'Catalog entry for Booking',
      isPrimitive: false,
      moduleHref: 'http://localhost:4202/test/booking',
      ref: 'http://localhost:4202/test/booking/Booking',
      title: 'Booking',
    });
    // we should be able to perform a structured clone of the search doc (this
    // emulates the limitations of the postMessage used to communicate between
    // DOM and worker). Success is not throwing an error
    structuredClone(entry?.searchData);
  });

  test('can index a card with linksToMany field', async function (assert) {
    let adapter = new TestRealmAdapter({
      'Pet/vanGogh.json': {
        data: {
          attributes: { firstName: 'Van Gogh' },
          meta: {
            adoptsFrom: {
              module: `${testModuleRealm}pet`,
              name: 'Pet',
            },
          },
        },
      },
      'PetPerson/hassan.json': {
        data: {
          attributes: { firstName: 'Hassan' },
          relationships: {
            'pets.0': {
              links: { self: `${testRealmURL}Pet/mango` },
            },
            'pets.1': {
              links: { self: `${testRealmURL}Pet/vanGogh` },
            },
          },
          meta: {
            adoptsFrom: {
              module: `${testModuleRealm}pet-person`,
              name: 'PetPerson',
            },
          },
        },
      },
      'Pet/mango.json': {
        data: {
          attributes: { firstName: 'Mango' },
          meta: {
            adoptsFrom: {
              module: `${testModuleRealm}pet`,
              name: 'Pet',
            },
          },
        },
      },
    });

    let realm = await TestRealm.createWithAdapter(adapter, this.owner);
    await realm.ready;
    let indexer = realm.searchIndex;
    let hassan = await indexer.card(
      new URL(`${testRealmURL}PetPerson/hassan`),
      { loadLinks: true }
    );

    if (hassan?.type === 'doc') {
      assert.deepEqual(hassan.doc.data, {
        id: `${testRealmURL}PetPerson/hassan`,
        type: 'card',
        links: { self: `${testRealmURL}PetPerson/hassan` },
        attributes: { firstName: 'Hassan' },
        relationships: {
          'pets.0': {
            links: { self: `${testRealmURL}Pet/mango` },
            data: { id: `${testRealmURL}Pet/mango`, type: 'card' },
          },
          'pets.1': {
            links: { self: `${testRealmURL}Pet/vanGogh` },
            data: { id: `${testRealmURL}Pet/vanGogh`, type: 'card' },
          },
        },
        meta: {
          adoptsFrom: {
            module: `${testModuleRealm}pet-person`,
            name: 'PetPerson',
          },
          lastModified: adapter.lastModified.get(
            `${testRealmURL}PetPerson/hassan.json`
          ),
        },
      });
      assert.deepEqual(hassan.doc.included, [
        {
          id: `${testRealmURL}Pet/mango`,
          type: 'card',
          links: { self: `${testRealmURL}Pet/mango` },
          attributes: { firstName: 'Mango' },
          relationships: { owner: { links: { self: null } } },
          meta: {
            adoptsFrom: { module: `${testModuleRealm}pet`, name: 'Pet' },
            lastModified: adapter.lastModified.get(
              `${testRealmURL}Pet/mango.json`
            ),
          },
        },
        {
          id: `${testRealmURL}Pet/vanGogh`,
          type: 'card',
          links: { self: `${testRealmURL}Pet/vanGogh` },
          attributes: { firstName: 'Van Gogh' },
          relationships: { owner: { links: { self: null } } },
          meta: {
            adoptsFrom: { module: `${testModuleRealm}pet`, name: 'Pet' },
            lastModified: adapter.lastModified.get(
              `${testRealmURL}Pet/vanGogh.json`
            ),
          },
        },
      ]);
    } else {
      assert.ok(false, `search entry was an error: ${hassan?.error.detail}`);
    }

    let hassanEntry = await indexer.searchEntry(
      new URL(`${testRealmURL}PetPerson/hassan`)
    );
    if (hassanEntry) {
      assert.deepEqual(hassanEntry.searchData, {
        id: `${testRealmURL}PetPerson/hassan`,
        firstName: 'Hassan',
        'pets.0.id': `${testRealmURL}Pet/mango`,
        'pets.0.firstName': 'Mango',
        'pets.0.owner': null,
        'pets.1.id': `${testRealmURL}Pet/vanGogh`,
        'pets.1.firstName': 'Van Gogh',
        'pets.1.owner': null,
      });
    } else {
      assert.ok(
        false,
        `could not find ${testRealmURL}PetPerson/hassan in the index`
      );
    }
  });

  test('can index a card with empty linksToMany field value', async function (assert) {
    let adapter = new TestRealmAdapter({
      'PetPerson/burcu.json': {
        data: {
          attributes: { firstName: 'Burcu' },
          relationships: { pets: { links: { self: null } } },
          meta: {
            adoptsFrom: {
              module: `${testModuleRealm}pet-person`,
              name: 'PetPerson',
            },
          },
        },
      },
    });

    let realm = await TestRealm.createWithAdapter(adapter, this.owner);
    await realm.ready;
    let indexer = realm.searchIndex;
    let card = await indexer.card(new URL(`${testRealmURL}PetPerson/burcu`), {
      loadLinks: true,
    });

    if (card?.type === 'doc') {
      assert.deepEqual(card.doc, {
        data: {
          id: `${testRealmURL}PetPerson/burcu`,
          type: 'card',
          links: { self: `${testRealmURL}PetPerson/burcu` },
          attributes: { firstName: 'Burcu' },
          relationships: { pets: { links: { self: null } } },
          meta: {
            adoptsFrom: {
              module: `${testModuleRealm}pet-person`,
              name: 'PetPerson',
            },
            lastModified: adapter.lastModified.get(
              `${testRealmURL}PetPerson/burcu.json`
            ),
          },
        },
      });
    } else {
      assert.ok(false, `search entry was an error: ${card?.error.detail}`);
    }

    let entry = await indexer.searchEntry(
      new URL(`${testRealmURL}PetPerson/burcu`)
    );
    if (entry) {
      assert.deepEqual(entry.searchData, {
        id: `${testRealmURL}PetPerson/burcu`,
        firstName: 'Burcu',
        pets: null,
      });
    } else {
      assert.ok(
        false,
        `could not find ${testRealmURL}PetPerson/burcu in the index`
      );
    }
  });

  test('can index a card that has nested linksTo fields', async function (assert) {
    let adapter = new TestRealmAdapter({
      'Friend/hassan.json': {
        data: {
          id: `${testRealmURL}Friend/hassan`,
          attributes: {
            firstName: 'Hassan',
          },
          relationships: {
            friend: {
              links: {
                self: `${testRealmURL}Friend/mango`,
              },
            },
          },
          meta: {
            adoptsFrom: {
              module: 'http://localhost:4202/test/friend',
              name: 'Friend',
            },
          },
        },
      },
      'Friend/mango.json': {
        data: {
          id: `${testRealmURL}Friend/mango`,
          attributes: {
            firstName: 'Mango',
          },
          relationships: {
            friend: {
              links: {
                self: `${testRealmURL}Friend/vanGogh`,
              },
            },
          },
          meta: {
            adoptsFrom: {
              module: 'http://localhost:4202/test/friend',
              name: 'Friend',
            },
          },
        },
      },
      'Friend/vanGogh.json': {
        data: {
          id: `${testRealmURL}Friend/vanGogh`,
          attributes: {
            firstName: 'Van Gogh',
          },
          relationships: {
            friend: {
              links: {
                self: null,
              },
            },
          },
          meta: {
            adoptsFrom: {
              module: 'http://localhost:4202/test/friend',
              name: 'Friend',
            },
          },
        },
      },
    });
    let realm = await TestRealm.createWithAdapter(adapter, this.owner);
    await realm.ready;
    let indexer = realm.searchIndex;
    let hassan = await indexer.card(new URL(`${testRealmURL}Friend/hassan`));
    if (hassan?.type === 'doc') {
      assert.deepEqual(hassan.doc.data, {
        id: `${testRealmURL}Friend/hassan`,
        type: 'card',
        links: {
          self: `${testRealmURL}Friend/hassan`,
        },
        attributes: {
          firstName: 'Hassan',
        },
        relationships: {
          friend: {
            links: {
              self: `${testRealmURL}Friend/mango`,
            },
          },
        },
        meta: {
          adoptsFrom: {
            module: 'http://localhost:4202/test/friend',
            name: 'Friend',
          },
          lastModified: adapter.lastModified.get(
            `${testRealmURL}Friend/hassan.json`
          ),
        },
      });
    } else {
      assert.ok(false, `search entry was an error: ${hassan?.error.detail}`);
    }

    let hassanEntry = await indexer.searchEntry(
      new URL(`${testRealmURL}Friend/hassan`)
    );
    if (hassanEntry) {
      assert.deepEqual(hassanEntry.searchData, {
        id: `${testRealmURL}Friend/hassan`,
        firstName: 'Hassan',
        friend: {
          id: `${testRealmURL}Friend/mango`,
          firstName: 'Mango',
          friend: {
            id: `${testRealmURL}Friend/vanGogh`,
            firstName: 'Van Gogh',
            friend: null,
          },
        },
      });
    } else {
      assert.ok(
        false,
        `could not find ${testRealmURL}Friend/hassan in the index`
      );
    }
  });

  test('can index a field with a cycle in the linksTo field', async function (assert) {
    let adapter = new TestRealmAdapter({
      'Friend/hassan.json': {
        data: {
          id: `${testRealmURL}Friend/hassan`,
          attributes: {
            firstName: 'Hassan',
          },
          relationships: {
            friend: {
              links: {
                self: `${testRealmURL}Friend/mango`,
              },
            },
          },
          meta: {
            adoptsFrom: {
              module: 'http://localhost:4202/test/friend',
              name: 'Friend',
            },
          },
        },
      },
      'Friend/mango.json': {
        data: {
          id: `${testRealmURL}Friend/mango`,
          attributes: {
            firstName: 'Mango',
          },
          relationships: {
            friend: {
              links: {
                self: `${testRealmURL}Friend/hassan`,
              },
            },
          },
          meta: {
            adoptsFrom: {
              module: 'http://localhost:4202/test/friend',
              name: 'Friend',
            },
          },
        },
      },
    });
    let realm = await TestRealm.createWithAdapter(adapter, this.owner);
    await realm.ready;
    let indexer = realm.searchIndex;
    let hassan = await indexer.card(new URL(`${testRealmURL}Friend/hassan`), {
      loadLinks: true,
    });
    if (hassan?.type === 'doc') {
      assert.deepEqual(hassan.doc, {
        data: {
          id: `${testRealmURL}Friend/hassan`,
          type: 'card',
          links: { self: `${testRealmURL}Friend/hassan` },
          attributes: {
            firstName: 'Hassan',
          },
          relationships: {
            friend: {
              links: {
                self: `${testRealmURL}Friend/mango`,
              },
              data: {
                type: 'card',
                id: `${testRealmURL}Friend/mango`,
              },
            },
          },
          meta: {
            adoptsFrom: {
              module: 'http://localhost:4202/test/friend',
              name: 'Friend',
            },
            lastModified: adapter.lastModified.get(
              `${testRealmURL}Friend/hassan.json`
            ),
          },
        },
        included: [
          {
            id: `${testRealmURL}Friend/mango`,
            type: 'card',
            links: { self: `${testRealmURL}Friend/mango` },
            attributes: {
              firstName: 'Mango',
            },
            relationships: {
              friend: {
                links: {
                  self: `${testRealmURL}Friend/hassan`,
                },
                data: {
                  type: 'card',
                  id: `${testRealmURL}Friend/hassan`,
                },
              },
            },
            meta: {
              adoptsFrom: {
                module: 'http://localhost:4202/test/friend',
                name: 'Friend',
              },
              lastModified: adapter.lastModified.get(
                `${testRealmURL}Friend/mango.json`
              ),
            },
          },
        ],
      });
    } else {
      assert.ok(false, `search entry was an error: ${hassan?.error.detail}`);
    }

    let hassanEntry = await indexer.searchEntry(
      new URL(`${testRealmURL}Friend/hassan`)
    );
    if (hassanEntry) {
      assert.deepEqual(hassanEntry.searchData, {
        id: `${testRealmURL}Friend/hassan`,
        firstName: 'Hassan',
        friend: {
          id: `${testRealmURL}Friend/mango`,
          firstName: 'Mango',
          friend: {
            id: `${testRealmURL}Friend/hassan`,
          },
        },
      });
    } else {
      assert.ok(
        false,
        `could not find ${testRealmURL}Friend/hassan in the index`
      );
    }

    let mango = await indexer.card(new URL(`${testRealmURL}Friend/mango`), {
      loadLinks: true,
    });
    if (mango?.type === 'doc') {
      assert.deepEqual(mango.doc, {
        data: {
          id: `${testRealmURL}Friend/mango`,
          type: 'card',
          links: { self: `${testRealmURL}Friend/mango` },
          attributes: {
            firstName: 'Mango',
          },
          relationships: {
            friend: {
              links: {
                self: `${testRealmURL}Friend/hassan`,
              },
              data: {
                type: 'card',
                id: `${testRealmURL}Friend/hassan`,
              },
            },
          },
          meta: {
            adoptsFrom: {
              module: 'http://localhost:4202/test/friend',
              name: 'Friend',
            },
            lastModified: adapter.lastModified.get(
              `${testRealmURL}Friend/mango.json`
            ),
          },
        },
        included: [
          {
            id: `${testRealmURL}Friend/hassan`,
            type: 'card',
            links: { self: `${testRealmURL}Friend/hassan` },
            attributes: {
              firstName: 'Hassan',
            },
            relationships: {
              friend: {
                links: {
                  self: `${testRealmURL}Friend/mango`,
                },
                data: {
                  type: 'card',
                  id: `${testRealmURL}Friend/mango`,
                },
              },
            },
            meta: {
              adoptsFrom: {
                module: 'http://localhost:4202/test/friend',
                name: 'Friend',
              },
              lastModified: adapter.lastModified.get(
                `${testRealmURL}Friend/hassan.json`
              ),
            },
          },
        ],
      });
    } else {
      assert.ok(false, `search entry was an error: ${mango?.error.detail}`);
    }

    let mangoEntry = await indexer.searchEntry(
      new URL(`${testRealmURL}Friend/mango`)
    );
    if (mangoEntry) {
      assert.deepEqual(mangoEntry.searchData, {
        id: `${testRealmURL}Friend/mango`,
        firstName: 'Mango',
        friend: {
          id: `${testRealmURL}Friend/hassan`,
          firstName: 'Hassan',
          friend: {
            id: `${testRealmURL}Friend/mango`,
          },
        },
      });
    } else {
      assert.ok(
        false,
        `could not find ${testRealmURL}Friend/mango in the index`
      );
    }
  });

  test('can index a field with a cycle in the linksToMany field', async function (assert) {
    let hassanID = `${testRealmURL}Friends/hassan`;
    let mangoID = `${testRealmURL}Friends/mango`;
    let vanGoghID = `${testRealmURL}Friends/vanGogh`;
    let friendsRef = { module: `${testModuleRealm}friends`, name: 'Friends' };
    let adapter = new TestRealmAdapter({
      'Friends/vanGogh.json': {
        data: {
          attributes: { firstName: 'Van Gogh' },
          relationships: { 'friends.0': { links: { self: hassanID } } },
          meta: { adoptsFrom: friendsRef },
        },
      },
      'Friends/hassan.json': {
        data: {
          attributes: { firstName: 'Hassan' },
          relationships: {
            'friends.0': { links: { self: mangoID } },
            'friends.1': { links: { self: vanGoghID } },
          },
          meta: { adoptsFrom: friendsRef },
        },
      },
      'Friends/mango.json': {
        data: {
          attributes: { firstName: 'Mango' },
          relationships: { 'friends.0': { links: { self: hassanID } } },
          meta: { adoptsFrom: friendsRef },
        },
      },
    });
    let realm = await TestRealm.createWithAdapter(adapter, this.owner);
    await realm.ready;
    let indexer = realm.searchIndex;
    assert.strictEqual(
      indexer.stats.instancesIndexed,
      3,
      'instances are indexed without error'
    );

    let hassan = await indexer.card(new URL(hassanID), { loadLinks: true });
    if (hassan?.type === 'doc') {
      assert.strictEqual(hassan.doc.included?.length, 2);
      assert.deepEqual(
        hassan.doc.data,
        {
          id: hassanID,
          type: 'card',
          links: { self: hassanID },
          attributes: { firstName: 'Hassan' },
          relationships: {
            'friends.0': {
              links: { self: mangoID },
              data: { type: 'card', id: mangoID },
            },
            'friends.1': {
              links: { self: vanGoghID },
              data: { type: 'card', id: vanGoghID },
            },
          },
          meta: {
            adoptsFrom: friendsRef,
            lastModified: adapter.lastModified.get(`${hassanID}.json`),
          },
        },
        'hassan doc.data is correct'
      );

      assert.deepEqual(
        hassan.doc.included,
        [
          {
            id: mangoID,
            type: 'card',
            links: { self: mangoID },
            attributes: { firstName: 'Mango' },
            relationships: {
              'friends.0': {
                links: { self: hassanID },
                data: { type: 'card', id: hassanID },
              },
            },
            meta: {
              adoptsFrom: friendsRef,
              lastModified: adapter.lastModified.get(`${mangoID}.json`),
            },
          },
          {
            id: vanGoghID,
            type: 'card',
            links: { self: vanGoghID },
            attributes: { firstName: 'Van Gogh' },
            relationships: {
              'friends.0': {
                links: { self: hassanID },
                data: { type: 'card', id: hassanID },
              },
            },
            meta: {
              adoptsFrom: friendsRef,
              lastModified: adapter.lastModified.get(`${vanGoghID}.json`),
            },
          },
        ],
        'hassan doc.included is correct'
      );
    } else {
      assert.ok(false, `search entry was an error: ${hassan?.error.detail}`);
    }

    let hassanEntry = await indexer.searchEntry(new URL(hassanID));
    if (hassanEntry) {
      assert.deepEqual(
        hassanEntry.searchData,
        {
          id: hassanID,
          firstName: 'Hassan',
          'friends.0.id': mangoID,
          'friends.0.firstName': 'Mango',
          'friends.0.friends.0.id': hassanID,
          'friends.1.id': vanGoghID,
          'friends.1.firstName': 'Van Gogh',
          'friends.1.friends.0.id': hassanID,
        },
        'hassan searchData is correct'
      );
    } else {
      assert.ok(false, `could not find ${hassanID} in the index`);
    }

    let mango = await indexer.card(new URL(mangoID), { loadLinks: true });
    if (mango?.type === 'doc') {
      assert.deepEqual(
        mango.doc.data,
        {
          id: mangoID,
          type: 'card',
          links: { self: mangoID },
          attributes: { firstName: 'Mango' },
          relationships: {
            'friends.0': {
              links: { self: hassanID },
              data: { type: 'card', id: hassanID },
            },
          },
          meta: {
            adoptsFrom: friendsRef,
            lastModified: adapter.lastModified.get(`${mangoID}.json`),
          },
        },
        'mango doc.data is correct'
      );
      assert.deepEqual(
        mango.doc.included,
        [
          {
            id: hassanID,
            type: 'card',
            links: { self: hassanID },
            attributes: { firstName: 'Hassan' },
            relationships: {
              'friends.0': {
                links: { self: mangoID },
                data: { type: 'card', id: mangoID },
              },
              'friends.1': {
                links: { self: vanGoghID },
                data: { type: 'card', id: vanGoghID },
              },
            },
            meta: {
              adoptsFrom: friendsRef,
              lastModified: adapter.lastModified.get(`${hassanID}.json`),
            },
          },
          {
            id: vanGoghID,
            type: 'card',
            links: { self: vanGoghID },
            attributes: { firstName: 'Van Gogh' },
            relationships: {
              'friends.0': {
                links: { self: hassanID },
                data: { type: 'card', id: hassanID },
              },
            },
            meta: {
              adoptsFrom: friendsRef,
              lastModified: adapter.lastModified.get(`${vanGoghID}.json`),
            },
          },
        ],
        'mango doc.included is correct'
      );
    } else {
      assert.ok(false, `search entry was an error: ${mango?.error.detail}`);
    }

    let mangoEntry = await indexer.searchEntry(new URL(mangoID));
    if (mangoEntry) {
      assert.deepEqual(
        mangoEntry.searchData,
        {
          id: mangoID,
          firstName: 'Mango',
          'friends.0.id': hassanID,
          'friends.0.firstName': `Hassan`,
          'friends.0.friends.0.id': mangoID,
          'friends.0.friends.1.id': vanGoghID,
          'friends.0.friends.1.firstName': 'Van Gogh',
          'friends.0.friends.1.friends.0.id': hassanID,
        },
        'mango searchData is correct'
      );
    } else {
      assert.ok(false, `could not find ${mangoID} in the index`);
    }

    let vanGogh = await indexer.card(new URL(vanGoghID), { loadLinks: true });
    if (vanGogh?.type === 'doc') {
      assert.deepEqual(
        vanGogh.doc.data,
        {
          id: vanGoghID,
          type: 'card',
          links: { self: vanGoghID },
          attributes: { firstName: 'Van Gogh' },
          relationships: {
            'friends.0': {
              links: { self: hassanID },
              data: { type: 'card', id: hassanID },
            },
          },
          meta: {
            adoptsFrom: friendsRef,
            lastModified: adapter.lastModified.get(`${vanGoghID}.json`),
          },
        },
        'vanGogh doc.data is correct'
      );
      assert.deepEqual(
        vanGogh.doc.included,
        [
          {
            id: hassanID,
            type: 'card',
            links: { self: hassanID },
            attributes: { firstName: 'Hassan' },
            relationships: {
              'friends.0': {
                links: { self: mangoID },
                data: { type: 'card', id: mangoID },
              },
              'friends.1': {
                links: { self: vanGoghID },
                data: { type: 'card', id: vanGoghID },
              },
            },
            meta: {
              adoptsFrom: friendsRef,
              lastModified: adapter.lastModified.get(`${hassanID}.json`),
            },
          },
          {
            id: mangoID,
            type: 'card',
            links: { self: mangoID },
            attributes: { firstName: 'Mango' },
            relationships: {
              'friends.0': {
                links: { self: hassanID },
                data: { type: 'card', id: hassanID },
              },
            },
            meta: {
              adoptsFrom: friendsRef,
              lastModified: adapter.lastModified.get(`${mangoID}.json`),
            },
          },
        ],
        'vanGogh doc.included is correct'
      );
    } else {
      assert.ok(false, `search entry was an error: ${vanGogh?.error.detail}`);
    }

    let vanGoghEntry = await indexer.searchEntry(new URL(vanGoghID));
    if (vanGoghEntry) {
      assert.deepEqual(
        vanGoghEntry.searchData,
        {
          id: vanGoghID,
          firstName: 'Van Gogh',
          'friends.0.id': hassanID,
          'friends.0.firstName': `Hassan`,
          'friends.0.friends.0.id': mangoID,
          'friends.0.friends.0.firstName': 'Mango',
          'friends.0.friends.0.friends.0.id': hassanID,
          'friends.0.friends.1.id': vanGoghID,
        },
        'vanGogh searchData is correct'
      );
    } else {
      assert.ok(false, `could not find ${vanGoghID} in the index`);
    }
  });

  test("indexing identifies an instance's card references", async function (assert) {
    let realm = await TestRealm.create(
      {
        'person-1.json': {
          data: {
            attributes: {
              firstName: 'Mango',
            },
            meta: {
              adoptsFrom: {
                module: `${testModuleRealm}person`,
                name: 'Person',
              },
            },
          },
        },
      },
      this.owner
    );
    await realm.ready;
    let indexer = realm.searchIndex;
    let refs = (await indexer.searchEntry(new URL(`${testRealmURL}person-1`)))
      ?.deps;
    assert.deepEqual(
      [...refs!.keys()].sort(),
      [
        '@cardstack/boxel-ui',
        '@cardstack/boxel-ui/helpers/pick',
        '@cardstack/boxel-ui/helpers/truth-helpers',
        '@cardstack/runtime-common',
        '@ember/component',
        '@ember/component/template-only',
        '@ember/helper',
        '@ember/modifier',
        '@ember/template-factory',
        '@glimmer/component',
        'ember-concurrency',
        'ember-concurrency/-private/async-arrow-runtime',
<<<<<<< HEAD
        'flat',
=======
>>>>>>> 798206b5
        'http://localhost:4201/base/card-api',
        'http://localhost:4201/base/contains-many-component',
        'http://localhost:4201/base/default-card-component',
        'http://localhost:4201/base/field-component',
        'http://localhost:4201/base/integer',
        'http://localhost:4201/base/links-to-editor',
        'http://localhost:4201/base/links-to-many-component',
        'http://localhost:4201/base/string',
        'http://localhost:4201/base/watched-array',
        'http://localhost:4202/test/person',
        'lodash',
        'tracked-built-ins',
      ],
      'the card references for the instance are correct'
    );
  });

  test('search index does not contain entries that match patterns in ignore files', async function (assert) {
    let realm = await TestRealm.create(
      {
        'ignore-me-1.json': { data: { meta: { adoptsFrom: baseCardRef } } },
        'posts/nested.json': { data: { meta: { adoptsFrom: baseCardRef } } },
        'posts/please-ignore-me.json': {
          data: { meta: { adoptsFrom: baseCardRef } },
        },
        'posts/ignore-me-2.json': {
          data: { meta: { adoptsFrom: baseCardRef } },
        },
        'post.json': { data: { meta: { adoptsFrom: baseCardRef } } },
        'dir/card.json': { data: { meta: { adoptsFrom: baseCardRef } } },
        '.gitignore': `
ignore-me*.json
dir/
posts/please-ignore-me.json
      `,
      },
      this.owner
    );

    await realm.ready;
    let indexer = realm.searchIndex;

    {
      let card = await indexer.card(
        new URL(`${testRealmURL}posts/please-ignore-me`)
      );
      assert.deepEqual(
        card,
        undefined,
        'instance does not exist because file is ignored'
      );
    }
    {
      let card = await indexer.card(new URL(`${testRealmURL}dir/card`));
      assert.deepEqual(
        card,
        undefined,
        'instance does not exist because file is ignored'
      );
    }
    {
      let card = await indexer.card(new URL(`${testRealmURL}ignore-me-1`));
      assert.deepEqual(
        card,
        undefined,
        'instance does not exist because file is ignored'
      );
    }
    {
      let card = await indexer.card(
        new URL(`${testRealmURL}posts/ignore-me-2`)
      );
      assert.deepEqual(
        card,
        undefined,
        'instance does not exist because file is ignored'
      );
    }
    {
      let card = await indexer.card(new URL(`${testRealmURL}post`));
      assert.ok(card, 'instance exists');
    }
    {
      let card = await indexer.card(new URL(`${testRealmURL}posts/nested`));
      assert.ok(card, 'instance exists');
    }
  });

  test("incremental indexing doesn't process ignored files", async function (assert) {
    let realm = await TestRealm.create(
      {
        'posts/ignore-me.json': { data: { meta: { adoptsFrom: baseCardRef } } },
        '.gitignore': `
posts/ignore-me.json
      `,
      },
      this.owner
    );

    await realm.ready;
    let indexer = realm.searchIndex;
    await indexer.update(new URL(`${testRealmURL}posts/ignore-me.json`));

    let instance = await indexer.card(
      new URL(`${testRealmURL}posts/ignore-me`)
    );
    assert.strictEqual(
      instance,
      undefined,
      'instance does not exist because file is ignored'
    );
    assert.strictEqual(
      indexer.stats.instancesIndexed,
      0,
      'no instances were processed'
    );
  });

  module('query', function (hooks) {
    const sampleCards: CardDocFiles = {
      'card-1.json': {
        data: {
          type: 'card',
          attributes: {
            title: 'Card 1',
            description: 'Sample post',
            author: {
              firstName: 'Cardy',
              lastName: 'Stackington Jr. III',
            },
            views: 0,
          },
          meta: {
            adoptsFrom: {
              module: `${testModuleRealm}article`,
              name: 'Article',
            },
          },
        },
      },
      'card-2.json': {
        data: {
          type: 'card',
          attributes: { author: { firstName: 'Cardy' }, editions: 1 },
          meta: {
            adoptsFrom: { module: `${testModuleRealm}book`, name: 'Book' },
          },
        },
      },
      'cards/1.json': {
        data: {
          type: 'card',
          attributes: {
            title: 'Card 1',
            description: 'Sample post',
            author: {
              firstName: 'Carl',
              lastName: 'Stack',
              posts: 1,
            },
            createdAt: new Date(2022, 7, 1),
            views: 10,
          },
          meta: {
            adoptsFrom: { module: `${testModuleRealm}post`, name: 'Post' },
          },
        },
      },
      'cards/2.json': {
        data: {
          type: 'card',
          attributes: {
            title: 'Card 2',
            description: 'Sample post',
            author: {
              firstName: 'Carl',
              lastName: 'Deck',
              posts: 3,
            },
            createdAt: new Date(2022, 7, 22),
            views: 5,
          },
          meta: {
            adoptsFrom: {
              module: `${testModuleRealm}article`,
              name: 'Article',
            },
          },
        },
      },
      'books/1.json': {
        data: {
          type: 'card',
          attributes: {
            author: {
              firstName: 'Mango',
              lastName: 'Abdel-Rahman',
            },
            editions: 1,
            pubDate: '2022-07-01',
          },
          meta: {
            adoptsFrom: { module: `${testModuleRealm}book`, name: 'Book' },
          },
        },
      },
      'books/2.json': {
        data: {
          type: 'card',
          attributes: {
            author: {
              firstName: 'Van Gogh',
              lastName: 'Abdel-Rahman',
            },
            editions: 0,
            pubDate: '2023-08-01',
          },
          meta: {
            adoptsFrom: { module: `${testModuleRealm}book`, name: 'Book' },
          },
        },
      },
      'books/3.json': {
        data: {
          type: 'card',
          attributes: {
            author: {
              firstName: 'Jackie',
              lastName: 'Aguilar',
            },
            editions: 2,
            pubDate: '2022-08-01',
          },
          meta: {
            adoptsFrom: { module: `${testModuleRealm}book`, name: 'Book' },
          },
        },
      },
      'catalog-entry-1.json': {
        data: {
          type: 'card',
          attributes: {
            title: 'Post',
            description: 'A card that represents a blog post',
            ref: {
              module: `${testModuleRealm}post`,
              name: 'Post',
            },
          },
          meta: {
            adoptsFrom: {
              module: `${baseRealm.url}catalog-entry`,
              name: 'CatalogEntry',
            },
          },
        },
      },
      'catalog-entry-2.json': {
        data: {
          type: 'card',
          attributes: {
            title: 'Article',
            description: 'A card that represents an online article ',
            ref: {
              module: `${testModuleRealm}article`,
              name: 'Article',
            },
          },
          meta: {
            adoptsFrom: {
              module: `${baseRealm.url}catalog-entry`,
              name: 'CatalogEntry',
            },
          },
        },
      },
      'mango.json': {
        data: {
          type: 'card',
          attributes: {
            firstName: 'Mango',
            numberOfTreats: ['one', 'two'],
          },
          meta: {
            adoptsFrom: {
              module: `${testModuleRealm}dog`,
              name: 'Dog',
            },
          },
        },
      },
      'ringo.json': {
        data: {
          type: 'card',
          attributes: {
            firstName: 'Ringo',
            numberOfTreats: ['three', 'five'],
          },
          meta: {
            adoptsFrom: {
              module: `${testModuleRealm}dog`,
              name: 'Dog',
            },
          },
        },
      },
      'vangogh.json': {
        data: {
          type: 'card',
          attributes: {
            firstName: 'Van Gogh',
            numberOfTreats: ['two', 'nine'],
          },
          meta: {
            adoptsFrom: {
              module: `${testModuleRealm}dog`,
              name: 'Dog',
            },
          },
        },
      },
      'friend1.json': {
        data: {
          type: 'card',
          attributes: {
            firstName: 'Hassan',
          },
          relationships: {
            friend: {
              links: {
                self: `${paths.url}friend2`,
              },
            },
          },
          meta: {
            adoptsFrom: {
              module: `${testModuleRealm}friend`,
              name: 'Friend',
            },
          },
        },
      },
      'friend2.json': {
        data: {
          type: 'card',
          attributes: {
            firstName: 'Mango',
          },
          relationships: {
            friend: {
              links: {
                self: null,
              },
            },
          },
          meta: {
            adoptsFrom: {
              module: `${testModuleRealm}friend`,
              name: 'Friend',
            },
          },
        },
      },
      'booking1.json': {
        data: {
          type: 'card',
          attributes: {
            hosts: [
              {
                firstName: 'Arthur',
              },
              {
                firstName: 'Ed',
                lastName: 'Faulkner',
              },
            ],
            sponsors: ['Sony', 'Nintendo'],
            posts: [
              {
                title: 'post 1',
                author: {
                  firstName: 'A',
                  posts: 10,
                },
                views: 16,
              },
            ],
          },
          relationships: {},
          meta: {
            adoptsFrom: {
              module: `${testModuleRealm}booking`,
              name: 'Booking',
            },
          },
        },
      },
      'booking2.json': {
        data: {
          type: 'card',
          attributes: {
            hosts: [
              {
                firstName: 'Arthur',
                lastName: 'Faulkner',
              },
            ],
            posts: [
              {
                title: 'post 1',
                author: {
                  firstName: 'A',
                  lastName: 'B',
                  posts: 5,
                },
                views: 10,
              },
              {
                title: 'post 2',
                author: {
                  firstName: 'C',
                  lastName: 'D',
                  posts: 11,
                },
                views: 13,
              },
              {
                title: 'post 2',
                author: {
                  firstName: 'C',
                  lastName: 'D',
                  posts: 2,
                },
                views: 0,
              },
            ],
          },
          relationships: {},
          meta: {
            adoptsFrom: {
              module: `${testModuleRealm}booking`,
              name: 'Booking',
            },
          },
        },
      },
    };

    let indexer: SearchIndex;

    hooks.beforeEach(async function () {
      let realm = await TestRealm.create(sampleCards, this.owner);
      await realm.ready;
      indexer = realm.searchIndex;
    });

    test(`can search for cards by using the 'eq' filter`, async function (assert) {
      let { data: matching } = await indexer.search({
        filter: {
          on: { module: `${testModuleRealm}post`, name: 'Post' },
          eq: { title: 'Card 1', description: 'Sample post' },
        },
      });
      assert.deepEqual(
        matching.map((m) => m.id),
        [`${paths.url}card-1`, `${paths.url}cards/1`]
      );
    });

    test(`can use 'eq' to find 'null' values`, async function (assert) {
      let { data: matching } = await indexer.search({
        filter: {
          on: { module: `${testModuleRealm}book`, name: 'Book' },
          eq: { 'author.lastName': null },
        },
      });
      assert.deepEqual(
        matching.map((m) => m.id),
        [`${testRealmURL}card-2`]
      );
    });

    test(`can search for cards by using a computed field`, async function (assert) {
      let { data: matching } = await indexer.search({
        filter: {
          on: { module: `${testModuleRealm}post`, name: 'Post' },
          eq: { 'author.fullName': 'Carl Stack' },
        },
      });
      assert.deepEqual(
        matching.map((m) => m.id),
        [`${paths.url}cards/1`]
      );
    });

    test('can search for cards by using a linksTo field', async function (assert) {
      let { data: matching } = await indexer.search({
        filter: {
          on: { module: `${testModuleRealm}friend`, name: 'Friend' },
          eq: { 'friend.firstName': 'Mango' },
        },
      });
      assert.deepEqual(
        matching.map((m) => m.id),
        [`${paths.url}friend1`]
      );
    });

    test(`can search for cards that have custom queryableValue`, async function (assert) {
      let { data: matching } = await indexer.search({
        filter: {
          on: { module: `${baseRealm.url}catalog-entry`, name: 'CatalogEntry' },
          eq: {
            ref: {
              module: `${testModuleRealm}post`,
              name: 'Post',
            },
          },
        },
      });
      assert.deepEqual(
        matching.map((m) => m.id),
        [`${paths.url}catalog-entry-1`]
      );
    });

    test('can combine multiple filters', async function (assert) {
      let { data: matching } = await indexer.search({
        filter: {
          on: {
            module: `${testModuleRealm}post`,
            name: 'Post',
          },
          every: [
            { eq: { title: 'Card 1' } },
            { not: { eq: { 'author.firstName': 'Cardy' } } },
          ],
        },
      });
      assert.strictEqual(matching.length, 1);
      assert.strictEqual(matching[0]?.id, `${testRealmURL}cards/1`);
    });

    test('can handle a filter with double negatives', async function (assert) {
      let { data: matching } = await indexer.search({
        filter: {
          on: { module: `${testModuleRealm}post`, name: 'Post' },
          not: { not: { not: { eq: { 'author.firstName': 'Carl' } } } },
        },
      });
      assert.deepEqual(
        matching.map((m) => m.id),
        [`${paths.url}card-1`]
      );
    });

    test('can filter by card type', async function (assert) {
      let { data: matching } = await indexer.search({
        filter: {
          type: { module: `${testModuleRealm}article`, name: 'Article' },
        },
      });
      assert.deepEqual(
        matching.map((m) => m.id),
        [`${paths.url}card-1`, `${paths.url}cards/2`],
        'found cards of type Article'
      );

      matching = (
        await indexer.search({
          filter: { type: { module: `${testModuleRealm}post`, name: 'Post' } },
        })
      ).data;
      assert.deepEqual(
        matching.map((m) => m.id),
        [`${paths.url}card-1`, `${paths.url}cards/1`, `${paths.url}cards/2`],
        'found cards of type Post'
      );
    });

    test(`can filter on a card's own fields using range`, async function (assert) {
      let { data: matching } = await indexer.search({
        filter: {
          on: { module: `${testModuleRealm}post`, name: 'Post' },
          range: { views: { lte: 10, gt: 5 }, 'author.posts': { gte: 1 } },
        },
      });
      assert.deepEqual(
        matching.map((m) => m.id),
        [`${paths.url}cards/1`]
      );
    });

    test(`can filter on a nested field inside a containsMany using 'range'`, async function (assert) {
      {
        let { data: matching } = await indexer.search({
          filter: {
            on: { module: `${testModuleRealm}booking`, name: 'Booking' },
            range: {
              'posts.views': { gt: 10, lte: 16 },
              'posts.author.posts': { gte: 5, lt: 10 },
            },
          },
        });
        assert.deepEqual(
          matching.map((m) => m.id),
          [`${paths.url}booking2`]
        );
      }
      {
        let { data: matching } = await indexer.search({
          filter: {
            on: { module: `${testModuleRealm}booking`, name: 'Booking' },
            range: {
              'posts.views': { lte: 0 },
            },
          },
        });
        assert.deepEqual(
          matching.map((m) => m.id),
          [`${paths.url}booking2`]
        );
      }
      {
        let { data: matching } = await indexer.search({
          filter: {
            on: { module: `${testModuleRealm}booking`, name: 'Booking' },
            range: {
              'posts.views': { lte: undefined },
            },
          },
        });
        assert.deepEqual(
          matching.map((m) => m.id),
          []
        );
      }
    });

    test('can use a range filter with custom queryableValue', async function (assert) {
      let { data: matching } = await indexer.search({
        filter: {
          on: { module: `${testModuleRealm}dog`, name: 'Dog' },
          range: {
            numberOfTreats: { lt: ['three', 'zero'], gt: ['two', 'zero'] },
          },
        },
      });
      assert.deepEqual(
        matching.map((m) => m.id),
        [`${paths.url}vangogh`]
      );
    });

    test(`gives a good error when query refers to missing card`, async function (assert) {
      try {
        await indexer.search({
          filter: {
            on: {
              module: `${testModuleRealm}nonexistent`,
              name: 'Nonexistent',
            },
            eq: { nonExistentField: 'hello' },
          },
        });
        throw new Error('failed to throw expected exception');
      } catch (err: any) {
        assert.strictEqual(
          err.message,
          `Your filter refers to nonexistent type: import { Nonexistent } from "${testModuleRealm}nonexistent"`
        );
      }

      let cardRef: CardRef = {
        type: 'fieldOf',
        field: 'name',
        card: {
          module: `${testModuleRealm}nonexistent`,
          name: 'Nonexistent',
        },
      };
      try {
        await indexer.search({
          filter: {
            on: cardRef,
            eq: { name: 'Simba' },
          },
        });
        throw new Error('failed to throw expected exception');
      } catch (err: any) {
        assert.strictEqual(
          err.message,
          `Your filter refers to nonexistent type: ${JSON.stringify(
            cardRef,
            null,
            2
          )}`
        );
      }
    });

    test(`gives a good error when query refers to missing field`, async function (assert) {
      try {
        await indexer.search({
          filter: {
            on: { module: `${testModuleRealm}post`, name: 'Post' },
            eq: {
              'author.firstName': 'Cardy',
              'author.nonExistentField': 'hello',
            },
          },
        });
        throw new Error('failed to throw expected exception');
      } catch (err: any) {
        assert.strictEqual(
          err.message,
          `Your filter refers to nonexistent field "nonExistentField" on type {"module":"${testModuleRealm}person","name":"Person"}`
        );
      }
    });

    test(`can filter on a nested field using 'eq'`, async function (assert) {
      let { data: matching } = await indexer.search({
        filter: {
          on: { module: `${testModuleRealm}post`, name: 'Post' },
          eq: { 'author.firstName': 'Carl' },
        },
      });
      assert.deepEqual(
        matching.map((m) => m.id),
        [`${paths.url}cards/1`, `${paths.url}cards/2`]
      );
    });

    test(`can filter on a nested field inside a containsMany using 'eq'`, async function (assert) {
      {
        let { data: matching } = await indexer.search({
          filter: {
            on: { module: `${testModuleRealm}booking`, name: 'Booking' },
            eq: { 'hosts.firstName': 'Arthur' },
          },
        });
        assert.deepEqual(
          matching.map((m) => m.id),
          [`${paths.url}booking1`, `${paths.url}booking2`],
          'eq on hosts.firstName'
        );
      }
      {
        let { data: matching } = await indexer.search({
          filter: {
            on: { module: `${testModuleRealm}booking`, name: 'Booking' },
            eq: { 'hosts.firstName': null },
          },
        });
        assert.strictEqual(matching.length, 0, 'eq on null hosts.firstName');
      }
      {
        let { data: matching } = await indexer.search({
          filter: {
            on: { module: `${testModuleRealm}booking`, name: 'Booking' },
            eq: { 'posts.author.firstName': 'A', 'posts.author.lastName': 'B' },
          },
        });
        assert.deepEqual(
          matching.map((m) => m.id),
          [`${paths.url}booking2`],
          'eq on posts.author.firstName and posts.author.lastName'
        );
      }
      {
        let { data: matching } = await indexer.search({
          filter: {
            on: { module: `${testModuleRealm}booking`, name: 'Booking' },
            eq: {
              'hosts.firstName': 'Arthur',
              'posts.author.lastName': null,
            },
          },
        });
        assert.deepEqual(
          matching.map((m) => m.id),
          [`${paths.url}booking1`],
          'eq on hosts.firstName, posts.author.firstName, and null posts.author.lastName'
        );
      }
    });

    skip(`can filter on an array of primitive fields inside a containsMany using 'eq'`, async function (assert) {
      {
        let { data: matching } = await indexer.search({
          filter: {
            on: { module: `${testModuleRealm}booking`, name: 'Booking' },
            eq: { sponsors: ['Nintendo'] },
          },
        });
        assert.deepEqual(
          matching.map((m) => m.id),
          [`${paths.url}booking1`],
          'eq on sponsors'
        );
      }
      {
        let { data: matching } = await indexer.search({
          filter: {
            on: { module: `${testModuleRealm}booking`, name: 'Booking' },
            eq: { sponsors: ['Playstation'] },
          },
        });
        assert.strictEqual(
          matching.length,
          0,
          'eq on nonexisting value in sponsors'
        );
      }
      {
        let { data: matching } = await indexer.search({
          filter: {
            on: { module: `${testModuleRealm}booking`, name: 'Booking' },
            eq: {
              'hosts.firstName': 'Arthur',
              sponsors: null,
            },
          },
        });
        assert.deepEqual(
          matching.map((m) => m.id),
          [`${paths.url}booking2`],
          'eq on hosts.firstName and null sponsors'
        );
      }
    });

    test('can negate a filter', async function (assert) {
      let { data: matching } = await indexer.search({
        filter: {
          on: { module: `${testModuleRealm}article`, name: 'Article' },
          not: { eq: { 'author.firstName': 'Carl' } },
        },
      });
      assert.deepEqual(
        matching.map((m) => m.id),
        [`${testRealmURL}card-1`]
      );
    });

    test('can combine multiple types', async function (assert) {
      let { data: matching } = await indexer.search({
        filter: {
          any: [
            {
              on: { module: `${testModuleRealm}article`, name: 'Article' },
              eq: { 'author.firstName': 'Cardy' },
            },
            {
              on: { module: `${testModuleRealm}book`, name: 'Book' },
              eq: { 'author.firstName': 'Cardy' },
            },
          ],
        },
      });
      assert.deepEqual(
        matching.map((m) => m.id),
        [`${paths.url}card-1`, `${paths.url}card-2`]
      );
    });

    // sorting
    test('can sort in alphabetical order', async function (assert) {
      let { data: matching } = await indexer.search({
        sort: [
          {
            by: 'author.lastName',
            on: { module: `${testModuleRealm}article`, name: 'Article' },
          },
        ],
        filter: {
          type: { module: `${testModuleRealm}article`, name: 'Article' },
        },
      });
      assert.deepEqual(
        matching.map((m) => m.id),
        [`${paths.url}cards/2`, `${paths.url}card-1`]
      );
    });

    test('can sort in reverse alphabetical order', async function (assert) {
      let { data: matching } = await indexer.search({
        sort: [
          {
            by: 'author.firstName',
            on: { module: `${testModuleRealm}article`, name: 'Article' },
            direction: 'desc',
          },
        ],
        filter: { type: { module: `${testModuleRealm}post`, name: 'Post' } },
      });
      assert.deepEqual(
        matching.map((m) => m.id),
        [
          `${paths.url}cards/1`, // type is post
          `${paths.url}cards/2`, // Carl
          `${paths.url}card-1`, // Cardy
        ]
      );
    });

    test('can sort by custom queryableValue', async function (assert) {
      let { data: matching } = await indexer.search({
        sort: [
          {
            by: 'numberOfTreats',
            on: { module: `${testModuleRealm}dog`, name: 'Dog' },
            direction: 'asc',
          },
        ],
        filter: { type: { module: `${testModuleRealm}dog`, name: 'Dog' } },
      });
      assert.deepEqual(
        matching.map((m) => m.id),
        [
          `${paths.url}mango`, // 12
          `${paths.url}vangogh`, // 29
          `${paths.url}ringo`, // 35
        ]
      );
    });

    test('can sort by multiple string field conditions in given directions', async function (assert) {
      let { data: matching } = await indexer.search({
        sort: [
          {
            by: 'author.lastName',
            on: { module: `${testModuleRealm}book`, name: 'Book' },
            direction: 'asc',
          },
          {
            by: 'author.firstName',
            on: { module: `${testModuleRealm}book`, name: 'Book' },
            direction: 'desc',
          },
        ],
        filter: { type: { module: `${testModuleRealm}book`, name: 'Book' } },
      });
      assert.deepEqual(
        matching.map((m) => m.id),
        [
          `${paths.url}books/2`, // Van Gogh Ab
          `${paths.url}books/1`, // Mango Ab
          `${paths.url}books/3`, // Jackie Ag
          `${paths.url}card-2`, // Cardy --> lastName is null
        ]
      );
    });

    test('can sort by integer value', async function (assert) {
      let { data: matching } = await indexer.search({
        sort: [
          {
            by: 'editions',
            on: { module: `${testModuleRealm}book`, name: 'Book' },
          },
          {
            by: 'author.lastName',
            on: { module: `${testModuleRealm}book`, name: 'Book' },
          },
        ],
        filter: { type: { module: `${testModuleRealm}book`, name: 'Book' } },
      });
      assert.deepEqual(
        matching.map((m) => m.id),
        [
          `${paths.url}books/2`, // 0
          `${paths.url}books/1`, // 1
          `${paths.url}card-2`, // 1
          `${paths.url}books/3`, // 2
        ]
      );
    });

    test('can sort by date', async function (assert) {
      let { data: matching } = await indexer.search({
        sort: [
          {
            by: 'pubDate',
            on: { module: `${testModuleRealm}book`, name: 'Book' },
          },
        ],
        filter: { type: { module: `${testModuleRealm}book`, name: 'Book' } },
      });
      assert.deepEqual(
        matching.map((m) => m.id),
        [
          `${paths.url}books/1`, // 2022-07-01
          `${paths.url}books/3`, // 2022-08-01
          `${paths.url}books/2`, // 2023-08-01
          `${paths.url}card-2`, // null
        ]
      );
    });

    test('can sort by mixed field types', async function (assert) {
      let { data: matching } = await indexer.search({
        sort: [
          {
            by: 'editions',
            on: { module: `${testModuleRealm}book`, name: 'Book' },
            direction: 'desc',
          },
          {
            by: 'author.lastName',
            on: { module: `${testModuleRealm}book`, name: 'Book' },
          },
        ],
        filter: { type: { module: `${testModuleRealm}book`, name: 'Book' } },
      });
      assert.deepEqual(
        matching.map((m) => m.id),
        [
          `${paths.url}books/3`, // 2
          `${paths.url}books/1`, // 1 // Ab
          `${paths.url}card-2`, // 1 // null
          `${paths.url}books/2`, // 0
        ]
      );
    });

    test(`can sort on multiple paths in combination with 'any' filter`, async function (assert) {
      let { data: matching } = await indexer.search({
        sort: [
          {
            by: 'author.lastName',
            on: { module: `${testModuleRealm}book`, name: 'Book' },
          },
          {
            by: 'author.firstName',
            on: { module: `${testModuleRealm}book`, name: 'Book' },
            direction: 'desc',
          },
        ],
        filter: {
          any: [
            { type: { module: `${testModuleRealm}book`, name: 'Book' } },
            { type: { module: `${testModuleRealm}article`, name: 'Article' } },
          ],
        },
      });
      assert.deepEqual(
        matching.map((m) => m.id),
        [
          `${paths.url}books/2`, // Ab Van Gogh
          `${paths.url}books/1`, // Ab Mango
          `${paths.url}books/3`, // Ag Jackie
          `${paths.url}card-2`, // null
          `${paths.url}card-1`, // (article)
          `${paths.url}cards/2`, // (article)
        ]
      );
    });

    test(`can sort on multiple paths in combination with 'every' filter`, async function (assert) {
      let { data: matching } = await indexer.search({
        sort: [
          {
            by: 'author.firstName',
            on: { module: `${testModuleRealm}book`, name: 'Book' },
            direction: 'desc',
          },
        ],
        filter: {
          every: [
            {
              on: { module: `${testModuleRealm}book`, name: 'Book' },
              not: { eq: { 'author.lastName': 'Aguilar' } },
            },
            {
              on: { module: `${testModuleRealm}book`, name: 'Book' },
              eq: { editions: 1 },
            },
          ],
        },
      });
      assert.deepEqual(
        matching.map((m) => m.id),
        [`${paths.url}books/1`]
      );
    });
  });
});<|MERGE_RESOLUTION|>--- conflicted
+++ resolved
@@ -1114,15 +1114,6 @@
     );
     assert.deepEqual(entry?.searchData, {
       id: `${testRealmURL}CatalogEntry/booking`,
-<<<<<<< HEAD
-      'demo.endTime': undefined,
-      'demo.hosts': null,
-      'demo.id': undefined,
-      'demo.sponsors': [],
-      'demo.startTime': undefined,
-      'demo.title': null,
-      'demo.venue': null,
-=======
       demo: {
         endTime: undefined,
         hosts: [],
@@ -1132,7 +1123,6 @@
         title: null,
         venue: null,
       },
->>>>>>> 798206b5
       description: 'Catalog entry for Booking',
       isPrimitive: false,
       moduleHref: 'http://localhost:4202/test/booking',
@@ -2041,10 +2031,6 @@
         '@glimmer/component',
         'ember-concurrency',
         'ember-concurrency/-private/async-arrow-runtime',
-<<<<<<< HEAD
-        'flat',
-=======
->>>>>>> 798206b5
         'http://localhost:4201/base/card-api',
         'http://localhost:4201/base/contains-many-component',
         'http://localhost:4201/base/default-card-component',
