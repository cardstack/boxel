--- conflicted
+++ resolved
@@ -164,13 +164,8 @@
         instancesIndexed: 2,
         moduleErrors: 0,
         modulesIndexed: 1,
-<<<<<<< HEAD
-        metaErrors: 0,
-        metasIndexed: 1,
-=======
         definitionErrors: 0,
         definitionsIndexed: 1,
->>>>>>> 6f6e53eb
         totalIndexEntries: 4,
       },
       'indexer stats are correct',
@@ -196,13 +191,6 @@
       } as LooseSingleCardDocument),
     );
 
-<<<<<<< HEAD
-    let metaEntry = await realm.realmIndexQueryEngine.getOwnMeta({
-      module: `${testRealmURL}pet`,
-      name: 'Pet',
-    });
-    assert.strictEqual(metaEntry?.type, 'meta', 'meta entry exists');
-=======
     let definitionEntry = await realm.realmIndexQueryEngine.getOwnDefinition({
       module: `${testRealmURL}pet`,
       name: 'Pet',
@@ -212,7 +200,6 @@
       'definition',
       'definition entry exists',
     );
->>>>>>> 6f6e53eb
 
     await realm.fullIndex();
 
@@ -223,13 +210,8 @@
         instancesIndexed: 1,
         moduleErrors: 0,
         modulesIndexed: 0,
-<<<<<<< HEAD
-        metaErrors: 0,
-        metasIndexed: 0,
-=======
         definitionErrors: 0,
         definitionsIndexed: 0,
->>>>>>> 6f6e53eb
         totalIndexEntries: 4,
       },
       'indexer stats are correct',
@@ -237,13 +219,6 @@
 
     // meta entries are notional so we want to make sure they didn't
     // get tombstoned because the file wasn't found
-<<<<<<< HEAD
-    metaEntry = await realm.realmIndexQueryEngine.getOwnMeta({
-      module: `${testRealmURL}pet`,
-      name: 'Pet',
-    });
-    assert.strictEqual(metaEntry?.type, 'meta', 'meta entry exists');
-=======
     definitionEntry = await realm.realmIndexQueryEngine.getOwnDefinition({
       module: `${testRealmURL}pet`,
       name: 'Pet',
@@ -253,7 +228,6 @@
       'definition',
       'definition entry exists',
     );
->>>>>>> 6f6e53eb
   });
 
   test('can recover from indexing a card with a broken link', async function (assert) {
@@ -3351,13 +3325,8 @@
         instancesIndexed: 3,
         moduleErrors: 0,
         modulesIndexed: 0,
-<<<<<<< HEAD
-        metaErrors: 0,
-        metasIndexed: 0,
-=======
         definitionErrors: 0,
         definitionsIndexed: 0,
->>>>>>> 6f6e53eb
         totalIndexEntries: 3,
       },
       'instances are indexed without error',
