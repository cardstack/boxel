--- conflicted
+++ resolved
@@ -881,7 +881,6 @@
       .containsText('I sent a message from the background.');
   });
 
-<<<<<<< HEAD
   test('continuation events should be combined into one message that uses `created` from the oldest message', async function (assert) {
     let roomId = await renderAiAssistantPanel(`${testRealmURL}Person/fadhlan`);
     let firstMessageId = simulateRemoteMessage(
@@ -1032,7 +1031,8 @@
         'ai-avatar-animated',
         'Message is in no longer in progress',
       );
-=======
+  });
+
   test('ensures cards are reuploaded only when content changes', async function (assert) {
     let roomId = await renderAiAssistantPanel(`${testRealmURL}Person/fadhlan`);
 
@@ -1216,6 +1216,5 @@
       thirdMessageData.attachedFiles[0].sourceUrl,
       'Source URLs remain the same even after modification',
     );
->>>>>>> 38ce6862
   });
 });