--- conflicted
+++ resolved
@@ -1456,8 +1456,6 @@
       .doesNotExist('invalid state is not shown');
   });
 
-<<<<<<< HEAD
-=======
   test(`can select one or more cards on cards-grid and unselect`, async function (assert) {
     await setCardInOperatorModeState(`${testRealmURL}grid`);
     await renderComponent(
@@ -1499,7 +1497,6 @@
     assert.dom(`[data-test-stack-card-index="1"]`).exists();
   });
 
->>>>>>> 15d0ce38
   test('displays realm name as header title when hovering realm icon', async function (assert) {
     await setCardInOperatorModeState(`${testRealmURL}Person/fadhlan`);
     await renderComponent(
