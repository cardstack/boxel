import {
  waitFor,
  waitUntil,
  click,
  fillIn,
  focus,
  blur,
  setupOnerror,
  triggerEvent,
  triggerKeyEvent,
  typeIn,
  settled,
} from '@ember/test-helpers';
import GlimmerComponent from '@glimmer/component';

import { setupRenderingTest } from 'ember-qunit';
import { setupWindowMock } from 'ember-window-mock/test-support';
import { module, test } from 'qunit';

import { FieldContainer } from '@cardstack/boxel-ui/components';

import { baseRealm, Deferred } from '@cardstack/runtime-common';
import { Loader } from '@cardstack/runtime-common/loader';

import CardPrerender from '@cardstack/host/components/card-prerender';
import OperatorMode from '@cardstack/host/components/operator-mode/container';

import OperatorModeStateService from '@cardstack/host/services/operator-mode-state-service';

import {
  percySnapshot,
  testRealmURL,
  setupCardLogs,
  setupIntegrationTestRealm,
  setupLocalIndexing,
  setupServerSentEvents,
  setupOnSave,
  showSearchResult,
  type TestContextWithSave,
  lookupLoaderService,
} from '../../helpers';
import { TestRealmAdapter } from '../../helpers/adapter';
import { setupMockMatrix } from '../../helpers/mock-matrix';
import { renderComponent } from '../../helpers/render-component';

module('Integration | operator-mode', function (hooks) {
  setupRenderingTest(hooks);

  const realmName = 'Operator Mode Workspace';
  let loader: Loader;
  let testRealmAdapter: TestRealmAdapter;
  let operatorModeStateService: OperatorModeStateService;

  hooks.beforeEach(function () {
    loader = lookupLoaderService().loader;
    operatorModeStateService = this.owner.lookup(
      'service:operator-mode-state-service',
    ) as OperatorModeStateService;
  });

  setupLocalIndexing(hooks);
  setupOnSave(hooks);
  setupCardLogs(
    hooks,
    async () => await loader.import(`${baseRealm.url}card-api`),
  );
  setupServerSentEvents(hooks);
  setupMockMatrix(hooks, {
    loggedInAs: '@testuser:staging',
    activeRealms: [baseRealm.url, testRealmURL],
    autostart: true,
  });
  setupWindowMock(hooks);
  let noop = () => {};

  hooks.beforeEach(async function () {
    let cardApi: typeof import('https://cardstack.com/base/card-api');
    let string: typeof import('https://cardstack.com/base/string');
    let textArea: typeof import('https://cardstack.com/base/text-area');
    let cardsGrid: typeof import('https://cardstack.com/base/cards-grid');
    let catalogEntry: typeof import('https://cardstack.com/base/catalog-entry');

    cardApi = await loader.import(`${baseRealm.url}card-api`);
    string = await loader.import(`${baseRealm.url}string`);
    textArea = await loader.import(`${baseRealm.url}text-area`);
    cardsGrid = await loader.import(`${baseRealm.url}cards-grid`);
    catalogEntry = await loader.import(`${baseRealm.url}catalog-entry`);

    let {
      field,
      contains,
      linksTo,
      linksToMany,
      serialize,
      CardDef,
      Component,
      FieldDef,
    } = cardApi;
    let { default: StringField } = string;
    let { default: TextAreaField } = textArea;
    let { CardsGrid } = cardsGrid;
    let { CatalogEntry } = catalogEntry;

    class Pet extends CardDef {
      static displayName = 'Pet';
      @field name = contains(StringField);
      @field title = contains(StringField, {
        computeVia: function (this: Pet) {
          return this.name;
        },
      });
      static embedded = class Embedded extends Component<typeof this> {
        <template>
          <h3 data-test-pet={{@model.name}} data-test-embedded>
            <@fields.name />
          </h3>
        </template>
      };
      static fitted = class Fitted extends Component<typeof this> {
        <template>
          <h3 data-test-pet={{@model.name}} data-test-fitted>
            <@fields.name />
          </h3>
        </template>
      };
    }

    class ShippingInfo extends FieldDef {
      static displayName = 'Shipping Info';
      @field preferredCarrier = contains(StringField);
      @field remarks = contains(StringField);
      @field title = contains(StringField, {
        computeVia: function (this: ShippingInfo) {
          return this.preferredCarrier;
        },
      });
      static embedded = class Embedded extends Component<typeof this> {
        <template>
          <span data-test-preferredCarrier={{@model.preferredCarrier}}>
            <@fields.preferredCarrier />
          </span>
        </template>
      };
    }

    class Address extends FieldDef {
      static displayName = 'Address';
      @field city = contains(StringField);
      @field country = contains(StringField);
      @field shippingInfo = contains(ShippingInfo);
      static embedded = class Embedded extends Component<typeof this> {
        <template>
          <div data-test-address>
            <h3 data-test-city={{@model.city}}>
              <@fields.city />
            </h3>
            <h3 data-test-country={{@model.country}}>
              <@fields.country />
            </h3>
            <div data-test-shippingInfo-field><@fields.shippingInfo /></div>
          </div>
        </template>
      };

      static edit = class Edit extends Component<typeof this> {
        <template>
          <FieldContainer @label='city' @tag='label' data-test-boxel-input-city>
            <@fields.city />
          </FieldContainer>
          <FieldContainer
            @label='country'
            @tag='label'
            data-test-boxel-input-country
          >
            <@fields.country />
          </FieldContainer>
          <div data-test-shippingInfo-field><@fields.shippingInfo /></div>
        </template>
      };
    }

    // Friend card that can link to another friend
    class Friend extends CardDef {
      static displayName = 'Friend';
      @field name = contains(StringField);
      @field friend = linksTo(() => Friend);
      static fitted = class Fitted extends Component<typeof this> {
        <template>
          <@fields.name />
        </template>
      };
    }

    class Person extends CardDef {
      static displayName = 'Person';
      @field firstName = contains(StringField);
      @field pet = linksTo(Pet);
      @field friends = linksToMany(Pet);
      @field firstLetterOfTheName = contains(StringField, {
        computeVia: function (this: Person) {
          return this.firstName[0];
        },
      });
      @field title = contains(StringField, {
        computeVia: function (this: Person) {
          return this.firstName;
        },
      });
      @field address = contains(Address);
      static isolated = class Isolated extends Component<typeof this> {
        <template>
          <h2 data-test-person={{@model.firstName}}>
            <@fields.firstName />
          </h2>
          <p data-test-first-letter-of-the-name={{@model.firstLetterOfTheName}}>
            <@fields.firstLetterOfTheName />
          </p>
          Pet:
          <@fields.pet />
          Friends:
          <@fields.friends />
          <div data-test-addresses>Address: <@fields.address /></div>
        </template>
      };
    }

    // this field explodes when serialized (saved)
    class BoomField extends StringField {
      static [serialize](_boom: any) {
        throw new Error('Boom!');
      }
      static embedded = class Embedded extends Component<typeof this> {
        <template>
          {{@model}}
        </template>
      };
    }
    class BoomPet extends Pet {
      static displayName = 'Boom Pet';
      @field boom = contains(BoomField);

      static isolated = class Isolated extends Component<typeof this> {
        <template>
          <h2 data-test-pet={{@model.name}}>
            <@fields.name />
            <@fields.boom />
          </h2>
        </template>
      };
    }

    class Author extends CardDef {
      static displayName = 'Author';
      @field firstName = contains(StringField);
      @field lastName = contains(StringField);
      @field title = contains(StringField, {
        computeVia: function (this: Author) {
          return [this.firstName, this.lastName].filter(Boolean).join(' ');
        },
      });
      static isolated = class Isolated extends Component<typeof this> {
        <template>
          <div data-test-isolated-author>
            <@fields.title />
            <@fields.firstName />
            <@fields.lastName />
          </div>
        </template>
      };
      static fitted = class Fitted extends Component<typeof this> {
        <template>
          <span data-test-author='{{@model.firstName}}'>
            <@fields.firstName />
            <@fields.lastName />
          </span>
        </template>
      };
    }

    class BlogPost extends CardDef {
      static displayName = 'Blog Post';
      @field title = contains(StringField);
      @field slug = contains(StringField);
      @field body = contains(TextAreaField);
      @field authorBio = linksTo(Author);
      static fitted = class Fitted extends Component<typeof this> {
        <template>
          <@fields.title /> by <@fields.authorBio />
        </template>
      };
      static isolated = class Isolated extends Component<typeof this> {
        <template>
          <div data-test-blog-post-isolated>
            <@fields.title />
            by
            <@fields.authorBio />
          </div>
        </template>
      };
    }

    class PublishingPacket extends CardDef {
      static displayName = 'Publishing Packet';
      @field blogPost = linksTo(BlogPost);
      @field socialBlurb = contains(TextAreaField);
    }

    class PetRoom extends CardDef {
      static displayName = 'Pet Room';
      @field name = contains(StringField);
      @field title = contains(StringField, {
        computeVia: function (this: PetRoom) {
          return this.name;
        },
      });
    }

    let petMango = new Pet({ name: 'Mango' });
    let petJackie = new Pet({ name: 'Jackie' });
    let petWoody = new Pet({ name: 'Woody' });
    let petBuzz = new Pet({ name: 'Buzz' });
    let friendB = new Friend({ name: 'Friend B' });
    let author1 = new Author({
      firstName: 'Alien',
      lastName: 'Bob',
    });

    //Generate 11 person card to test recent card menu in card sheet
    let personCards: Map<String, any> = new Map<String, any>();
    for (let i = 1; i <= 11; i++) {
      personCards.set(
        `Person/${i}.json`,
        new Person({
          firstName: String(i),
          address: new Address({
            city: 'Bandung',
            country: 'Indonesia',
          }),
          pet: petMango,
        }),
      );
    }

    ({ adapter: testRealmAdapter } = await setupIntegrationTestRealm({
      loader,
      contents: {
        'pet.gts': { Pet },
        'shipping-info.gts': { ShippingInfo },
        'address.gts': { Address },
        'person.gts': { Person },
        'boom-field.gts': { BoomField },
        'boom-pet.gts': { BoomPet },
        'blog-post.gts': { BlogPost },
        'author.gts': { Author },
        'friend.gts': { Friend },
        'publishing-packet.gts': { PublishingPacket },
        'pet-room.gts': { PetRoom },
        'Pet/mango.json': petMango,
        'BoomPet/paper.json': new BoomPet({ name: 'Paper' }),
        'Pet/jackie.json': petJackie,
        'Pet/woody.json': petWoody,
        'Pet/buzz.json': petBuzz,
        'Person/fadhlan.json': new Person({
          firstName: 'Fadhlan',
          address: new Address({
            city: 'Bandung',
            country: 'Indonesia',
            shippingInfo: new ShippingInfo({
              preferredCarrier: 'DHL',
              remarks: `Don't let bob deliver the package--he's always bringing it to the wrong address`,
            }),
          }),
          pet: petMango,
        }),
        'Person/burcu.json': new Person({
          firstName: 'Burcu',
          friends: [petJackie, petWoody, petBuzz],
        }),
        'Friend/friend-b.json': friendB,
        'Friend/friend-a.json': new Friend({
          name: 'Friend A',
          friend: friendB,
        }),
        'grid.json': new CardsGrid(),
        'CatalogEntry/publishing-packet.json': new CatalogEntry({
          title: 'Publishing Packet',
          description: 'Catalog entry for PublishingPacket',
          isField: false,
          ref: {
            module: `${testRealmURL}publishing-packet`,
            name: 'PublishingPacket',
          },
        }),
        'CatalogEntry/pet-room.json': new CatalogEntry({
          title: 'General Pet Room',
          description: 'Catalog entry for Pet Room Card',
          isField: false,
          ref: {
            module: `${testRealmURL}pet-room`,
            name: 'PetRoom',
          },
        }),
        'CatalogEntry/pet-card.json': new CatalogEntry({
          title: 'Pet',
          description: 'Catalog entry for Pet',
          ref: {
            module: `${testRealmURL}pet`,
            name: 'Pet',
          },
          isField: false,
        }),
        'Author/1.json': author1,
        'Author/2.json': new Author({ firstName: 'R2-D2' }),
        'Author/mark.json': new Author({
          firstName: 'Mark',
          lastName: 'Jackson',
        }),
        'BlogPost/1.json': new BlogPost({
          title: 'Outer Space Journey',
          body: 'Hello world',
          authorBio: author1,
        }),
        'BlogPost/2.json': new BlogPost({ title: 'Beginnings' }),
        '.realm.json': `{ "name": "${realmName}", "iconURL": "https://example-icon.test" }`,
        ...Object.fromEntries(personCards),
      },
    }));
  });

  async function setCardInOperatorModeState(
    cardURL?: string,
    format: 'isolated' | 'edit' = 'isolated',
  ) {
    await operatorModeStateService.restore({
      stacks: cardURL ? [[{ id: cardURL, format }]] : [[]],
    });
  }

  test('it loads a card and renders its isolated view', async function (assert) {
    await setCardInOperatorModeState(`${testRealmURL}Person/fadhlan`);
    await renderComponent(
      class TestDriver extends GlimmerComponent {
        <template>
          <OperatorMode @onClose={{noop}} />
          <CardPrerender />
        </template>
      },
    );
    assert.dom('[data-test-boxel-header-title]').hasText('Person');
    assert
      .dom(`[data-test-boxel-header-icon="https://example-icon.test"]`)
      .exists();
    assert.dom('[data-test-person]').hasText('Fadhlan');
    assert.dom('[data-test-first-letter-of-the-name]').hasText('F');
    assert.dom('[data-test-city]').hasText('Bandung');
    assert.dom('[data-test-country]').hasText('Indonesia');
    assert.dom('[data-test-stack-card]').exists({ count: 1 });
    await waitFor('[data-test-pet="Mango"]');
    await click('[data-test-pet="Mango"]');
    await waitFor(`[data-test-stack-card="${testRealmURL}Pet/mango"]`);
    assert.dom('[data-test-stack-card]').exists({ count: 2 });
    assert.dom('[data-test-stack-card-index="1"]').includesText('Mango');
  });

  test<TestContextWithSave>('it auto saves the field value', async function (assert) {
    assert.expect(3);
    await setCardInOperatorModeState(`${testRealmURL}Person/fadhlan`);

    await renderComponent(
      class TestDriver extends GlimmerComponent {
        <template>
          <OperatorMode @onClose={{noop}} />
          <CardPrerender />
        </template>
      },
    );
    await waitFor('[data-test-person]');
    await click('[data-test-edit-button]');
    this.onSave((_, json) => {
      if (typeof json === 'string') {
        throw new Error('expected JSON save data');
      }
      assert.strictEqual(json.data.attributes?.firstName, 'EditedName');
    });
    await fillIn('[data-test-boxel-input]', 'EditedName');
    await setCardInOperatorModeState(`${testRealmURL}Person/fadhlan`);

    await waitFor('[data-test-person="EditedName"]');
    assert.dom('[data-test-person]').hasText('EditedName');
    assert.dom('[data-test-first-letter-of-the-name]').hasText('E');
  });

  // TODO CS-6268 visual indicator for failed auto-save should build off of this test
  test('an error in auto-save is handled gracefully', async function (assert) {
    let done = assert.async();

    setupOnerror(function (error) {
      assert.ok(error, 'expected a global error');
      done();
    });

    await setCardInOperatorModeState(`${testRealmURL}BoomPet/paper`);

    await renderComponent(
      class TestDriver extends GlimmerComponent {
        <template>
          <OperatorMode @onClose={{noop}} />
          <CardPrerender />
        </template>
      },
    );
    await waitFor('[data-test-pet]');
    await waitFor('[data-test-edit-button]');
    await click('[data-test-edit-button]');
    await fillIn('[data-test-field="boom"] input', 'Bad cat!');
    await setCardInOperatorModeState(`${testRealmURL}BoomPet/paper`);

    await waitFor('[data-test-pet]');
    // Card still runs (our error was designed to only fire during save)
    // despite save error
    assert.dom('[data-test-pet]').includesText('Paper Bad cat!');
  });

  test('displays add card button if user closes the only card in the stack and opens a card from card chooser', async function (assert) {
    await setCardInOperatorModeState(`${testRealmURL}Person/fadhlan`);

    await renderComponent(
      class TestDriver extends GlimmerComponent {
        <template>
          <OperatorMode @onClose={{noop}} />
          <CardPrerender />
        </template>
      },
    );
    await waitFor('[data-test-person]');
    assert.dom('[data-test-person]').isVisible();

    await click('[data-test-close-button]');
    await waitUntil(() => !document.querySelector('[data-test-stack-card]'));
    assert.dom('[data-test-person]').isNotVisible();
    assert.dom('[data-test-add-card-button]').isVisible();

    await click('[data-test-add-card-button]');
    assert.dom('[data-test-card-catalog-modal]').isVisible();

    await waitFor(`[data-test-select]`);
    await showSearchResult(
      'Operator Mode Workspace',
      `${testRealmURL}Person/fadhlan`,
    );

    await percySnapshot(assert);

    await click(`[data-test-select="${testRealmURL}Person/fadhlan"]`);
    await click('[data-test-card-catalog-go-button]');

    await waitFor(`[data-test-stack-card="${testRealmURL}Person/fadhlan"]`);
  });

  test('displays cards on cards-grid and includes `catalog-entry` instances', async function (assert) {
    await setCardInOperatorModeState(`${testRealmURL}grid`);

    await renderComponent(
      class TestDriver extends GlimmerComponent {
        <template>
          <OperatorMode @onClose={{noop}} />
          <CardPrerender />
        </template>
      },
    );

    await waitFor(`[data-test-stack-card="${testRealmURL}grid"]`);
    await click('[data-test-boxel-filter-list-button="All Cards"]');
    await waitFor(`[data-test-cards-grid-item]`);

    assert.dom(`[data-test-stack-card-index="0"]`).exists();
    assert.dom(`[data-test-cards-grid-item]`).exists();

    assert
      .dom(`[data-test-cards-grid-item="${testRealmURL}BlogPost/1"]`)
      .includesText('Blog Post');
    assert
      .dom(`[data-test-cards-grid-item="${testRealmURL}BlogPost/1"] `)
      .includesText('Outer Space Journey');

    assert
      .dom(
        `[data-test-cards-grid-item="${testRealmURL}CatalogEntry/publishing-packet"]`,
      )
      .exists('publishing-packet catalog-entry is displayed on cards-grid');
    assert
      .dom(`[data-test-cards-grid-item="${testRealmURL}CatalogEntry/pet-room"]`)
      .exists('pet-room catalog-entry instance is displayed on cards-grid');
  });

  test<TestContextWithSave>('can create a card using the cards-grid', async function (assert) {
    await setCardInOperatorModeState(`${testRealmURL}grid`);
    await renderComponent(
      class TestDriver extends GlimmerComponent {
        <template>
          <OperatorMode @onClose={{noop}} />
          <CardPrerender />
        </template>
      },
    );
    let saved = new Deferred<void>();
    let savedCards = new Set<string>();
    this.onSave((url) => {
      savedCards.add(url.href);
      saved.fulfill();
    });

    await waitFor(`[data-test-stack-card="${testRealmURL}grid"]`);
    assert.dom(`[data-test-stack-card-index="0"]`).exists();

    await click('[data-test-create-new-card-button]');
    assert
      .dom('[data-test-card-catalog-modal] [data-test-boxel-header-title]')
      .containsText('Choose a Catalog Entry card');
    await waitFor(
      `[data-test-card-catalog-item="${testRealmURL}CatalogEntry/publishing-packet"]`,
    );
    assert
      .dom(`[data-test-realm="${realmName}"] [data-test-card-catalog-item]`)
      .exists({ count: 3 });

    await click(
      `[data-test-select="${testRealmURL}CatalogEntry/publishing-packet"]`,
    );
    await click('[data-test-card-catalog-go-button]');
    await waitFor('[data-test-stack-card-index="1"]');
    assert
      .dom('[data-test-stack-card-index="1"] [data-test-field="blogPost"]')
      .exists();
    await click(
      '[data-test-stack-card-index="1"] [data-test-more-options-button]',
    );
    await fillIn(`[data-test-field="title"] input`, 'New Post');
    await saved.promise;
    let packetId = [...savedCards].find((k) => k.includes('PublishingPacket'))!;
    await setCardInOperatorModeState(packetId);

    await waitFor(`[data-test-stack-card="${packetId}"]`);
    assert.dom(`[data-test-stack-card="${packetId}"]`).exists();
  });

  test('can open a card from the cards-grid and close it', async function (assert) {
    await setCardInOperatorModeState(`${testRealmURL}grid`);
    await renderComponent(
      class TestDriver extends GlimmerComponent {
        <template>
          <OperatorMode @onClose={{noop}} />
          <CardPrerender />
        </template>
      },
    );

    await waitFor(`[data-test-stack-card="${testRealmURL}grid"]`);
    await waitFor(`[data-test-stack-card-index]`);
    assert.dom(`[data-test-stack-card-index="0"]`).exists();
    await click('[data-test-boxel-filter-list-button="All Cards"]');
    await waitFor(`[data-test-cards-grid-item]`);
    await click(`[data-test-cards-grid-item="${testRealmURL}Person/burcu"]`);

    await waitFor(`[data-test-stack-card-index="1"]`);
    assert.dom(`[data-test-stack-card-index="1"]`).exists(); // Opens card on the stack
    assert
      .dom(`[data-test-stack-card-index="1"] [data-test-boxel-header-title]`)
      .includesText('Person');

    await click('[data-test-stack-card-index="1"] [data-test-close-button]');
    assert.dom(`[data-test-stack-card-index="1"]`).doesNotExist();
  });

  test<TestContextWithSave>('create new card editor opens in the stack at each nesting level', async function (assert) {
    assert.expect(9);
    await setCardInOperatorModeState(`${testRealmURL}grid`);
    await renderComponent(
      class TestDriver extends GlimmerComponent {
        <template>
          <OperatorMode @onClose={{noop}} />
          <CardPrerender />
        </template>
      },
    );

    let savedCards = new Set<string>();
    this.onSave((url) => savedCards.add(url.href));

    await waitFor(`[data-test-stack-card="${testRealmURL}grid"]`);
    assert.dom(`[data-test-stack-card-index="0"]`).exists();

    await click('[data-test-create-new-card-button]');
    await waitFor(
      `[data-test-card-catalog-item="${testRealmURL}CatalogEntry/publishing-packet"]`,
    );
    assert
      .dom('[data-test-card-catalog-modal] [data-test-boxel-header-title]')
      .containsText('Choose a Catalog Entry card');
    assert
      .dom(`[data-test-realm="${realmName}"] [data-test-card-catalog-item]`)
      .exists({ count: 3 });

    await click(
      `[data-test-select="${testRealmURL}CatalogEntry/publishing-packet"]`,
    );
    await click('[data-test-card-catalog-go-button]');
    await waitFor('[data-test-stack-card-index="1"]');
    assert
      .dom('[data-test-stack-card-index="1"] [data-test-field="blogPost"]')
      .exists();

    await click('[data-test-add-new]');
    await waitFor(`[data-test-card-catalog-modal]`);
    await click(`[data-test-card-catalog-create-new-button]`);

    await waitFor(`[data-test-stack-card-index="2"]`);
    assert.dom('[data-test-stack-card-index]').exists({ count: 3 });
    assert
      .dom('[data-test-stack-card-index="2"] [data-test-field="authorBio"]')
      .exists();

    // Update the blog post card first to trigger auto-save.
    // This allows us to simulate a scenario where the non-top item in the card-catalog-modal stack is saved before the top item.
    await fillIn(
      '[data-test-stack-card-index="2"] [data-test-field="title"] [data-test-boxel-input]',
      'Mad As a Hatter',
    );

    await click(
      '[data-test-stack-card-index="2"] [data-test-field="authorBio"] [data-test-add-new]',
    );
    await waitFor(`[data-test-card-catalog-modal]`);
    await click(`[data-test-card-catalog-create-new-button]`);

    await waitFor(`[data-test-stack-card-index="3"]`);

    assert
      .dom('[data-test-field="firstName"] [data-test-boxel-input]')
      .exists();
    await fillIn(
      '[data-test-field="firstName"] [data-test-boxel-input]',
      'Alice',
    );
    let authorId = [...savedCards].find((k) => k.includes('Author'))!;
    await waitFor(
      `[data-test-stack-card-index="3"][data-test-stack-card="${authorId}"]`,
    );
    await fillIn(
      '[data-test-field="lastName"] [data-test-boxel-input]',
      'Enwunder',
    );

    await click('[data-test-stack-card-index="3"] [data-test-close-button]');
    await waitFor('[data-test-stack-card-index="3"]', { count: 0 });

    await waitUntil(() =>
      /Alice\s*Enwunder/.test(
        document.querySelector(
          '[data-test-stack-card-index="2"] [data-test-field="authorBio"]',
        )!.textContent!,
      ),
    );

    await click('[data-test-stack-card-index="2"] [data-test-close-button]');
    await waitFor('[data-test-stack-card-index="2"]', { count: 0 });
    let packetId = [...savedCards].find((k) => k.includes('PublishingPacket'))!;
    await waitFor(
      `[data-test-stack-card-index="1"][data-test-stack-card="${packetId}"]`,
    );
    await fillIn(
      '[data-test-stack-card-index="1"] [data-test-field="socialBlurb"] [data-test-boxel-input]',
      `Everyone knows that Alice ran the show in the Brady household. But when Alice’s past comes to light, things get rather topsy turvy…`,
    );
    assert
      .dom('[data-test-stack-card-index="1"] [data-test-field="blogPost"]')
      .containsText('Mad As a Hatter by Alice Enwunder');

    this.onSave((_, json) => {
      if (typeof json === 'string') {
        throw new Error('expected JSON save data');
      }
      assert.strictEqual(
        json.data.attributes!.socialBlurb,
        `Everyone knows that Alice ran the show in the Brady household. But when Alice’s past comes to light, things get rather topsy turvy…`,
      );
    });

    await click('[data-test-stack-card-index="1"] [data-test-edit-button]');

    await waitUntil(() =>
      document
        .querySelector(`[data-test-stack-card="${packetId}"]`)
        ?.textContent?.includes(
          'Everyone knows that Alice ran the show in the Brady household.',
        ),
    );
  });

  test('can choose a card for a linksTo field that has an existing value', async function (assert) {
    await setCardInOperatorModeState(`${testRealmURL}BlogPost/1`);
    await renderComponent(
      class TestDriver extends GlimmerComponent {
        <template>
          <OperatorMode @onClose={{noop}} />
          <CardPrerender />
        </template>
      },
    );

    await waitFor(`[data-test-stack-card="${testRealmURL}BlogPost/1"]`);
    await click('[data-test-edit-button]');

    assert.dom('[data-test-field="authorBio"]').containsText('Alien Bob');
    assert.dom('[data-test-add-new]').doesNotExist();

    await click('[data-test-remove-card]');
    assert.dom('[data-test-add-new]').exists();
    await click('[data-test-add-new]');
    await waitFor(`[data-test-card-catalog-modal]`);
    await waitFor(`[data-test-card-catalog-item="${testRealmURL}Author/2"]`);
    await click(`[data-test-select="${testRealmURL}Author/2"]`);
    assert
      .dom(
        `[data-test-card-catalog-item="${testRealmURL}Author/2"][data-test-card-catalog-item-selected]`,
      )
      .exists();

    await waitUntil(
      () =>
        (
          document.querySelector(`[data-test-card-catalog-go-button]`) as
            | HTMLButtonElement
            | undefined
        )?.disabled === false,
    );
    await click('[data-test-card-catalog-go-button]');

    await waitFor(`.operator-mode [data-test-author="R2-D2"]`);
    assert.dom('[data-test-field="authorBio"]').containsText('R2-D2');
  });

  test('can choose a card for a linksTo field that has no existing value', async function (assert) {
    await setCardInOperatorModeState(`${testRealmURL}BlogPost/2`);
    await renderComponent(
      class TestDriver extends GlimmerComponent {
        <template>
          <OperatorMode @onClose={{noop}} />
          <CardPrerender />
        </template>
      },
    );

    await waitFor(`[data-test-stack-card="${testRealmURL}BlogPost/2"]`);
    await click('[data-test-edit-button]');
    assert.dom('[data-test-add-new]').exists();

    await click('[data-test-add-new]');
    await waitFor(`[data-test-card-catalog-item="${testRealmURL}Author/2"]`);
    await click(`[data-test-select="${testRealmURL}Author/2"]`);
    await click('[data-test-card-catalog-go-button]');

    await waitUntil(() => !document.querySelector('[card-catalog-modal]'));
    assert.dom('[data-test-field="authorBio"]').containsText('R2-D2');

    await click('[data-test-edit-button]');
    await waitFor('.operator-mode [data-test-blog-post-isolated]');

    assert
      .dom('.operator-mode [data-test-blog-post-isolated]')
      .hasText('Beginnings by R2-D2');
  });

  test<TestContextWithSave>('can create a new card to populate a linksTo field', async function (assert) {
    await setCardInOperatorModeState(`${testRealmURL}BlogPost/2`);
    await renderComponent(
      class TestDriver extends GlimmerComponent {
        <template>
          <OperatorMode @onClose={{noop}} />
          <CardPrerender />
        </template>
      },
    );
    let savedCards = new Set<string>();
    this.onSave((url) => savedCards.add(url.href));

    await waitFor(`[data-test-stack-card="${testRealmURL}BlogPost/2"]`);
    await click('[data-test-edit-button]');
    assert.dom('[data-test-add-new]').exists();

    await click('[data-test-add-new]');
    await waitFor(`[data-test-card-catalog-modal]`);
    await click(`[data-test-card-catalog-create-new-button]`);
    await waitFor('[data-test-stack-card-index="1"]');

    assert
      .dom('[data-test-stack-card-index="1"] [data-test-field="firstName"]')
      .exists();
    await fillIn(
      '[data-test-stack-card-index="1"] [data-test-field="firstName"] [data-test-boxel-input]',
      'Alice',
    );

    let authorId = [...savedCards].find((k) => k.includes('Author'))!;
    await waitFor(
      `[data-test-stack-card-index="1"][data-test-stack-card="${authorId}"]`,
    );

    await click('[data-test-stack-card-index="1"] [data-test-close-button]');
    await waitFor('[data-test-stack-card-index="1"]', { count: 0 });
    assert.dom('[data-test-add-new]').doesNotExist();
    assert.dom('[data-test-field="authorBio"]').containsText('Alice');

    await click('[data-test-stack-card-index="0"] [data-test-edit-button]');
    assert.dom('[data-test-blog-post-isolated]').hasText('Beginnings by Alice');
  });

  test('can remove the link for a linksTo field', async function (assert) {
    await setCardInOperatorModeState(`${testRealmURL}BlogPost/1`);
    await renderComponent(
      class TestDriver extends GlimmerComponent {
        <template>
          <OperatorMode @onClose={{noop}} />
          <CardPrerender />
        </template>
      },
    );

    await waitFor(`[data-test-stack-card="${testRealmURL}BlogPost/1"]`);
    await click('[data-test-edit-button]');

    assert.dom('[data-test-field="authorBio"]').containsText('Alien Bob');
    await click('[data-test-field="authorBio"] [data-test-remove-card]');
    await click('[data-test-edit-button]');

    await waitFor('.operator-mode [data-test-blog-post-isolated]');
    assert
      .dom('.operator-mode [data-test-blog-post-isolated]')
      .hasText('Outer Space Journey by');
  });

  test('can add a card to a linksToMany field with existing values', async function (assert) {
    await setCardInOperatorModeState(`${testRealmURL}Person/burcu`);
    await renderComponent(
      class TestDriver extends GlimmerComponent {
        <template>
          <OperatorMode @onClose={{noop}} />
          <CardPrerender />
        </template>
      },
    );

    await waitFor(`[data-test-stack-card="${testRealmURL}Person/burcu"]`);
    await click('[data-test-edit-button]');

    assert.dom('[data-test-field="friends"]').containsText('Jackie Woody');
    assert.dom('[data-test-field="friends"] [data-test-add-new]').exists();

    await click('[data-test-links-to-many="friends"] [data-test-add-new]');
    await waitFor(`[data-test-card-catalog-item="${testRealmURL}Pet/mango"]`);
    await click(`[data-test-select="${testRealmURL}Pet/mango"]`);
    await click('[data-test-card-catalog-go-button]');

    await waitUntil(() => !document.querySelector('[card-catalog-modal]'));
    assert
      .dom('[data-test-field="friends"]')
      .containsText('Jackie Woody Buzz Mango');
    assert
      .dom(
        '[data-test-links-to-many="friends"] [data-test-card-format="fitted"]',
      )
      .exists({ count: 4 });
  });

  test('can add a card to a linksTo field creating a loop', async function (assert) {
    // Friend A already links to friend B.
    // This test links B back to A
    await setCardInOperatorModeState(`${testRealmURL}Friend/friend-b`);
    await renderComponent(
      class TestDriver extends GlimmerComponent {
        <template>
          <OperatorMode @onClose={{noop}} />
          <CardPrerender />
        </template>
      },
    );

    await waitFor(`[data-test-stack-card="${testRealmURL}Friend/friend-b"]`);
    await click('[data-test-edit-button]');
    assert.dom('[data-test-field="friend"] [data-test-add-new]').exists();

    await click('[data-test-field="friend"] [data-test-add-new]');

    await waitFor(
      `[data-test-card-catalog-item="${testRealmURL}Friend/friend-a"]`,
    );
    await click(`[data-test-select="${testRealmURL}Friend/friend-a"]`);
    await click('[data-test-card-catalog-go-button]');

    await waitUntil(() => !document.querySelector('[card-catalog-modal]'));

    // Normally we'd only have an assert like this at the end that may work,
    // but the rest of the application may be broken.

    assert
      .dom('[data-test-stack-card] [data-test-field="friend"]')
      .containsText('Friend A');

    // Instead try and go somewhere else in the application to see if it's broken
    await waitFor('[data-test-submode-switcher]');
    assert.dom('[data-test-submode-switcher]').exists();
    assert.dom('[data-test-submode-switcher]').hasText('Interact');

    await click(
      '[data-test-submode-switcher] .submode-switcher-dropdown-trigger',
    );
    await click('[data-test-boxel-menu-item-text="Code"]');
    await waitFor('[data-test-submode-switcher]');
    assert.dom('[data-test-submode-switcher]').hasText('Code');
  });

  test('can add a card to linksToMany field that has no existing values', async function (assert) {
    await setCardInOperatorModeState(`${testRealmURL}Person/fadhlan`);
    await renderComponent(
      class TestDriver extends GlimmerComponent {
        <template>
          <OperatorMode @onClose={{noop}} />
          <CardPrerender />
        </template>
      },
    );

    await waitFor(`[data-test-stack-card="${testRealmURL}Person/fadhlan"]`);
    await click('[data-test-edit-button]');

    assert.dom('[data-test-field="friends"] [data-test-pet]').doesNotExist();
    assert.dom('[data-test-add-new]').hasText('Add Pets');
    await click('[data-test-add-new]');
    await waitFor(`[data-test-card-catalog-item="${testRealmURL}Pet/mango"]`);
    await click(`[data-test-select="${testRealmURL}Pet/jackie"]`);
    await click('[data-test-card-catalog-go-button]');

    await waitUntil(() => !document.querySelector('[card-catalog-modal]'));
    assert.dom('[data-test-field="friends"]').containsText('Jackie');
  });

  test('can change the item selection in a linksToMany field', async function (assert) {
    await setCardInOperatorModeState(`${testRealmURL}Person/burcu`);
    await renderComponent(
      class TestDriver extends GlimmerComponent {
        <template>
          <OperatorMode @onClose={{noop}} />
          <CardPrerender />
        </template>
      },
    );

    await waitFor(`[data-test-stack-card="${testRealmURL}Person/burcu"]`);
    await click('[data-test-edit-button]');

    assert.dom('[data-test-field="friends"]').containsText('Jackie Woody');
    await click(
      '[data-test-links-to-many="friends"] [data-test-item="1"] [data-test-remove-card]',
    );
    assert.dom('[data-test-field="friends"]').containsText('Jackie');

    await click('[data-test-links-to-many="friends"] [data-test-add-new]');
    await waitFor(`[data-test-card-catalog-item="${testRealmURL}Pet/mango"]`);
    await click(`[data-test-select="${testRealmURL}Pet/mango"]`);
    await click('[data-test-card-catalog-go-button]');

    await waitUntil(() => !document.querySelector('[card-catalog-modal]'));
    assert.dom('[data-test-field="friends"]').containsText('Mango');
  });

  test<TestContextWithSave>('can create a new card to add to a linksToMany field from card chooser', async function (assert) {
    await setCardInOperatorModeState(`${testRealmURL}Person/fadhlan`);
    await renderComponent(
      class TestDriver extends GlimmerComponent {
        <template>
          <OperatorMode @onClose={{noop}} />
          <CardPrerender />
        </template>
      },
    );
    let savedCards = new Set<string>();
    this.onSave((url) => savedCards.add(url.href));

    await waitFor(`[data-test-stack-card="${testRealmURL}Person/fadhlan"]`);
    await click('[data-test-edit-button]');

    assert.dom('[data-test-field="friends"] [data-test-pet]').doesNotExist();
    await click('[data-test-links-to-many="friends"] [data-test-add-new]');

    await waitFor(`[data-test-card-catalog-modal]`);
    assert
      .dom('[data-test-card-catalog-create-new-button]')
      .hasText('Create New Pet');
    await click('[data-test-card-catalog-create-new-button]');

    await waitFor(`[data-test-stack-card-index="1"]`);
    await fillIn(
      '[data-test-stack-card-index="1"] [data-test-field="name"] [data-test-boxel-input]',
      'Woodster',
    );
    let petId = [...savedCards].find((k) => k.includes('Pet'))!;
    await waitFor(
      `[data-test-stack-card-index="1"][data-test-stack-card="${petId}"]`,
    );
    await click('[data-test-stack-card-index="1"] [data-test-close-button]');
    await waitUntil(
      () => !document.querySelector('[data-test-stack-card-index="1"]'),
    );
    assert.dom('[data-test-field="friends"]').containsText('Woodster');
  });

  test<TestContextWithSave>('does not create a new card to add to a linksToMany field from card chooser, if user cancel the edit view', async function (assert) {
    await setCardInOperatorModeState(`${testRealmURL}Person/burcu`);
    await renderComponent(
      class TestDriver extends GlimmerComponent {
        <template>
          <OperatorMode @onClose={{noop}} />
          <CardPrerender />
        </template>
      },
    );
    let savedCards = new Set<string>();
    this.onSave((url) => savedCards.add(url.href));

    await waitFor(`[data-test-stack-card="${testRealmURL}Person/burcu"]`);
    await click('[data-test-edit-button]');

    assert.dom('[data-test-field="friends"]').containsText('Jackie Woody');
    await click('[data-test-links-to-many="friends"] [data-test-add-new]');

    await waitFor(`[data-test-card-catalog-modal]`);
    assert
      .dom('[data-test-card-catalog-create-new-button]')
      .hasText('Create New Pet');
    await click('[data-test-card-catalog-create-new-button]');

    await waitFor(`[data-test-stack-card-index="1"]`);
    await fillIn(
      '[data-test-stack-card-index="1"] [data-test-field="name"] [data-test-boxel-input]',
      'Woodster',
    );
    let petId = [...savedCards].find((k) => k.includes('Pet'))!;
    await waitFor(
      `[data-test-stack-card-index="1"][data-test-stack-card="${petId}"]`,
    );
    await click('[data-test-stack-card-index="1"] [data-test-close-button]');
    await waitUntil(
      () => !document.querySelector('[data-test-stack-card-index="1"]'),
    );
    assert.dom('[data-test-field="friends"]').containsText('Jackie Woody');

    //Ensuring the card chooser modal doesn't get stuck
    await click('[data-test-links-to-many="friends"] [data-test-add-new]');
    await waitFor(`[data-test-card-catalog-modal]`);
    assert
      .dom('[data-test-card-catalog-create-new-button]')
      .hasText('Create New Pet');
  });

  test('can remove all items of a linksToMany field', async function (assert) {
    await setCardInOperatorModeState(`${testRealmURL}Person/burcu`);
    await renderComponent(
      class TestDriver extends GlimmerComponent {
        <template>
          <OperatorMode @onClose={{noop}} />
          <CardPrerender />
        </template>
      },
    );

    await waitFor(`[data-test-stack-card="${testRealmURL}Person/burcu"]`);
    assert.dom(`[data-test-plural-view-item]`).exists({ count: 3 });
    await click('[data-test-edit-button]');
    assert.dom('[data-test-field="friends"]').containsText('Jackie Woody');

    await click(
      '[data-test-links-to-many="friends"] [data-test-item="1"] [data-test-remove-card]',
    );
    await click(
      '[data-test-links-to-many="friends"] [data-test-item="0"] [data-test-remove-card]',
    );
    await click(
      '[data-test-links-to-many="friends"] [data-test-item="0"] [data-test-remove-card]',
    );

    await click('[data-test-edit-button]');
    await waitFor(`[data-test-person="Burcu"]`);
    assert
      .dom(`[data-test-stack-card="${testRealmURL}Person/burcu"]`)
      .doesNotContainText('Jackie');
    assert.dom(`[data-test-plural-view-item]`).doesNotExist();
  });

  test('can close cards by clicking the header of a card deeper in the stack', async function (assert) {
    await setCardInOperatorModeState(`${testRealmURL}grid`);
    await renderComponent(
      class TestDriver extends GlimmerComponent {
        <template>
          <OperatorMode @onClose={{noop}} />
          <CardPrerender />
        </template>
      },
    );
    await waitFor(`[data-test-stack-card="${testRealmURL}grid"]`);
    await click('[data-test-boxel-filter-list-button="All Cards"]');
    await waitFor(`[data-test-cards-grid-item]`);
    await click(`[data-test-cards-grid-item="${testRealmURL}Person/fadhlan"]`);
    await waitFor(`[data-test-stack-card-index="1"]`);
    assert.dom(`[data-test-stack-card-index="1"]`).exists();
    await waitFor('[data-test-person]');

    await waitFor('[data-test-cards-grid-item]');
    await click('[data-test-cards-grid-item]');
    await waitFor(`[data-test-stack-card-index="2"]`);
    assert.dom(`[data-test-stack-card-index="2"]`).exists();
    await click('[data-test-stack-card-index="0"] [data-test-boxel-header]');
    assert.dom(`[data-test-stack-card-index="2"]`).doesNotExist();
    assert.dom(`[data-test-stack-card-index="1"]`).doesNotExist();
    assert.dom(`[data-test-stack-card-index="0"]`).exists();
  });

  test(`displays realm name as cards grid card title and card's display name as other card titles`, async function (assert) {
    await setCardInOperatorModeState(`${testRealmURL}grid`);
    await renderComponent(
      class TestDriver extends GlimmerComponent {
        <template>
          <OperatorMode @onClose={{noop}} />
          <CardPrerender />
        </template>
      },
    );
    await waitFor(`[data-test-stack-card="${testRealmURL}grid"]`);
    assert.dom(`[data-test-stack-card-header]`).containsText(realmName);

    await click(`[data-test-boxel-filter-list-button="All Cards"]`);
    await waitFor(`[data-test-cards-grid-item]`);
    await click(`[data-test-cards-grid-item="${testRealmURL}Person/fadhlan"]`);
    await waitFor(`[data-test-stack-card-index="1"]`);
    assert.dom(`[data-test-stack-card-index="1"]`).exists();
    assert
      .dom(
        `[data-test-stack-card="${testRealmURL}Person/fadhlan"] [data-test-boxel-header-title]`,
      )
      .containsText('Person');

    assert.dom(`[data-test-cards-grid-cards]`).isNotVisible();
    assert.dom(`[data-test-create-new-card-button]`).isNotVisible();
  });

  test(`displays recently accessed card`, async function (assert) {
    await setCardInOperatorModeState(`${testRealmURL}grid`);
    await renderComponent(
      class TestDriver extends GlimmerComponent {
        <template>
          <OperatorMode @onClose={{noop}} />
          <CardPrerender />
        </template>
      },
    );
    await waitFor(`[data-test-stack-card="${testRealmURL}grid"]`);
    assert.dom(`[data-test-stack-card-header]`).containsText(realmName);

    await click(`[data-test-boxel-filter-list-button="All Cards"]`);
    await waitFor(`[data-test-cards-grid-item]`);
    await click(`[data-test-cards-grid-item="${testRealmURL}Person/fadhlan"]`);
    await waitFor(`[data-test-stack-card-index="1"]`);

    assert
      .dom(
        `[data-test-stack-card="${testRealmURL}Person/fadhlan"] [data-test-boxel-header-title]`,
      )
      .containsText('Person');

    assert.dom(`[data-test-cards-grid-cards]`).isNotVisible();
    assert.dom(`[data-test-create-new-card-button]`).isNotVisible();

    await focus(`[data-test-search-field]`);
    assert
      .dom(`[data-test-search-result="${testRealmURL}Person/fadhlan"]`)
      .exists();
    await click(`[data-test-search-sheet-cancel-button]`);
    await click(`[data-test-stack-card-index="1"] [data-test-close-button]`);

    await waitFor(`[data-test-cards-grid-item]`);
    await click(`[data-test-cards-grid-item="${testRealmURL}Person/burcu"]`);
    await waitFor(`[data-test-stack-card-index="1"]`);

    await focus(`[data-test-search-field]`);
    assert.dom(`[data-test-search-result]`).exists({ count: 2 });
    assert
      .dom(
        `[data-test-search-result-index="0"][data-test-search-result="${testRealmURL}Person/burcu"]`,
      )
      .exists();
    assert
      .dom(
        `[data-test-search-result-index="1"][data-test-search-result="${testRealmURL}Person/fadhlan"]`,
      )
      .exists();
  });

  test(`displays recently accessed card, maximum 10 cards`, async function (assert) {
    await setCardInOperatorModeState(`${testRealmURL}grid`);
    await renderComponent(
      class TestDriver extends GlimmerComponent {
        <template>
          <OperatorMode @onClose={{noop}} />
          <CardPrerender />
        </template>
      },
    );
    await waitFor(`[data-test-stack-card="${testRealmURL}grid"]`);
    assert.dom(`[data-test-stack-card-header]`).containsText(realmName);

    await click(`[data-test-boxel-filter-list-button="All Cards"]`);
    await waitFor(`[data-test-cards-grid-item]`);
    for (let i = 1; i <= 11; i++) {
      await click(`[data-test-cards-grid-item="${testRealmURL}Person/${i}"]`);
      await waitFor(
        `[data-test-stack-card-index="1"][data-test-stack-card="${testRealmURL}Person/${i}"]`,
      );
      await click(
        `[data-test-stack-card-index="1"][data-test-stack-card="${testRealmURL}Person/${i}"] [data-test-close-button]`,
      );
      await waitFor(
        `[data-test-stack-card-index="1"][data-test-stack-card="${testRealmURL}Person/${i}"]`,
        { count: 0 },
      );
    }

    await focus(`[data-test-search-field]`);
    await waitFor(`[data-test-search-result]`);
    assert.dom(`[data-test-search-result]`).exists({ count: 10 });
  });

  test(`displays searching results`, async function (assert) {
    await setCardInOperatorModeState(`${testRealmURL}grid`);
    await renderComponent(
      class TestDriver extends GlimmerComponent {
        <template>
          <OperatorMode @onClose={{noop}} />
          <CardPrerender />
        </template>
      },
    );

    assert.dom(`[data-test-stack-card-header]`).containsText(realmName);

    await focus(`[data-test-search-field]`);
    typeIn(`[data-test-search-field]`, 'ma');
    await waitUntil(() =>
      (
        document.querySelector('[data-test-search-label]') as HTMLElement
      )?.innerText.includes('Searching for “ma”'),
    );
    assert.dom(`[data-test-search-label]`).containsText('Searching for “ma”');
    await settled();

    assert.dom(`[data-test-search-label]`).containsText('4 Results for “ma”');
    assert.dom(`[data-test-search-sheet-search-result]`).exists({ count: 4 });
    assert.dom(`[data-test-realm-name]`).exists({ count: 4 });
    assert.dom(`[data-test-search-result="${testRealmURL}Pet/mango"]`).exists();
    assert
      .dom(`[data-test-realm-name]`)
      .containsText('Operator Mode Workspace');
    assert
      .dom(`[data-test-search-result="${testRealmURL}Author/mark"]`)
      .exists();

    await click(`[data-test-search-sheet-cancel-button]`);

    await focus(`[data-test-search-field]`);
    await typeIn(`[data-test-search-field]`, 'Mark J');

    assert
      .dom(`[data-test-search-label]`)
      .containsText('1 Result for “Mark J”');

    //Ensures that there is no cards when reopen the search sheet
    await click(`[data-test-search-sheet-cancel-button]`);
    await focus(`[data-test-search-field]`);
    assert.dom(`[data-test-search-label]`).doesNotExist();
    assert.dom(`[data-test-search-sheet-search-result]`).doesNotExist();

    //No cards match
    await focus(`[data-test-search-field]`);
    typeIn(`[data-test-search-field]`, 'No Cards');
    await waitUntil(() =>
      (
        document.querySelector('[data-test-search-label]') as HTMLElement
      )?.innerText.includes('Searching for “No Cards”'),
    );
    assert
      .dom(`[data-test-search-label]`)
      .containsText('Searching for “No Cards”');

    await settled();

    assert
      .dom(`[data-test-search-label]`)
      .containsText('0 Results for “No Cards”');
    assert.dom(`[data-test-search-sheet-search-result]`).doesNotExist();
  });

  test(`can specify a card by URL in the card chooser`, async function (assert) {
    await setCardInOperatorModeState(`${testRealmURL}grid`);
    await renderComponent(
      class TestDriver extends GlimmerComponent {
        <template>
          <OperatorMode @onClose={{noop}} />
          <CardPrerender />
        </template>
      },
    );
    await waitFor(`[data-test-stack-card="${testRealmURL}grid"]`);
    await click(`[data-test-boxel-filter-list-button="All Cards"]`);
    await waitFor(`[data-test-cards-grid-item]`);
    await click(`[data-test-create-new-card-button]`);
    await waitFor(`[data-test-card-catalog-item]`);
    await fillIn(
      `[data-test-search-field]`,
      `https://cardstack.com/base/types/card`,
    );

    await waitFor('[data-test-card-catalog-item]', {
      count: 1,
    });

    assert
      .dom(`[data-test-realm="Base Workspace"] [data-test-results-count]`)
      .hasText('1 result');

    assert.dom('[data-test-card-catalog-item]').exists({ count: 1 });
    await click('[data-test-select]');

    await waitFor('[data-test-card-catalog-go-button][disabled]', {
      count: 0,
    });
    await click('[data-test-card-catalog-go-button]');

    await waitFor(`[data-test-stack-card-index="1"] [data-test-field="title"]`);
    assert
      .dom(`[data-test-stack-card-index="1"] [data-test-field="title"]`)
      .exists();
    assert
      .dom(`[data-test-stack-card-index="1"] [data-test-field="description"]`)
      .exists();
    assert
      .dom(`[data-test-stack-card-index="1"] [data-test-field="thumbnailURL"]`)
      .exists();
  });

  test(`can search by card title in card chooser`, async function (assert) {
    await setCardInOperatorModeState(`${testRealmURL}grid`);
    await renderComponent(
      class TestDriver extends GlimmerComponent {
        <template>
          <OperatorMode @onClose={{noop}} />
          <CardPrerender />
        </template>
      },
    );
    await waitFor(`[data-test-stack-card="${testRealmURL}grid"]`);
    await click(`[data-test-boxel-filter-list-button="All Cards"]`);
    await waitFor(`[data-test-cards-grid-item]`);
    await click(`[data-test-create-new-card-button]`);
    await waitFor('[data-test-card-catalog-item]');
    assert
      .dom(
        `[data-test-card-catalog-item="${testRealmURL}CatalogEntry/publishing-packet"]`,
      )
      .exists();

    await fillIn(`[data-test-search-field]`, `pet`);
    await waitFor(
      `[data-test-card-catalog-item="${testRealmURL}CatalogEntry/publishing-packet"]`,
      { count: 0 },
    );
    assert.dom(`[data-test-card-catalog-item]`).exists({ count: 2 });

    await fillIn(`[data-test-search-field]`, `publishing packet`);
    await waitUntil(
      () =>
        !document.querySelector(
          `[data-test-card-catalog-item="${testRealmURL}CatalogEntry/pet-card"]`,
        ),
    );
    assert.dom(`[data-test-card-catalog-item]`).exists({ count: 1 });

    await click(
      `[data-test-select="${testRealmURL}CatalogEntry/publishing-packet"]`,
    );
    await waitUntil(
      () =>
        (
          document.querySelector(`[data-test-card-catalog-go-button]`) as
            | HTMLButtonElement
            | undefined
        )?.disabled === false,
    );
    await click(`[data-test-card-catalog-go-button]`);
    await waitFor('[data-test-stack-card-index="1"]');
    assert.dom('[data-test-stack-card-index="1"]').exists();
    assert
      .dom('[data-test-stack-card-index="1"] [data-test-boxel-header-title]')
      .hasText('Publishing Packet');
  });

  test(`can search by card title when opening card chooser from a field editor`, async function (assert) {
    await setCardInOperatorModeState(`${testRealmURL}BlogPost/2`);
    await renderComponent(
      class TestDriver extends GlimmerComponent {
        <template>
          <OperatorMode @onClose={{noop}} />
          <CardPrerender />
        </template>
      },
    );

    await waitFor(`[data-test-stack-card="${testRealmURL}BlogPost/2"]`);
    assert.dom(`[data-test-stack-card="${testRealmURL}BlogPost/2"]`).exists();
    await click(
      `[data-test-stack-card="${testRealmURL}BlogPost/2"] [data-test-edit-button]`,
    );
    await waitFor(`[data-test-field="authorBio"]`);
    await click('[data-test-add-new]');

    await waitFor('[data-test-card-catalog-item]');
    assert
      .dom('[data-test-card-catalog-modal] [data-test-boxel-header-title]')
      .hasText('Choose an Author card');
    assert.dom('[data-test-results-count]').hasText('3 results');

    await fillIn(`[data-test-search-field]`, `alien`);
    await waitFor('[data-test-card-catalog-item]');
    assert.dom(`[data-test-select="${testRealmURL}Author/1"]`).exists();
  });

  test(`displays no cards available message if search result does not exist`, async function (assert) {
    await setCardInOperatorModeState(`${testRealmURL}grid`);
    await renderComponent(
      class TestDriver extends GlimmerComponent {
        <template>
          <OperatorMode @onClose={{noop}} />
          <CardPrerender />
        </template>
      },
    );
    await waitFor(`[data-test-stack-card="${testRealmURL}grid"]`);
    await click(`[data-test-boxel-filter-list-button="All Cards"]`);
    await waitFor(`[data-test-cards-grid-item]`);
    await click(`[data-test-create-new-card-button]`);
    await waitFor('[data-test-card-catalog-item]');

    await fillIn(`[data-test-search-field]`, `friend`);
    await waitFor('[data-test-card-catalog-item]', { count: 0 });
    assert.dom(`[data-test-card-catalog]`).hasText('No cards available');
  });

  test(`can filter by realm after searching in card catalog`, async function (assert) {
    await setCardInOperatorModeState(`${testRealmURL}grid`);
    await renderComponent(
      class TestDriver extends GlimmerComponent {
        <template>
          <OperatorMode @onClose={{noop}} />
          <CardPrerender />
        </template>
      },
    );
    await waitFor(`[data-test-stack-card="${testRealmURL}grid"]`);
    await click(`[data-test-boxel-filter-list-button="All Cards"]`);
    await waitFor(`[data-test-cards-grid-item]`);
    await click(`[data-test-create-new-card-button]`);
    await waitFor('[data-test-card-catalog-item]');
    assert
      .dom(`[data-test-realm="${realmName}"] [data-test-card-catalog-item]`)
      .exists({ count: 3 });

    await fillIn(`[data-test-search-field]`, `general`);
    await waitFor(
      `[data-test-card-catalog-item="${testRealmURL}CatalogEntry/pet-card"]`,
      { count: 0 },
    );
    assert.dom(`[data-test-card-catalog-item]`).exists({ count: 2 });
    assert.dom(`[data-test-realm]`).exists({ count: 2 });
    assert.dom('[data-test-realm="Operator Mode Workspace"]').exists();
    assert
      .dom(
        '[data-test-realm="Operator Mode Workspace"] [data-test-results-count]',
      )
      .hasText('1 result');
    assert
      .dom(
        `[data-test-realm="Operator Mode Workspace"] [data-test-select="${testRealmURL}CatalogEntry/pet-room"]`,
      )
      .exists();
    assert.dom('[data-test-realm="Base Workspace"]').exists();
    assert
      .dom('[data-test-realm="Base Workspace"] [data-test-results-count]')
      .hasText('1 result');
    assert
      .dom(
        `[data-test-realm="Base Workspace"] [data-test-select="${baseRealm.url}types/card"]`,
      )
      .exists();

    await click('[data-test-realm-filter-button]');
    await click('[data-test-boxel-menu-item-text="Base Workspace"]');
    assert.dom(`[data-test-realm]`).exists({ count: 1 });
    assert.dom('[data-test-realm="Operator Mode Workspace"]').doesNotExist();
    assert.dom('[data-test-realm="Base Workspace"]').exists();
    assert.dom(`[data-test-select="${baseRealm.url}types/card"]`).exists();

    await click('[data-test-realm-filter-button]');
    await click('[data-test-boxel-menu-item-text="Operator Mode Workspace"]');
    assert.dom('[data-test-realm="Operator Mode Workspace"]').exists();
    assert.dom('[data-test-realm="Base Workspace"]').exists();
    assert.dom(`[data-test-card-catalog-item]`).exists({ count: 2 });

    await fillIn(`[data-test-search-field]`, '');
    await waitFor(
      `[data-test-card-catalog-item="${testRealmURL}CatalogEntry/pet-card"]`,
    );
    assert
      .dom(`[data-test-realm="${realmName}"] [data-test-card-catalog-item]`)
      .exists({ count: 3 }, 'can clear search input');

    await fillIn(`[data-test-search-field]`, 'pet');
    await waitFor(
      `[data-test-card-catalog-item="${testRealmURL}CatalogEntry/pet-card"]`,
    );
    await click('[data-test-realm-filter-button]');
    await click(`[data-test-boxel-menu-item-text="${realmName}"]`);
    await waitFor('[data-test-card-catalog-item]', { count: 0 });
    assert.dom('[data-test-card-catalog]').hasText('No cards available');
  });

  test(`can open new card editor in the stack after searching in card catalog`, async function (assert) {
    await setCardInOperatorModeState(`${testRealmURL}grid`);
    await renderComponent(
      class TestDriver extends GlimmerComponent {
        <template>
          <OperatorMode @onClose={{noop}} />
          <CardPrerender />
        </template>
      },
    );
    await waitFor(`[data-test-stack-card="${testRealmURL}grid"]`);
    await click(`[data-test-boxel-filter-list-button="All Cards"]`);
    await waitFor(`[data-test-cards-grid-item]`);
    await click(`[data-test-create-new-card-button]`);
    await waitFor('[data-test-card-catalog-item]');

    await typeIn(`[data-test-search-field]`, `pet`);
    await waitFor(
      `[data-test-card-catalog-item="${testRealmURL}CatalogEntry/publishing-packet"]`,
      { count: 0 },
    );
    assert.dom(`[data-test-card-catalog-item]`).exists({ count: 2 });

    await click(`[data-test-select="${testRealmURL}CatalogEntry/pet-card"]`);
    assert
      .dom(
        `[data-test-card-catalog-item="${testRealmURL}CatalogEntry/pet-card"][data-test-card-catalog-item-selected]`,
      )
      .exists({ count: 1 });

    await click('[data-test-card-catalog-go-button]');
    await waitFor('[data-test-stack-card-index="1"]');
    assert
      .dom('[data-test-stack-card-index="1"] [data-test-boxel-header-title]')
      .hasText('Pet');
  });

  test(`cancel button closes the catalog-entry card picker`, async function (assert) {
    await setCardInOperatorModeState(`${testRealmURL}grid`);
    await renderComponent(
      class TestDriver extends GlimmerComponent {
        <template>
          <OperatorMode @onClose={{noop}} />
          <CardPrerender />
        </template>
      },
    );
    await waitFor(`[data-test-stack-card="${testRealmURL}grid"]`);
    await click(`[data-test-boxel-filter-list-button="All Cards"]`);
    await waitFor(`[data-test-cards-grid-item]`);
    await click(`[data-test-create-new-card-button]`);

    await typeIn(`[data-test-search-field]`, `pet`);
    assert.dom(`[data-test-search-field]`).hasValue('pet');
    await waitFor('[data-test-card-catalog-item]', { count: 2 });
    await click(`[data-test-select="${testRealmURL}CatalogEntry/pet-room"]`);
    assert
      .dom(
        `[data-test-card-catalog-item="${testRealmURL}CatalogEntry/pet-room"][data-test-card-catalog-item-selected]`,
      )
      .exists({ count: 1 });

    await click('[data-test-card-catalog-cancel-button]');
    await waitFor('[data-test-card-catalog]', { count: 0 });

    assert.dom('[data-test-operator-mode-stack="0"]').exists();
    assert
      .dom('[data-test-operator-mode-stack="1"]')
      .doesNotExist('no cards are added');

    await click(`[data-test-create-new-card-button]`);
    await waitFor('[data-test-card-catalog-item]');
    assert
      .dom(`[data-test-search-field]`)
      .hasNoValue('Card picker state is reset');
    assert.dom('[data-test-card-catalog-item-selected]').doesNotExist();
  });

  test(`cancel button closes the field picker`, async function (assert) {
    await setCardInOperatorModeState(`${testRealmURL}BlogPost/2`);
    await renderComponent(
      class TestDriver extends GlimmerComponent {
        <template>
          <OperatorMode @onClose={{noop}} />
          <CardPrerender />
        </template>
      },
    );
    await waitFor(`[data-test-stack-card="${testRealmURL}BlogPost/2"]`);
    await click('[data-test-edit-button]');
    await click(`[data-test-field="authorBio"] [data-test-add-new]`);

    await waitFor('[data-test-card-catalog-modal]');
    await waitFor('[data-test-card-catalog-item]', { count: 3 });
    await typeIn(`[data-test-search-field]`, `bob`);
    assert.dom(`[data-test-search-field]`).hasValue('bob');
    await waitFor('[data-test-card-catalog-item]', { count: 1 });
    await click(`[data-test-select="${testRealmURL}Author/1"]`);
    assert
      .dom(
        `[data-test-card-catalog-item="${testRealmURL}Author/1"][data-test-card-catalog-item-selected]`,
      )
      .exists({ count: 1 });

    await click('[data-test-card-catalog-cancel-button]');
    await waitFor('[data-test-card-catalog]', { count: 0 });

    assert
      .dom(`[data-test-field="authorBio"] [data-test-add-new]`)
      .exists('no card is chosen');

    await click(`[data-test-field="authorBio"] [data-test-add-new]`);
    assert
      .dom(`[data-test-search-field]`)
      .hasNoValue('Field picker state is reset');
    assert.dom('[data-test-card-catalog-item-selected]').doesNotExist();
  });

  test(`can add a card to the stack by URL from search sheet`, async function (assert) {
    await setCardInOperatorModeState(`${testRealmURL}grid`);
    await renderComponent(
      class TestDriver extends GlimmerComponent {
        <template>
          <OperatorMode @onClose={{noop}} />
          <CardPrerender />
        </template>
      },
    );
    await waitFor(`[data-test-stack-card="${testRealmURL}grid"]`);
    await click(`[data-test-boxel-filter-list-button="All Cards"]`);
    await waitFor(`[data-test-cards-grid-item]`);
    await focus(`[data-test-search-field]`);

    await click('[data-test-search-field]');

    // assert
    //   .dom(`[data-test-boxel-input-validation-state="invalid"]`)
    //   .doesNotExist('invalid state is not shown');

    await fillIn('[data-test-search-field]', 'http://localhost:4202/test/man');
    // await waitFor(`[data-test-boxel-input-validation-state="invalid"]`);
    await waitFor(`[data-test-search-label]`);

    assert
      .dom('[data-test-search-label]')
      .containsText('No card found at http://localhost:4202/test/man');
    assert.dom('[data-test-search-sheet-search-result]').doesNotExist();
    // assert.dom('[data-test-boxel-input-validation-state="invalid"]').exists();

    await fillIn(
      '[data-test-search-field]',
      'http://localhost:4202/test/mango',
    );
    await waitFor('[data-test-search-sheet-search-result]');

    assert
      .dom('[data-test-search-label]')
      .containsText('Card found at http://localhost:4202/test/mango');
    assert.dom('[data-test-search-sheet-search-result]').exists({ count: 1 });
    // assert
    //   .dom(`[data-test-boxel-input-validation-state="invalid"]`)
    //   .doesNotExist();

    await fillIn('[data-test-search-field]', 'http://localhost:4202/test/man');
    // await waitFor(`[data-test-boxel-input-validation-state="invalid"]`);

    assert
      .dom('[data-test-search-label]')
      .containsText('No card found at http://localhost:4202/test/man');
    assert.dom('[data-test-search-sheet-search-result]').doesNotExist();
    // assert.dom('[data-test-boxel-input-validation-state="invalid"]').exists();

    await fillIn(
      '[data-test-search-field]',
      'http://localhost:4202/test/mango',
    );
    await waitFor('[data-test-search-sheet-search-result]');

    await click('[data-test-search-sheet-search-result]');

    await waitFor(`[data-test-stack-card="http://localhost:4202/test/mango"]`);
    assert
      .dom(
        `[data-test-stack-card="http://localhost:4202/test/mango"] [data-test-field-component-card]`,
      )
      .containsText('Mango', 'the card is rendered in the stack');
  });

  test(`can select one or more cards on cards-grid and unselect`, async function (assert) {
    await setCardInOperatorModeState(`${testRealmURL}grid`);
    await renderComponent(
      class TestDriver extends GlimmerComponent {
        <template>
          <OperatorMode @onClose={{noop}} />
          <CardPrerender />
        </template>
      },
    );
    await waitFor(`[data-test-stack-card="${testRealmURL}grid"]`);
    await click(`[data-test-boxel-filter-list-button="All Cards"]`);
    assert.dom(`[data-test-cards-grid-cards]`).exists();

    await waitFor(
      `[data-test-cards-grid-item="${testRealmURL}Person/fadhlan"]`,
    );
    assert.dom('[data-test-overlay-selected]').doesNotExist();

    await triggerEvent(
      `[data-test-cards-grid-item="${testRealmURL}Person/fadhlan"]`,
      'mouseenter',
    );
    await click(`[data-test-overlay-select="${testRealmURL}Person/fadhlan"]`);
    assert
      .dom(`[data-test-overlay-selected="${testRealmURL}Person/fadhlan"]`)
      .exists();
    assert.dom('[data-test-overlay-selected]').exists({ count: 1 });

    await triggerEvent(
      `[data-test-cards-grid-item="${testRealmURL}Pet/jackie"]`,
      'mouseenter',
    );
    await click(`[data-test-overlay-select="${testRealmURL}Pet/jackie"]`);
    await click(`[data-test-cards-grid-item="${testRealmURL}Author/1"]`);
    await click(`[data-test-cards-grid-item="${testRealmURL}BlogPost/2"]`);
    assert.dom('[data-test-overlay-selected]').exists({ count: 4 });

    await click(`[data-test-cards-grid-item="${testRealmURL}Pet/jackie"]`);
    assert.dom('[data-test-overlay-selected]').exists({ count: 3 });

    await click(`[data-test-cards-grid-item="${testRealmURL}Person/fadhlan"]`);
    await click(`[data-test-cards-grid-item="${testRealmURL}BlogPost/2"]`);
    await click(`[data-test-overlay-select="${testRealmURL}Author/1"]`);
    assert.dom('[data-test-overlay-selected]').doesNotExist();

    await click(`[data-test-cards-grid-item="${testRealmURL}Person/fadhlan"]`);
    await waitFor(`[data-test-stack-card-index="1"]`, { count: 1 });
  });

  test('displays realm name as header title when hovering realm icon', async function (assert) {
    await setCardInOperatorModeState(`${testRealmURL}Person/fadhlan`);
    await renderComponent(
      class TestDriver extends GlimmerComponent {
        <template>
          <OperatorMode @onClose={{noop}} />
          <CardPrerender />
        </template>
      },
    );

    await waitFor('[data-test-boxel-header-icon]');
    assert.dom('[data-test-boxel-header-title]').hasText('Person');
    assert
      .dom(`[data-test-boxel-header-icon="https://example-icon.test"]`)
      .exists();
    await triggerEvent(`[data-test-boxel-header-icon]`, 'mouseenter');
    assert
      .dom('[data-test-boxel-header-title]')
      .hasText('In Operator Mode Workspace');
    await triggerEvent(`[data-test-boxel-header-icon]`, 'mouseleave');
    assert.dom('[data-test-boxel-header-title]').hasText('Person');
  });

  test(`it has an option to copy the card url`, async function (assert) {
    await setCardInOperatorModeState(`${testRealmURL}Person/burcu`);
    await renderComponent(
      class TestDriver extends GlimmerComponent {
        <template>
          <OperatorMode @onClose={{noop}} />
          <CardPrerender />
        </template>
      },
    );
    await waitFor('[data-test-more-options-button]');
    await click('[data-test-more-options-button]');
    await click('[data-test-boxel-menu-item-text="Copy Card URL"]');
    assert.dom('[data-test-boxel-menu-item]').doesNotExist();
  });

  test(`click on "links to" the embedded card will open it on the stack`, async function (assert) {
    await setCardInOperatorModeState(`${testRealmURL}BlogPost/1`);
    await renderComponent(
      class TestDriver extends GlimmerComponent {
        <template>
          <OperatorMode @onClose={{noop}} />
          <CardPrerender />
        </template>
      },
    );

    await click('[data-test-author]');
    await waitFor('[data-test-stack-card-index="1"]');
    assert.dom('[data-test-stack-card-index]').exists({ count: 2 });
    assert
      .dom('[data-test-stack-card-index="1"] [data-test-boxel-header-title]')
      .includesText('Author');
  });

  test(`toggles mode switcher`, async function (assert) {
    await setCardInOperatorModeState(`${testRealmURL}BlogPost/1`);
    await renderComponent(
      class TestDriver extends GlimmerComponent {
        <template>
          <OperatorMode @onClose={{noop}} />
          <CardPrerender />
        </template>
      },
    );

    await waitFor('[data-test-submode-switcher]');
    assert.dom('[data-test-submode-switcher]').exists();
    assert.dom('[data-test-submode-switcher]').hasText('Interact');

    await click('[data-test-submode-switcher] > [data-test-boxel-button]');

    await click('[data-test-boxel-menu-item-text="Code"]');
    await waitFor('[data-test-submode-switcher]');
    assert.dom('[data-test-submode-switcher]').hasText('Code');
    assert.dom('[data-test-submode-arrow-direction="down"]').exists();

    await click('[data-test-submode-switcher] > [data-test-boxel-button]');
    await click('[data-test-boxel-menu-item-text="Interact"]');
    await waitFor('[data-test-submode-switcher]');
    assert.dom('[data-test-submode-switcher]').hasText('Interact');
    assert.dom('[data-test-submode-arrow-direction="down"]').exists();
  });

  test(`card url bar shows realm info of valid URL`, async function (assert) {
    await setCardInOperatorModeState(`${testRealmURL}BlogPost/1`);
    await renderComponent(
      class TestDriver extends GlimmerComponent {
        <template>
          <OperatorMode @onClose={{noop}} />
          <CardPrerender />
        </template>
      },
    );

    await waitFor('[data-test-submode-switcher]');
    assert.dom('[data-test-submode-switcher]').exists();
    assert.dom('[data-test-submode-switcher]').hasText('Interact');

    await click(
      '[data-test-submode-switcher] .submode-switcher-dropdown-trigger',
    );
    await click('[data-test-boxel-menu-item-text="Code"]');
    await waitFor('[data-test-submode-switcher]');
    assert.dom('[data-test-submode-switcher]').hasText('Code');
    await waitUntil(() =>
      document
        .querySelector('[data-test-card-url-bar-realm-info]')
        ?.textContent?.includes('Operator Mode Workspace'),
    );

    assert.dom('[data-test-card-url-bar]').exists();
    assert
      .dom('[data-test-card-url-bar-realm-info]')
      .hasText('in Operator Mode Workspace');
    assert
      .dom('[data-test-card-url-bar-input]')
      .hasValue(`${testRealmURL}BlogPost/1.json`);

    await fillIn(
      '[data-test-card-url-bar-input]',
      `${testRealmURL}Pet/mango.json`,
    );
    await triggerKeyEvent(
      '[data-test-card-url-bar-input]',
      'keypress',
      'Enter',
    );
    await blur('[data-test-card-url-bar-input]');
    assert
      .dom('[data-test-card-url-bar-realm-info]')
      .hasText('in Operator Mode Workspace');
    assert
      .dom('[data-test-card-url-bar-input]')
      .hasValue(`${testRealmURL}Pet/mango.json`);
    assert.dom('[data-test-card-url-bar-error]').doesNotExist();
  });

  test(`card url bar shows error message when URL is invalid`, async function (assert) {
    await setCardInOperatorModeState(`${testRealmURL}BlogPost/1`);
    await renderComponent(
      class TestDriver extends GlimmerComponent {
        <template>
          <OperatorMode @onClose={{noop}} />
          <CardPrerender />
        </template>
      },
    );
    await waitFor('[data-test-submode-switcher]');
    await click(
      '[data-test-submode-switcher] .submode-switcher-dropdown-trigger',
    );
    await click('[data-test-boxel-menu-item-text="Code"]');

    await waitUntil(() =>
      document
        .querySelector('[data-test-card-url-bar-realm-info]')
        ?.textContent?.includes('Operator Mode Workspace'),
    );
    assert.dom('[data-test-card-url-bar]').exists();
    assert
      .dom('[data-test-card-url-bar-realm-info]')
      .hasText('in Operator Mode Workspace');
    assert
      .dom('[data-test-card-url-bar-input]')
      .hasValue(`${testRealmURL}BlogPost/1.json`);

    await fillIn(
      '[data-test-card-url-bar-input]',
      `${testRealmURL}Pet/NotFoundCard`,
    );
    await triggerKeyEvent(
      '[data-test-card-url-bar-input]',
      'keypress',
      'Enter',
    );
    assert
      .dom('[data-test-card-url-bar-error]')
      .containsText('This resource does not exist');

    await percySnapshot(assert);

    await fillIn('[data-test-card-url-bar-input]', `Wrong URL`);
    await triggerKeyEvent(
      '[data-test-card-url-bar-input]',
      'keypress',
      'Enter',
    );
    assert
      .dom('[data-test-card-url-bar-error]')
      .containsText('Not a valid URL');
  });

  test('user can dismiss url bar error message', async function (assert) {
    await setCardInOperatorModeState(`${testRealmURL}BlogPost/1`);
    await renderComponent(
      class TestDriver extends GlimmerComponent {
        <template>
          <OperatorMode @onClose={{noop}} />
          <CardPrerender />
        </template>
      },
    );

    await waitFor('[data-test-submode-switcher]');
    await click(
      '[data-test-submode-switcher] .submode-switcher-dropdown-trigger',
    );
    await click('[data-test-boxel-menu-item-text="Code"]');
    await waitFor('[data-test-submode-switcher]');
    assert.dom('[data-test-submode-switcher]').hasText('Code');

    await waitUntil(() =>
      document
        .querySelector('[data-test-card-url-bar-realm-info]')
        ?.textContent?.includes('Operator Mode Workspace'),
    );
    await fillIn(
      '[data-test-card-url-bar-input]',
      `${testRealmURL}Pet/NotFoundCard`,
    );
    await triggerKeyEvent(
      '[data-test-card-url-bar-input]',
      'keypress',
      'Enter',
    );
    assert.dom('[data-test-card-url-bar-error]').exists();

    await click('[data-test-dismiss-url-error-button]');
    assert.dom('[data-test-card-url-bar-error]').doesNotExist();

    await fillIn(
      '[data-test-card-url-bar-input]',
      `${testRealmURL}Pet/NotFoundCard_2`,
    );
    await triggerKeyEvent(
      '[data-test-card-url-bar-input]',
      'keypress',
      'Enter',
    );
    assert.dom('[data-test-card-url-bar-error]').exists();

    await fillIn(
      '[data-test-card-url-bar-input]',
      `${testRealmURL}Pet/mango.json`,
    );
    await triggerKeyEvent(
      '[data-test-card-url-bar-input]',
      'keypress',
      'Enter',
    );
    assert.dom('[data-test-card-url-bar-error]').doesNotExist();
  });

  test(`card url bar URL reacts to external changes of code path when user is not editing`, async function (assert) {
    await setCardInOperatorModeState(`${testRealmURL}BlogPost/1`);
    await renderComponent(
      class TestDriver extends GlimmerComponent {
        <template>
          <OperatorMode @onClose={{noop}} />
          <CardPrerender />
        </template>
      },
    );

    await waitFor('[data-test-submode-switcher]');
    assert.dom('[data-test-submode-switcher]').exists();
    assert.dom('[data-test-submode-switcher]').hasText('Interact');

    await click(
      '[data-test-submode-switcher] .submode-switcher-dropdown-trigger',
    );
    await waitFor('[data-test-boxel-menu-item-text]');
    await click('[data-test-boxel-menu-item-text="Code"]');
    await waitFor('[data-test-submode-switcher]');
    assert.dom('[data-test-submode-switcher]').hasText('Code');
    await waitUntil(() =>
      document
        .querySelector('[data-test-card-url-bar-realm-info]')
        ?.textContent?.includes('Operator Mode Workspace'),
    );

    assert
      .dom('[data-test-card-url-bar-input]')
      .hasValue(`${testRealmURL}BlogPost/1.json`);

    operatorModeStateService.updateCodePath(
      new URL(`${testRealmURL}person.gts`),
    );

    await waitUntil(() =>
      document
        .querySelector('[data-test-card-url-bar-realm-info]')
        ?.textContent?.includes('Operator Mode Workspace'),
    );
    assert
      .dom('[data-test-card-url-bar-input]')
      .hasValue(`${testRealmURL}person.gts`);
  });

  test(`card url bar URL does not react to external changes when user is editing`, async function (assert) {
    await setCardInOperatorModeState(`${testRealmURL}BlogPost/1`);
    await renderComponent(
      class TestDriver extends GlimmerComponent {
        <template>
          <OperatorMode @onClose={{noop}} />
          <CardPrerender />
        </template>
      },
    );

    await waitFor('[data-test-submode-switcher]');
    assert.dom('[data-test-submode-switcher]').exists();
    assert.dom('[data-test-submode-switcher]').hasText('Interact');

    await click(
      '[data-test-submode-switcher] .submode-switcher-dropdown-trigger',
    );
    await click('[data-test-boxel-menu-item-text="Code"]');
    await waitFor('[data-test-submode-switcher]');
    assert.dom('[data-test-submode-switcher]').hasText('Code');
    await waitUntil(() =>
      document
        .querySelector('[data-test-card-url-bar-realm-info]')
        ?.textContent?.includes('Operator Mode Workspace'),
    );

    assert
      .dom('[data-test-card-url-bar-input]')
      .hasValue(`${testRealmURL}BlogPost/1.json`);

    let someRandomText = 'I am still typing a url';
    await typeIn('[data-test-card-url-bar-input]', someRandomText);

    operatorModeStateService.updateCodePath(
      new URL(`${testRealmURL}person.gts`),
    );

    assert
      .dom('[data-test-card-url-bar-input]')
      .hasValue(`${testRealmURL}BlogPost/1.json${someRandomText}`);

    blur('[data-test-card-url-bar-input]');

    assert
      .dom('[data-test-card-url-bar-input]')
      .hasValue(`${testRealmURL}BlogPost/1.json${someRandomText}`);
  });

  test(`can open and close search sheet`, async function (assert) {
    await setCardInOperatorModeState(`${testRealmURL}grid`);
    await renderComponent(
      class TestDriver extends GlimmerComponent {
        <template>
          <OperatorMode @onClose={{noop}} />
          <CardPrerender />
        </template>
      },
    );
    await waitFor(`[data-test-stack-card="${testRealmURL}grid"]`);
    await click(`[data-test-boxel-filter-list-button="All Cards"]`);
    await waitFor(`[data-test-cards-grid-item]`);

    await focus(`[data-test-search-field]`);
    assert.dom(`[data-test-search-sheet="search-prompt"]`).exists();

    await click(`[data-test-search-sheet] .search-sheet-content`);
    assert.dom(`[data-test-search-sheet="search-prompt"]`).exists();

    await typeIn(`[data-test-search-field]`, 'A');
    await click(`[data-test-search-sheet] .search-sheet-content .section`);
    assert.dom(`[data-test-search-sheet="search-results"]`).exists();

    await click(`[data-test-search-sheet] .search-sheet-content .section`);
    assert.dom(`[data-test-search-sheet="search-results"]`).exists();

    await click(`[data-test-operator-mode-stack]`);
    assert.dom(`[data-test-search-sheet="closed"]`).exists();
  });

  test<TestContextWithSave>('Choosing a new catalog entry card automatically saves the card with empty values before popping the card onto the stack in "edit" view', async function (assert) {
    assert.expect(5);
    await setCardInOperatorModeState(`${testRealmURL}grid`);
    await renderComponent(
      class TestDriver extends GlimmerComponent {
        <template>
          <OperatorMode @onClose={{noop}} />
          <CardPrerender />
        </template>
      },
    );
    let savedCards = new Set<string>();
    this.onSave((url) => {
      savedCards.add(url.href);
    });
    await waitFor(`[data-test-stack-card="${testRealmURL}grid"]`);
    assert.dom(`[data-test-stack-card-index="0"]`).exists();

    await click('[data-test-create-new-card-button]');
    assert
      .dom('[data-test-card-catalog-modal] [data-test-boxel-header-title]')
      .containsText('Choose a Catalog Entry card');
    await waitFor(
      `[data-test-card-catalog-item="${testRealmURL}CatalogEntry/publishing-packet"]`,
    );
    assert
      .dom(`[data-test-realm="${realmName}"] [data-test-card-catalog-item]`)
      .exists({ count: 3 });

    await click(
      `[data-test-select="${testRealmURL}CatalogEntry/publishing-packet"]`,
    );
    await click('[data-test-card-catalog-go-button]');
    await waitFor('[data-test-stack-card-index="1"]');

    let paths = Array.from(savedCards).map(
      (url) => url.substring(testRealmURL.length) + '.json',
    );
    let fileRef = await testRealmAdapter.openFile(paths[0]);
    assert.deepEqual(
      JSON.parse(fileRef!.content as string),
      {
        data: {
          attributes: {
            description: null,
            socialBlurb: null,
            thumbnailURL: null,
            title: null,
          },
          meta: {
            adoptsFrom: {
              module: '../publishing-packet',
              name: 'PublishingPacket',
            },
          },
          relationships: {
            blogPost: {
              links: {
                self: null,
              },
            },
          },
          type: 'card',
        },
      },
      'file contents were saved correctly',
    );
    assert.dom('[data-test-last-saved]').doesNotExist();
  });

  test<TestContextWithSave>('Creating a new card from a linksTo field automatically saves the card with empty values before popping the card onto the stack in "edit" view', async function (assert) {
    assert.expect(5);
    await setCardInOperatorModeState(`${testRealmURL}Person/1`, 'edit');
    await renderComponent(
      class TestDriver extends GlimmerComponent {
        <template>
          <OperatorMode @onClose={{noop}} />
          <CardPrerender />
        </template>
      },
    );
    let savedCards = new Set<string>();
    this.onSave((url) => {
      savedCards.add(url.href);
    });
    await waitFor(`[data-test-stack-card="${testRealmURL}Person/1"]`);
    await waitFor('[data-test-links-to-editor="pet"] [data-test-remove-card]');
    await click('[data-test-links-to-editor="pet"] [data-test-remove-card]');
    await waitFor('[data-test-add-new]');
    assert.dom('[data-test-add-new]').exists();
    assert
      .dom('[data-test-links-to-editor="pet"] [data-test-boxel-card-container]')
      .doesNotExist();
    await click('[data-test-add-new]');
    await waitFor(`[data-test-card-catalog-modal]`);
    await waitFor(`[data-test-card-catalog-create-new-button]`);
    await click(`[data-test-card-catalog-create-new-button]`);
    await waitFor('[data-test-stack-card-index="1"]');
    assert.dom(`[data-test-stack-card-index="1"]`).exists();
    let ids = Array.from(savedCards);
    let paths = ids.map((url) => url.substring(testRealmURL.length) + '.json');
    let path = paths.find((p) => p.includes('Pet/'));
    let id = ids.find((p) => p.includes('Pet/'));
    let fileRef = await testRealmAdapter.openFile(path!);
    assert.deepEqual(
      JSON.parse(fileRef!.content as string),
      {
        data: {
          attributes: {
            description: null,
            name: null,
            thumbnailURL: null,
          },
          meta: {
            adoptsFrom: {
              module: '../pet',
              name: 'Pet',
            },
          },
          type: 'card',
        },
      },
      'file contents were saved correctly',
    );
    assert
      .dom(`[data-test-stack-card="${id}"] [data-test-last-saved]`)
      .doesNotExist();
  });

  test<TestContextWithSave>('Clicking on "Finish Editing" after creating a card from linksTo field will switch the card into isolated mode', async function (assert) {
    await setCardInOperatorModeState(`${testRealmURL}BlogPost/2`);
    await renderComponent(
      class TestDriver extends GlimmerComponent {
        <template>
          <OperatorMode @onClose={{noop}} />
          <CardPrerender />
        </template>
      },
    );

    await waitFor(`[data-test-stack-card="${testRealmURL}BlogPost/2"]`);
    await click('[data-test-edit-button]');
    assert.dom('[data-test-add-new]').exists();
    await click('[data-test-add-new]');
    await waitFor(`[data-test-card-catalog-modal]`);
    await click(`[data-test-card-catalog-create-new-button]`);
    await waitFor('[data-test-stack-card-index="1"]');

    await click('[data-test-stack-card-index="1"] [data-test-edit-button]');

    await waitFor('[data-test-isolated-author]');
    assert.dom('[data-test-isolated-author]').exists();
  });

  test('displays card in interact mode when clicking `Open in Interact Mode` menu in preview panel', async function (assert) {
    await setCardInOperatorModeState(`${testRealmURL}grid`);

    await renderComponent(
      class TestDriver extends GlimmerComponent {
        <template>
          <OperatorMode @onClose={{noop}} />
          <CardPrerender />
        </template>
      },
    );

    await click(`[data-test-boxel-filter-list-button="All Cards"]`);
    await waitFor(`[data-test-cards-grid-item]`);
    await click(`[data-test-cards-grid-item="${testRealmURL}BlogPost/1"]`);

    await waitFor(`[data-test-stack-card="${testRealmURL}BlogPost/1"]`);
    await click(
      `[data-test-stack-card="${testRealmURL}BlogPost/1"] [data-test-edit-button]`,
    );

    await click(
      `[data-test-links-to-editor="authorBio"] [data-test-author="Alien"]`,
    );
    await waitFor(`[data-test-stack-card="${testRealmURL}Author/1"]`);

    assert.dom(`[data-test-stack-card]`).exists({ count: 3 });
    assert.dom(`[data-test-stack-card="${testRealmURL}grid"]`).exists();
    assert.dom(`[data-test-stack-card="${testRealmURL}BlogPost/1"]`).exists();
    assert.dom(`[data-test-stack-card="${testRealmURL}Author/1"]`).exists();

    await click(
      '[data-test-submode-switcher] .submode-switcher-dropdown-trigger',
    );
    await click('[data-test-boxel-menu-item-text="Code"]');
    await waitFor('[data-test-submode-switcher]');
    assert.dom('[data-test-submode-switcher]').hasText('Code');

    await fillIn(
      '[data-test-card-url-bar-input]',
      `${testRealmURL}Pet/mango.json`,
    );
    await triggerKeyEvent(
      '[data-test-card-url-bar-input]',
      'keypress',
      'Enter',
    );
    await blur('[data-test-card-url-bar-input]');
    assert
      .dom('[data-test-card-url-bar-realm-info]')
      .hasText('in Operator Mode Workspace');
    assert
      .dom('[data-test-card-url-bar-input]')
      .hasValue(`${testRealmURL}Pet/mango.json`);
    await click(`[data-test-more-options-button]`);
    await click(`[data-test-boxel-menu-item-text="Open in Interact Mode"]`);

    await waitFor(`[data-test-stack-card]`);
    assert.dom(`[data-test-stack-card]`).exists({ count: 1 });
    assert.dom(`[data-test-stack-card="${testRealmURL}Pet/mango"]`).exists();
  });

  test('can reorder linksToMany cards in edit view', async function (assert) {
    await setCardInOperatorModeState(`${testRealmURL}grid`);

    await renderComponent(
      class TestDriver extends GlimmerComponent {
        <template>
          <OperatorMode @onClose={{noop}} />
          <CardPrerender />
        </template>
      },
    );

    await click(`[data-test-boxel-filter-list-button="All Cards"]`);
    await waitFor(`[data-test-cards-grid-item]`);
    await click(`[data-test-cards-grid-item="${testRealmURL}Person/burcu"]`);

    await waitFor(`[data-test-stack-card="${testRealmURL}Person/burcu"]`);
    assert.dom(`[data-test-plural-view-item]`).exists({ count: 3 });
    assert.dom(`[data-test-plural-view-item="0"]`).hasText('Jackie');
    assert.dom(`[data-test-plural-view-item="1"]`).hasText('Woody');
    assert.dom(`[data-test-plural-view-item="2"]`).hasText('Buzz');

    await click(
      `[data-test-stack-card="${testRealmURL}Person/burcu"] [data-test-edit-button]`,
    );

    assert.dom(`[data-test-item]`).exists({ count: 3 });
    assert.dom(`[data-test-item="0"]`).hasText('Jackie');
    assert.dom(`[data-test-item="1"]`).hasText('Woody');
    assert.dom(`[data-test-item="2"]`).hasText('Buzz');

    let dragAndDrop = async (itemSelector: string, targetSelector: string) => {
      let itemElement = document.querySelector(itemSelector);
      let targetElement = document.querySelector(targetSelector);

      if (!itemElement || !targetElement) {
        throw new Error('Item or target element not found');
      }

      let itemRect = itemElement.getBoundingClientRect();
      let targetRect = targetElement.getBoundingClientRect();

      await triggerEvent(itemElement, 'mousedown', {
        clientX: itemRect.left + itemRect.width / 2,
        clientY: itemRect.top + itemRect.height / 2,
      });

      await triggerEvent(document, 'mousemove', {
        clientX: itemRect.left + 1,
        clientY: itemRect.top + 1,
      });
      await triggerEvent(document, 'mousemove', {
        clientX: targetRect.left + targetRect.width / 2,
        clientY: targetRect.top - 50,
      });

      await triggerEvent(itemElement, 'mouseup', {
        clientX: targetRect.left + targetRect.width / 2,
        clientY: targetRect.top - 50,
      });
    };
    await dragAndDrop('[data-test-sort="1"]', '[data-test-sort="0"]');
    await dragAndDrop('[data-test-sort="2"]', '[data-test-sort="1"]');
    assert.dom(`[data-test-item]`).exists({ count: 3 });
    assert.dom(`[data-test-item="0"]`).hasText('Woody');
    assert.dom(`[data-test-item="1"]`).hasText('Buzz');
    assert.dom(`[data-test-item="2"]`).hasText('Jackie');

    await triggerEvent(`[data-test-item="0"]`, 'mouseenter');
    let itemElement = document.querySelector('[data-test-item="0"]');
    let overlayButtonElements = document.querySelectorAll(
      `[data-test-card="${testRealmURL}Pet/woody"]`,
    );
    if (
      !itemElement ||
      !overlayButtonElements ||
      overlayButtonElements.length === 0
    ) {
      throw new Error('Item or overlay button element not found');
    }

    let itemRect = itemElement.getBoundingClientRect();
    let overlayButtonRect =
      overlayButtonElements[
        overlayButtonElements.length - 1
      ].getBoundingClientRect();

    assert.strictEqual(
      Math.round(itemRect.top),
      Math.round(overlayButtonRect.top),
    );
    assert.strictEqual(
      Math.round(itemRect.left),
      Math.round(overlayButtonRect.left),
    );

    await click(
      `[data-test-stack-card="${testRealmURL}Person/burcu"] [data-test-edit-button]`,
    );
    assert.dom(`[data-test-plural-view-item="0"]`).hasText('Woody');
    assert.dom(`[data-test-plural-view-item="1"]`).hasText('Buzz');
    assert.dom(`[data-test-plural-view-item="2"]`).hasText('Jackie');
  });
<<<<<<< HEAD

  test('can add cards to favourites list', async function (assert) {
    await setCardInOperatorModeState(`${testRealmURL}grid`);

    await renderComponent(
      class TestDriver extends GlimmerComponent {
        <template>
          <OperatorMode @onClose={{noop}} />
          <CardPrerender />
        </template>
      },
    );

    await waitFor(`[data-test-stack-card="${testRealmURL}grid"]`);
    assert.dom(`[data-test-cards-grid-item]`).doesNotExist();
    await click('[data-test-edit-button]');

    await click('[data-test-add-new]');
    await click(`[data-test-select="${testRealmURL}Person/1"]`);
    await click(`[data-test-card-catalog-go-button]`);

    await click('[data-test-add-new]');
    await click(`[data-test-select="${testRealmURL}Person/10"]`);
    await click(`[data-test-card-catalog-go-button]`);

    await click('[data-test-edit-button]');
    assert.dom(`[data-test-cards-grid-item]`).exists({ count: 2 });
    assert
      .dom(`[data-test-cards-grid-item="${testRealmURL}Person/1"]`)
      .exists();
    assert
      .dom(`[data-test-cards-grid-item="${testRealmURL}Person/10"]`)
      .exists();
  });

  test('open workspace chooser when boxel icon is clicked', async function (assert) {
    await setCardInOperatorModeState(`${testRealmURL}grid`);

    await renderComponent(
      class TestDriver extends GlimmerComponent {
        <template>
          <OperatorMode @onClose={{noop}} />
          <CardPrerender />
        </template>
      },
    );

    await waitFor(`[data-test-stack-card="${testRealmURL}grid"]`);
    await click(`[data-test-boxel-filter-list-button="All Cards"]`);
    await waitFor(`[data-test-cards-grid-item]`);

    assert.dom(`[data-test-stack-card-index="0"]`).exists();
    assert.dom(`[data-test-cards-grid-item]`).exists();

    assert.dom('[data-test-submode-layout-title]').doesNotExist();
    assert.dom('[data-test-workspace-chooser]').doesNotExist();
    await click('[data-test-submode-layout-boxel-icon-button]');

    assert.dom('[data-test-submode-layout-title]').exists();
    assert.dom('[data-test-workspace-chooser]').exists();
    assert.dom(`[data-test-stack-card-index="0"]`).doesNotExist();
    assert.dom(`[data-test-cards-grid-item]`).doesNotExist();
  });
=======
>>>>>>> e8dc570c
});<|MERGE_RESOLUTION|>--- conflicted
+++ resolved
@@ -2581,7 +2581,6 @@
     assert.dom(`[data-test-plural-view-item="1"]`).hasText('Buzz');
     assert.dom(`[data-test-plural-view-item="2"]`).hasText('Jackie');
   });
-<<<<<<< HEAD
 
   test('can add cards to favourites list', async function (assert) {
     await setCardInOperatorModeState(`${testRealmURL}grid`);
@@ -2616,35 +2615,4 @@
       .dom(`[data-test-cards-grid-item="${testRealmURL}Person/10"]`)
       .exists();
   });
-
-  test('open workspace chooser when boxel icon is clicked', async function (assert) {
-    await setCardInOperatorModeState(`${testRealmURL}grid`);
-
-    await renderComponent(
-      class TestDriver extends GlimmerComponent {
-        <template>
-          <OperatorMode @onClose={{noop}} />
-          <CardPrerender />
-        </template>
-      },
-    );
-
-    await waitFor(`[data-test-stack-card="${testRealmURL}grid"]`);
-    await click(`[data-test-boxel-filter-list-button="All Cards"]`);
-    await waitFor(`[data-test-cards-grid-item]`);
-
-    assert.dom(`[data-test-stack-card-index="0"]`).exists();
-    assert.dom(`[data-test-cards-grid-item]`).exists();
-
-    assert.dom('[data-test-submode-layout-title]').doesNotExist();
-    assert.dom('[data-test-workspace-chooser]').doesNotExist();
-    await click('[data-test-submode-layout-boxel-icon-button]');
-
-    assert.dom('[data-test-submode-layout-title]').exists();
-    assert.dom('[data-test-workspace-chooser]').exists();
-    assert.dom(`[data-test-stack-card-index="0"]`).doesNotExist();
-    assert.dom(`[data-test-cards-grid-item]`).doesNotExist();
-  });
-=======
->>>>>>> e8dc570c
 });