--- conflicted
+++ resolved
@@ -1017,13 +1017,8 @@
       assert.dom('[data-test-message-idx="0"]').doesNotContainText('_love_');
     });
 
-<<<<<<< HEAD
     test('displays message slightly muted when it is being sent', async function (assert) {
       await setCardInOperatorModeState(`${testRealmURL}Person/fadhlan`);
-=======
-    test('it displays the streaming indicator when ai bot message is in progress (streaming words)', async function (assert) {
-      await setCardInOperatorModeState();
->>>>>>> 4b425387
       await renderComponent(
         class TestDriver extends GlimmerComponent {
           <template>
@@ -1032,7 +1027,6 @@
           </template>
         },
       );
-<<<<<<< HEAD
 
       let sendMessageDeffered = new Deferred<void>();
       let originalSendMessage = matrixService.sendMessage;
@@ -1068,7 +1062,7 @@
       assert.dom('[data-test-message-field]').hasValue('');
       assert.dom('[data-test-send-message-btn]').isDisabled();
       assert.dom('[data-test-ai-assistant-message]').exists();
-      assert.dom('[data-test-ai-assistant-message]').hasClass('is-pending');
+      assert.dom('[data-test-ai-assistant-message]').hasClass('is-sending');
       await percySnapshot(assert);
 
       sendMessageDeffered.fulfill();
@@ -1080,9 +1074,20 @@
             ) as HTMLButtonElement
           ).disabled,
       );
-      assert.dom('[data-test-ai-assistant-message]').hasNoClass('is-pending');
+      assert.dom('[data-test-ai-assistant-message]').hasNoClass('is-sending');
       matrixService.sendMessage = originalSendMessage;
-=======
+    });
+
+    test('it displays the streaming indicator when ai bot message is in progress (streaming words)', async function (assert) {
+      await setCardInOperatorModeState();
+      await renderComponent(
+        class TestDriver extends GlimmerComponent {
+          <template>
+            <OperatorMode @onClose={{noop}} />
+            <CardPrerender />
+          </template>
+        },
+      );
       let roomId = await openAiAssistant();
 
       await addRoomEvent(matrixService, {
@@ -1215,7 +1220,6 @@
           'ai-avatar-animated',
           'Answer to my last question is not in progress',
         );
->>>>>>> 4b425387
     });
   });
 
