--- conflicted
+++ resolved
@@ -1744,12 +1744,8 @@
       );
     }
 
-<<<<<<< HEAD
     await focus(`[data-test-search-field]`);
-=======
-    await focus(`[data-test-search-input] input`);
     await waitFor(`[data-test-search-result]`);
->>>>>>> 5ab569d6
     assert.dom(`[data-test-search-result]`).exists({ count: 10 });
   });
 
