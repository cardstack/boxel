--- conflicted
+++ resolved
@@ -840,7 +840,6 @@
       );
     });
 
-<<<<<<< HEAD
     test('it can handle an error in a card attached to a matrix message', async function (assert) {
       await setCardInOperatorModeState();
       await renderComponent(
@@ -862,9 +861,9 @@
         content: {
           body: 'card with error',
           formatted_body: 'card with error',
-          msgtype: 'org.boxel.card',
+          msgtype: 'org.boxel.message',
           data: JSON.stringify({
-            instances: [
+            attachedCards: [
               {
                 data: {
                   id: 'http://this-is-not-a-real-card.com',
@@ -877,34 +876,6 @@
                       module: 'http://not-a-real-card.com',
                       name: 'Boom',
                     },
-=======
-    await waitFor('[data-test-open-ai-assistant]');
-    await click('[data-test-open-ai-assistant]');
-    matrixService.createAndJoinRoom('testroom');
-    addRoomEvent(matrixService, {
-      event_id: 'event1',
-      room_id: 'testroom',
-      state_key: 'state',
-      type: 'm.room.message',
-      origin_server_ts: new Date(1994, 0, 1, 12, 30).getTime(),
-      content: {
-        body: 'card with error',
-        formatted_body: 'card with error',
-        msgtype: 'org.boxel.message',
-        data: JSON.stringify({
-          attachedCards: [
-            {
-              data: {
-                id: 'http://this-is-not-a-real-card.com',
-                type: 'card',
-                attributes: {
-                  firstName: 'Boom',
-                },
-                meta: {
-                  adoptsFrom: {
-                    module: 'http://not-a-real-card.com',
-                    name: 'Boom',
->>>>>>> 842f1114
                   },
                 },
               },
