import { module, test, skip } from 'qunit';
import GlimmerComponent from '@glimmer/component';
import { setupRenderingTest } from 'ember-qunit';
import {
  baseRealm,
  cardTypeDisplayName,
  LooseSingleCardDocument,
} from '@cardstack/runtime-common';
import { Realm } from '@cardstack/runtime-common/realm';
import { Loader } from '@cardstack/runtime-common/loader';
import OperatorMode from '@cardstack/host/components/operator-mode/container';
import CardPrerender from '@cardstack/host/components/card-prerender';
import { Card } from 'https://cardstack.com/base/card-api';
import { renderComponent } from '../../helpers/render-component';
import {
  testRealmURL,
  setupCardLogs,
  setupLocalIndexing,
  TestRealmAdapter,
  TestRealm,
} from '../../helpers';
import {
  waitFor,
  waitUntil,
  click,
  fillIn,
  focus,
  triggerEvent,
} from '@ember/test-helpers';
import type LoaderService from '@cardstack/host/services/loader-service';
import OperatorModeStateService from '@cardstack/host/services/operator-mode-state-service';
import percySnapshot from '@percy/ember';

let cardApi: typeof import('https://cardstack.com/base/card-api');
const realmName = 'Operator Mode Workspace';
let setCardInOperatorModeState: (card: string) => Promise<void>;

let loader: Loader;

module('Integration | operator-mode', function (hooks) {
  let adapter: TestRealmAdapter;
  let realm: Realm;
  setupRenderingTest(hooks);

  hooks.beforeEach(function () {
    loader = (this.owner.lookup('service:loader-service') as LoaderService)
      .loader;
  });

  setupLocalIndexing(hooks);
  setupCardLogs(
    hooks,
    async () => await loader.import(`${baseRealm.url}card-api`)
  );
  let noop = () => {};
  async function loadCard(url: string): Promise<Card> {
    let { createFromSerialized, recompute } = cardApi;
    let result = await realm.searchIndex.card(new URL(url));
    if (!result || result.type === 'error') {
      throw new Error(
        `cannot get instance ${url} from the index: ${
          result ? result.error.detail : 'not found'
        }`
      );
    }
    let card = await createFromSerialized<typeof Card>(
      result.doc.data,
      result.doc,
      new URL(url),
      loader
    );
    await recompute(card, { loadFields: true });
    return card;
  }

<<<<<<< HEAD
=======
  hooks.afterEach(async function () {
    await waitFor('[data-test-save-idle]');
    localStorage.removeItem('recent-cards');
  });

>>>>>>> 89950d8b
  hooks.beforeEach(async function () {
    localStorage.removeItem('recent-cards');
    cardApi = await loader.import(`${baseRealm.url}card-api`);

    //Generate 11 person card to test recent card menu in card sheet
    let personCards: Map<String, any> = new Map<String, any>();
    for (let i = 1; i <= 11; i++) {
      personCards.set(`Person/${i}.json`, {
        data: {
          type: 'card',
          id: `${testRealmURL}Person/${i}`,
          attributes: {
            firstName: `${i}`,
            address: {
              city: 'Bandung',
              country: 'Indonesia',
            },
          },
          relationships: {
            pet: {
              links: {
                self: `${testRealmURL}Pet/mango`,
              },
            },
          },
          meta: {
            adoptsFrom: {
              module: `${testRealmURL}person`,
              name: 'Person',
            },
          },
        },
      });
    }

    adapter = new TestRealmAdapter({
      'pet.gts': `
        import { contains, field, Component, Card } from "https://cardstack.com/base/card-api";
        import StringCard from "https://cardstack.com/base/string";

        export class Pet extends Card {
          static displayName = 'Pet';
          @field name = contains(StringCard);
          @field title = contains(StringCard, {
            computeVia: function (this: Pet) {
              return this.name;
            },
          });
          static embedded = class Embedded extends Component<typeof this> {
            <template>
              <h3 data-test-pet={{@model.name}}>
                <@fields.name/>
              </h3>
            </template>
          }
        }
      `,
      'shipping-info.gts': `
        import { contains, field, Component, Card } from "https://cardstack.com/base/card-api";
        import StringCard from "https://cardstack.com/base/string";
        export class ShippingInfo extends Card {
          static displayName = 'Shipping Info';
          @field preferredCarrier = contains(StringCard);
          @field remarks = contains(StringCard);
          @field title = contains(StringCard, {
            computeVia: function (this: ShippingInfo) {
              return this.preferredCarrier;
            },
          });
          static embedded = class Embedded extends Component<typeof this> {
            <template>
              <span data-test-preferredCarrier={{@model.preferredCarrier}}></span>
              <@fields.preferredCarrier/>
            </template>
          }
        }
      `,
      'address.gts': `
        import { contains, field, Component, Card } from "https://cardstack.com/base/card-api";
        import StringCard from "https://cardstack.com/base/string";
        import { ShippingInfo } from "./shipping-info";
        import { FieldContainer } from '@cardstack/boxel-ui';

        export class Address extends Card {
          static displayName = 'Address';
          @field city = contains(StringCard);
          @field country = contains(StringCard);
          @field shippingInfo = contains(ShippingInfo);
          static embedded = class Embedded extends Component<typeof this> {
            <template>
              <div data-test-address>
                <h3 data-test-city={{@model.city}}>
                  <@fields.city/>
                </h3>
                <h3 data-test-country={{@model.country}}>
                  <@fields.country/>
                </h3>
                <div data-test-shippingInfo-field><@fields.shippingInfo/></div>
              </div>
            </template>
          }

          static edit = class Edit extends Component<typeof this> {
            <template>
              <FieldContainer @label='city' @tag='label' data-test-boxel-input-city>
                <@fields.city />
              </FieldContainer>
              <FieldContainer @label='country' @tag='label' data-test-boxel-input-country>
                <@fields.country />
              </FieldContainer>
              <div data-test-shippingInfo-field><@fields.shippingInfo/></div>
            </template>
          };
        }
      `,
      'person.gts': `
        import { contains, linksTo, field, Component, Card, linksToMany } from "https://cardstack.com/base/card-api";
        import StringCard from "https://cardstack.com/base/string";
        import { Pet } from "./pet";
        import { Address } from "./address";

        export class Person extends Card {
          static displayName = 'Person';
          @field firstName = contains(StringCard);
          @field pet = linksTo(Pet);
          @field friends = linksToMany(Pet);
          @field firstLetterOfTheName = contains(StringCard, {
            computeVia: function (this: Chain) {
              return this.firstName[0];
            },
          });
          @field title = contains(StringCard, {
            computeVia: function (this: Person) {
              return this.firstName;
            },
          });
          @field address = contains(Address);
          static isolated = class Isolated extends Component<typeof this> {
            <template>
              <h2 data-test-person={{@model.firstName}}>
                <@fields.firstName/>
              </h2>
              <p data-test-first-letter-of-the-name={{@model.firstLetterOfTheName}}>
                <@fields.firstLetterOfTheName/>
              </p>
              Pet: <@fields.pet/>
              Friends: <@fields.friends/>
              <div data-test-addresses>Address: <@fields.address/></div>
            </template>
          }
        }
      `,
      'Pet/mango.json': {
        data: {
          type: 'card',
          id: `${testRealmURL}Pet/mango`,
          attributes: {
            name: 'Mango',
          },
          meta: {
            adoptsFrom: {
              module: `${testRealmURL}pet`,
              name: 'Pet',
            },
          },
        },
      },
      'Pet/jackie.json': {
        data: {
          type: 'card',
          id: `${testRealmURL}Pet/jackie`,
          attributes: {
            name: 'Jackie',
          },
          meta: {
            adoptsFrom: {
              module: `${testRealmURL}pet`,
              name: 'Pet',
            },
          },
        },
      },
      'Pet/woody.json': {
        data: {
          type: 'card',
          id: `${testRealmURL}Pet/woody`,
          attributes: {
            name: 'Woody',
          },
          meta: {
            adoptsFrom: {
              module: `${testRealmURL}pet`,
              name: 'Pet',
            },
          },
        },
      },
      'Person/fadhlan.json': {
        data: {
          type: 'card',
          id: `${testRealmURL}Person/fadhlan`,
          attributes: {
            firstName: 'Fadhlan',
            address: {
              city: 'Bandung',
              country: 'Indonesia',
              shippingInfo: {
                preferredCarrier: 'DHL',
                remarks: `Don't let bob deliver the package--he's always bringing it to the wrong address`,
              },
            },
          },
          relationships: {
            pet: {
              links: {
                self: `${testRealmURL}Pet/mango`,
              },
            },
          },
          meta: {
            adoptsFrom: {
              module: `${testRealmURL}person`,
              name: 'Person',
            },
          },
        },
      },
      'Person/burcu.json': {
        data: {
          type: 'card',
          id: `${testRealmURL}Person/burcu`,
          attributes: {
            firstName: 'Burcu',
          },
          relationships: {
            'friends.0': {
              links: {
                self: `${testRealmURL}Pet/jackie`,
              },
            },
            'friends.1': {
              links: {
                self: `${testRealmURL}Pet/woody`,
              },
            },
          },
          meta: {
            adoptsFrom: {
              module: `${testRealmURL}person`,
              name: 'Person',
            },
          },
        },
      },
      'grid.json': {
        data: {
          type: 'card',
          attributes: {},
          meta: {
            adoptsFrom: {
              module: 'https://cardstack.com/base/cards-grid',
              name: 'CardsGrid',
            },
          },
        },
      },
      'blog-post.gts': `
        import StringCard from 'https://cardstack.com/base/string';
        import TextAreaCard from 'https://cardstack.com/base/text-area';
        import {
          Card,
          field,
          contains,
          linksTo,
          Component,
        } from 'https://cardstack.com/base/card-api';
        import { Author } from './author';

        export class BlogPost extends Card {
          static displayName = 'Blog Post';
          @field title = contains(StringCard);
          @field slug = contains(StringCard);
          @field body = contains(TextAreaCard);
          @field authorBio = linksTo(Author);
          static embedded = class Embedded extends Component<typeof this> {
            <template>
              <@fields.title /> by <@fields.authorBio />
            </template>
          };
          static isolated = class Isolated extends Component<typeof this> {
            <template>
              <div data-test-blog-post-isolated>
                <@fields.title /> by <@fields.authorBio />
              </div>
            </template>
          };
        }
      `,
      'author.gts': `
        import StringCard from 'https://cardstack.com/base/string';
        import {
          Component,
          Card,
          field,
          contains,
        } from 'https://cardstack.com/base/card-api';

        export class Author extends Card {
          static displayName = 'Author';
          @field firstName = contains(StringCard);
          @field lastName = contains(StringCard);
          @field title = contains(StringCard, {
            computeVia: function (this: Author) {
              return [this.firstName, this.lastName].filter(Boolean).join(' ');
            },
          });
          static embedded = class Embedded extends Component<typeof this> {
            <template>
              <span data-test-author="{{@model.firstName}}">
                <@fields.firstName /> <@fields.lastName />
              </span>
            </template>
          };
        }
      `,
      'publishing-packet.gts': `
        import TextAreaCard from 'https://cardstack.com/base/text-area';
        import {
          Card,
          field,
          contains,
          linksTo,
        } from 'https://cardstack.com/base/card-api';
        import { BlogPost } from './blog-post';

        export class PublishingPacket extends Card {
          static displayName = 'Publishing Packet';
          @field blogPost = linksTo(BlogPost);
          @field socialBlurb = contains(TextAreaCard);
        }
      `,
      'CatalogEntry/publishing-packet.json': {
        data: {
          type: 'card',
          attributes: {
            title: 'Publishing Packet',
            description: 'Catalog entry for PublishingPacket',
            ref: {
              module: `${testRealmURL}publishing-packet`,
              name: 'PublishingPacket',
            },
            demo: {
              socialBlurb: null,
            },
          },
          relationships: {
            'demo.blogPost': {
              links: {
                self: '../BlogPost/1',
              },
            },
          },
          meta: {
            fields: {
              demo: {
                adoptsFrom: {
                  module: `../publishing-packet`,
                  name: 'PublishingPacket',
                },
              },
            },
            adoptsFrom: {
              module: 'https://cardstack.com/base/catalog-entry',
              name: 'CatalogEntry',
            },
          },
        },
      },
      'BlogPost/1.json': {
        data: {
          type: 'card',
          attributes: {
            title: 'Outer Space Journey',
            body: 'Hello world',
          },
          relationships: {
            authorBio: {
              links: {
                self: '../Author/1',
              },
            },
          },
          meta: {
            adoptsFrom: {
              module: '../blog-post',
              name: 'BlogPost',
            },
          },
        },
      },
      'BlogPost/2.json': {
        data: {
          type: 'card',
          attributes: {
            title: 'Beginnings',
          },
          relationships: {
            authorBio: {
              links: {
                self: null,
              },
            },
          },
          meta: {
            adoptsFrom: {
              module: '../blog-post',
              name: 'BlogPost',
            },
          },
        },
      },
      'Author/1.json': {
        data: {
          type: 'card',
          attributes: {
            firstName: 'Alien',
            lastName: 'Bob',
          },
          meta: {
            adoptsFrom: {
              module: '../author',
              name: 'Author',
            },
          },
        },
      },
      'Author/2.json': {
        data: {
          type: 'card',
          attributes: {
            firstName: 'R2-D2',
          },
          meta: {
            adoptsFrom: {
              module: '../author',
              name: 'Author',
            },
          },
        },
      },
      '.realm.json': `{ "name": "${realmName}", "iconURL": "https://example-icon.test" }`,
      ...Object.fromEntries(personCards),
    });
    realm = await TestRealm.createWithAdapter(adapter, loader, this.owner);
    loader.registerURLHandler(new URL(realm.url), realm.handle.bind(realm));
    await realm.ready;

    setCardInOperatorModeState = async (cardURL: string) => {
      let operatorModeStateService = this.owner.lookup(
        'service:operator-mode-state-service'
      ) as OperatorModeStateService;

      await operatorModeStateService.restore({
        stacks: [
          [
            {
              type: 'card',
              id: cardURL,
              format: 'isolated',
            },
          ],
        ],
      });
    };
  });

  test('it loads a card and renders its isolated view', async function (assert) {
    await setCardInOperatorModeState(`${testRealmURL}Person/fadhlan`);
    await renderComponent(
      class TestDriver extends GlimmerComponent {
        <template>
          <OperatorMode @onClose={{noop}} />
          <CardPrerender />
        </template>
      }
    );

    await waitFor('[data-test-person]');
    assert.dom('[data-test-boxel-header-title]').hasText('Person');
    assert
      .dom(`[data-test-boxel-header-icon="https://example-icon.test"]`)
      .exists();
    assert.dom('[data-test-person]').hasText('Fadhlan');
    assert.dom('[data-test-first-letter-of-the-name]').hasText('F');
    assert.dom('[data-test-city]').hasText('Bandung');
    assert.dom('[data-test-country]').hasText('Indonesia');
    assert.dom('[data-test-stack-card]').exists({ count: 1 });
    await waitFor('[data-test-pet="Mango"]');
    await click('[data-test-pet="Mango"]');
    assert.dom('[data-test-stack-card]').exists({ count: 2 });
    assert.dom('[data-test-stack-card-index="1"]').includesText('Mango');
  });

  test('it auto saves the field value', async function (assert) {
    await setCardInOperatorModeState(`${testRealmURL}Person/fadhlan`);

    await renderComponent(
      class TestDriver extends GlimmerComponent {
        <template>
          <OperatorMode @onClose={{noop}} />
          <CardPrerender />
        </template>
      }
    );
    await waitFor('[data-test-person]');
    await click('[data-test-edit-button]');
    await fillIn('[data-test-boxel-input]', 'EditedName');

    await waitFor(`[data-test-last-saved]`);
    let fileRef = await adapter.openFile('Person/fadhlan.json');
    let json = JSON.parse(
      fileRef?.content as string
    ) as LooseSingleCardDocument;
    assert.strictEqual(json.data.attributes?.firstName, 'EditedName');

    await setCardInOperatorModeState(`${testRealmURL}Person/fadhlan`);

    await waitFor('[data-test-person="EditedName"]');
    assert.dom('[data-test-person]').hasText('EditedName');
    assert.dom('[data-test-first-letter-of-the-name]').hasText('E');
  });

  test('it auto saves changes made to nested contains card', async function (assert) {
    await setCardInOperatorModeState(`${testRealmURL}Person/fadhlan`);
    await renderComponent(
      class TestDriver extends GlimmerComponent {
        <template>
          <OperatorMode @onClose={{noop}} />
          <CardPrerender />
        </template>
      }
    );

    await waitFor('[data-test-person]');
    await click(
      '[data-test-shippinginfo-field] [data-test-field-component-card]'
    );
    await waitFor('[data-test-stack-card-index="2"]');
    await click(`[data-test-stack-card-index="2"] [data-test-edit-button]`);

    await fillIn(`[data-test-field="preferredCarrier"] input`, `FedEx`);
    await waitFor(`[data-test-last-saved]`);
    let fileRef = await adapter.openFile('Person/fadhlan.json');
    let json = JSON.parse(
      fileRef?.content as string
    ) as LooseSingleCardDocument;
    assert.strictEqual(
      json.data.attributes?.address?.shippingInfo?.preferredCarrier,
      'FedEx'
    );

    await setCardInOperatorModeState(`${testRealmURL}Person/fadhlan`);
    await waitFor('[data-test-preferredcarrier]');
    assert.dom('data-test-preferredcarrier="FedEx"');
  });

  test('displays add card button if user closes the only card in the stack and opens a card from card chooser', async function (assert) {
    await setCardInOperatorModeState(`${testRealmURL}Person/fadhlan`);

    await renderComponent(
      class TestDriver extends GlimmerComponent {
        <template>
          <OperatorMode @onClose={{noop}} />
          <CardPrerender />
        </template>
      }
    );
    await waitFor('[data-test-person]');
    assert.dom('[data-test-person]').isVisible();

    await click('[data-test-close-button]');
    await waitUntil(() => !document.querySelector('[data-test-stack-card]'));
    assert.dom('[data-test-person]').isNotVisible();
    assert.dom('[data-test-add-card-button]').isVisible();

    await click('[data-test-add-card-button]');
    assert.dom('[data-test-card-catalog-modal]').isVisible();

    await waitFor(`[data-test-select="${testRealmURL}Person/fadhlan"]`);

    await percySnapshot(assert);

    await click(`[data-test-select="${testRealmURL}Person/fadhlan"]`);
    await click('[data-test-card-catalog-go-button]');
    assert
      .dom(`[data-test-stack-card="${testRealmURL}Person/fadhlan"]`)
      .isVisible();
  });

  test('displays cards on cards-grid', async function (assert) {
    await setCardInOperatorModeState(`${testRealmURL}grid`);

    await renderComponent(
      class TestDriver extends GlimmerComponent {
        <template>
          <OperatorMode @onClose={{noop}} />
          <CardPrerender />
        </template>
      }
    );

    await waitFor(`[data-test-stack-card="${testRealmURL}grid"]`);
    await waitFor(`[data-test-cards-grid-item]`);

    await percySnapshot(assert);

    assert.dom(`[data-test-stack-card-index="0"]`).exists();
    assert.dom(`[data-test-cards-grid-item]`).exists();
    assert
      .dom(
        `[data-test-cards-grid-item="${testRealmURL}BlogPost/1"] [data-test-cards-grid-item-thumbnail-text]`
      )
      .hasText('Blog Post');
    assert
      .dom(
        `[data-test-cards-grid-item="${testRealmURL}BlogPost/1"] [data-test-cards-grid-item-title]`
      )
      .hasText('Outer Space Journey');
    assert
      .dom(
        `[data-test-cards-grid-item="${testRealmURL}BlogPost/1"] [data-test-cards-grid-item-display-name]`
      )
      .hasText('Blog Post');
  });

  test('can create a card using the cards-grid', async function (assert) {
    await setCardInOperatorModeState(`${testRealmURL}grid`);
    await renderComponent(
      class TestDriver extends GlimmerComponent {
        <template>
          <OperatorMode @onClose={{noop}} />
          <CardPrerender />
        </template>
      }
    );

    await waitFor(`[data-test-stack-card="${testRealmURL}grid"]`);
    assert.dom(`[data-test-stack-card-index="0"]`).exists();

    await click('[data-test-create-new-card-button]');
    assert
      .dom('[data-test-card-catalog-modal] [data-test-boxel-header-title]')
      .containsText('Choose a CatalogEntry card');
    await waitFor(
      `[data-test-card-catalog-item="${testRealmURL}CatalogEntry/publishing-packet"]`
    );
    assert.dom('[data-test-card-catalog-item]').exists({ count: 2 });

    await click(
      `[data-test-select="${testRealmURL}CatalogEntry/publishing-packet"]`
    );
    await click('[data-test-card-catalog-go-button]');
    await waitFor('[data-test-stack-card-index="1"]');
    assert
      .dom('[data-test-stack-card-index="1"] [data-test-field="blogPost"]')
      .exists();

    await fillIn(`[data-test-field="title"] input`, 'New Post');
    await waitFor(`[data-test-last-saved]`);
    await setCardInOperatorModeState(`${testRealmURL}PublishingPacket/1`);

    await waitFor(`[data-test-stack-card="${testRealmURL}PublishingPacket/1"]`);
    assert
      .dom(`[data-test-stack-card="${testRealmURL}PublishingPacket/1"]`)
      .exists();
  });

  test('can open a card from the cards-grid and close it', async function (assert) {
    await setCardInOperatorModeState(`${testRealmURL}grid`);
    await renderComponent(
      class TestDriver extends GlimmerComponent {
        <template>
          <OperatorMode @onClose={{noop}} />
          <CardPrerender />
        </template>
      }
    );

    await waitFor(`[data-test-stack-card="${testRealmURL}grid"]`);
    await waitFor(`[data-test-stack-card-index]`);
    assert.dom(`[data-test-stack-card-index="0"]`).exists();

    await waitFor(`[data-test-cards-grid-item]`);
    await click(`[data-test-cards-grid-item="${testRealmURL}Person/burcu"]`);

    assert.dom(`[data-test-stack-card-index="1"]`).exists(); // Opens card on the stack
    assert
      .dom(`[data-test-stack-card-index="1"] [data-test-boxel-header-title]`)
      .includesText('Person');

    await click('[data-test-stack-card-index="1"] [data-test-close-button]');
    assert.dom(`[data-test-stack-card-index="1"]`).doesNotExist();
  });

  test('create new card editor opens in the stack at each nesting level', async function (assert) {
    await setCardInOperatorModeState(`${testRealmURL}grid`);
    await renderComponent(
      class TestDriver extends GlimmerComponent {
        <template>
          <OperatorMode @onClose={{noop}} />
          <CardPrerender />
        </template>
      }
    );

    await waitFor(`[data-test-stack-card="${testRealmURL}grid"]`);
    assert.dom(`[data-test-stack-card-index="0"]`).exists();

    await click('[data-test-create-new-card-button]');
    await waitFor(
      `[data-test-card-catalog-item="${testRealmURL}CatalogEntry/publishing-packet"]`
    );
    assert
      .dom('[data-test-card-catalog-modal] [data-test-boxel-header-title]')
      .containsText('Choose a CatalogEntry card');
    assert.dom('[data-test-card-catalog-item]').exists({ count: 2 });

    await click(
      `[data-test-select="${testRealmURL}CatalogEntry/publishing-packet"]`
    );
    await click('[data-test-card-catalog-go-button]');
    await waitFor('[data-test-stack-card-index="1"]');
    assert
      .dom('[data-test-stack-card-index="1"] [data-test-field="blogPost"]')
      .exists();

    await click('[data-test-create-new]');

    await waitFor(`[data-test-stack-card-index="2"]`);
    assert.dom('[data-test-stack-card-index]').exists({ count: 3 });
    assert
      .dom('[data-test-stack-card-index="2"] [data-test-field="authorBio"]')
      .exists();

    await click(
      '[data-test-stack-card-index="2"] [data-test-field="authorBio"] [data-test-create-new]'
    );
    await waitFor(`[data-test-stack-card-index="3"]`);

    assert
      .dom('[data-test-field="firstName"] [data-test-boxel-input]')
      .exists();
    await fillIn(
      '[data-test-field="firstName"] [data-test-boxel-input]',
      'Alice'
    );
    await waitFor(
      `[data-test-stack-card-index="3"][data-test-stack-card="${testRealmURL}Author/3"]`
    );
    await fillIn(
      '[data-test-field="lastName"] [data-test-boxel-input]',
      'Enwunder'
    );
    await waitFor(`[data-test-last-saved]`);

    await click('[data-test-stack-card-index="3"] [data-test-close-button]');
    await waitUntil(
      () => !document.querySelector('[data-test-stack-card-index="3"]')
    );

    assert
      .dom('[data-test-stack-card-index="2"] [data-test-field="authorBio"]')
      .containsText('Alice Enwunder');

    await fillIn(
      '[data-test-stack-card-index="2"] [data-test-field="title"] [data-test-boxel-input]',
      'Mad As a Hatter'
    );
    await waitFor(`[data-test-last-saved]`);
    await click('[data-test-stack-card-index="2"] [data-test-close-button]');
    await waitUntil(
      () => !document.querySelector('[data-test-stack-card-index="2"]')
    );

    assert
      .dom('[data-test-stack-card-index="1"] [data-test-field="blogPost"]')
      .containsText('Mad As a Hatter by Alice Enwunder');
    assert
      .dom(`[data-test-stack-card="${testRealmURL}PublishingPacket/1"]`)
      .doesNotExist();

    await waitFor(
      `[data-test-stack-card-index="1"][data-test-stack-card="${testRealmURL}PublishingPacket/1"]`
    );
    let saveTime = document
      .querySelector('[data-test-last-saved]')!
      .getAttribute('data-test-last-saved');
    await fillIn(
      '[data-test-stack-card-index="1"] [data-test-field="socialBlurb"] [data-test-boxel-input]',
      `Everyone knows that Alice ran the show in the Brady household. But when Alice’s past comes to light, things get rather topsy turvy…`
    );
    await waitUntil(
      () =>
        document
          .querySelector('[data-test-last-saved]')!
          .getAttribute('data-test-last-saved') !== saveTime
    );
    let fileRef = await adapter.openFile(`PublishingPacket/1.json`);
    let json = JSON.parse(
      fileRef?.content as string
    ) as LooseSingleCardDocument;
    assert.strictEqual(
      json.data.attributes!.socialBlurb,
      `Everyone knows that Alice ran the show in the Brady household. But when Alice’s past comes to light, things get rather topsy turvy…`
    );

    await click('[data-test-stack-card-index="1"] [data-test-edit-button]');
    await waitUntil(() => !document.querySelector('[data-test-last-saved]'));
    assert
      .dom(`[data-test-stack-card="${testRealmURL}PublishingPacket/1"]`)
      .containsText(
        'Everyone knows that Alice ran the show in the Brady household.'
      );
  });

  test('can open a nested contained card field in the stack', async function (assert) {
    await setCardInOperatorModeState(`${testRealmURL}Person/fadhlan`);
    await renderComponent(
      class TestDriver extends GlimmerComponent {
        <template>
          <OperatorMode @onClose={{noop}} />
          <CardPrerender />
        </template>
      }
    );

    await waitFor('[data-test-person]');
    await click(
      '[data-test-shippinginfo-field] [data-test-field-component-card]'
    );
    await waitFor('[data-test-stack-card-index="2"]');

    assert
      .dom(
        `[data-test-stack-card-index="1"][data-test-stack-card="${testRealmURL}Person/fadhlan/address"]`
      )
      .exists('Address contained card stack item exists');
    assert
      .dom(
        `[data-test-stack-card-index="2"][data-test-stack-card="${testRealmURL}Person/fadhlan/address/shippingInfo"]`
      )
      .exists('Shipping Info contained card stack item exists');
    assert
      .dom(
        `[data-test-stack-card-index="2"][data-test-stack-card="${testRealmURL}Person/fadhlan/address/shippingInfo"]`
      )
      .containsText(
        `Don't let bob deliver the package--he's always bringing it to the wrong address`
      );
  });

  test('contained card action headers', async function (assert) {
    await setCardInOperatorModeState(`${testRealmURL}Person/fadhlan`);
    await renderComponent(
      class TestDriver extends GlimmerComponent {
        <template>
          <OperatorMode @onClose={{noop}} />
          <CardPrerender />
        </template>
      }
    );

    await waitFor('[data-test-person]');

    assert
      .dom('[data-test-embedded-card-edit-button]')
      .doesNotExist(
        "Contained card header has no 'edit' button when parent card is not in edit mode"
      );

    await click('[data-test-edit-button]');

    await click(
      '[data-test-overlay-card-display-name="Address"] [data-test-embedded-card-edit-button]'
    );

    assert
      .dom(`[data-test-stack-card-index="1"] .card.edit`)
      .exists('Address card opened in edit mode');

    await click('[data-test-stack-card-index="1"] [data-test-close-button]');
    await click(
      '[data-test-overlay-card-display-name="Address"] [data-test-embedded-card-options-button]'
    );
    await click('[data-test-boxel-menu-item-text="View card"]');

    assert
      .dom(`[data-test-stack-card-index="1"]`)
      .exists(
        'Address card opened in view mode after clicking on View Card in options menu'
      );
  });

  test('can edit a nested contained card field', async function (assert) {
    await setCardInOperatorModeState(`${testRealmURL}Person/fadhlan`);
    await renderComponent(
      class TestDriver extends GlimmerComponent {
        <template>
          <OperatorMode @onClose={{noop}} />
          <CardPrerender />
        </template>
      }
    );

    await waitFor('[data-test-person]');
    await click(
      '[data-test-shippinginfo-field] [data-test-field-component-card]'
    );
    await waitFor('[data-test-stack-card-index="2"]');
    await click(`[data-test-stack-card-index="2"] [data-test-edit-button]`);

    // the entire chain of contained fields and the parent card should be put into edit mode
    assert
      .dom(
        `[data-test-stack-card-index="0"][data-test-stack-card="${testRealmURL}Person/fadhlan"] > .card.edit`
      )
      .exists('Person card is in edit mode');
    assert
      .dom(
        `[data-test-stack-card-index="1"][data-test-stack-card="${testRealmURL}Person/fadhlan/address"] > .card.edit`
      )
      .exists('Address contained card header in edit mode');
    assert
      .dom(
        `[data-test-stack-card-index="2"][data-test-stack-card="${testRealmURL}Person/fadhlan/address/shippingInfo"] > .card.edit`
      )
      .exists('Shipping Info contained card header in edit mode');

    await fillIn(`[data-test-field="preferredCarrier"] input`, `FedEx`);
    await waitFor('[data-test-last-saved]');
    await click(' [data-test-stack-card-index="2"] [data-test-edit-button]');
    await waitUntil(() => !document.querySelector('[data-test-last-saved]'));

    // all the nested contains fields are popped from the stack
    await waitUntil(
      () =>
        !document.querySelector('[data-test-stack-card-index="1"]') &&
        !document.querySelector('[data-test-stack-card-index="2"]')
    );
    assert
      .dom('.operator-mode [data-test-preferredCarrier="FedEx"]')
      .exists('changed contained card reflected in parent card');
    assert
      .dom(
        `[data-test-stack-card-index="0"][data-test-stack-card="${testRealmURL}Person/fadhlan"] > .card.edit`
      )
      .doesNotExist('Person card is not in edit mode');

    let fileRef = await adapter.openFile('Person/fadhlan.json');
    let json = JSON.parse(
      fileRef?.content as string
    ) as LooseSingleCardDocument;
    assert.strictEqual(
      json.data.attributes?.address.shippingInfo.preferredCarrier,
      'FedEx'
    );
  });

  test('can choose a card for a linksTo field that has an existing value', async function (assert) {
    await setCardInOperatorModeState(`${testRealmURL}BlogPost/1`);
    await renderComponent(
      class TestDriver extends GlimmerComponent {
        <template>
          <OperatorMode @onClose={{noop}} />
          <CardPrerender />
        </template>
      }
    );

    await waitFor(`[data-test-stack-card="${testRealmURL}BlogPost/1"]`);
    await click('[data-test-edit-button]');
    assert.dom('[data-test-field="authorBio"]').containsText('Alien Bob');
    assert.dom('[data-test-choose-card]').doesNotExist();
    assert.dom('[data-test-create-new]').doesNotExist();

    await click('[data-test-remove-card]');
    assert.dom('[data-test-choose-card]').exists();
    assert.dom('[data-test-create-new]').exists();

    await click('[data-test-choose-card]');
    await waitFor(`[data-test-card-catalog-item="${testRealmURL}Author/2"]`);
    await click(`[data-test-select="${testRealmURL}Author/2"]`);
    await click('[data-test-card-catalog-go-button]');

    await waitFor(`.operator-mode [data-test-author="R2-D2"]`);
    assert.dom('[data-test-field="authorBio"]').containsText('R2-D2');
  });

  test('can choose a card for a linksTo field that has no existing value', async function (assert) {
    await setCardInOperatorModeState(`${testRealmURL}BlogPost/2`);
    await renderComponent(
      class TestDriver extends GlimmerComponent {
        <template>
          <OperatorMode @onClose={{noop}} />
          <CardPrerender />
        </template>
      }
    );

    await waitFor(`[data-test-stack-card="${testRealmURL}BlogPost/2"]`);
    await click('[data-test-edit-button]');

    assert.dom('[data-test-choose-card]').exists();
    assert.dom('[data-test-create-new]').exists();

    await click('[data-test-choose-card]');
    await waitFor(`[data-test-card-catalog-item="${testRealmURL}Author/2"]`);
    await click(`[data-test-select="${testRealmURL}Author/2"]`);
    await click('[data-test-card-catalog-go-button]');

    await waitUntil(() => !document.querySelector('[card-catalog-modal]'));
    assert.dom('[data-test-field="authorBio"]').containsText('R2-D2');

    await click('[data-test-edit-button]');
    await waitFor('.operator-mode [data-test-blog-post-isolated]');

    assert
      .dom('.operator-mode [data-test-blog-post-isolated]')
      .hasText('Beginnings by R2-D2');
  });

  test('can create a new card to populate a linksTo field', async function (assert) {
    await setCardInOperatorModeState(`${testRealmURL}BlogPost/2`);
    await renderComponent(
      class TestDriver extends GlimmerComponent {
        <template>
          <OperatorMode @onClose={{noop}} />
          <CardPrerender />
        </template>
      }
    );

    await waitFor(`[data-test-stack-card="${testRealmURL}BlogPost/2"]`);
    await click('[data-test-edit-button]');

    assert.dom('[data-test-choose-card]').exists();
    assert.dom('[data-test-create-new]').exists();

    await click('[data-test-create-new]');
    await waitFor('[data-test-stack-card-index="1"]');

    assert
      .dom('[data-test-stack-card-index="1"] [data-test-field="firstName"]')
      .exists();
    await fillIn(
      '[data-test-stack-card-index="1"] [data-test-field="firstName"] [data-test-boxel-input]',
      'Alice'
    );

    await waitFor(
      `[data-test-stack-card-index="1"][data-test-stack-card="${testRealmURL}Author/3"]`
    );

    await click('[data-test-stack-card-index="1"] [data-test-close-button]');
    await waitUntil(
      () => !document.querySelector('[data-test-stack-card-index="1"]')
    );
    await waitFor('[data-test-last-saved]');
    assert.dom('[data-test-choose-card]').doesNotExist();
    assert.dom('[data-test-create-new]').doesNotExist();
    assert.dom('[data-test-field="authorBio"]').containsText('Alice');

    await click('[data-test-stack-card-index="0"] [data-test-edit-button]');
    assert.dom('[data-test-blog-post-isolated]').hasText('Beginnings by Alice');
  });

  test('can remove the link for a linksTo field', async function (assert) {
    await setCardInOperatorModeState(`${testRealmURL}BlogPost/1`);
    await renderComponent(
      class TestDriver extends GlimmerComponent {
        <template>
          <OperatorMode @onClose={{noop}} />
          <CardPrerender />
        </template>
      }
    );

    await waitFor(`[data-test-stack-card="${testRealmURL}BlogPost/1"]`);
    await click('[data-test-edit-button]');

    assert.dom('[data-test-field="authorBio"]').containsText('Alien Bob');
    await click('[data-test-field="authorBio"] [data-test-remove-card]');
    await click('[data-test-edit-button]');

    await waitFor('.operator-mode [data-test-blog-post-isolated]');
    assert
      .dom('.operator-mode [data-test-blog-post-isolated]')
      .hasText('Outer Space Journey by');
  });

  test('can add a card to a linksToMany field with existing values', async function (assert) {
    await setCardInOperatorModeState(`${testRealmURL}Person/burcu`);
    await renderComponent(
      class TestDriver extends GlimmerComponent {
        <template>
          <OperatorMode @onClose={{noop}} />
          <CardPrerender />
        </template>
      }
    );

    await waitFor(`[data-test-stack-card="${testRealmURL}Person/burcu"]`);
    await click('[data-test-edit-button]');

    assert.dom('[data-test-field="friends"]').containsText('Jackie Woody');
    assert.dom('[data-test-field="friends"] [data-test-add-new]').exists();

    await click('[data-test-links-to-many="friends"] [data-test-add-new]');
    await waitFor(`[data-test-card-catalog-item="${testRealmURL}Pet/mango"]`);
    await click(`[data-test-select="${testRealmURL}Pet/mango"]`);
    await click('[data-test-card-catalog-go-button]');

    await waitUntil(() => !document.querySelector('[card-catalog-modal]'));
    assert
      .dom('[data-test-field="friends"]')
      .containsText('Jackie Woody Mango');
  });

  test('can add a card to linksToMany field that has no existing values', async function (assert) {
    await setCardInOperatorModeState(`${testRealmURL}Person/fadhlan`);
    await renderComponent(
      class TestDriver extends GlimmerComponent {
        <template>
          <OperatorMode @onClose={{noop}} />
          <CardPrerender />
        </template>
      }
    );

    await waitFor(`[data-test-stack-card="${testRealmURL}Person/fadhlan"]`);
    await click('[data-test-edit-button]');

    assert.dom('[data-test-field="friends"] [data-test-pet]').doesNotExist();
    assert.dom('[data-test-add-new]').hasText('Add Pets');
    await click('[data-test-add-new]');
    await waitFor(`[data-test-card-catalog-item="${testRealmURL}Pet/mango"]`);
    await click(`[data-test-select="${testRealmURL}Pet/jackie"]`);
    await click('[data-test-card-catalog-go-button]');

    await waitUntil(() => !document.querySelector('[card-catalog-modal]'));
    assert.dom('[data-test-field="friends"]').containsText('Jackie');
  });

  test('can change the item selection in a linksToMany field', async function (assert) {
    await setCardInOperatorModeState(`${testRealmURL}Person/burcu`);
    await renderComponent(
      class TestDriver extends GlimmerComponent {
        <template>
          <OperatorMode @onClose={{noop}} />
          <CardPrerender />
        </template>
      }
    );

    await waitFor(`[data-test-stack-card="${testRealmURL}Person/burcu"]`);
    await click('[data-test-edit-button]');

    assert.dom('[data-test-field="friends"]').containsText('Jackie Woody');
    await click(
      '[data-test-links-to-many="friends"] [data-test-item="1"] [data-test-remove-card]'
    );
    await waitFor('[data-test-last-saved]');
    let saveTime = document
      .querySelector('[data-test-last-saved]')!
      .getAttribute('data-test-last-saved');

    assert.dom('[data-test-field="friends"]').containsText('Jackie');

    await click('[data-test-links-to-many="friends"] [data-test-add-new]');
    await waitFor(`[data-test-card-catalog-item="${testRealmURL}Pet/mango"]`);
    await click(`[data-test-select="${testRealmURL}Pet/mango"]`);
    await click('[data-test-card-catalog-go-button]');

    await waitUntil(() => !document.querySelector('[card-catalog-modal]'));
    await waitUntil(
      () =>
        document
          .querySelector('[data-test-last-saved]')!
          .getAttribute('data-test-last-saved') !== saveTime
    );
    await waitFor('[data-test-save-idle]');

    assert.dom('[data-test-field="friends"]').containsText('Mango');
  });

  test('can create a new card to add to a linksToMany field from card chooser', async function (assert) {
    await setCardInOperatorModeState(`${testRealmURL}Person/fadhlan`);
    await renderComponent(
      class TestDriver extends GlimmerComponent {
        <template>
          <OperatorMode @onClose={{noop}} />
          <CardPrerender />
        </template>
      }
    );

    await waitFor(`[data-test-stack-card="${testRealmURL}Person/fadhlan"]`);
    await click('[data-test-edit-button]');

    assert.dom('[data-test-field="friends"] [data-test-pet]').doesNotExist();
    await click('[data-test-links-to-many="friends"] [data-test-add-new]');

    await waitFor(`[data-test-card-catalog-modal]`);
    assert
      .dom('[data-test-card-catalog-create-new-button]')
      .hasText('Create New Pet');
    await click('[data-test-card-catalog-create-new-button]');

    await waitFor(`[data-test-stack-card-index="1"]`);
    await fillIn(
      '[data-test-stack-card-index="1"] [data-test-field="name"] [data-test-boxel-input]',
      'Woodster'
    );
    await waitFor(
      `[data-test-stack-card-index="1"][data-test-stack-card="${testRealmURL}Pet/1"]`
    );
    await click('[data-test-stack-card-index="1"] [data-test-close-button]');
    await waitUntil(
      () => !document.querySelector('[data-test-stack-card-index="1"]')
    );
    assert.dom('[data-test-field="friends"]').containsText('Woodster');
  });

  test('does not create a new card to add to a linksToMany field from card chooser, if user cancel the edit view', async function (assert) {
    await setCardInOperatorModeState(`${testRealmURL}Person/burcu`);
    await renderComponent(
      class TestDriver extends GlimmerComponent {
        <template>
          <OperatorMode @onClose={{noop}} />
          <CardPrerender />
        </template>
      }
    );

    await waitFor(`[data-test-stack-card="${testRealmURL}Person/burcu"]`);
    await click('[data-test-edit-button]');

    assert.dom('[data-test-field="friends"]').containsText('Jackie Woody');
    await click('[data-test-links-to-many="friends"] [data-test-add-new]');

    await waitFor(`[data-test-card-catalog-modal]`);
    assert
      .dom('[data-test-card-catalog-create-new-button]')
      .hasText('Create New Pet');
    await click('[data-test-card-catalog-create-new-button]');

    await waitFor(`[data-test-stack-card-index="1"]`);
    await fillIn(
      '[data-test-stack-card-index="1"] [data-test-field="name"] [data-test-boxel-input]',
      'Woodster'
    );
    await waitFor(
      `[data-test-stack-card-index="1"][data-test-stack-card="${testRealmURL}Pet/1"]`
    );
    await click('[data-test-stack-card-index="1"] [data-test-close-button]');
    await waitUntil(
      () => !document.querySelector('[data-test-stack-card-index="1"]')
    );
    assert.dom('[data-test-field="friends"]').containsText('Jackie Woody');

    //Ensuring the card chooser modal doesn't get stuck
    await click('[data-test-links-to-many="friends"] [data-test-add-new]');
    await waitFor(`[data-test-card-catalog-modal]`);
    assert
      .dom('[data-test-card-catalog-create-new-button]')
      .hasText('Create New Pet');
  });

  test('can remove all items of a linksToMany field', async function (assert) {
    await setCardInOperatorModeState(`${testRealmURL}Person/burcu`);
    await renderComponent(
      class TestDriver extends GlimmerComponent {
        <template>
          <OperatorMode @onClose={{noop}} />
          <CardPrerender />
        </template>
      }
    );

    await waitFor(`[data-test-stack-card="${testRealmURL}Person/burcu"]`);
    assert.dom(`[data-test-plural-view-item]`).exists({ count: 2 });
    await click('[data-test-edit-button]');
    assert.dom('[data-test-field="friends"]').containsText('Jackie Woody');

    await click(
      '[data-test-links-to-many="friends"] [data-test-item="1"] [data-test-remove-card]'
    );
    await waitFor('[data-test-last-saved]');
    await click(
      '[data-test-links-to-many="friends"] [data-test-item="0"] [data-test-remove-card]'
    );
    let saveTime = document
      .querySelector('[data-test-last-saved]')!
      .getAttribute('data-test-last-saved');
    await waitUntil(
      () =>
        document
          .querySelector('[data-test-last-saved]')!
          .getAttribute('data-test-last-saved') !== saveTime
    );
    await click('[data-test-edit-button]');
    await waitFor(`[data-test-person="Burcu"]`);
    assert
      .dom(`[data-test-stack-card="${testRealmURL}Person/burcu"]`)
      .doesNotContainText('Jackie');
    assert.dom(`[data-test-plural-view-item]`).doesNotExist();
  });

  skip('can create a specialized a new card to populate a linksTo field');
  skip('can create a specialized a new card to populate a linksToMany field');

  test('can close cards by clicking the header of a card deeper in the stack', async function (assert) {
    await setCardInOperatorModeState(`${testRealmURL}grid`);
    await renderComponent(
      class TestDriver extends GlimmerComponent {
        <template>
          <OperatorMode @onClose={{noop}} />
          <CardPrerender />
        </template>
      }
    );
    await waitFor(`[data-test-stack-card="${testRealmURL}grid"]`);
    await waitFor(`[data-test-cards-grid-item]`);
    await click(`[data-test-cards-grid-item="${testRealmURL}Person/fadhlan"]`);
    assert.dom(`[data-test-stack-card-index="1"]`).exists();
    await waitFor('[data-test-person]');

    await waitFor('[data-test-cards-grid-item]');
    await click('[data-test-cards-grid-item]');
    assert.dom(`[data-test-stack-card-index="2"]`).exists();
    await click('[data-test-stack-card-index="0"] [data-test-boxel-header]');
    assert.dom(`[data-test-stack-card-index="2"]`).doesNotExist();
    assert.dom(`[data-test-stack-card-index="1"]`).doesNotExist();
    assert.dom(`[data-test-stack-card-index="0"]`).exists();
  });

  test(`displays realm name as cards grid card title and card's display name as other card titles`, async function (assert) {
    await setCardInOperatorModeState(`${testRealmURL}grid`);
    await renderComponent(
      class TestDriver extends GlimmerComponent {
        <template>
          <OperatorMode @onClose={{noop}} />
          <CardPrerender />
        </template>
      }
    );
    await waitFor(`[data-test-stack-card="${testRealmURL}grid"]`);
    assert.dom(`[data-test-stack-card-header]`).containsText(realmName);

    await waitFor(`[data-test-cards-grid-item]`);
    await click(`[data-test-cards-grid-item="${testRealmURL}Person/fadhlan"]`);
    assert.dom(`[data-test-stack-card-index="1"]`).exists();
    let personCard = await loadCard(`${testRealmURL}Person/fadhlan`);
    assert
      .dom(
        `[data-test-stack-card="${testRealmURL}Person/fadhlan"] [data-test-boxel-header-title]`
      )
      .containsText(cardTypeDisplayName(personCard));

    assert.dom(`[data-test-cards-grid-cards]`).isNotVisible();
    assert.dom(`[data-test-create-new-card-button]`).isNotVisible();
  });

  test(`displays recently accessed card`, async function (assert) {
    await setCardInOperatorModeState(`${testRealmURL}grid`);
    await renderComponent(
      class TestDriver extends GlimmerComponent {
        <template>
          <OperatorMode @onClose={{noop}} />
          <CardPrerender />
        </template>
      }
    );
    await waitFor(`[data-test-stack-card="${testRealmURL}grid"]`);
    assert.dom(`[data-test-stack-card-header]`).containsText(realmName);

    await waitFor(`[data-test-cards-grid-item]`);
    await click(`[data-test-cards-grid-item="${testRealmURL}Person/fadhlan"]`);
    assert.dom(`[data-test-stack-card-index="1"]`).exists();
    let personCard = await loadCard(`${testRealmURL}Person/fadhlan`);
    assert
      .dom(
        `[data-test-stack-card="${testRealmURL}Person/fadhlan"] [data-test-boxel-header-title]`
      )
      .containsText(cardTypeDisplayName(personCard));

    assert.dom(`[data-test-cards-grid-cards]`).isNotVisible();
    assert.dom(`[data-test-create-new-card-button]`).isNotVisible();

    await focus(`[data-test-search-input] input`);
    assert.dom(`[data-test-search-result="${testRealmURL}Person/fadhlan"]`);
    await click(`[data-test-search-sheet-cancel-button]`);
    await click(`[data-test-stack-card-index="1"] [data-test-close-button]`);

    await waitFor(`[data-test-cards-grid-item]`);
    await click(`[data-test-cards-grid-item="${testRealmURL}Person/burcu"]`);
    assert.dom(`[data-test-stack-card-index="1"]`).exists();

    await focus(`[data-test-search-input] input`);
    assert
      .dom(
        `.search-sheet-content__recent-access__cards [data-test-search-result]`
      )
      .exists({ count: 2 });
    assert.dom(
      `.search-sheet-content__recent-access__cards [data-test-search-result-index=0] [data-test-search-result="${testRealmURL}Person/burcu"]`
    );
    assert.dom(
      `.search-sheet-content__recent-access__cards [data-test-search-result-index=1] [data-test-search-result="${testRealmURL}Person/fadhlan"]`
    );
  });

  test(`displays recently accessed card, maximum 10 cards`, async function (assert) {
    await setCardInOperatorModeState(`${testRealmURL}grid`);
    await renderComponent(
      class TestDriver extends GlimmerComponent {
        <template>
          <OperatorMode @onClose={{noop}} />
          <CardPrerender />
        </template>
      }
    );
    await waitFor(`[data-test-stack-card="${testRealmURL}grid"]`);
    assert.dom(`[data-test-stack-card-header]`).containsText(realmName);

    await waitFor(`[data-test-cards-grid-item]`);
    for (let i = 1; i <= 11; i++) {
      await click(`[data-test-cards-grid-item="${testRealmURL}Person/${i}"]`);
      await click(`[data-test-stack-card-index="1"] [data-test-close-button]`);
    }

    await focus(`[data-test-search-input] input`);
    assert
      .dom(
        `.search-sheet-content__recent-access__cards [data-test-search-result]`
      )
      .exists({ count: 10 });
  });

  test(`can specify a card by URL in the card chooser`, async function (assert) {
    await setCardInOperatorModeState(`${testRealmURL}grid`);
    await renderComponent(
      class TestDriver extends GlimmerComponent {
        <template>
          <OperatorMode @onClose={{noop}} />
          <CardPrerender />
        </template>
      }
    );
    await waitFor(`[data-test-stack-card="${testRealmURL}grid"]`);
    await waitFor(`[data-test-cards-grid-item]`);
    await click(`[data-test-create-new-card-button]`);
    await waitFor(`[data-test-card-catalog-item]`);
    await fillIn(
      `[data-test-search-field] input`,
      `https://cardstack.com/base/types/room-objective`
    );
    await waitUntil(
      () =>
        (
          document.querySelector(`[data-test-card-catalog-go-button]`) as
            | HTMLButtonElement
            | undefined
        )?.disabled === false
    );
    await click(`[data-test-card-catalog-go-button]`);
    assert
      .dom(`[data-test-stack-card-index="1"] [data-test-field-component-card]`)
      .containsText('Objective', 'the card is rendered in the stack');
  });

  test(`error message is shown when invalid card URL is entered in card chooser`, async function (assert) {
    await setCardInOperatorModeState(`${testRealmURL}grid`);
    await renderComponent(
      class TestDriver extends GlimmerComponent {
        <template>
          <OperatorMode @onClose={{noop}} />
          <CardPrerender />
        </template>
      }
    );
    await waitFor(`[data-test-stack-card="${testRealmURL}grid"]`);
    await waitFor(`[data-test-cards-grid-item]`);
    await click(`[data-test-create-new-card-button]`);
    await waitFor(`[data-test-card-catalog-item]`);

    assert
      .dom(`[data-test-boxel-input-validation-state="Not a valid Card URL"]`)
      .doesNotExist('invalid state is not shown');

    await fillIn(
      `[data-test-search-field] input`,
      `https://cardstack.com/base/not-a-card`
    );
    await waitFor(`[data-test-boxel-input-validation-state="invalid"]`);
    assert
      .dom(`[data-test-boxel-input-error-message]`)
      .containsText('Not a valid search key');
    await fillIn(
      `[data-test-search-field] input`,
      `https://cardstack.com/base/types/room-objective`
    );
    assert
      .dom(`[data-test-boxel-input-validation-state="invalid"]`)
      .doesNotExist('invalid state is not shown');
  });

  test(`card selection and card URL field are mutually exclusive in card chooser`, async function (assert) {
    await setCardInOperatorModeState(`${testRealmURL}grid`);
    await renderComponent(
      class TestDriver extends GlimmerComponent {
        <template>
          <OperatorMode @onClose={{noop}} />
          <CardPrerender />
        </template>
      }
    );
    await waitFor(`[data-test-stack-card="${testRealmURL}grid"]`);
    await waitFor(`[data-test-cards-grid-item]`);
    await click(`[data-test-create-new-card-button]`);
    await waitFor(`[data-test-card-catalog-item]`);

    await click(
      `[data-test-card-catalog-item="https://cardstack.com/base/types/room-objective"] button`
    );
    assert
      .dom(
        `[data-test-card-catalog-item="https://cardstack.com/base/types/room-objective"].selected`
      )
      .exists('card is selected');

    await fillIn(
      `[data-test-search-field] input`,
      `https://cardstack.com/base/types/room-objective`
    );

    assert
      .dom(
        `[data-test-card-catalog-item="https://cardstack.com/base/types/room-objective"].selected`
      )
      .doesNotExist('card is not selected');

    await click(
      `[data-test-card-catalog-item="https://cardstack.com/base/types/room-objective"] button`
    );
    assert
      .dom(`[data-test-search-field] input`)
      .hasNoValue('card URL field is cleared');
  });

  test(`can add a card to the stack by URL from search sheet`, async function (assert) {
    await setCardInOperatorModeState(`${testRealmURL}grid`);
    await renderComponent(
      class TestDriver extends GlimmerComponent {
        <template>
          <OperatorMode @onClose={{noop}} />
          <CardPrerender />
        </template>
      }
    );
    await waitFor(`[data-test-stack-card="${testRealmURL}grid"]`);
    await waitFor(`[data-test-cards-grid-item]`);
    await focus(`[data-test-search-input] input`);

    await fillIn(
      `[data-test-url-field] input`,
      `http://localhost:4202/test/mango`
    );
    await click(`[data-test-go-button]`);
    await waitFor(`[data-test-stack-card="http://localhost:4202/test/mango"]`);
    assert
      .dom(
        `[data-test-stack-card="http://localhost:4202/test/mango"] [data-test-field-component-card]`
      )
      .containsText('Mango', 'the card is rendered in the stack');
  });

  test(`error message is shown when invalid card URL is entered in search sheet`, async function (assert) {
    await setCardInOperatorModeState(`${testRealmURL}grid`);
    await renderComponent(
      class TestDriver extends GlimmerComponent {
        <template>
          <OperatorMode @onClose={{noop}} />
          <CardPrerender />
        </template>
      }
    );
    await waitFor(`[data-test-stack-card="${testRealmURL}grid"]`);
    await waitFor(`[data-test-cards-grid-item]`);
    await focus(`[data-test-search-input] input`);

    assert
      .dom(`[data-test-boxel-input-validation-state="invalid"]`)
      .doesNotExist('invalid state is not shown');

    await fillIn(
      `[data-test-url-field] input`,
      `http://localhost:4202/test/not-a-card`
    );
    await click(`[data-test-go-button]`);
    await waitFor(`[data-test-boxel-input-validation-state="invalid"]`);
    assert
      .dom(`[data-test-boxel-input-error-message]`)
      .containsText('Not a valid Card URL');
    await fillIn(
      `[data-test-url-field] input`,
      `http://localhost:4202/test/mango`
    );
    assert
      .dom(`[data-test-boxel-input-validation-state="invalid"]`)
      .doesNotExist('invalid state is not shown');
  });

  test(`can select one or more cards on cards-grid and unselect`, async function (assert) {
    await setCardInOperatorModeState(`${testRealmURL}grid`);
    await renderComponent(
      class TestDriver extends GlimmerComponent {
        <template>
          <OperatorMode @onClose={{noop}} />
          <CardPrerender />
        </template>
      }
    );
    await waitFor(`[data-test-stack-card="${testRealmURL}grid"]`);
    assert.dom(`[data-test-cards-grid-cards]`).exists();

    await waitFor(
      `[data-test-cards-grid-item="${testRealmURL}Person/fadhlan"]`
    );
    assert.dom('[data-test-overlay-selected]').doesNotExist();

    await click(`[data-test-overlay-select="${testRealmURL}Person/fadhlan"]`);
    assert
      .dom(`[data-test-overlay-selected="${testRealmURL}Person/fadhlan"]`)
      .exists();
    assert.dom('[data-test-overlay-selected]').exists({ count: 1 });

    await click(`[data-test-overlay-select="${testRealmURL}Pet/jackie"]`);
    await click(`[data-test-cards-grid-item="${testRealmURL}Author/1"]`);
    await click(`[data-test-cards-grid-item="${testRealmURL}BlogPost/2"]`);
    assert.dom('[data-test-overlay-selected]').exists({ count: 4 });

    await click(`[data-test-cards-grid-item="${testRealmURL}Pet/jackie"]`);
    assert.dom('[data-test-overlay-selected]').exists({ count: 3 });

    await click(`[data-test-cards-grid-item="${testRealmURL}Person/fadhlan"]`);
    await click(`[data-test-cards-grid-item="${testRealmURL}BlogPost/2"]`);
    await click(`[data-test-overlay-select="${testRealmURL}Author/1"]`);
    assert.dom('[data-test-overlay-selected]').doesNotExist();

    await click(`[data-test-cards-grid-item="${testRealmURL}Person/fadhlan"]`);
    assert.dom(`[data-test-stack-card-index="1"]`).exists();
  });

  test('displays realm name as header title when hovering realm icon', async function (assert) {
    await setCardInOperatorModeState(`${testRealmURL}Person/fadhlan`);
    await renderComponent(
      class TestDriver extends GlimmerComponent {
        <template>
          <OperatorMode @onClose={{noop}} />
          <CardPrerender />
        </template>
      }
    );

    await waitFor('[data-test-person]');
    assert.dom('[data-test-boxel-header-title]').hasText('Person');
    assert
      .dom(`[data-test-boxel-header-icon="https://example-icon.test"]`)
      .exists();
    await triggerEvent(`[data-test-boxel-header-icon]`, 'mouseenter');
    assert
      .dom('[data-test-boxel-header-title]')
      .hasText('In Operator Mode Workspace');
    await triggerEvent(`[data-test-boxel-header-icon]`, 'mouseleave');
    assert.dom('[data-test-boxel-header-title]').hasText('Person');
  });

  test(`it has an option to copy the card url`, async function (assert) {
    await setCardInOperatorModeState(`${testRealmURL}Person/burcu`);
    await renderComponent(
      class TestDriver extends GlimmerComponent {
        <template>
          <OperatorMode @onClose={{noop}} />
          <CardPrerender />
        </template>
      }
    );
    await click('[data-test-more-options-button]');
    await click('[data-test-boxel-menu-item-text="Copy Card URL"]');
    assert.dom('[data-test-boxel-menu-item]').doesNotExist();

    await click(
      '[data-test-addresses] > [data-test-boxel-card-container] > [data-test-field-component-card]'
    );

    await waitFor(
      `[data-test-stack-card='${testRealmURL}Person/burcu/address']`
    );
    await click(
      `[data-test-stack-card='${testRealmURL}Person/burcu/address'] [data-test-more-options-button]`
    );
    assert
      .dom('[data-test-boxel-menu-item-text="Copy Card URL"]')
      .hasAttribute('disabled');

    await click(`[data-test-boxel-menu-item]`);
    assert
      .dom('[data-test-boxel-menu-item]')
      .exists('can not copy url of a contained card');
  });

  test(`composite "contains one" field has an overlay header and click on the contains card will open it on the stack`, async function (assert) {
    await setCardInOperatorModeState(`${testRealmURL}Person/burcu`);
    await renderComponent(
      class TestDriver extends GlimmerComponent {
        <template>
          <OperatorMode @onClose={{noop}} />
          <CardPrerender />
        </template>
      }
    );

    assert
      .dom(
        '[data-test-overlay-card-display-name="Address"] [data-test-overlay-header]'
      )
      .includesText('Address');

    await click('[data-test-address]');

    assert.dom('[data-test-stack-card-index]').exists({ count: 2 });
    assert
      .dom('[data-test-stack-card-index="1"] [data-test-boxel-header-title]')
      .includesText('Address');
  });

  test(`"links to" field has an overlay header and click on the contains card will open it on the stack`, async function (assert) {
    await setCardInOperatorModeState(`${testRealmURL}BlogPost/1`);
    await renderComponent(
      class TestDriver extends GlimmerComponent {
        <template>
          <OperatorMode @onClose={{noop}} />
          <CardPrerender />
        </template>
      }
    );

    // Linked cards have the realm's icon in the overlaid header title
    assert
      .dom('[data-test-overlay-card-display-name="Author"] .header-title img')
      .hasAttribute('src', 'https://example-icon.test');

    await click('[data-test-author');
    assert.dom('[data-test-stack-card-index]').exists({ count: 2 });
    assert
      .dom('[data-test-stack-card-index="1"] [data-test-boxel-header-title]')
      .includesText('Author');
  });
});<|MERGE_RESOLUTION|>--- conflicted
+++ resolved
@@ -73,14 +73,10 @@
     return card;
   }
 
-<<<<<<< HEAD
-=======
   hooks.afterEach(async function () {
-    await waitFor('[data-test-save-idle]');
     localStorage.removeItem('recent-cards');
   });
 
->>>>>>> 89950d8b
   hooks.beforeEach(async function () {
     localStorage.removeItem('recent-cards');
     cardApi = await loader.import(`${baseRealm.url}card-api`);
