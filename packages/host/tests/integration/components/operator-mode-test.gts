--- conflicted
+++ resolved
@@ -1860,11 +1860,7 @@
       .doesNotExist('invalid state is not shown');
 
     await fillIn(
-<<<<<<< HEAD
-      `[data-test-search-input] input`,
-=======
       `[data-test-url-search]`,
->>>>>>> ddf845f2
       `https://cardstack.com/base/not-a-card`,
     );
     await waitFor(`[data-test-boxel-input-validation-state="invalid"]`);
@@ -1873,11 +1869,7 @@
       .containsText('Not a valid Card URL');
 
     await fillIn(
-<<<<<<< HEAD
-      `[data-test-search-input] input`,
-=======
       `[data-test-url-search]`,
->>>>>>> ddf845f2
       `https://cardstack.com/base/types/room-objective`,
     );
 
@@ -2238,19 +2230,11 @@
     await waitFor(`[data-test-cards-grid-item]`);
     await focus(`[data-test-search-field]`);
 
-<<<<<<< HEAD
-    await click('[data-test-search-input] input');
-    await fillIn(
-      '[data-test-search-input] input',
-      'http://localhost:4202/test/mango',
-    );
+    await click('[data-test-url-field]');
+    await fillIn('[data-test-url-field]', 'http://localhost:4202/test/mango');
 
     // It goes automatically, should it?
     // await click(`[data-test-go-button]`);
-=======
-    await fillIn(`[data-test-url-field]`, `http://localhost:4202/test/mango`);
-    await click(`[data-test-go-button]`);
->>>>>>> ddf845f2
     await waitFor(`[data-test-stack-card="http://localhost:4202/test/mango"]`);
     assert
       .dom(
