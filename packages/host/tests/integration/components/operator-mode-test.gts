--- conflicted
+++ resolved
@@ -784,10 +784,7 @@
     assert.dom('[data-test-pet]').includesText('Paper Bad cat!');
   });
 
-<<<<<<< HEAD
-  test('opens workspace chooser after closing the only remaining card on the stack', async function (assert) {
-=======
-  test('a 403 from Web Appliction Firewall is handled gracefully when auto-saving', async function (assert) {
+  test('a 403 from Web Application Firewall is handled gracefully when auto-saving', async function (assert) {
     let networkService = this.owner.lookup('service:network') as NetworkService;
     networkService.virtualNetwork.mount(
       async (req: Request) => {
@@ -826,22 +823,21 @@
         document
           .querySelector('[data-test-auto-save-indicator]')
           ?.textContent?.trim() == 'Saving…',
-      { timeoutMessage: 'Waitng for Saving... to appear' },
+      { timeoutMessage: 'Waiting for Saving... to appear' },
     );
     await waitUntil(
       () =>
         document
           .querySelector('[data-test-auto-save-indicator]')
           ?.textContent?.trim() == 'Failed to save: Rejected by firewall',
-      { timeoutMessage: 'Waitng for "Failed to save" to appear' },
+      { timeoutMessage: 'Waiting for "Failed to save" to appear' },
     );
     assert
       .dom('[data-test-auto-save-indicator]')
       .containsText('Failed to save: Rejected by firewall');
   });
 
-  test('opens workspace chooser after closing the only remainingcard on the stack', async function (assert) {
->>>>>>> 9d3f8f83
+  test('opens workspace chooser after closing the only remaining card on the stack', async function (assert) {
     await setCardInOperatorModeState(`${testRealmURL}Person/fadhlan`);
 
     await renderComponent(
