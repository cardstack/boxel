--- conflicted
+++ resolved
@@ -1281,9 +1281,7 @@
     assert.dom('[data-test-field="friends"]').containsText('Mango');
   });
 
-<<<<<<< HEAD
-=======
-  test('can create a new card to add to a linksToMany field with no existing value', async function (assert) {
+  test('can create a new card to add to a linksToMany field from card chooser', async function (assert) {
     await setCardInOperatorModeState(`${testRealmURL}Person/fadhlan`);
     await renderComponent(
       class TestDriver extends GlimmerComponent {
@@ -1298,7 +1296,13 @@
     await click('[data-test-edit-button]');
 
     assert.dom('[data-test-field="friends"] [data-test-pet]').doesNotExist();
-    await click('[data-test-links-to-many="friends"] [data-test-create-new]');
+    await click('[data-test-links-to-many="friends"] [data-test-add-new]');
+
+    await waitFor(`[data-test-card-catalog-modal]`);
+    assert
+      .dom('[data-test-card-catalog-create-new-button]')
+      .hasText('Create New Pet');
+    await click('[data-test-card-catalog-create-new-button]');
 
     await waitFor(`[data-test-stack-card-index="1"]`);
     await fillIn(
@@ -1312,7 +1316,7 @@
     assert.dom('[data-test-field="friends"]').containsText('Woodster');
   });
 
-  test('can create a new card to add to a linksToMany field with existing values', async function (assert) {
+  test('does not create a new card to add to a linksToMany field from card chooser, if user cancel the edit view', async function (assert) {
     await setCardInOperatorModeState(`${testRealmURL}Person/burcu`);
     await renderComponent(
       class TestDriver extends GlimmerComponent {
@@ -1327,86 +1331,19 @@
     await click('[data-test-edit-button]');
 
     assert.dom('[data-test-field="friends"]').containsText('Jackie Woody');
-
-    await click('[data-test-links-to-many="friends"] [data-test-create-new]');
+    await click('[data-test-links-to-many="friends"] [data-test-add-new]');
+
+    await waitFor(`[data-test-card-catalog-modal]`);
+    assert
+      .dom('[data-test-card-catalog-create-new-button]')
+      .hasText('Create New Pet');
+    await click('[data-test-card-catalog-create-new-button]');
 
     await waitFor(`[data-test-stack-card-index="1"]`);
     await fillIn(
       '[data-test-stack-card-index="1"] [data-test-field="name"] [data-test-boxel-input]',
       'Woodster'
     );
-    await click('[data-test-stack-card-index="1"] [data-test-save-button]');
-    await waitUntil(
-      () => !document.querySelector('[data-test-stack-card-index="1"]')
-    );
-    assert
-      .dom('[data-test-field="friends"]')
-      .containsText('Jackie Woody Woodster');
-  });
-
-  test('can create a new card to add to a linksToMany field from card chooser', async function (assert) {
-    await setCardInOperatorModeState(`${testRealmURL}Person/fadhlan`);
-    await renderComponent(
-      class TestDriver extends GlimmerComponent {
-        <template>
-          <OperatorMode @onClose={{noop}} />
-          <CardPrerender />
-        </template>
-      }
-    );
-
-    await waitFor(`[data-test-stack-card="${testRealmURL}Person/fadhlan"]`);
-    await click('[data-test-edit-button]');
-
-    assert.dom('[data-test-field="friends"] [data-test-pet]').doesNotExist();
-    await click('[data-test-links-to-many="friends"] [data-test-add-new]');
-
-    await waitFor(`[data-test-card-catalog-modal]`);
-    assert
-      .dom('[data-test-card-catalog-create-new-button]')
-      .hasText('Create New Pet');
-    await click('[data-test-card-catalog-create-new-button]');
-
-    await waitFor(`[data-test-stack-card-index="1"]`);
-    await fillIn(
-      '[data-test-stack-card-index="1"] [data-test-field="name"] [data-test-boxel-input]',
-      'Woodster'
-    );
-    await click('[data-test-stack-card-index="1"] [data-test-save-button]');
-    await waitUntil(
-      () => !document.querySelector('[data-test-stack-card-index="1"]')
-    );
-    assert.dom('[data-test-field="friends"]').containsText('Woodster');
-  });
-
-  test('does not create a new card to add to a linksToMany field from card chooser, if user cancel the edit view', async function (assert) {
-    await setCardInOperatorModeState(`${testRealmURL}Person/burcu`);
-    await renderComponent(
-      class TestDriver extends GlimmerComponent {
-        <template>
-          <OperatorMode @onClose={{noop}} />
-          <CardPrerender />
-        </template>
-      }
-    );
-
-    await waitFor(`[data-test-stack-card="${testRealmURL}Person/burcu"]`);
-    await click('[data-test-edit-button]');
-
-    assert.dom('[data-test-field="friends"]').containsText('Jackie Woody');
-    await click('[data-test-links-to-many="friends"] [data-test-add-new]');
-
-    await waitFor(`[data-test-card-catalog-modal]`);
-    assert
-      .dom('[data-test-card-catalog-create-new-button]')
-      .hasText('Create New Pet');
-    await click('[data-test-card-catalog-create-new-button]');
-
-    await waitFor(`[data-test-stack-card-index="1"]`);
-    await fillIn(
-      '[data-test-stack-card-index="1"] [data-test-field="name"] [data-test-boxel-input]',
-      'Woodster'
-    );
     await click('[data-test-stack-card-index="1"] [data-test-cancel-button]');
     await click('[data-test-stack-card-index="1"] [data-test-close-button]');
     await waitUntil(
@@ -1422,7 +1359,6 @@
       .hasText('Create New Pet');
   });
 
->>>>>>> af1524ef
   test('can remove all items of a linksToMany field', async function (assert) {
     await setCardInOperatorModeState(`${testRealmURL}Person/burcu`);
     await renderComponent(
