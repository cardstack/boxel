import { module, test, skip } from 'qunit';
import GlimmerComponent from '@glimmer/component';
import { setupRenderingTest } from 'ember-qunit';
import { baseRealm, cardTypeDisplayName } from '@cardstack/runtime-common';
import { Realm } from '@cardstack/runtime-common/realm';
import { Loader } from '@cardstack/runtime-common/loader';
import OperatorMode from '@cardstack/host/components/operator-mode/container';
import CardPrerender from '@cardstack/host/components/card-prerender';
import { Card } from 'https://cardstack.com/base/card-api';
import { renderComponent } from '../../helpers/render-component';
import {
  testRealmURL,
  setupCardLogs,
  setupLocalIndexing,
  TestRealmAdapter,
  TestRealm,
} from '../../helpers';
import {
  waitFor,
  waitUntil,
  click,
  fillIn,
  settled,
  focus,
  triggerEvent,
} from '@ember/test-helpers';
import type LoaderService from '@cardstack/host/services/loader-service';
import { shimExternals } from '@cardstack/host/lib/externals';
import OperatorModeStateService from '@cardstack/host/services/operator-mode-state-service';
import percySnapshot from '@percy/ember';

let cardApi: typeof import('https://cardstack.com/base/card-api');
const realmName = 'Operator Mode Workspace';
let setCardInOperatorModeState: (card: string) => Promise<void>;

module('Integration | operator-mode', function (hooks) {
  let adapter: TestRealmAdapter;
  let realm: Realm;
  setupRenderingTest(hooks);
  setupLocalIndexing(hooks);
  setupCardLogs(
    hooks,
    async () => await Loader.import(`${baseRealm.url}card-api`)
  );
  let noop = () => {};
  async function loadCard(url: string): Promise<Card> {
    let { createFromSerialized, recompute } = cardApi;
    let result = await realm.searchIndex.card(new URL(url));
    if (!result || result.type === 'error') {
      throw new Error(
        `cannot get instance ${url} from the index: ${
          result ? result.error.detail : 'not found'
        }`
      );
    }
    let card = await createFromSerialized<typeof Card>(
      result.doc.data,
      result.doc,
      new URL(url),
      {
        loader: Loader.getLoaderFor(createFromSerialized),
      }
    );
    await recompute(card, { loadFields: true });
    return card;
  }

  hooks.beforeEach(async function () {
    localStorage.removeItem('recent-cards');
    Loader.addURLMapping(
      new URL(baseRealm.url),
      new URL('http://localhost:4201/base/')
    );

    shimExternals();

    let loader = (this.owner.lookup('service:loader-service') as LoaderService)
      .loader;
    cardApi = await loader.import(`${baseRealm.url}card-api`);

    //Generate 11 person card to test recent card menu in card sheet
    let personCards: Map<String, any> = new Map<String, any>();
    for (let i = 1; i <= 11; i++) {
      personCards.set(`Person/${i}.json`, {
        data: {
          type: 'card',
          id: `${testRealmURL}Person/${i}`,
          attributes: {
            firstName: `${i}`,
            address: {
              city: 'Bandung',
              country: 'Indonesia',
            },
          },
          relationships: {
            pet: {
              links: {
                self: `${testRealmURL}Pet/mango`,
              },
            },
          },
          meta: {
            adoptsFrom: {
              module: `${testRealmURL}person`,
              name: 'Person',
            },
          },
        },
      });
    }

    adapter = new TestRealmAdapter({
      'pet.gts': `
        import { contains, field, Component, Card } from "https://cardstack.com/base/card-api";
        import StringCard from "https://cardstack.com/base/string";

        export class Pet extends Card {
          static displayName = 'Pet';
          @field name = contains(StringCard);
          @field title = contains(StringCard, {
            computeVia: function (this: Pet) {
              return this.name;
            },
          });
          static embedded = class Embedded extends Component<typeof this> {
            <template>
              <div ...attributes>
                <h3 data-test-pet={{@model.name}}>
                  <@fields.name/>
                </h3>
              </div>
            </template>
          }
        }
      `,
      'address.gts': `
        import { contains, field, Component, Card } from "https://cardstack.com/base/card-api";
        import StringCard from "https://cardstack.com/base/string";
        import { FieldContainer } from '@cardstack/boxel-ui';

        export class Address extends Card {
          static displayName = 'Address';
          @field city = contains(StringCard);
          @field country = contains(StringCard);
          static embedded = class Embedded extends Component<typeof this> {
            <template>
              <h3 data-test-city={{@model.city}}>
                <@fields.city/>
              </h3>
              <h3 data-test-country={{@model.country}}>
                <@fields.country/>
              </h3>
            </template>
          }

          static edit = class Edit extends Component<typeof this> {
            <template>
              <FieldContainer @label='city' @tag='label' data-test-boxel-input-city>
                <@fields.city />
              </FieldContainer>
              <FieldContainer @label='country' @tag='label' data-test-boxel-input-country>
                <@fields.country />
              </FieldContainer>
            </template>
          };
        }
      `,
      'person.gts': `
        import { contains, linksTo, field, Component, Card, linksToMany } from "https://cardstack.com/base/card-api";
        import StringCard from "https://cardstack.com/base/string";
        import { Pet } from "./pet";
        import { Address } from "./address";

        export class Person extends Card {
          static displayName = 'Person';
          @field firstName = contains(StringCard);
          @field pet = linksTo(Pet);
          @field friends = linksToMany(Pet);
          @field firstLetterOfTheName = contains(StringCard, {
            computeVia: function (this: Chain) {
              return this.firstName[0];
            },
          });
          @field title = contains(StringCard, {
            computeVia: function (this: Person) {
              return this.firstName;
            },
          });
          @field address = contains(Address);
          static isolated = class Isolated extends Component<typeof this> {
            <template>
              <h2 data-test-person={{@model.firstName}}>
                <@fields.firstName/>
              </h2>
              <p data-test-first-letter-of-the-name={{@model.firstLetterOfTheName}}>
                <@fields.firstLetterOfTheName/>
              </p>
              Pet: <@fields.pet/>
              Friends: <@fields.friends/>
              Address: <@fields.address/>
            </template>
          }
        }
      `,
      'Pet/mango.json': {
        data: {
          type: 'card',
          id: `${testRealmURL}Pet/mango`,
          attributes: {
            name: 'Mango',
          },
          meta: {
            adoptsFrom: {
              module: `${testRealmURL}pet`,
              name: 'Pet',
            },
          },
        },
      },
      'Pet/jackie.json': {
        data: {
          type: 'card',
          id: `${testRealmURL}Pet/jackie`,
          attributes: {
            name: 'Jackie',
          },
          meta: {
            adoptsFrom: {
              module: `${testRealmURL}pet`,
              name: 'Pet',
            },
          },
        },
      },
      'Pet/woody.json': {
        data: {
          type: 'card',
          id: `${testRealmURL}Pet/woody`,
          attributes: {
            name: 'Woody',
          },
          meta: {
            adoptsFrom: {
              module: `${testRealmURL}pet`,
              name: 'Pet',
            },
          },
        },
      },
      'Person/fadhlan.json': {
        data: {
          type: 'card',
          id: `${testRealmURL}Person/fadhlan`,
          attributes: {
            firstName: 'Fadhlan',
            address: {
              city: 'Bandung',
              country: 'Indonesia',
            },
          },
          relationships: {
            pet: {
              links: {
                self: `${testRealmURL}Pet/mango`,
              },
            },
          },
          meta: {
            adoptsFrom: {
              module: `${testRealmURL}person`,
              name: 'Person',
            },
          },
        },
      },
      'Person/burcu.json': {
        data: {
          type: 'card',
          id: `${testRealmURL}Person/burcu`,
          attributes: {
            firstName: 'Burcu',
          },
          relationships: {
            'friends.0': {
              links: {
                self: `${testRealmURL}Pet/jackie`,
              },
            },
            'friends.1': {
              links: {
                self: `${testRealmURL}Pet/woody`,
              },
            },
          },
          meta: {
            adoptsFrom: {
              module: `${testRealmURL}person`,
              name: 'Person',
            },
          },
        },
      },
      'grid.json': {
        data: {
          type: 'card',
          attributes: {},
          meta: {
            adoptsFrom: {
              module: 'https://cardstack.com/base/cards-grid',
              name: 'CardsGrid',
            },
          },
        },
      },
      'blog-post.gts': `
        import StringCard from 'https://cardstack.com/base/string';
        import TextAreaCard from 'https://cardstack.com/base/text-area';
        import {
          Card,
          field,
          contains,
          linksTo,
          Component,
        } from 'https://cardstack.com/base/card-api';
        import { Author } from './author';

        export class BlogPost extends Card {
          static displayName = 'Blog Post';
          @field title = contains(StringCard);
          @field slug = contains(StringCard);
          @field body = contains(TextAreaCard);
          @field authorBio = linksTo(Author);
          static embedded = class Embedded extends Component<typeof this> {
            <template>
              <@fields.title /> by <@fields.authorBio />
            </template>
          };
          static isolated = class Isolated extends Component<typeof this> {
            <template>
              <div data-test-blog-post-isolated>
                <@fields.title /> by <@fields.authorBio />
              </div>
            </template>
          };
        }
      `,
      'author.gts': `
        import StringCard from 'https://cardstack.com/base/string';
        import {
          Component,
          Card,
          field,
          contains,
        } from 'https://cardstack.com/base/card-api';

        export class Author extends Card {
          static displayName = 'Author';
          @field firstName = contains(StringCard);
          @field lastName = contains(StringCard);
          @field title = contains(StringCard, {
            computeVia: function (this: Author) {
              return [this.firstName, this.lastName].filter(Boolean).join(' ');
            },
          });
          static embedded = class Embedded extends Component<typeof this> {
            <template>
              <span data-test-author="{{@model.firstName}}">
                <@fields.firstName /> <@fields.lastName />
              </span>
            </template>
          };
        }
      `,
      'publishing-packet.gts': `
        import TextAreaCard from 'https://cardstack.com/base/text-area';
        import {
          Card,
          field,
          contains,
          linksTo,
        } from 'https://cardstack.com/base/card-api';
        import { BlogPost } from './blog-post';

        export class PublishingPacket extends Card {
          static displayName = 'Publishing Packet';
          @field blogPost = linksTo(BlogPost);
          @field socialBlurb = contains(TextAreaCard);
        }
      `,
      'CatalogEntry/publishing-packet.json': {
        data: {
          type: 'card',
          attributes: {
            title: 'Publishing Packet',
            description: 'Catalog entry for PublishingPacket',
            ref: {
              module: `${testRealmURL}publishing-packet`,
              name: 'PublishingPacket',
            },
            demo: {
              socialBlurb: null,
            },
          },
          relationships: {
            'demo.blogPost': {
              links: {
                self: '../BlogPost/1',
              },
            },
          },
          meta: {
            fields: {
              demo: {
                adoptsFrom: {
                  module: `../publishing-packet`,
                  name: 'PublishingPacket',
                },
              },
            },
            adoptsFrom: {
              module: 'https://cardstack.com/base/catalog-entry',
              name: 'CatalogEntry',
            },
          },
        },
      },
      'BlogPost/1.json': {
        data: {
          type: 'card',
          attributes: {
            title: 'Outer Space Journey',
            body: 'Hello world',
          },
          relationships: {
            authorBio: {
              links: {
                self: '../Author/1',
              },
            },
          },
          meta: {
            adoptsFrom: {
              module: '../blog-post',
              name: 'BlogPost',
            },
          },
        },
      },
      'BlogPost/2.json': {
        data: {
          type: 'card',
          attributes: {
            title: 'Beginnings',
          },
          relationships: {
            authorBio: {
              links: {
                self: null,
              },
            },
          },
          meta: {
            adoptsFrom: {
              module: '../blog-post',
              name: 'BlogPost',
            },
          },
        },
      },
      'Author/1.json': {
        data: {
          type: 'card',
          attributes: {
            firstName: 'Alien',
            lastName: 'Bob',
          },
          meta: {
            adoptsFrom: {
              module: '../author',
              name: 'Author',
            },
          },
        },
      },
      'Author/2.json': {
        data: {
          type: 'card',
          attributes: {
            firstName: 'R2-D2',
          },
          meta: {
            adoptsFrom: {
              module: '../author',
              name: 'Author',
            },
          },
        },
      },
      '.realm.json': `{ "name": "${realmName}", "iconURL": "https://example-icon.test" }`,
      ...Object.fromEntries(personCards),
    });
    realm = await TestRealm.createWithAdapter(adapter, this.owner);
    loader.registerURLHandler(new URL(realm.url), realm.handle.bind(realm));
    await realm.ready;

    setCardInOperatorModeState = async (cardURL: string) => {
      let operatorModeStateService = this.owner.lookup(
        'service:operator-mode-state-service'
      ) as OperatorModeStateService;

      await operatorModeStateService.restore({
        stacks: [
          {
            items: [
              {
                card: {
                  id: cardURL,
                },
                format: 'isolated',
              },
            ],
          },
        ],
      });
    };
  });

  test('it loads a card and renders its isolated view', async function (assert) {
    await setCardInOperatorModeState(`${testRealmURL}Person/fadhlan`);
    await renderComponent(
      class TestDriver extends GlimmerComponent {
        <template>
          <OperatorMode @onClose={{noop}} />
          <CardPrerender />
        </template>
      }
    );

    await waitFor('[data-test-person]');
    assert.dom('[data-test-boxel-header-title]').hasText('Person');
    assert
      .dom(`[data-test-boxel-header-icon="https://example-icon.test"]`)
      .exists();
    assert.dom('[data-test-person]').hasText('Fadhlan');
    assert.dom('[data-test-first-letter-of-the-name]').hasText('F');
    assert.dom('[data-test-city]').hasText('Bandung');
    assert.dom('[data-test-country]').hasText('Indonesia');
    assert.dom('[data-test-stack-card]').exists({ count: 1 });
    await waitFor('[data-test-cardstack-operator-mode-overlay-button]');
    await click('[data-test-cardstack-operator-mode-overlay-button]');
    assert.dom('[data-test-stack-card]').exists({ count: 2 });
    assert.dom('[data-test-stack-card-index="1"]').includesText('Mango');
  });

  test("it doesn't change the field value if user clicks cancel in edit view", async function (assert) {
    await setCardInOperatorModeState(`${testRealmURL}Person/fadhlan`);

    await renderComponent(
      class TestDriver extends GlimmerComponent {
        <template>
          <OperatorMode @onClose={{noop}} />
          <CardPrerender />
        </template>
      }
    );
    await waitFor('[data-test-person]');
    await click('[data-test-edit-button]');
    await click('[data-test-boxel-menu-item-text="Edit"]');
    await fillIn('[data-test-boxel-input]', 'EditedName');
    await fillIn(
      '[data-test-boxel-input-city] [data-test-boxel-input]',
      'EditedCity'
    );
    await fillIn(
      '[data-test-boxel-input-country] [data-test-boxel-input]',
      'EditedCountry'
    );

    await click('[aria-label="Cancel"]');
    assert.dom('[data-test-person]').hasText('Fadhlan');
    assert.dom('[data-test-first-letter-of-the-name]').hasText('F');
    assert.dom('[data-test-city]').hasText('Bandung');
    assert.dom('[data-test-country]').hasText('Indonesia');
  });

  test('it changes the field value if user clicks save in edit view', async function (assert) {
    await setCardInOperatorModeState(`${testRealmURL}Person/fadhlan`);

    await renderComponent(
      class TestDriver extends GlimmerComponent {
        <template>
          <OperatorMode @onClose={{noop}} />
          <CardPrerender />
        </template>
      }
    );
    await waitFor('[data-test-person]');
    await click('[data-test-edit-button]');
    await click('[data-test-boxel-menu-item-text="Edit"]');
    await fillIn('[data-test-boxel-input]', 'EditedName');
    await fillIn(
      '[data-test-boxel-input-city] [data-test-boxel-input]',
      'EditedCity'
    );
    await fillIn(
      '[data-test-boxel-input-country] [data-test-boxel-input]',
      'EditedCountry'
    );
    await click('[aria-label="Save"]');

    await waitFor('[data-test-person="EditedName"]');
    await waitFor('[data-test-city="EditedCity"]');
    await waitFor('[data-test-country="EditedCountry"]');
    assert.dom('[data-test-person]').hasText('EditedName');
    assert.dom('[data-test-first-letter-of-the-name]').hasText('E');

    await waitFor('[data-test-city="EditedCity"]');
    assert.dom('[data-test-city]').hasText('EditedCity');
    assert.dom('[data-test-country]').hasText('EditedCountry');
  });

  test('displays add card button if user closes the only card in the stack and opens a card from card chooser', async function (assert) {
    await setCardInOperatorModeState(`${testRealmURL}Person/fadhlan`);

    await renderComponent(
      class TestDriver extends GlimmerComponent {
        <template>
          <OperatorMode @onClose={{noop}} />
          <CardPrerender />
        </template>
      }
    );
    await waitFor('[data-test-person]');
    assert.dom('[data-test-person]').isVisible();

    await click('[aria-label="Close"]');
    await waitUntil(
      () => {
        return !document.querySelector('.operator-mode-card-stack__card__item');
      },
      { timeout: 3000 }
    );
    assert.dom('[data-test-person]').isNotVisible();
    assert.dom('[data-test-add-card-button]').isVisible();

    await click('[data-test-add-card-button]');
    assert.dom('[data-test-card-catalog-modal]').isVisible();

    await waitFor(`[data-test-select="${testRealmURL}Person/fadhlan"]`);

    await percySnapshot(assert);

    await click(`[data-test-select="${testRealmURL}Person/fadhlan"]`);
    await click('[data-test-card-catalog-go-button]');
    assert
      .dom(`[data-test-stack-card="${testRealmURL}Person/fadhlan"]`)
      .isVisible();
  });

  test('displays cards on cards-grid', async function (assert) {
    await setCardInOperatorModeState(`${testRealmURL}grid`);

    await renderComponent(
      class TestDriver extends GlimmerComponent {
        <template>
          <OperatorMode @onClose={{noop}} />
          <CardPrerender />
        </template>
      }
    );

    await waitFor(`[data-test-stack-card="${testRealmURL}grid"]`);
    await waitFor(`[data-test-cards-grid-item]`);

    await percySnapshot(assert);

    assert.dom(`[data-test-stack-card-index="0"]`).exists();
    assert.dom(`[data-test-cards-grid-item]`).exists();
    assert
      .dom(
        `[data-test-cards-grid-item="${testRealmURL}BlogPost/1"] [data-test-cards-grid-item-thumbnail-text]`
      )
      .hasText('Blog Post');
    assert
      .dom(
        `[data-test-cards-grid-item="${testRealmURL}BlogPost/1"] [data-test-cards-grid-item-title]`
      )
      .hasText('Outer Space Journey');
    assert
      .dom(
        `[data-test-cards-grid-item="${testRealmURL}BlogPost/1"] [data-test-cards-grid-item-display-name]`
      )
      .hasText('Blog Post');
  });

  test('can create a card using the cards-grid', async function (assert) {
    await setCardInOperatorModeState(`${testRealmURL}grid`);
    await renderComponent(
      class TestDriver extends GlimmerComponent {
        <template>
          <OperatorMode @onClose={{noop}} />
          <CardPrerender />
        </template>
      }
    );

    await waitFor(`[data-test-stack-card="${testRealmURL}grid"]`);
    assert.dom(`[data-test-stack-card-index="0"]`).exists();

    await click('[data-test-create-new-card-button]');
    await waitFor(
      `[data-test-card-catalog-item="${testRealmURL}CatalogEntry/publishing-packet"]`
    );
    assert.dom('[data-test-card-catalog-item]').exists({ count: 2 });

    await click(
      `[data-test-select="${testRealmURL}CatalogEntry/publishing-packet"]`
    );
    await click('[data-test-card-catalog-go-button]');
    await waitFor('[data-test-stack-card-index="1"]');
    assert
      .dom('[data-test-stack-card-index="1"] [data-test-field="blogPost"]')
      .exists();

    await click('[data-test-save-button]');
    await waitFor(`[data-test-stack-card="${testRealmURL}PublishingPacket/1"]`);
    assert
      .dom(`[data-test-stack-card="${testRealmURL}PublishingPacket/1"]`)
      .exists();
  });

  test('can open a card from the cards-grid and close it', async function (assert) {
    await setCardInOperatorModeState(`${testRealmURL}grid`);
    await renderComponent(
      class TestDriver extends GlimmerComponent {
        <template>
          <OperatorMode @onClose={{noop}} />
          <CardPrerender />
        </template>
      }
    );

    await waitFor(`[data-test-stack-card="${testRealmURL}grid"]`);
    await waitFor(`[data-test-stack-card-index]`);
    assert.dom(`[data-test-stack-card-index="0"]`).exists();

    await waitFor(`[data-test-cards-grid-item]`);
    await click(`[data-test-cards-grid-item="${testRealmURL}Person/burcu"]`);

    assert.dom(`[data-test-stack-card-index="1"]`).exists(); // Opens card on the stack
    assert
      .dom(`[data-test-stack-card-index="1"] [data-test-boxel-header-title]`)
      .includesText('Person');

    await click('[data-test-stack-card-index="1"] [data-test-close-button]');
    assert.dom(`[data-test-stack-card-index="1"]`).doesNotExist();
  });

  test('create new card editor opens in the stack at each nesting level', async function (assert) {
    await setCardInOperatorModeState(`${testRealmURL}grid`);
    await renderComponent(
      class TestDriver extends GlimmerComponent {
        <template>
          <OperatorMode @onClose={{noop}} />
          <CardPrerender />
        </template>
      }
    );

    await waitFor(`[data-test-stack-card="${testRealmURL}grid"]`);
    assert.dom(`[data-test-stack-card-index="0"]`).exists();

    await click('[data-test-create-new-card-button]');
    await waitFor(
      `[data-test-card-catalog-item="${testRealmURL}CatalogEntry/publishing-packet"]`
    );
    assert.dom('[data-test-card-catalog-item]').exists({ count: 2 });

    await click(
      `[data-test-select="${testRealmURL}CatalogEntry/publishing-packet"]`
    );
    await click('[data-test-card-catalog-go-button]');
    await waitFor('[data-test-stack-card-index="1"]');
    assert
      .dom('[data-test-stack-card-index="1"] [data-test-field="blogPost"]')
      .exists();

    await click('[data-test-create-new]');

    await waitFor(`[data-test-stack-card-index="2"]`);
    assert.dom('[data-test-stack-card-index]').exists({ count: 3 });
    assert
      .dom('[data-test-stack-card-index="2"] [data-test-field="authorBio"]')
      .exists();

    await click(
      '[data-test-stack-card-index="2"] [data-test-field="authorBio"] [data-test-create-new]'
    );
    await waitFor(`[data-test-stack-card-index="3"]`);

    assert
      .dom('[data-test-field="firstName"] [data-test-boxel-input]')
      .exists();
    await fillIn(
      '[data-test-field="firstName"] [data-test-boxel-input]',
      'Alice'
    );
    await fillIn(
      '[data-test-field="lastName"] [data-test-boxel-input]',
      'Enwunder'
    );

    await click('[data-test-stack-card-index="3"] [data-test-save-button]');
    await waitUntil(
      () => !document.querySelector('[data-test-stack-card-index="3"]')
    );

    assert
      .dom('[data-test-stack-card-index="2"] [data-test-field="authorBio"]')
      .containsText('Alice Enwunder');

    await fillIn(
      '[data-test-stack-card-index="2"] [data-test-field="title"] [data-test-boxel-input]',
      'Mad As a Hatter'
    );
    await click('[data-test-stack-card-index="2"] [data-test-save-button]');
    await waitUntil(
      () => !document.querySelector('[data-test-stack-card-index="2"]')
    );

    assert
      .dom('[data-test-stack-card-index="1"] [data-test-field="blogPost"]')
      .containsText('Mad As a Hatter by Alice Enwunder');
    assert
      .dom(`[data-test-stack-card="${testRealmURL}PublishingPacket/1"]`)
      .doesNotExist();

    await fillIn(
      '[data-test-stack-card-index="1"] [data-test-field="socialBlurb"] [data-test-boxel-input]',
      `Everyone knows that Alice ran the show in the Brady household. But when Alice’s past comes to light, things get rather topsy turvy…`
    );
    await click('[data-test-stack-card-index="1"] [data-test-save-button]');
    await waitFor(`[data-test-stack-card="${testRealmURL}PublishingPacket/1"]`);

    assert
      .dom(`[data-test-stack-card="${testRealmURL}PublishingPacket/1"]`)
      .containsText(
        'Everyone knows that Alice ran the show in the Brady household.'
      );
  });

  test('can choose a card for a linksTo field that has an existing value', async function (assert) {
    await setCardInOperatorModeState(`${testRealmURL}BlogPost/1`);
    await renderComponent(
      class TestDriver extends GlimmerComponent {
        <template>
          <OperatorMode @onClose={{noop}} />
          <CardPrerender />
        </template>
      }
    );

    await waitFor(`[data-test-stack-card="${testRealmURL}BlogPost/1"]`);
    await click('[data-test-edit-button]');
    await click('[data-test-boxel-menu-item-text="Edit"]');
    assert.dom('[data-test-field="authorBio"]').containsText('Alien Bob');
    assert.dom('[data-test-choose-card]').doesNotExist();
    assert.dom('[data-test-create-new]').doesNotExist();

    await click('[data-test-remove-card]');
    assert.dom('[data-test-choose-card]').exists();
    assert.dom('[data-test-create-new]').exists();

    await click('[data-test-choose-card]');
    await waitFor(`[data-test-card-catalog-item="${testRealmURL}Author/2"]`);
    await click(`[data-test-select="${testRealmURL}Author/2"]`);
    await click('[data-test-card-catalog-go-button]');

    await waitFor(`.operator-mode [data-test-author="R2-D2"]`);
    assert.dom('[data-test-field="authorBio"]').containsText('R2-D2');
  });

  test('can choose a card for a linksTo field that has no existing value', async function (assert) {
    await setCardInOperatorModeState(`${testRealmURL}BlogPost/2`);
    await renderComponent(
      class TestDriver extends GlimmerComponent {
        <template>
          <OperatorMode @onClose={{noop}} />
          <CardPrerender />
        </template>
      }
    );

    await waitFor(`[data-test-stack-card="${testRealmURL}BlogPost/2"]`);
    await click('[data-test-edit-button]');
    await click('[data-test-boxel-menu-item-text="Edit"]');

    assert.dom('[data-test-choose-card]').exists();
    assert.dom('[data-test-create-new]').exists();

    await click('[data-test-choose-card]');
    await waitFor(`[data-test-card-catalog-item="${testRealmURL}Author/2"]`);
    await click(`[data-test-select="${testRealmURL}Author/2"]`);
    await click('[data-test-card-catalog-go-button]');

    await waitUntil(() => !document.querySelector('[card-catalog-modal]'));
    assert.dom('[data-test-field="authorBio"]').containsText('R2-D2');

    await click('[data-test-save-button]');
    await waitFor('.operator-mode [data-test-blog-post-isolated]');

    assert
      .dom('.operator-mode [data-test-blog-post-isolated]')
      .hasText('Beginnings by R2-D2');
  });

  test('can create a new card to populate a linksTo field', async function (assert) {
    await setCardInOperatorModeState(`${testRealmURL}BlogPost/2`);
    await renderComponent(
      class TestDriver extends GlimmerComponent {
        <template>
          <OperatorMode @onClose={{noop}} />
          <CardPrerender />
        </template>
      }
    );

    await waitFor(`[data-test-stack-card="${testRealmURL}BlogPost/2"]`);
    await click('[data-test-edit-button]');
    await click('[data-test-boxel-menu-item-text="Edit"]');

    assert.dom('[data-test-choose-card]').exists();
    assert.dom('[data-test-create-new]').exists();

    await click('[data-test-create-new]');
    await waitFor('[data-test-stack-card-index="1"]');

    assert
      .dom('[data-test-stack-card-index="1"] [data-test-field="firstName"]')
      .exists();
    await fillIn(
      '[data-test-stack-card-index="1"] [data-test-field="firstName"] [data-test-boxel-input]',
      'Alice'
    );

    await click('[data-test-stack-card-index="1"] [data-test-save-button]');
    await waitUntil(
      () => !document.querySelector('[data-test-stack-card-index="1"]')
    );
    assert.dom('[data-test-choose-card]').doesNotExist();
    assert.dom('[data-test-create-new]').doesNotExist();
    assert.dom('[data-test-field="authorBio"]').containsText('Alice');

    await click('[data-test-stack-card-index="0"] [data-test-save-button]');
    await waitFor(
      '.operator-mode [data-test-blog-post-isolated] [data-test-author="Alice"]'
    );
    assert
      .dom('.operator-mode [data-test-blog-post-isolated]')
      .hasText('Beginnings by Alice');
  });

  test('can remove the link for a linksTo field', async function (assert) {
    await setCardInOperatorModeState(`${testRealmURL}BlogPost/1`);
    await renderComponent(
      class TestDriver extends GlimmerComponent {
        <template>
          <OperatorMode @onClose={{noop}} />
          <CardPrerender />
        </template>
      }
    );

    await waitFor(`[data-test-stack-card="${testRealmURL}BlogPost/1"]`);
    await click('[data-test-edit-button]');
    await click('[data-test-boxel-menu-item-text="Edit"]');

    assert.dom('[data-test-field="authorBio"]').containsText('Alien Bob');
    await click('[data-test-field="authorBio"] [data-test-remove-card]');
    await click('[data-test-save-button]');

    await waitFor('.operator-mode [data-test-blog-post-isolated]');
    assert
      .dom('.operator-mode [data-test-blog-post-isolated]')
      .hasText('Outer Space Journey by');
  });

  test('can add a card to a linksToMany field with existing values', async function (assert) {
    await setCardInOperatorModeState(`${testRealmURL}Person/burcu`);
    await renderComponent(
      class TestDriver extends GlimmerComponent {
        <template>
          <OperatorMode @onClose={{noop}} />
          <CardPrerender />
        </template>
      }
    );

    await waitFor(`[data-test-stack-card="${testRealmURL}Person/burcu"]`);
    await click('[data-test-edit-button]');
    await click('[data-test-boxel-menu-item-text="Edit"]');

    assert.dom('[data-test-field="friends"]').containsText('Jackie Woody');
    assert.dom('[data-test-field="friends"] [data-test-add-new]').exists();
    assert.dom('[data-test-field="friends"] [data-test-create-new]').exists();

    await click('[data-test-links-to-many="friends"] [data-test-add-new]');
    await waitFor(`[data-test-card-catalog-item="${testRealmURL}Pet/mango"]`);
    await click(`[data-test-select="${testRealmURL}Pet/mango"]`);
    await click('[data-test-card-catalog-go-button]');

    await waitUntil(() => !document.querySelector('[card-catalog-modal]'));
    assert
      .dom('[data-test-field="friends"]')
      .containsText('Jackie Woody Mango');
  });

  test('can add a card to linksToMany field that has no existing values', async function (assert) {
    await setCardInOperatorModeState(`${testRealmURL}Person/fadhlan`);
    await renderComponent(
      class TestDriver extends GlimmerComponent {
        <template>
          <OperatorMode @onClose={{noop}} />
          <CardPrerender />
        </template>
      }
    );

    await waitFor(`[data-test-stack-card="${testRealmURL}Person/fadhlan"]`);
    await click('[data-test-edit-button]');
    await click('[data-test-boxel-menu-item-text="Edit"]');

    assert.dom('[data-test-field="friends"] [data-test-pet]').doesNotExist();
    await click('[data-test-links-to-many="friends"] [data-test-add-new]');
    await waitFor(`[data-test-card-catalog-item="${testRealmURL}Pet/mango"]`);
    await click(`[data-test-select="${testRealmURL}Pet/jackie"]`);
    await click('[data-test-card-catalog-go-button]');

    await waitUntil(() => !document.querySelector('[card-catalog-modal]'));
    assert.dom('[data-test-field="friends"]').containsText('Jackie');
  });

  test('can change the item selection in a linksToMany field', async function (assert) {
    await setCardInOperatorModeState(`${testRealmURL}Person/burcu`);
    await renderComponent(
      class TestDriver extends GlimmerComponent {
        <template>
          <OperatorMode @onClose={{noop}} />
          <CardPrerender />
        </template>
      }
    );

    await waitFor(`[data-test-stack-card="${testRealmURL}Person/burcu"]`);
    await click('[data-test-edit-button]');
    await click('[data-test-boxel-menu-item-text="Edit"]');

    assert.dom('[data-test-field="friends"]').containsText('Jackie Woody');
    await click(
      '[data-test-links-to-many="friends"] [data-test-item="1"] [data-test-remove-card]'
    );

    assert.dom('[data-test-field="friends"]').containsText('Jackie');

    await click('[data-test-links-to-many="friends"] [data-test-add-new]');
    await waitFor(`[data-test-card-catalog-item="${testRealmURL}Pet/mango"]`);
    await click(`[data-test-select="${testRealmURL}Pet/mango"]`);
    await click('[data-test-card-catalog-go-button]');

    await waitUntil(() => !document.querySelector('[card-catalog-modal]'));
    assert.dom('[data-test-field="friends"]').containsText('Mango');
  });

  test('can create a new card to add to a linksToMany field with no existing value', async function (assert) {
    await setCardInOperatorModeState(`${testRealmURL}Person/fadhlan`);
    await renderComponent(
      class TestDriver extends GlimmerComponent {
        <template>
          <OperatorMode @onClose={{noop}} />
          <CardPrerender />
        </template>
      }
    );

    await waitFor(`[data-test-stack-card="${testRealmURL}Person/fadhlan"]`);
    await click('[data-test-edit-button]');
    await click('[data-test-boxel-menu-item-text="Edit"]');

    assert.dom('[data-test-field="friends"] [data-test-pet]').doesNotExist();
    await click('[data-test-links-to-many="friends"] [data-test-create-new]');

    await waitFor(`[data-test-stack-card-index="1"]`);
    await fillIn(
      '[data-test-stack-card-index="1"] [data-test-field="name"] [data-test-boxel-input]',
      'Woodster'
    );
    await click('[data-test-stack-card-index="1"] [data-test-save-button]');
    await waitUntil(
      () => !document.querySelector('[data-test-stack-card-index="1"]')
    );
    assert.dom('[data-test-field="friends"]').containsText('Woodster');
  });

  test('can create a new card to add to a linksToMany field with existing values', async function (assert) {
    await setCardInOperatorModeState(`${testRealmURL}Person/burcu`);
    await renderComponent(
      class TestDriver extends GlimmerComponent {
        <template>
          <OperatorMode @onClose={{noop}} />
          <CardPrerender />
        </template>
      }
    );

    await waitFor(`[data-test-stack-card="${testRealmURL}Person/burcu"]`);
    await click('[data-test-edit-button]');
    await click('[data-test-boxel-menu-item-text="Edit"]');

    assert.dom('[data-test-field="friends"]').containsText('Jackie Woody');

    await click('[data-test-links-to-many="friends"] [data-test-create-new]');

    await waitFor(`[data-test-stack-card-index="1"]`);
    await fillIn(
      '[data-test-stack-card-index="1"] [data-test-field="name"] [data-test-boxel-input]',
      'Woodster'
    );
    await click('[data-test-stack-card-index="1"] [data-test-save-button]');
    await waitUntil(
      () => !document.querySelector('[data-test-stack-card-index="1"]')
    );
    assert
      .dom('[data-test-field="friends"]')
      .containsText('Jackie Woody Woodster');
  });

  test('can remove all items of a linksToMany field', async function (assert) {
    await setCardInOperatorModeState(`${testRealmURL}Person/burcu`);
    await renderComponent(
      class TestDriver extends GlimmerComponent {
        <template>
          <OperatorMode @onClose={{noop}} />
          <CardPrerender />
        </template>
      }
    );

    await waitFor(`[data-test-stack-card="${testRealmURL}Person/burcu"]`);
    assert.dom(`[data-test-plural-view-item]`).exists({ count: 2 });
    await click('[data-test-edit-button]');
    await click('[data-test-boxel-menu-item-text="Edit"]');
    assert.dom('[data-test-field="friends"]').containsText('Jackie Woody');

    await click(
      '[data-test-links-to-many="friends"] [data-test-item="1"] [data-test-remove-card]'
    );
    await click(
      '[data-test-links-to-many="friends"] [data-test-item="0"] [data-test-remove-card]'
    );
    await click('[data-test-save-button]');

    await waitFor(`[data-test-person="Burcu"]`);
    assert
      .dom(`[data-test-stack-card="${testRealmURL}Person/burcu"]`)
      .doesNotContainText('Jackie');
    assert.dom(`[data-test-plural-view-item]`).doesNotExist();
  });

  skip('can create a specialized a new card to populate a linksTo field');
  skip('can create a specialized a new card to populate a linksToMany field');

  test('can close cards by clicking the header of a card deeper in the stack', async function (assert) {
    await setCardInOperatorModeState(`${testRealmURL}grid`);
    await renderComponent(
      class TestDriver extends GlimmerComponent {
        <template>
          <OperatorMode @onClose={{noop}} />
          <CardPrerender />
        </template>
      }
    );
    await waitFor(`[data-test-stack-card="${testRealmURL}grid"]`);
    await waitFor(`[data-test-cards-grid-item]`);
    await click(`[data-test-cards-grid-item="${testRealmURL}Person/fadhlan"]`);
    assert.dom(`[data-test-stack-card-index="1"]`).exists();
    await waitFor('[data-test-person]');

    await waitFor('[data-test-cardstack-operator-mode-overlay-button]');
    await click('[data-test-cardstack-operator-mode-overlay-button]');
    assert.dom(`[data-test-stack-card-index="2"]`).exists();
    await click('[data-test-stack-card-index="0"] [data-test-boxel-header]');
    assert.dom(`[data-test-stack-card-index="2"]`).doesNotExist();
    assert.dom(`[data-test-stack-card-index="1"]`).doesNotExist();
    assert.dom(`[data-test-stack-card-index="0"]`).exists();

    await settled();
    assert
      .dom(`[data-test-cardstack-operator-mode-overlay-button]`)
      .doesNotExist();
  });

  test(`displays realm name as cards grid card title and card's display name as other card titles`, async function (assert) {
    await setCardInOperatorModeState(`${testRealmURL}grid`);
    await renderComponent(
      class TestDriver extends GlimmerComponent {
        <template>
          <OperatorMode @onClose={{noop}} />
          <CardPrerender />
        </template>
      }
    );
    await waitFor(`[data-test-stack-card="${testRealmURL}grid"]`);
    assert.dom(`[data-test-stack-card-header]`).containsText(realmName);

    await waitFor(`[data-test-cards-grid-item]`);
    await click(`[data-test-cards-grid-item="${testRealmURL}Person/fadhlan"]`);
    assert.dom(`[data-test-stack-card-index="1"]`).exists();
    let personCard = await loadCard(`${testRealmURL}Person/fadhlan`);
    assert
      .dom(
        `[data-test-stack-card="${testRealmURL}Person/fadhlan"] [data-test-boxel-header-title]`
      )
      .containsText(cardTypeDisplayName(personCard));

    assert.dom(`[data-test-cards-grid-cards]`).isNotVisible();
    assert.dom(`[data-test-create-new-card-button]`).isNotVisible();
  });

  test(`displays recently accessed card`, async function (assert) {
    await setCardInOperatorModeState(`${testRealmURL}grid`);
    await renderComponent(
      class TestDriver extends GlimmerComponent {
        <template>
          <OperatorMode @onClose={{noop}} />
          <CardPrerender />
        </template>
      }
    );
    await waitFor(`[data-test-stack-card="${testRealmURL}grid"]`);
    assert.dom(`[data-test-stack-card-header]`).containsText(realmName);

    await waitFor(`[data-test-cards-grid-item]`);
    await click(`[data-test-cards-grid-item="${testRealmURL}Person/fadhlan"]`);
    assert.dom(`[data-test-stack-card-index="1"]`).exists();
    let personCard = await loadCard(`${testRealmURL}Person/fadhlan`);
    assert
      .dom(
        `[data-test-stack-card="${testRealmURL}Person/fadhlan"] [data-test-boxel-header-title]`
      )
      .containsText(cardTypeDisplayName(personCard));

    assert.dom(`[data-test-cards-grid-cards]`).isNotVisible();
    assert.dom(`[data-test-create-new-card-button]`).isNotVisible();

    await focus(`[data-test-search-input]`);
    assert.dom(`[data-test-search-result="${testRealmURL}Person/fadhlan"]`);
    await click(`[data-test-search-sheet-cancel-button]`);
    await click(`[data-test-stack-card-index="1"] [data-test-close-button]`);

    await waitFor(`[data-test-cards-grid-item]`);
    await click(`[data-test-cards-grid-item="${testRealmURL}Person/burcu"]`);
    assert.dom(`[data-test-stack-card-index="1"]`).exists();

    await focus(`[data-test-search-input]`);
    assert
      .dom(
        `.search-sheet-content__recent-access__cards [data-test-search-result]`
      )
      .exists({ count: 2 });
    assert.dom(
      `.search-sheet-content__recent-access__cards [data-test-search-result-index=0] [data-test-search-result="${testRealmURL}Person/burcu"]`
    );
    assert.dom(
      `.search-sheet-content__recent-access__cards [data-test-search-result-index=1] [data-test-search-result="${testRealmURL}Person/fadhlan"]`
    );
  });

  test(`displays recently accessed card, maximum 10 cards`, async function (assert) {
    await setCardInOperatorModeState(`${testRealmURL}grid`);
    await renderComponent(
      class TestDriver extends GlimmerComponent {
        <template>
          <OperatorMode @onClose={{noop}} />
          <CardPrerender />
        </template>
      }
    );
    await waitFor(`[data-test-stack-card="${testRealmURL}grid"]`);
    assert.dom(`[data-test-stack-card-header]`).containsText(realmName);

    await waitFor(`[data-test-cards-grid-item]`);
    for (let i = 1; i <= 11; i++) {
      await click(`[data-test-cards-grid-item="${testRealmURL}Person/${i}"]`);
      await click(`[data-test-stack-card-index="1"] [data-test-close-button]`);
    }

    await focus(`[data-test-search-input]`);
    assert
      .dom(
        `.search-sheet-content__recent-access__cards [data-test-search-result]`
      )
      .exists({ count: 10 });
  });

  test(`can specify a card by URL in the card chooser`, async function (assert) {
    await setCardInOperatorModeState(`${testRealmURL}grid`);
    await renderComponent(
      class TestDriver extends GlimmerComponent {
        <template>
          <OperatorMode @onClose={{noop}} />
          <CardPrerender />
        </template>
      }
    );
    await waitFor(`[data-test-stack-card="${testRealmURL}grid"]`);
    await waitFor(`[data-test-cards-grid-item]`);
    await click(`[data-test-create-new-card-button]`);
    await waitFor(`[data-test-card-catalog-item]`);
    await fillIn(
      `[data-test-url-field] input`,
      `https://cardstack.com/base/types/room-objective`
    );
    await waitUntil(
      () =>
        (
          document.querySelector(`[data-test-card-catalog-go-button]`) as
            | HTMLButtonElement
            | undefined
        )?.disabled === false
    );
    await click(`[data-test-card-catalog-go-button]`);
    assert
      .dom(`[data-test-stack-card-index="1"] [data-test-field-component-card]`)
      .containsText('Objective', 'the card is rendered in the stack');
  });

  test(`error message is shown when invalid card URL is entered in card chooser`, async function (assert) {
    await setCardInOperatorModeState(`${testRealmURL}grid`);
    await renderComponent(
      class TestDriver extends GlimmerComponent {
        <template>
          <OperatorMode @onClose={{noop}} />
          <CardPrerender />
        </template>
      }
    );
    await waitFor(`[data-test-stack-card="${testRealmURL}grid"]`);
    await waitFor(`[data-test-cards-grid-item]`);
    await click(`[data-test-create-new-card-button]`);
    await waitFor(`[data-test-card-catalog-item]`);

    assert
      .dom(`[data-test-boxel-input-validation-state="invalid"]`)
      .doesNotExist('invalid state is not shown');

    await fillIn(
      `[data-test-url-field] input`,
      `https://cardstack.com/base/not-a-card`
    );
    await waitFor(`[data-test-boxel-input-validation-state="invalid"]`);
    assert
      .dom(`[data-test-boxel-input-error-message]`)
      .containsText('Not a valid Card URL');
    await fillIn(
      `[data-test-url-field] input`,
      `https://cardstack.com/base/types/room-objective`
    );
    assert
      .dom(`[data-test-boxel-input-validation-state="invalid"]`)
      .doesNotExist('invalid state is not shown');
  });

  test(`card selection and card URL field are mutually exclusive in card chooser`, async function (assert) {
    await setCardInOperatorModeState(`${testRealmURL}grid`);
    await renderComponent(
      class TestDriver extends GlimmerComponent {
        <template>
          <OperatorMode @onClose={{noop}} />
          <CardPrerender />
        </template>
      }
    );
    await waitFor(`[data-test-stack-card="${testRealmURL}grid"]`);
    await waitFor(`[data-test-cards-grid-item]`);
    await click(`[data-test-create-new-card-button]`);
    await waitFor(`[data-test-card-catalog-item]`);

    await click(
      `[data-test-card-catalog-item="https://cardstack.com/base/types/room-objective"] button`
    );
    assert
      .dom(
        `[data-test-card-catalog-item="https://cardstack.com/base/types/room-objective"].selected`
      )
      .exists('card is selected');

    await fillIn(
      `[data-test-url-field] input`,
      `https://cardstack.com/base/types/room-objective`
    );

    assert
      .dom(
        `[data-test-card-catalog-item="https://cardstack.com/base/types/room-objective"].selected`
      )
      .doesNotExist('card is not selected');

    await click(
      `[data-test-card-catalog-item="https://cardstack.com/base/types/room-objective"] button`
    );
    assert
      .dom(`[data-test-url-field] input`)
      .hasNoValue('card URL field is cleared');
  });

  test(`can add a card to the stack by URL from search sheet`, async function (assert) {
    await setCardInOperatorModeState(`${testRealmURL}grid`);
    await renderComponent(
      class TestDriver extends GlimmerComponent {
        <template>
          <OperatorMode @onClose={{noop}} />
          <CardPrerender />
        </template>
      }
    );
    await waitFor(`[data-test-stack-card="${testRealmURL}grid"]`);
    await waitFor(`[data-test-cards-grid-item]`);
    await focus(`[data-test-search-input]`);

    await fillIn(
      `[data-test-url-field] input`,
      `http://localhost:4202/test/mango`
    );
    await click(`[data-test-go-button]`);
    await waitFor(`[data-test-stack-card-index="1"]`);
    assert
      .dom(
        `[data-test-stack-card="http://localhost:4202/test/mango"] [data-test-field-component-card]`
      )
      .containsText('Mango', 'the card is rendered in the stack');
  });

  test(`error message is shown when invalid card URL is entered in search sheet`, async function (assert) {
    await setCardInOperatorModeState(`${testRealmURL}grid`);
    await renderComponent(
      class TestDriver extends GlimmerComponent {
        <template>
          <OperatorMode @onClose={{noop}} />
          <CardPrerender />
        </template>
      }
    );
    await waitFor(`[data-test-stack-card="${testRealmURL}grid"]`);
    await waitFor(`[data-test-cards-grid-item]`);
    await focus(`[data-test-search-input]`);

    assert
      .dom(`[data-test-boxel-input-validation-state="invalid"]`)
      .doesNotExist('invalid state is not shown');

    await fillIn(
      `[data-test-url-field] input`,
      `http://localhost:4202/test/not-a-card`
    );
    await click(`[data-test-go-button]`);
    await waitFor(`[data-test-boxel-input-validation-state="invalid"]`);
    assert
      .dom(`[data-test-boxel-input-error-message]`)
      .containsText('Not a valid Card URL');
    await fillIn(
      `[data-test-url-field] input`,
      `http://localhost:4202/test/mango`
    );
    assert
      .dom(`[data-test-boxel-input-validation-state="invalid"]`)
      .doesNotExist('invalid state is not shown');
  });

<<<<<<< HEAD
  test(`it has an option to copy the card url`, async function (assert) {
    await setCardInOperatorModeState(`${testRealmURL}Person/burcu`);
=======
  test('displays realm name as header title when hovering realm icon', async function (assert) {
    await setCardInOperatorModeState(`${testRealmURL}Person/fadhlan`);
>>>>>>> 55dabeb9
    await renderComponent(
      class TestDriver extends GlimmerComponent {
        <template>
          <OperatorMode @onClose={{noop}} />
          <CardPrerender />
        </template>
      }
    );
<<<<<<< HEAD
    await click('[data-test-edit-button]');
    await click('[data-test-boxel-menu-item-text="Copy Card URL"]');
    assert.dom('[data-test-boxel-menu-item]').doesNotExist();
=======

    await waitFor('[data-test-person]');
    assert.dom('[data-test-boxel-header-title]').hasText('Person');
    assert
      .dom(`[data-test-boxel-header-icon="https://example-icon.test"]`)
      .exists();
    await triggerEvent(`[data-test-boxel-header-icon]`, 'mouseenter');
    assert
      .dom('[data-test-boxel-header-title]')
      .hasText('In Operator Mode Workspace');
    await triggerEvent(`[data-test-boxel-header-icon]`, 'mouseleave');
    assert.dom('[data-test-boxel-header-title]').hasText('Person');
>>>>>>> 55dabeb9
  });
});<|MERGE_RESOLUTION|>--- conflicted
+++ resolved
@@ -1475,27 +1475,17 @@
       .dom(`[data-test-boxel-input-validation-state="invalid"]`)
       .doesNotExist('invalid state is not shown');
   });
-
-<<<<<<< HEAD
-  test(`it has an option to copy the card url`, async function (assert) {
-    await setCardInOperatorModeState(`${testRealmURL}Person/burcu`);
-=======
+  
   test('displays realm name as header title when hovering realm icon', async function (assert) {
     await setCardInOperatorModeState(`${testRealmURL}Person/fadhlan`);
->>>>>>> 55dabeb9
-    await renderComponent(
-      class TestDriver extends GlimmerComponent {
-        <template>
-          <OperatorMode @onClose={{noop}} />
-          <CardPrerender />
-        </template>
-      }
-    );
-<<<<<<< HEAD
-    await click('[data-test-edit-button]');
-    await click('[data-test-boxel-menu-item-text="Copy Card URL"]');
-    assert.dom('[data-test-boxel-menu-item]').doesNotExist();
-=======
+    await renderComponent(
+      class TestDriver extends GlimmerComponent {
+        <template>
+          <OperatorMode @onClose={{noop}} />
+          <CardPrerender />
+        </template>
+      }
+    );
 
     await waitFor('[data-test-person]');
     assert.dom('[data-test-boxel-header-title]').hasText('Person');
@@ -1508,6 +1498,20 @@
       .hasText('In Operator Mode Workspace');
     await triggerEvent(`[data-test-boxel-header-icon]`, 'mouseleave');
     assert.dom('[data-test-boxel-header-title]').hasText('Person');
->>>>>>> 55dabeb9
+  });
+  
+  test(`it has an option to copy the card url`, async function (assert) {
+    await setCardInOperatorModeState(`${testRealmURL}Person/burcu`);
+    await renderComponent(
+      class TestDriver extends GlimmerComponent {
+        <template>
+          <OperatorMode @onClose={{noop}} />
+          <CardPrerender />
+        </template>
+      }
+    );
+    await click('[data-test-edit-button]');
+    await click('[data-test-boxel-menu-item-text="Copy Card URL"]');
+    assert.dom('[data-test-boxel-menu-item]').doesNotExist();
   });
 });