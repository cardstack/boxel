import type { RenderingTestContext } from '@ember/test-helpers';
import { fillIn } from '@ember/test-helpers';

import { getService } from '@universal-ember/test-support';
import formatISO from 'date-fns/formatISO';
import parseISO from 'date-fns/parseISO';
import { isAddress } from 'ethers';
import { parse as parseQueryString } from 'qs';

import { module, test } from 'qunit';

import type { LooseCardResource } from '@cardstack/runtime-common';
import {
  baseRealm,
  fields,
  isSingleCardDocument,
  localId,
  meta,
  PermissionsContextName,
  type LooseSingleCardDocument,
  type Permissions,
<<<<<<< HEAD
  type LooseCardResource,
=======
>>>>>>> 3a06f15b
} from '@cardstack/runtime-common';
import { realmURL } from '@cardstack/runtime-common/constants';
import type { Loader } from '@cardstack/runtime-common/loader';

import type CardService from '@cardstack/host/services/card-service';

import type { CardDef as CardDefType } from 'https://cardstack.com/base/card-api';

import {
  p,
  cleanWhiteSpace,
  setupCardLogs,
  saveCard,
  provideConsumeContext,
  setupIntegrationTestRealm,
  setupLocalIndexing,
  testRealmURL,
  cardInfo,
} from '../../helpers';

import {
  setupBaseRealm,
  contains,
  CardDef,
  Component,
  DateField,
  DatetimeField,
  createFromSerialized,
  serializeCard,
  StringField,
  field,
  NumberField,
  isSaved,
  Base64ImageField,
  updateFromSerialized,
  CodeRefField,
  linksTo,
  relationshipMeta,
  FieldDef,
  containsMany,
  linksToMany,
  BigIntegerField,
  getQueryableValue,
  EthereumAddressField,
  getFields,
} from '../../helpers/base-realm';

import { setupMockMatrix } from '../../helpers/mock-matrix';
import { renderCard } from '../../helpers/render-component';
import { setupRenderingTest } from '../../helpers/setup';

import type { Captain } from '../../cards/captain';

let loader: Loader;

module('Integration | serialization', function (hooks) {
  setupRenderingTest(hooks);
  setupBaseRealm(hooks);
  hooks.beforeEach(async function () {
    let permissions: Permissions = {
      canWrite: true,
      canRead: true,
    };
    provideConsumeContext(PermissionsContextName, permissions);

    loader = getService('loader-service').loader;
  });

  setupLocalIndexing(hooks);

  let mockMatrixUtils = setupMockMatrix(hooks);

  setupCardLogs(
    hooks,
    async () => await loader.import(`${baseRealm.url}card-api`),
  );

  test('can deserialize field', async function (assert) {
    class Post extends CardDef {
      @field title = contains(StringField);
      @field created = contains(DateField);
      @field published = contains(DatetimeField);
      static isolated = class Isolated extends Component<typeof this> {
        <template>
          <@fields.title />
          created
          <@fields.created />
          published
          <@fields.published />
        </template>
      };
    }
    await setupIntegrationTestRealm({
      mockMatrixUtils,
      contents: {
        'test-cards.gts': { Post },
      },
    });

    // initialize card data as serialized to force us to deserialize instead of using cached data
    let resource = {
      attributes: {
        title: 'First Post',
        created: '2022-04-22',
        published: '2022-04-27T16:02',
      },
      meta: {
        adoptsFrom: {
          module: `${testRealmURL}test-cards`,
          name: 'Post',
        },
      },
    };
    let firstPost = await createFromSerialized(
      resource,
      { data: resource },
      undefined,
    );
    let root = await renderCard(loader, firstPost, 'isolated');

    // the template value 'Apr 22, 2022' can only be realized when the card has
    // correctly deserialized it's static data property
    assert.strictEqual(
      cleanWhiteSpace(root.textContent!),
      'First Post created Apr 22, 2022 published Apr 27, 2022, 4:02 PM',
    );
  });

  test('deserializing card JSON sets realm URL on contained FieldDef instances', async function (assert) {
    class Person extends FieldDef {
      @field firstName = contains(StringField);
    }

    class Post extends CardDef {
      @field author = contains(Person);
    }

    await setupIntegrationTestRealm({
      mockMatrixUtils,
      contents: {
        'test-cards.gts': { Person, Post },
      },
    });

    let cardJSON = {
      data: {
        id: `${testRealmURL}Post/1`,
        type: 'card',
        attributes: {
          author: {
            firstName: 'Mango',
          },
        },
        meta: {
          adoptsFrom: {
            module: `${testRealmURL}test-cards`,
            name: 'Post',
          },
          realmURL: testRealmURL,
          fields: {
            author: {
              adoptsFrom: {
                module: `${testRealmURL}test-cards`,
                name: 'Person',
              },
              realmURL: testRealmURL,
            },
          },
        },
      } as LooseCardResource,
    };

    let instance = (await createFromSerialized(
      cardJSON.data,
      cardJSON,
      new URL(cardJSON.data.id!),
    )) as InstanceType<typeof Post>;

    assert.strictEqual(
      instance.author[realmURL]?.href,
      testRealmURL,
      'FieldDef instances nested inside card data keep track of their realm when metadata is available',
    );
  });

  test('can deserialize a card where the card instance has fields that are not found in the definition', async function (assert) {
    class Item extends CardDef {
      @field priceRenamed = contains(NumberField); // Simulating the scenario where someone renamed the price field to priceRenamed and did not also update the field in the instance data
      static isolated = class Isolated extends Component<typeof this> {
        <template>
          <@fields.priceRenamed />
        </template>
      };
    }
    await setupIntegrationTestRealm({
      mockMatrixUtils,
      contents: {
        'test-cards.gts': { Item },
      },
    });

    // initialize card data as serialized to force us to deserialize instead of using cached data
    let resource = {
      attributes: {
        price: 100,
      },
      meta: {
        adoptsFrom: {
          module: `${testRealmURL}test-cards`,
          name: 'Item',
        },
      },
    };

    let post = await createFromSerialized(
      resource,
      { data: resource },
      undefined,
    ); // Deserializing should be fault tolerant and not throw an error if the instance data does not match the card definition

    let root = await renderCard(loader, post, 'isolated');

    assert.strictEqual(cleanWhiteSpace(root.textContent!), '');
  });

  test('serializing a card does not duplicate realm URL into contained field meta', async function (assert) {
    class Person extends FieldDef {
      @field firstName = contains(StringField);
    }

    class Post extends CardDef {
      @field author = contains(Person);
    }

    await setupIntegrationTestRealm({
      mockMatrixUtils,
      contents: {
        'test-cards.gts': { Person, Post },
      },
    });

    let post = new Post({
      author: new Person({ firstName: 'Mango' }),
    });
    (post as any)[meta] = {
      adoptsFrom: {
        module: `${testRealmURL}test-cards`,
        name: 'Post',
      },
      realmURL: testRealmURL,
    };

    let serialized = serializeCard(post, {
      includeUnrenderedFields: true,
    });

    assert.strictEqual(
      serialized.data.meta?.fields?.author,
      undefined,
      'contained field meta is not redundantly annotated with realm URL',
    );
  });

  test('saving a card assigns realm URL to contained field instances', async function (assert) {
    class Person extends FieldDef {
      @field firstName = contains(StringField);
    }

    class Post extends CardDef {
      @field author = contains(Person);
    }

    await setupIntegrationTestRealm({
      mockMatrixUtils,
      contents: {
        'test-cards.gts': { Person, Post },
      },
    });

    let post = new Post({
      author: new Person({ firstName: 'Joe' }),
    });

    await saveCard(
      post,
      `${testRealmURL}Post/1.json`,
      loader,
      undefined,
      testRealmURL,
    );

    assert.strictEqual(
      post.author[realmURL]?.href,
      testRealmURL,
      'contained FieldDef instance receives the realm URL after saving',
    );
  });

  test('saving a card assigns realm URL to contained containsMany field instances', async function (assert) {
    class Person extends FieldDef {
      @field firstName = contains(StringField);
    }

    class Post extends CardDef {
      @field authors = containsMany(Person);
    }

    await setupIntegrationTestRealm({
      mockMatrixUtils,
      contents: {
        'test-cards.gts': { Person, Post },
      },
    });

    let post = new Post({
      authors: [
        new Person({ firstName: 'Joe' }),
        new Person({ firstName: 'Pat' }),
      ],
    });

    await saveCard(
      post,
      `${testRealmURL}Post/2.json`,
      loader,
      undefined,
      testRealmURL,
    );

    assert.deepEqual(
      post.authors.map((author) => author[realmURL]?.href),
      [testRealmURL, testRealmURL],
      'all contained FieldDef instances receive the realm URL after saving',
    );
  });

  test('polymorphic override keeps realm URL on deserialized field instance', async function (assert) {
    class Person extends FieldDef {
      @field firstName = contains(StringField);
    }

    class Employee extends Person {
      @field department = contains(StringField);
    }

    class Post extends CardDef {
      @field author = contains(Person);
    }

    await setupIntegrationTestRealm({
      mockMatrixUtils,
      contents: {
        'test-cards.gts': { Person, Employee, Post },
      },
    });

    let resource: LooseCardResource = {
      attributes: {
        title: 'Serialized Post',
        author: {
          firstName: 'Riley',
          department: 'Engineering',
        },
      },
      meta: {
        adoptsFrom: {
          module: `${testRealmURL}test-cards`,
          name: 'Post',
        },
        realmURL: testRealmURL,
        fields: {
          author: {
            adoptsFrom: {
              module: `${testRealmURL}test-cards`,
              name: 'Employee',
            },
          },
        },
      },
    };

    let post = (await createFromSerialized(
      resource,
      { data: resource },
      undefined,
    )) as InstanceType<typeof Post>;

    assert.strictEqual(
      post.author[realmURL]?.href,
      testRealmURL,
      'overridden field instance retains realm URL after deserialization',
    );
    assert.true(
      post.author instanceof Employee,
      'polymorphic override still applies',
    );
  });

  test('computed contains assigns realm URL to generated field instance', async function (assert) {
    class Person extends FieldDef {
      @field name = contains(StringField);
    }

    class Post extends CardDef {
      @field author = contains(Person, {
        computeVia: function (this: Post) {
          return new Person({ name: 'Computed Author' });
        },
      });
    }

    await setupIntegrationTestRealm({
      mockMatrixUtils,
      contents: {
        'test-cards.gts': { Person, Post },
      },
    });

    let post = new Post();

    await saveCard(
      post,
      `${testRealmURL}Post/3.json`,
      loader,
      undefined,
      testRealmURL,
    );

    assert.strictEqual(
      post.author[realmURL]?.href,
      testRealmURL,
      'computed field instance knows the realm URL',
    );
  });

  test('manually constructed field assigned after instantiation receives realm URL on save', async function (assert) {
    class Person extends FieldDef {
      @field firstName = contains(StringField);
    }

    class Post extends CardDef {
      @field author = contains(Person);
    }

    await setupIntegrationTestRealm({
      mockMatrixUtils,
      contents: {
        'test-cards.gts': { Person, Post },
      },
    });

    let post = new Post();
    post.author = new Person({ firstName: 'Late Assign' });

    await saveCard(
      post,
      `${testRealmURL}Post/4.json`,
      loader,
      undefined,
      testRealmURL,
    );

    assert.strictEqual(
      post.author[realmURL]?.href,
      testRealmURL,
      'late-assigned contained field instance receives realm URL after save',
    );
  });

  test('assigning a new field instance to a saved card sets realm URL immediately', async function (assert) {
    class Person extends FieldDef {
      @field firstName = contains(StringField);
    }

    class Post extends CardDef {
      @field author = contains(Person);
    }

    await setupIntegrationTestRealm({
      mockMatrixUtils,
      contents: {
        'test-cards.gts': { Person, Post },
      },
    });

    let post = new Post({
      author: new Person({ firstName: 'Original' }),
    });

    await saveCard(
      post,
      `${testRealmURL}Post/5.json`,
      loader,
      undefined,
      testRealmURL,
    );

    post.author = new Person({ firstName: 'Replacement' });

    assert.strictEqual(
      post.author[realmURL]?.href,
      testRealmURL,
      'newly assigned field instance on a saved card immediately receives the realm URL',
    );
  });

  test('can deserialize a card that has an ID', async function (assert) {
    class Person extends CardDef {
      @field firstName = contains(StringField);
    }

    await setupIntegrationTestRealm({
      mockMatrixUtils,
      contents: {
        'test-cards.gts': { Person },
      },
    });

    // deserialize a card with an ID to mark it as "saved"
    let resource = {
      id: `${testRealmURL}Person/mango`,
      attributes: {
        firstName: 'Mango',
      },
      meta: {
        adoptsFrom: {
          module: `${testRealmURL}test-cards`,
          name: 'Person',
        },
      },
    };
    let savedCard = (await createFromSerialized(
      resource,
      { data: resource },
      undefined,
    )) as CardDefType;

    assert.strictEqual(
      savedCard.id,
      `${testRealmURL}Person/mango`,
      'instance id is set',
    );
    assert.true(isSaved(savedCard), 'API recognizes card as saved');

    let unsavedCard = new Person();
    assert.false(isSaved(unsavedCard), 'API recognizes card as unsaved');
  });

  test('can deserialize a card with a local id', async function (assert) {
    class Person extends CardDef {
      @field firstName = contains(StringField);
    }

    await setupIntegrationTestRealm({
      mockMatrixUtils,
      contents: {
        'test-cards.gts': { Person },
      },
    });

    let resource = {
      lid: 'mango-local-id',
      attributes: {
        firstName: 'Mango',
      },
      meta: {
        adoptsFrom: {
          module: `${testRealmURL}test-cards`,
          name: 'Person',
        },
      },
    };
    let instance = (await createFromSerialized(
      resource,
      { data: resource },
      undefined,
    )) as CardDefType;

    assert.strictEqual(
      instance[localId],
      'mango-local-id',
      'instance local id is set',
    );
  });

  test('can serialize a card that has an ID', async function (assert) {
    class Person extends CardDef {
      @field firstName = contains(StringField);
      @field title = contains(StringField, {
        computeVia: function (this: Person) {
          return this.firstName;
        },
      });
      @field description = contains(StringField, {
        computeVia: () => 'Person',
      });
      @field thumbnailURL = contains(StringField, { computeVia: () => null });
    }

    await setupIntegrationTestRealm({
      mockMatrixUtils,
      contents: {
        'test-cards.gts': { Person },
      },
    });

    let mango = new Person({
      id: `${testRealmURL}Person/mango`,
      firstName: 'Mango',
    });

    assert.deepEqual(serializeCard(mango, { includeUnrenderedFields: true }), {
      data: {
        id: `${testRealmURL}Person/mango`,
        type: 'card',
        attributes: {
          firstName: 'Mango',
          cardInfo,
        },
        meta: {
          adoptsFrom: {
            module: `../test-cards`,
            name: 'Person',
          },
        },
      },
    });
  });

  test('can omit specified field type from serialized data', async function (assert) {
    class Person extends CardDef {
      @field firstName = contains(StringField);
      @field picture = contains(Base64ImageField);
    }

    await setupIntegrationTestRealm({
      mockMatrixUtils,
      contents: {
        'test-cards.gts': { Person },
      },
    });

    let mango = new Person({
      firstName: 'Mango',
      picture: new Base64ImageField({
        model: 'data:image/png;base64,iVBORw0K',
      }),
    });

    let normalSerialize = serializeCard(mango);
    let serializedWithoutOmittedField = serializeCard(mango, {
      omitFields: [Base64ImageField],
    });

    assert.notDeepEqual(
      normalSerialize,
      serializedWithoutOmittedField,
      'picture field was omitted',
    );

    delete normalSerialize.data.attributes?.picture;

    assert.deepEqual(
      normalSerialize,
      serializedWithoutOmittedField,
      'picture field was omitted',
    );
  });

  test('can update an instance from serialized data', async function (assert) {
    class Person extends CardDef {
      @field firstName = contains(StringField);
      @field nickName = contains(StringField, {
        computeVia: function (this: Person) {
          if (!this.firstName) {
            return;
          }
          return this.firstName + '-poo';
        },
      });
    }

    await setupIntegrationTestRealm({
      mockMatrixUtils,
      contents: {
        'test-cards.gts': { Person },
      },
    });

    let card = new Person({
      id: `${testRealmURL}Person/mango`,
      firstName: 'Mango',
    });

    assert.false(isSaved(card), 'card is not saved');

    let result = await updateFromSerialized(card, {
      data: {
        id: `${testRealmURL}Person/vanGogh`,
        attributes: {
          firstName: 'Van Gogh',
        },
        meta: {
          adoptsFrom: {
            module: `${testRealmURL}test-cards`,
            name: 'Person',
          },
        },
      },
    });

    assert.true(isSaved(card), 'card is saved');
    assert.strictEqual(result, card, 'returns the same instance provided');
    assert.strictEqual(
      card.id,
      `${testRealmURL}Person/vanGogh`,
      'ID can be updated for unsaved instance',
    );
    assert.strictEqual(card.firstName, 'Van Gogh', 'the field can be updated');
    assert.strictEqual(
      card.nickName,
      'Van Gogh-poo',
      'the computed field is recomputed',
    );
  });

  test('throws when updating the id of a saved instance from serialized data', async function (assert) {
    class Person extends CardDef {
      @field firstName = contains(StringField);
    }

    await setupIntegrationTestRealm({
      mockMatrixUtils,
      contents: {
        'test-cards.gts': { Person },
      },
    });

    // deserialize a card with an ID to mark it as "saved"
    let resource = {
      id: `${testRealmURL}Person/mango`,
      attributes: {
        firstName: 'Mango',
      },
      meta: {
        adoptsFrom: {
          module: `${testRealmURL}test-cards`,
          name: 'Person',
        },
      },
    };
    let savedCard = await createFromSerialized(
      resource,
      { data: resource },
      undefined,
    );

    try {
      await updateFromSerialized(savedCard, {
        data: {
          id: `${testRealmURL}Person/vanGogh`,
          attributes: {
            firstName: 'Van Gogh',
          },
          meta: {
            adoptsFrom: {
              module: `${testRealmURL}test-cards`,
              name: 'Person',
            },
          },
        },
      });
      throw new Error('expected error not thrown');
    } catch (err: any) {
      assert.ok(
        err.message.match(/cannot change the id for saved instance/),
        'exception thrown when updating the ID of a saved card',
      );
    }
  });

  test('deserialized card ref fields are not strict equal to serialized card ref', async function (assert) {
    class DriverCard extends CardDef {
      @field ref = contains(CodeRefField);
      static embedded = class Embedded extends Component<typeof this> {
        <template>
          <div data-test-ref><@fields.ref /></div>
        </template>
      };
    }

    await setupIntegrationTestRealm({
      mockMatrixUtils,
      contents: {
        'test-cards.gts': { DriverCard },
      },
    });

    let ref = { module: `http://localhost:4202/test/person`, name: 'Person' };
    let resource = {
      attributes: {
        ref,
      },
      meta: {
        adoptsFrom: {
          module: `${testRealmURL}test-cards`,
          name: 'DriverCard',
        },
      },
    };
    let driver = await createFromSerialized<typeof DriverCard>(
      resource,
      { data: resource },
      undefined,
    );
    assert.notStrictEqual(
      driver.ref,
      ref,
      'the card ref value is not strict equals to its serialized counter part',
    );
    assert.deepEqual(
      driver.ref,
      ref,
      'the card ref value is deep equal to its serialized counter part',
    );
  });

  test('serialized card ref fields are not strict equal to their deserialized card ref values', async function (assert) {
    class DriverCard extends CardDef {
      @field ref = contains(CodeRefField);
      static embedded = class Embedded extends Component<typeof this> {
        <template>
          <div data-test-ref><@fields.ref /></div>
        </template>
      };
    }

    await setupIntegrationTestRealm({
      mockMatrixUtils,
      contents: {
        'test-cards.gts': { DriverCard },
      },
    });

    let ref = { module: `http://localhost:4202/test/person`, name: 'Person' };
    let driver = new DriverCard({ ref });
    let serializedRef = serializeCard(driver, { includeUnrenderedFields: true })
      .data.attributes?.ref;
    assert.notStrictEqual(
      serializedRef,
      ref,
      'the card ref value is not strict equals to its serialized counter part',
    );
    assert.deepEqual(
      serializedRef,
      ref,
      'the card ref value is deep equal to its serialized counter part',
    );
  });

  test('can serialize field', async function (assert) {
    class Post extends CardDef {
      @field created = contains(DateField);
      @field published = contains(DatetimeField);
    }

    await setupIntegrationTestRealm({
      mockMatrixUtils,
      contents: {
        'test-cards.gts': { Post },
      },
    });

    // initialize card data as deserialized to force us to serialize instead of using cached data
    let firstPost = new Post({
      created: p('2022-04-22'),
      published: parseISO('2022-04-27T16:30+00:00'),
    });
    let serialized = serializeCard(firstPost, {
      includeUnrenderedFields: true,
    });
    assert.strictEqual(serialized.data.attributes?.created, '2022-04-22');
    assert.strictEqual(
      serialized.data.attributes?.published,
      '2022-04-27T16:30:00.000Z',
    );
  });

  test('can deserialize a date field with null value', async function (assert) {
    class Post extends CardDef {
      @field title = contains(StringField);
      @field created = contains(DateField);
      @field published = contains(DatetimeField);
      static isolated = class Isolated extends Component<typeof this> {
        <template>
          <@fields.title />
          created
          <@fields.created />
          published
          <@fields.published />
        </template>
      };
    }

    await setupIntegrationTestRealm({
      mockMatrixUtils,
      contents: {
        'test-cards.gts': { Post },
      },
    });

    let resource = {
      attributes: {
        title: 'First Post',
        created: null,
        published: null,
      },
      meta: {
        adoptsFrom: {
          module: `${testRealmURL}test-cards`,
          name: 'Post',
        },
      },
    };
    let firstPost = await createFromSerialized(
      resource,
      { data: resource },
      undefined,
    );
    let root = await renderCard(loader, firstPost, 'isolated');
    assert.strictEqual(
      cleanWhiteSpace(root.textContent!),
      'First Post created [no date] published [no date-time]',
    );
  });

  test('can serialize a linksTo relationship', async function (assert) {
    class Toy extends CardDef {
      @field title = contains(StringField, {
        computeVia: function (this: Toy) {
          return this.description;
        },
      });
      @field thumbnailURL = contains(StringField, { computeVia: () => null });
      @field description = contains(StringField);
    }
    class Pet extends CardDef {
      @field firstName = contains(StringField);
      @field favoriteToy = linksTo(Toy);
      @field title = contains(StringField, {
        computeVia: function (this: Pet) {
          return this.firstName;
        },
      });
      @field description = contains(StringField, { computeVia: () => 'Pet' });
      @field thumbnailURL = contains(StringField, { computeVia: () => null });
    }
    class Person extends CardDef {
      @field firstName = contains(StringField);
      @field pet = linksTo(Pet);
      @field title = contains(StringField, {
        computeVia: function (this: Person) {
          return this.firstName;
        },
      });
      @field description = contains(StringField, {
        computeVia: () => 'Person',
      });
      @field thumbnailURL = contains(StringField, { computeVia: () => null });
    }

    await setupIntegrationTestRealm({
      mockMatrixUtils,
      contents: {
        'test-cards.gts': { Person, Pet, Toy },
      },
    });

    let spookyToiletPaper = new Toy({
      description: 'Toilet paper ghost: Poooo!',
    });
    let mango = new Pet({
      firstName: 'Mango',
      favoriteToy: spookyToiletPaper,
    });
    let hassan = new Person({
      firstName: 'Hassan',
      pet: mango,
    });
    await saveCard(
      spookyToiletPaper,
      `${testRealmURL}Toy/spookyToiletPaper`,
      loader,
    );
    await saveCard(mango, `${testRealmURL}Pet/mango`, loader);

    let serialized = serializeCard(hassan, { includeUnrenderedFields: true });
    assert.deepEqual(serialized, {
      data: {
        lid: hassan[localId],
        type: 'card',
        attributes: {
          firstName: 'Hassan',
          cardInfo,
        },
        relationships: {
          pet: {
            links: {
              self: `${testRealmURL}Pet/mango`,
            },
            data: {
              id: `${testRealmURL}Pet/mango`,
              type: 'card',
            },
          },
        },
        meta: {
          adoptsFrom: {
            module: `${testRealmURL}test-cards`,
            name: 'Person',
          },
        },
      },
      included: [
        {
          id: `${testRealmURL}Toy/spookyToiletPaper`,
          type: 'card',
          attributes: {
            description: 'Toilet paper ghost: Poooo!',
            cardInfo,
          },
          meta: {
            adoptsFrom: {
              module: `${testRealmURL}test-cards`,
              name: 'Toy',
            },
          },
        },
        {
          id: `${testRealmURL}Pet/mango`,
          type: 'card',
          attributes: {
            firstName: 'Mango',
            cardInfo,
          },
          relationships: {
            favoriteToy: {
              links: {
                self: `${testRealmURL}Toy/spookyToiletPaper`,
              },
              data: {
                id: `${testRealmURL}Toy/spookyToiletPaper`,
                type: 'card',
              },
            },
          },
          meta: {
            adoptsFrom: {
              module: `${testRealmURL}test-cards`,
              name: 'Pet',
            },
          },
        },
      ],
    });
  });

  test('can serialize a linksTo relationship with an unsaved card', async function (assert) {
    class Toy extends CardDef {
      @field title = contains(StringField, {
        computeVia: function (this: Toy) {
          return this.description;
        },
      });
      @field thumbnailURL = contains(StringField, { computeVia: () => null });
      @field description = contains(StringField);
    }
    class Pet extends CardDef {
      @field firstName = contains(StringField);
      @field favoriteToy = linksTo(Toy);
      @field title = contains(StringField, {
        computeVia: function (this: Pet) {
          return this.firstName;
        },
      });
      @field description = contains(StringField, { computeVia: () => 'Pet' });
      @field thumbnailURL = contains(StringField, { computeVia: () => null });
    }
    class Person extends CardDef {
      @field firstName = contains(StringField);
      @field pet = linksTo(Pet);
      @field title = contains(StringField, {
        computeVia: function (this: Person) {
          return this.firstName;
        },
      });
      @field description = contains(StringField, {
        computeVia: () => 'Person',
      });
      @field thumbnailURL = contains(StringField, { computeVia: () => null });
    }

    await setupIntegrationTestRealm({
      mockMatrixUtils,
      contents: {
        'test-cards.gts': { Person, Pet, Toy },
      },
    });

    let spookyToiletPaper = new Toy({
      description: 'Toilet paper ghost: Poooo!',
    });
    let mango = new Pet({
      firstName: 'Mango',
      favoriteToy: spookyToiletPaper,
    });
    let hassan = new Person({
      firstName: 'Hassan',
      pet: mango,
    });

    let serialized = serializeCard(hassan, { includeUnrenderedFields: true });
    assert.deepEqual(serialized, {
      data: {
        lid: hassan[localId],
        type: 'card',
        attributes: {
          firstName: 'Hassan',
          cardInfo,
        },
        relationships: {
          pet: {
            data: {
              lid: mango[localId],
              type: 'card',
            },
          },
        },
        meta: {
          adoptsFrom: {
            module: `${testRealmURL}test-cards`,
            name: 'Person',
          },
        },
      },
      included: [
        {
          lid: spookyToiletPaper[localId],
          type: 'card',
          attributes: {
            description: 'Toilet paper ghost: Poooo!',
            cardInfo,
          },
          meta: {
            adoptsFrom: {
              module: `${testRealmURL}test-cards`,
              name: 'Toy',
            },
          },
        },
        {
          lid: mango[localId],
          type: 'card',
          attributes: {
            firstName: 'Mango',
            cardInfo,
          },
          relationships: {
            favoriteToy: {
              data: {
                lid: spookyToiletPaper[localId],
                type: 'card',
              },
            },
          },
          meta: {
            adoptsFrom: {
              module: `${testRealmURL}test-cards`,
              name: 'Pet',
            },
          },
        },
      ],
    });
  });

  test('can deserialize a linksTo relationship', async function (assert) {
    class Toy extends CardDef {
      @field description = contains(StringField);
    }
    class Pet extends CardDef {
      @field firstName = contains(StringField);
      @field favoriteToy = linksTo(Toy);
    }
    class Person extends CardDef {
      @field firstName = contains(StringField);
      @field pet = linksTo(Pet);
    }
    await setupIntegrationTestRealm({
      mockMatrixUtils,
      contents: {
        'test-cards.gts': { Person, Pet, Toy },
      },
    });
    let doc: LooseSingleCardDocument = {
      data: {
        type: 'card',
        attributes: {
          firstName: 'Hassan',
          cardInfo: {},
        },
        relationships: {
          pet: {
            links: {
              self: `${testRealmURL}Pet/mango`,
            },
            data: {
              id: `${testRealmURL}Pet/mango`,
              type: 'card',
            },
          },
        },
        meta: {
          adoptsFrom: {
            module: `${testRealmURL}test-cards`,
            name: 'Person',
          },
        },
      },
      included: [
        {
          id: `${testRealmURL}Toy/spookyToiletPaper`,
          type: 'card',
          attributes: {
            description: 'Toilet paper ghost: Poooo!',
            cardInfo: {},
          },
          meta: {
            adoptsFrom: {
              module: `${testRealmURL}test-cards`,
              name: 'Toy',
            },
          },
        },
        {
          id: `${testRealmURL}Pet/mango`,
          type: 'card',
          attributes: {
            firstName: 'Mango',
            cardInfo: {},
          },
          relationships: {
            favoriteToy: {
              links: {
                self: `${testRealmURL}Toy/spookyToiletPaper`,
              },
              data: {
                id: `${testRealmURL}Toy/spookyToiletPaper`,
                type: 'card',
              },
            },
          },
          meta: {
            adoptsFrom: {
              module: `${testRealmURL}test-cards`,
              name: 'Pet',
            },
          },
        },
      ],
    };
    let card = await createFromSerialized<typeof Person>(
      doc.data,
      doc,
      undefined,
    );

    assert.ok(card instanceof Person, 'card is an instance of person');
    assert.strictEqual(card.firstName, 'Hassan');
    let { pet } = card;
    if (pet instanceof Pet) {
      assert.true(isSaved(pet), 'Pet card is saved');
      assert.strictEqual(pet.firstName, 'Mango');
      let { favoriteToy } = pet;
      if (favoriteToy instanceof Toy) {
        assert.true(isSaved(favoriteToy), 'Toy card is saved');
        assert.strictEqual(
          favoriteToy.description,
          'Toilet paper ghost: Poooo!',
        );
      } else {
        assert.ok(false, '"favoriteToy" field value is not an instance of Toy');
      }
    } else {
      assert.ok(false, '"pet" field value is not an instance of Pet');
    }

    let relationship = relationshipMeta(card, 'pet');
    if (Array.isArray(relationship)) {
      assert.ok(
        false,
        'relationshipMeta should not be an array for linksTo relationship',
      );
    } else {
      if (relationship?.type === 'loaded') {
        let relatedCard = relationship.card;
        assert.true(relatedCard instanceof Pet, 'related card is a Pet');
        assert.strictEqual(relatedCard?.id, `${testRealmURL}Pet/mango`);
      } else {
        assert.ok(false, 'relationship type was not "loaded"');
      }
    }

    assert.strictEqual(
      relationshipMeta(card, 'firstName'),
      undefined,
      'relationshipMeta returns undefined for non-relationship field',
    );
  });

  test('can deserialize a linksTo relationship that does not include all the related resources', async function (assert) {
    class Pet extends CardDef {
      @field firstName = contains(StringField);
      @field title = contains(StringField, {
        computeVia: function (this: Pet) {
          return this.firstName;
        },
      });
      @field description = contains(StringField, { computeVia: () => 'Pet' });
      @field thumbnailURL = contains(StringField, { computeVia: () => null });
    }
    class Person extends CardDef {
      @field firstName = contains(StringField);
      @field pet = linksTo(Pet);
      @field title = contains(StringField, {
        computeVia: function (this: Person) {
          return this.firstName;
        },
      });
      @field description = contains(StringField, {
        computeVia: () => 'Person',
      });
      @field thumbnailURL = contains(StringField, { computeVia: () => null });
    }

    await setupIntegrationTestRealm({
      mockMatrixUtils,
      contents: {
        'test-cards.gts': { Person, Pet },
      },
    });

    let doc: LooseSingleCardDocument = {
      data: {
        type: 'card',
        attributes: {
          firstName: 'Hassan',
        },
        relationships: {
          pet: {
            links: {
              self: `${testRealmURL}Pet/mango`,
            },
          },
        },
        meta: {
          adoptsFrom: {
            module: `${testRealmURL}test-cards`,
            name: 'Person',
          },
        },
      },
    };
    let hassan = await createFromSerialized<typeof Person>(
      doc.data,
      doc,
      undefined,
    );

    hassan.pet; // should no longer throw NotLoaded errors

    let relationship = relationshipMeta(hassan, 'pet');
    if (Array.isArray(relationship)) {
      assert.ok(
        false,
        'relationshipMeta should not be an array for linksTo relationship',
      );
    } else {
      if (relationship?.type === 'not-loaded') {
        assert.strictEqual(relationship.reference, `${testRealmURL}Pet/mango`);
      } else {
        assert.ok(false, 'relationship type was not "not-loaded"');
      }
    }

    let payload = serializeCard(hassan, { includeUnrenderedFields: true });
    assert.deepEqual(payload, {
      data: {
        lid: hassan[localId],
        type: 'card',
        attributes: {
          firstName: 'Hassan',
          cardInfo,
        },
        relationships: {
          pet: {
            links: {
              self: `${testRealmURL}Pet/mango`,
            },
          },
        },
        meta: {
          adoptsFrom: {
            module: `${testRealmURL}test-cards`,
            name: 'Person',
          },
        },
      },
    });
  });

  test('can serialize an empty linksTo relationship', async function (assert) {
    class Pet extends CardDef {
      @field firstName = contains(StringField);
      @field title = contains(StringField, {
        computeVia: function (this: Pet) {
          return this.firstName;
        },
      });
    }
    class Person extends CardDef {
      @field firstName = contains(StringField);
      @field pet = linksTo(Pet);
      @field title = contains(StringField, {
        computeVia: function (this: Person) {
          return this.firstName;
        },
      });
      @field description = contains(StringField, {
        computeVia: () => 'Person',
      });
      @field thumbnailURL = contains(StringField, { computeVia: () => null });
    }

    await setupIntegrationTestRealm({
      mockMatrixUtils,
      contents: {
        'test-cards.gts': { Person, Pet },
      },
    });

    let hassan = new Person({ firstName: 'Hassan' });

    let serialized = serializeCard(hassan, { includeUnrenderedFields: true });
    assert.deepEqual(serialized, {
      data: {
        lid: hassan[localId],
        type: 'card',
        attributes: {
          firstName: 'Hassan',
          cardInfo,
        },
        relationships: {
          pet: {
            links: {
              self: null,
            },
          },
        },
        meta: {
          adoptsFrom: {
            module: `${testRealmURL}test-cards`,
            name: 'Person',
          },
        },
      },
    });

    let mango = new Person({ firstName: 'Mango', pet: null });
    serialized = serializeCard(mango, { includeUnrenderedFields: true });
    assert.deepEqual(serialized, {
      data: {
        lid: mango[localId],
        type: 'card',
        attributes: {
          firstName: 'Mango',
          cardInfo,
        },
        relationships: {
          pet: {
            links: {
              self: null,
            },
          },
        },
        meta: {
          adoptsFrom: {
            module: `${testRealmURL}test-cards`,
            name: 'Person',
          },
        },
      },
    });
  });

  test('can deserialize an empty linksTo relationship', async function (assert) {
    class Pet extends CardDef {
      @field firstName = contains(StringField);
    }
    class Person extends CardDef {
      @field firstName = contains(StringField);
      @field pet = linksTo(Pet);
    }

    await setupIntegrationTestRealm({
      mockMatrixUtils,
      contents: {
        'test-cards.gts': { Person, Pet },
      },
    });

    let doc: LooseSingleCardDocument = {
      data: {
        type: 'card',
        attributes: {
          firstName: 'Hassan',
        },
        relationships: {
          pet: {
            links: {
              self: null,
            },
          },
        },
        meta: {
          adoptsFrom: {
            module: `${testRealmURL}test-cards`,
            name: 'Person',
          },
        },
      },
    };
    let card = await createFromSerialized<typeof Person>(
      doc.data,
      doc,
      undefined,
    );
    assert.ok(card instanceof Person, 'card is a Person');
    assert.strictEqual(card.firstName, 'Hassan');
    assert.strictEqual(card.pet, null, 'relationship is null');
  });

  test('can deserialize coexisting linksTo, contains, and containsMany fields in a card', async function (assert) {
    class Person extends CardDef {
      @field firstName = contains(StringField);
    }
    class Toy extends FieldDef {
      @field description = contains(StringField);
    }
    class Pet extends CardDef {
      @field firstName = contains(StringField);
      @field owner = linksTo(Person);
      @field favoriteToy = contains(Toy);
      @field toys = containsMany(Toy);
    }

    await setupIntegrationTestRealm({
      mockMatrixUtils,
      contents: {
        'test-cards.gts': { Person, Pet, Toy },
      },
    });
    let doc: LooseSingleCardDocument = {
      data: {
        type: 'card',
        attributes: {
          firstName: 'Jackie',
          toys: [{ description: 'treat ball' }, { description: 'tug toy' }],
          favoriteToy: { description: 'treat ball' },
        },
        relationships: {
          owner: {
            links: {
              self: `${testRealmURL}Person/burcu`,
            },
            data: {
              id: `${testRealmURL}Person/burcu`,
              type: 'card',
            },
          },
        },
        meta: {
          adoptsFrom: {
            module: `${testRealmURL}test-cards`,
            name: 'Pet',
          },
        },
      },
      included: [
        {
          id: `${testRealmURL}Person/burcu`,
          type: 'card',
          attributes: {
            firstName: 'Burcu',
          },
          meta: {
            adoptsFrom: {
              module: `${testRealmURL}test-cards`,
              name: 'Person',
            },
          },
        },
      ],
    };
    let card = await createFromSerialized<typeof Pet>(doc.data, doc, undefined);

    assert.ok(card instanceof Pet, 'card is an instance of pet');
    assert.strictEqual(card.firstName, 'Jackie');

    let { owner, favoriteToy, toys } = card;
    if (owner instanceof Person) {
      assert.true(isSaved(owner), 'Person card is saved');
      assert.strictEqual(owner.firstName, 'Burcu');
    } else {
      assert.ok(false, '"owner" field value is not an instance of Person');
    }
    assert.strictEqual(toys.length, 2);
    toys.map((toy) => {
      if (!(toy instanceof Toy)) {
        assert.ok(false, '"toys" field value is not an instance of Toy');
      }
    });
    if (favoriteToy instanceof Toy) {
      assert.strictEqual(favoriteToy.description, 'treat ball');
    } else {
      assert.ok(false, '"favoriteToy" field value is not an instance of Toy');
    }

    let relationship = relationshipMeta(card, 'owner');
    if (Array.isArray(relationship)) {
      assert.ok(
        false,
        'relationshipMeta should not be an array for linksTo relationship',
      );
    } else {
      if (relationship?.type === 'loaded') {
        let relatedCard = relationship.card;
        assert.true(relatedCard instanceof Person, 'related card is a Person');
        assert.strictEqual(relatedCard?.id, `${testRealmURL}Person/burcu`);
      } else {
        assert.ok(false, 'relationship type was not "loaded"');
      }
    }

    ['firstName', 'toys', 'favoriteToy'].map((fieldName) =>
      assert.strictEqual(
        relationshipMeta(card, fieldName),
        undefined,
        `relationshipMeta returns undefined for non-relationship field ${fieldName}`,
      ),
    );
  });

  test('can serialize a linksTo relationship that points to own card class', async function (assert) {
    class Person extends CardDef {
      @field firstName = contains(StringField);
      @field friend = linksTo(() => Person);
      @field title = contains(StringField, {
        computeVia: function (this: Person) {
          return this.firstName;
        },
      });
      @field description = contains(StringField, {
        computeVia: () => 'Person',
      });
      @field thumbnailURL = contains(StringField, { computeVia: () => null });
    }

    await setupIntegrationTestRealm({
      mockMatrixUtils,
      contents: {
        'test-cards.gts': { Person },
      },
    });

    let mango = new Person({ firstName: 'Mango' });
    let hassan = new Person({ firstName: 'Hassan', friend: mango });
    await saveCard(mango, `${testRealmURL}Person/mango`, loader);
    let serialized = serializeCard(hassan, { includeUnrenderedFields: true });
    assert.deepEqual(serialized, {
      data: {
        lid: hassan[localId],
        type: 'card',
        attributes: {
          firstName: 'Hassan',
          cardInfo,
        },
        relationships: {
          friend: {
            links: {
              self: `${testRealmURL}Person/mango`,
            },
            data: {
              id: `${testRealmURL}Person/mango`,
              type: 'card',
            },
          },
        },
        meta: {
          adoptsFrom: {
            module: `${testRealmURL}test-cards`,
            name: 'Person',
          },
        },
      },
      included: [
        {
          id: `${testRealmURL}Person/mango`,
          type: 'card',
          attributes: {
            firstName: 'Mango',
            cardInfo,
          },
          relationships: {
            friend: {
              links: {
                self: null,
              },
            },
          },
          meta: {
            adoptsFrom: {
              module: `${testRealmURL}test-cards`,
              name: 'Person',
            },
          },
        },
      ],
    });
  });

  test('can serialize an unsaved linksTo relationship that points to itself', async function (assert) {
    class Person extends CardDef {
      @field firstName = contains(StringField);
      @field friend = linksTo(() => Person);
    }

    await setupIntegrationTestRealm({
      mockMatrixUtils,
      contents: {
        'test-cards.gts': { Person },
      },
    });

    let mango = new Person({ firstName: 'Mango' });
    mango.friend = mango;
    let serialized = serializeCard(mango, { includeUnrenderedFields: true });
    assert.deepEqual(serialized, {
      data: {
        lid: mango[localId],
        type: 'card',
        attributes: {
          firstName: 'Mango',
          cardInfo,
        },
        relationships: {
          friend: {
            data: {
              lid: mango[localId],
              type: 'card',
            },
          },
        },
        meta: {
          adoptsFrom: {
            module: `${testRealmURL}test-cards`,
            name: 'Person',
          },
        },
      },
    });
  });

  test('can deserialize a linksTo relationship that points to own card class', async function (assert) {
    class Person extends CardDef {
      @field firstName = contains(StringField);
      @field friend = linksTo(() => Person);
    }

    await setupIntegrationTestRealm({
      mockMatrixUtils,
      contents: {
        'test-cards.gts': { Person },
      },
    });

    let doc: LooseSingleCardDocument = {
      data: {
        type: 'card',
        attributes: {
          firstName: 'Hassan',
        },
        relationships: {
          friend: {
            links: {
              self: `${testRealmURL}Person/mango`,
            },
            data: {
              id: `${testRealmURL}Person/mango`,
              type: 'card',
            },
          },
        },
        meta: {
          adoptsFrom: {
            module: `${testRealmURL}test-cards`,
            name: 'Person',
          },
        },
      },
      included: [
        {
          id: `${testRealmURL}Person/mango`,
          type: 'card',
          attributes: {
            firstName: 'Mango',
          },
          relationships: {
            friend: {
              links: {
                self: null,
              },
            },
          },
          meta: {
            adoptsFrom: {
              module: `${testRealmURL}test-cards`,
              name: 'Person',
            },
          },
        },
      ],
    };
    let card = await createFromSerialized<typeof Person>(
      doc.data,
      doc,
      undefined,
    );
    assert.ok(card instanceof Person, 'card is a Person');
    assert.strictEqual(card.firstName, 'Hassan');
    let { friend } = card;
    assert.ok(friend instanceof Person, 'friend is a Person');
    assert.ok(isSaved(friend), 'card is saved');
    assert.strictEqual(friend.firstName, 'Mango');
  });

  test('can serialize a contains field that has a nested linksTo field', async function (assert) {
    class Toy extends CardDef {
      @field title = contains(StringField, {
        computeVia: function (this: Toy) {
          return this.description;
        },
      });
      @field thumbnailURL = contains(StringField, { computeVia: () => null });
      @field description = contains(StringField);
    }
    class Pet extends FieldDef {
      @field firstName = contains(StringField);
      @field favoriteToy = linksTo(Toy);
      @field title = contains(StringField, {
        computeVia: function (this: Pet) {
          return this.firstName;
        },
      });
      @field description = contains(StringField, { computeVia: () => 'Pet' });
      @field thumbnailURL = contains(StringField, { computeVia: () => null });
    }
    class Person extends CardDef {
      @field firstName = contains(StringField);
      @field pet = contains(Pet);
      @field title = contains(StringField, {
        computeVia: function (this: Person) {
          return this.firstName;
        },
      });
      @field description = contains(StringField, {
        computeVia: () => 'Person',
      });
      @field thumbnailURL = contains(StringField, { computeVia: () => null });
    }

    await setupIntegrationTestRealm({
      mockMatrixUtils,
      contents: {
        'test-cards.gts': { Person, Pet, Toy },
      },
    });

    let spookyToiletPaper = new Toy({
      description: 'Toilet paper ghost: Poooo!',
    });
    let mango = new Pet({
      firstName: 'Mango',
      favoriteToy: spookyToiletPaper,
    });
    let hassan = new Person({
      firstName: 'Hassan',
      pet: mango,
    });
    await saveCard(
      spookyToiletPaper,
      `${testRealmURL}Toy/spookyToiletPaper`,
      loader,
    );
    let serialized = serializeCard(hassan, { includeUnrenderedFields: true });
    assert.deepEqual(serialized, {
      data: {
        lid: hassan[localId],
        type: 'card',
        attributes: {
          firstName: 'Hassan',
          cardInfo,
          pet: {
            firstName: 'Mango',
          },
        },
        relationships: {
          'pet.favoriteToy': {
            links: {
              self: `${testRealmURL}Toy/spookyToiletPaper`,
            },
            data: {
              type: 'card',
              id: `${testRealmURL}Toy/spookyToiletPaper`,
            },
          },
        },
        meta: {
          adoptsFrom: {
            module: `${testRealmURL}test-cards`,
            name: 'Person',
          },
        },
      },
      included: [
        {
          id: `${testRealmURL}Toy/spookyToiletPaper`,
          type: 'card',
          attributes: {
            description: 'Toilet paper ghost: Poooo!',
            cardInfo,
          },
          meta: {
            adoptsFrom: {
              module: `${testRealmURL}test-cards`,
              name: 'Toy',
            },
          },
        },
      ],
    });

    let card = await createFromSerialized(
      serialized.data,
      serialized,
      undefined,
    );
    if (card instanceof Person) {
      assert.strictEqual(card.firstName, 'Hassan');
      let { pet } = card;
      if (pet instanceof Pet) {
        assert.strictEqual(pet.firstName, 'Mango');
        let { favoriteToy } = pet;
        if (favoriteToy instanceof Toy) {
          assert.strictEqual(
            favoriteToy.description,
            'Toilet paper ghost: Poooo!',
          );
        } else {
          assert.ok(false, 'card is not instance of Toy');
        }
      } else {
        assert.ok(false, 'card is not instance of Pet');
      }
    } else {
      assert.ok(false, 'card is not instance of Person');
    }
  });

  test('can serialize a contains field that only has a nested linksTo field', async function (assert) {
    class Toy extends CardDef {
      @field title = contains(StringField, {
        computeVia: function (this: Toy) {
          return this.description;
        },
      });
      @field thumbnailURL = contains(StringField, { computeVia: () => null });
      @field description = contains(StringField);
    }
    class Pet extends FieldDef {
      @field favoriteToy = linksTo(Toy);
      @field description = contains(StringField, { computeVia: () => 'Pet' });
      @field thumbnailURL = contains(StringField, { computeVia: () => null });
    }
    class Person extends CardDef {
      @field firstName = contains(StringField);
      @field pet = contains(Pet);
      @field title = contains(StringField, {
        computeVia: function (this: Person) {
          return this.firstName;
        },
      });
      @field description = contains(StringField, {
        computeVia: () => 'Person',
      });
      @field thumbnailURL = contains(StringField, { computeVia: () => null });
    }

    await setupIntegrationTestRealm({
      mockMatrixUtils,
      contents: {
        'test-cards.gts': { Person, Pet, Toy },
      },
    });

    let spookyToiletPaper = new Toy({
      description: 'Toilet paper ghost: Poooo!',
    });
    let mango = new Pet({
      favoriteToy: spookyToiletPaper,
    });
    let hassan = new Person({
      firstName: 'Hassan',
      pet: mango,
    });
    await saveCard(
      spookyToiletPaper,
      `${testRealmURL}Toy/spookyToiletPaper`,
      loader,
    );
    let serialized = serializeCard(hassan, { includeUnrenderedFields: true });
    assert.deepEqual(serialized, {
      data: {
        lid: hassan[localId],
        type: 'card',
        attributes: {
          firstName: 'Hassan',
          pet: {},
          cardInfo,
        },
        relationships: {
          'pet.favoriteToy': {
            links: {
              self: `${testRealmURL}Toy/spookyToiletPaper`,
            },
            data: {
              type: 'card',
              id: `${testRealmURL}Toy/spookyToiletPaper`,
            },
          },
        },
        meta: {
          adoptsFrom: {
            module: `${testRealmURL}test-cards`,
            name: 'Person',
          },
        },
      },
      included: [
        {
          id: `${testRealmURL}Toy/spookyToiletPaper`,
          type: 'card',
          attributes: {
            description: 'Toilet paper ghost: Poooo!',
            cardInfo,
          },
          meta: {
            adoptsFrom: {
              module: `${testRealmURL}test-cards`,
              name: 'Toy',
            },
          },
        },
      ],
    });

    let card = await createFromSerialized(
      serialized.data,
      serialized,
      undefined,
    );
    if (card instanceof Person) {
      assert.strictEqual(card.firstName, 'Hassan');
      let { pet } = card;
      if (pet instanceof Pet) {
        let { favoriteToy } = pet;
        if (favoriteToy instanceof Toy) {
          assert.strictEqual(
            favoriteToy.description,
            'Toilet paper ghost: Poooo!',
          );
        } else {
          assert.ok(false, 'card is not instance of Toy');
        }
      } else {
        assert.ok(false, 'card is not instance of Pet');
      }
    } else {
      assert.ok(false, 'card is not instance of Person');
    }
  });

  test('can serialize a containsMany field that has a nested linksTo field', async function (assert) {
    class Toy extends CardDef {
      @field description = contains(StringField);
      @field title = contains(StringField, {
        computeVia: function (this: Toy) {
          return this.description;
        },
      });
      @field thumbnailURL = contains(StringField, { computeVia: () => null });
    }
    class Pet extends FieldDef {
      @field firstName = contains(StringField);
      @field favoriteToy = linksTo(Toy);
      @field title = contains(StringField, {
        computeVia: function (this: Pet) {
          return this.firstName;
        },
      });
      @field description = contains(StringField, { computeVia: () => 'Pet' });
      @field thumbnailURL = contains(StringField, { computeVia: () => null });
    }
    class Person extends CardDef {
      @field firstName = contains(StringField);
      @field pets = containsMany(Pet);
      @field title = contains(StringField, {
        computeVia: function (this: Person) {
          return this.firstName;
        },
      });
      @field description = contains(StringField, {
        computeVia: () => 'Person',
      });
      @field thumbnailURL = contains(StringField, { computeVia: () => null });
    }

    await setupIntegrationTestRealm({
      mockMatrixUtils,
      contents: {
        'test-cards.gts': { Person, Pet, Toy },
      },
    });

    let spookyToiletPaper = new Toy({
      description: 'Toilet paper ghost: Poooo!',
    });
    let mango = new Pet({
      firstName: 'Mango',
      favoriteToy: spookyToiletPaper,
    });
    let hassan = new Person({
      firstName: 'Hassan',
      pets: [mango],
    });
    await saveCard(
      spookyToiletPaper,
      `${testRealmURL}Toy/spookyToiletPaper`,
      loader,
    );
    let serialized = serializeCard(hassan, { includeUnrenderedFields: true });
    assert.deepEqual(serialized, {
      data: {
        lid: hassan[localId],
        type: 'card',
        attributes: {
          firstName: 'Hassan',
          pets: [
            {
              firstName: 'Mango',
            },
          ],
          cardInfo,
        },
        relationships: {
          'pets.0.favoriteToy': {
            links: {
              self: `${testRealmURL}Toy/spookyToiletPaper`,
            },
            data: {
              type: 'card',
              id: `${testRealmURL}Toy/spookyToiletPaper`,
            },
          },
        },
        meta: {
          adoptsFrom: {
            module: `${testRealmURL}test-cards`,
            name: 'Person',
          },
        },
      },
      included: [
        {
          id: `${testRealmURL}Toy/spookyToiletPaper`,
          type: 'card',
          attributes: {
            description: 'Toilet paper ghost: Poooo!',
            cardInfo,
          },
          meta: {
            adoptsFrom: {
              module: `${testRealmURL}test-cards`,
              name: 'Toy',
            },
          },
        },
      ],
    });

    let card = await createFromSerialized(
      serialized.data,
      serialized,
      undefined,
    );
    if (card instanceof Person) {
      assert.strictEqual(card.firstName, 'Hassan');
      let { pets } = card;
      if (Array.isArray(pets)) {
        assert.strictEqual(pets.length, 1, 'correct number of pets');
        let [pet] = pets;
        if (pet instanceof Pet) {
          assert.strictEqual(pet.firstName, 'Mango');
          let { favoriteToy } = pet;
          if (favoriteToy instanceof Toy) {
            assert.strictEqual(
              favoriteToy.description,
              'Toilet paper ghost: Poooo!',
            );
          } else {
            assert.ok(false, 'card is not instance of Toy');
          }
        } else {
          assert.ok(false, 'card is not instance of Pet');
        }
      } else {
        assert.ok(false, 'Person.pets is not an array');
      }
    } else {
      assert.ok(false, 'card is not instance of Person');
    }
  });

  test('can maintain object identity when deserializing linksTo relationship', async function (assert) {
    class Person extends CardDef {
      @field firstName = contains(StringField);
      @field parent = linksTo(() => Person);
      @field favorite = linksTo(() => Person);
    }

    await setupIntegrationTestRealm({
      mockMatrixUtils,
      contents: {
        'test-cards.gts': { Person },
      },
    });
    let doc: LooseSingleCardDocument = {
      data: {
        type: 'card',
        id: `${testRealmURL}Person/mango`,
        attributes: {
          firstName: 'Mango',
        },
        relationships: {
          parent: {
            links: {
              self: `${testRealmURL}Person/hassan`,
            },
            data: {
              id: `${testRealmURL}Person/hassan`,
              type: 'card',
            },
          },
          favorite: {
            links: {
              self: `${testRealmURL}Person/hassan`,
            },
            data: {
              id: `${testRealmURL}Person/hassan`,
              type: 'card',
            },
          },
        },
        meta: {
          adoptsFrom: {
            module: `${testRealmURL}test-cards`,
            name: 'Person',
          },
        },
      },
      included: [
        {
          id: `${testRealmURL}Person/hassan`,
          type: 'card',
          attributes: {
            firstName: 'Hassan',
          },
          meta: {
            adoptsFrom: {
              module: `${testRealmURL}test-cards`,
              name: 'Person',
            },
          },
        },
      ],
    };
    let mango = await createFromSerialized<typeof Person>(
      doc.data,
      doc,
      undefined,
    );
    if (mango instanceof Person) {
      let { parent, favorite } = mango;
      assert.strictEqual(
        parent,
        favorite,
        'relationship values share object equality',
      );
      parent.firstName = 'Mariko';
      assert.strictEqual(
        favorite.firstName,
        'Mariko',
        'instances that have object equality can be mutated',
      );
    } else {
      assert.ok(false, 'mango is not a Person');
    }
  });

  test('can serialize a date field with null value', async function (assert) {
    class Post extends CardDef {
      @field created = contains(DateField);
      @field published = contains(DatetimeField);
    }

    await setupIntegrationTestRealm({
      mockMatrixUtils,
      contents: {
        'test-cards.gts': { Post },
      },
    });

    let firstPost = new Post({ created: null, published: null });
    let serialized = serializeCard(firstPost, {
      includeUnrenderedFields: true,
    });
    assert.strictEqual(serialized.data.attributes?.created, null);
    assert.strictEqual(serialized.data.attributes?.published, null);
  });

  test('can deserialize a nested field', async function (assert) {
    class Person extends FieldDef {
      @field firstName = contains(StringField);
      @field birthdate = contains(DateField);
      @field lastLogin = contains(DatetimeField);
    }

    class Post extends CardDef {
      @field title = contains(StringField);
      @field author = contains(Person);
      static isolated = class Isolated extends Component<typeof this> {
        <template>
          birthdate
          <@fields.author.birthdate />
          last login
          <@fields.author.lastLogin />
        </template>
      };
    }

    await setupIntegrationTestRealm({
      mockMatrixUtils,
      contents: {
        'test-cards.gts': { Person, Post },
      },
    });

    let doc = {
      data: {
        attributes: {
          title: 'First Post',
          author: {
            firstName: 'Mango',
            birthdate: '2019-10-30',
            lastLogin: '2022-04-27T16:58',
          },
        },
        meta: {
          adoptsFrom: {
            module: `${testRealmURL}test-cards`,
            name: 'Post',
          },
        },
      },
    };
    let firstPost = await createFromSerialized<typeof Post>(
      doc.data,
      doc,
      undefined,
    );
    let root = await renderCard(loader, firstPost, 'isolated');
    assert.strictEqual(
      cleanWhiteSpace(root.textContent!),
      'birthdate Oct 30, 2019 last login Apr 27, 2022, 4:58 PM',
    );
  });

  test('can deserialize a composite field', async function (assert) {
    class Person extends FieldDef {
      @field firstName = contains(StringField);
      @field birthdate = contains(DateField);
      @field lastLogin = contains(DatetimeField);
      static embedded = class Embedded extends Component<typeof this> {
        <template>
          <div data-test><@fields.firstName />
            born on:
            <@fields.birthdate />
            last logged in:
            <@fields.lastLogin /></div>
        </template>
      };
    }

    class Post extends CardDef {
      @field title = contains(StringField);
      @field author = contains(Person);
      static isolated = class Isolated extends Component<typeof this> {
        <template>
          <@fields.author />
        </template>
      };
    }
    await setupIntegrationTestRealm({
      mockMatrixUtils,
      contents: {
        'test-cards.gts': { Person, Post },
      },
    });

    let doc = {
      data: {
        attributes: {
          title: 'First Post',
          author: {
            firstName: 'Mango',
            birthdate: '2019-10-30',
            lastLogin: '2022-04-27T17:00',
          },
        },
        meta: {
          adoptsFrom: {
            module: `${testRealmURL}test-cards`,
            name: 'Post',
          },
        },
      },
    };
    let firstPost = await createFromSerialized<typeof Post>(
      doc.data,
      doc,
      undefined,
    );
    await renderCard(loader, firstPost, 'isolated');
    assert
      .dom('[data-test]')
      .hasText(
        'Mango born on: Oct 30, 2019 last logged in: Apr 27, 2022, 5:00 PM',
      );
  });

  test('can serialize a composite field', async function (assert) {
    class Person extends FieldDef {
      @field firstName = contains(StringField);
      @field birthdate = contains(DateField);
      @field lastLogin = contains(DatetimeField);
      @field title = contains(StringField, {
        computeVia: function (this: Person) {
          return this.firstName;
        },
      });
    }

    class Post extends CardDef {
      @field author = contains(Person);
      @field title = contains(StringField, {
        computeVia: function (this: Post) {
          return this.author?.title ?? 'Post';
        },
      });
      @field description = contains(StringField);
      @field thumbnailURL = contains(StringField);
    }

    await setupIntegrationTestRealm({
      mockMatrixUtils,
      contents: {
        'test-cards.gts': { Person, Post },
      },
    });

    let firstPost = new Post({
      author: new Person({
        firstName: 'Mango',
        birthdate: p('2019-10-30'),
        lastLogin: parseISO('2022-04-27T16:30+00:00'),
      }),
      description: 'Post by Mango',
      thumbnailURL: './post.jpg',
    });

    let serialized = serializeCard(firstPost, {
      includeUnrenderedFields: true,
    });
    assert.deepEqual(serialized.data.attributes, {
      author: {
        birthdate: '2019-10-30',
        firstName: 'Mango',
        lastLogin: '2022-04-27T16:30:00.000Z',
      },
      description: 'Post by Mango',
      thumbnailURL: './post.jpg',
      cardInfo,
    });
    // this means the field card for the value is the same as the field's card
    assert.deepEqual(serialized.data.meta.fields, undefined);
  });

  test('can serialize a polymorphic composite field', async function (assert) {
    class Person extends FieldDef {
      @field firstName = contains(StringField);
      @field birthdate = contains(DateField);
      @field lastLogin = contains(DatetimeField);
    }

    class Employee extends Person {
      @field department = contains(StringField);
      @field title = contains(StringField, {
        computeVia: function (this: Employee) {
          return `${this.firstName} - ${this.department}`;
        },
      });
    }

    class Post extends CardDef {
      @field author = contains(Person);
    }

    await setupIntegrationTestRealm({
      mockMatrixUtils,
      contents: {
        'test-cards.gts': { Employee, Person, Post },
      },
    });

    let firstPost = new Post({
      author: new Employee({
        firstName: 'Mango',
        birthdate: p('2019-10-30'),
        lastLogin: parseISO('2022-04-27T16:30+00:00'),
        department: 'wagging',
      }),
    });

    let serialized = serializeCard(firstPost, {
      includeUnrenderedFields: true,
    });
    assert.deepEqual(serialized.data.attributes?.author, {
      birthdate: '2019-10-30',
      firstName: 'Mango',
      lastLogin: '2022-04-27T16:30:00.000Z',
      department: 'wagging',
    });
    assert.deepEqual(serialized.data.meta?.fields?.author, {
      adoptsFrom: {
        module: `${testRealmURL}test-cards`,
        name: 'Employee',
      },
    });
  });

  test('can serialize a polymorphic primitive contains field', async function (assert) {
    class SpecialStringA extends StringField {}
    class TestCard extends CardDef {
      @field specialField = contains(StringField);
    }
    let card = new TestCard({
      specialField: 'Mango',
      [fields]: {
        specialField: SpecialStringA,
      },
    });

    await setupIntegrationTestRealm({
      mockMatrixUtils,
      contents: {
        'test-cards.gts': { TestCard, SpecialStringA },
      },
    });

    let serialized = serializeCard(card, {
      includeUnrenderedFields: true,
    });
    assert.strictEqual(
      serialized.data.attributes?.specialField,
      'Mango',
      'field value is correct',
    );
    assert.deepEqual(serialized.data.meta?.fields?.specialField, {
      adoptsFrom: {
        module: `${testRealmURL}test-cards`,
        name: 'SpecialStringA',
      },
    });
  });

  test('can serialize a polymorphic primitive containsMany field', async function (assert) {
    class SpecialStringA extends StringField {}
    class SpecialStringB extends StringField {}
    class TestCard extends CardDef {
      @field specialField = containsMany(StringField);
    }
    let card = new TestCard({
      specialField: ['Mango', 'Van Gogh'],
      [fields]: {
        'specialField.0': SpecialStringA,
        'specialField.1': SpecialStringB,
      },
    });

    await setupIntegrationTestRealm({
      mockMatrixUtils,
      contents: {
        'test-cards.gts': { TestCard, SpecialStringA, SpecialStringB },
      },
    });

    let serialized = serializeCard(card, {
      includeUnrenderedFields: true,
    });
    assert.deepEqual(
      serialized.data.attributes?.specialField,
      ['Mango', 'Van Gogh'],
      'field value is correct',
    );
    assert.deepEqual(serialized.data.meta?.fields, {
      'specialField.0': {
        adoptsFrom: {
          module: `${testRealmURL}test-cards`,
          name: 'SpecialStringA',
        },
      },
      'specialField.1': {
        adoptsFrom: {
          module: `${testRealmURL}test-cards`,
          name: 'SpecialStringB',
        },
      },
    });
  });

  test('can deserialize a polymorphic primitive contains field', async function (assert) {
    class SpecialStringA extends StringField {}
    class TestCard extends CardDef {
      @field specialField = contains(StringField);
    }
    await setupIntegrationTestRealm({
      mockMatrixUtils,
      contents: {
        'test-cards.gts': { TestCard, SpecialStringA },
      },
    });

    let doc: LooseSingleCardDocument = {
      data: {
        attributes: {
          specialField: 'Mango',
        },
        meta: {
          adoptsFrom: {
            module: `${testRealmURL}test-cards`,
            name: 'TestCard',
          },
          fields: {
            specialField: {
              adoptsFrom: {
                module: `${testRealmURL}test-cards`,
                name: 'SpecialStringA',
              },
            },
          },
        },
      },
    };

    let instance = await createFromSerialized<typeof TestCard>(
      doc.data,
      doc,
      undefined,
    );

    assert.strictEqual(instance.specialField, 'Mango');
    assert.deepEqual(
      instance[fields],
      { specialField: SpecialStringA },
      'field override is correct',
    );
  });

  test('can deserialize a polymorphic primitive containsMany field', async function (assert) {
    class SpecialStringA extends StringField {}
    class SpecialStringB extends StringField {}
    class TestCard extends CardDef {
      @field specialField = containsMany(StringField);
    }
    await setupIntegrationTestRealm({
      mockMatrixUtils,
      contents: {
        'test-cards.gts': { TestCard, SpecialStringA, SpecialStringB },
      },
    });

    let doc: LooseSingleCardDocument = {
      data: {
        attributes: {
          specialField: ['Mango', 'Van Gogh'],
        },
        meta: {
          adoptsFrom: {
            module: `${testRealmURL}test-cards`,
            name: 'TestCard',
          },
          fields: {
            'specialField.0': {
              adoptsFrom: {
                module: `${testRealmURL}test-cards`,
                name: 'SpecialStringA',
              },
            },
            'specialField.1': {
              adoptsFrom: {
                module: `${testRealmURL}test-cards`,
                name: 'SpecialStringB',
              },
            },
          },
        },
      },
    };

    let instance = await createFromSerialized<typeof TestCard>(
      doc.data,
      doc,
      undefined,
    );

    assert.deepEqual(instance.specialField, ['Mango', 'Van Gogh']);
    assert.deepEqual(
      instance[fields],
      { 'specialField.0': SpecialStringA, 'specialField.1': SpecialStringB },
      'field override is correct',
    );
  });

  test('can deserialize a nested polymorphic contains field', async function (assert) {
    class TravelGoal extends FieldDef {
      @field goalTitle = contains(StringField);
    }

    class TravelGoalWithProgress extends TravelGoal {
      @field progress = contains(NumberField);
    }

    class Traveler extends FieldDef {
      @field name = contains(StringField);
      @field nextTravelGoal = contains(TravelGoal);
    }

    class TripInfo extends CardDef {
      @field traveler = contains(Traveler);
    }

    await setupIntegrationTestRealm({
      mockMatrixUtils,
      contents: {
        'trip-info-cards.gts': {
          TravelGoal,
          TravelGoalWithProgress,
          Traveler,
          TripInfo,
        },
      },
    });

    let doc: LooseSingleCardDocument = {
      data: {
        id: `${testRealmURL}TripInfo/polymorphic`,
        attributes: {
          traveler: {
            name: 'Marcelius Wilde',
            nextTravelGoal: {
              goalTitle: "Summer '25",
              progress: 0.5,
            },
          },
        },
        meta: {
          adoptsFrom: {
            module: `${testRealmURL}trip-info-cards`,
            name: 'TripInfo',
          },
          fields: {
            traveler: {
              fields: {
                nextTravelGoal: {
                  adoptsFrom: {
                    module: `${testRealmURL}trip-info-cards`,
                    name: 'TravelGoalWithProgress',
                  },
                },
              },
            },
          },
        },
      },
    };

    let instance = await createFromSerialized<typeof TripInfo>(
      doc.data,
      doc,
      undefined,
    );

    assert.strictEqual(instance.traveler.name, 'Marcelius Wilde');
    assert.true(
      instance.traveler.nextTravelGoal instanceof TravelGoalWithProgress,
      'nested field adopts overridden type',
    );
    assert.strictEqual(
      instance.traveler.nextTravelGoal.goalTitle,
      "Summer '25",
    );
    assert.strictEqual(
      (instance.traveler.nextTravelGoal as TravelGoalWithProgress).progress,
      0.5,
    );
  });

  test('can serialize a composite field that has been edited', async function (assert) {
    class Person extends FieldDef {
      @field firstName = contains(StringField);
      @field title = contains(StringField, {
        computeVia: function (this: Person) {
          return this.firstName;
        },
      });
      @field description = contains(StringField, {
        computeVia: () => 'Person',
      });
      @field thumbnailURL = contains(StringField, { computeVia: () => null });
      static embedded = class Embedded extends Component<typeof this> {
        <template>
          <@fields.firstName />
        </template>
      };
    }

    class Post extends CardDef {
      @field title = contains(StringField);
      @field reviews = contains(NumberField);
      @field author = contains(Person);
      @field description = contains(StringField, { computeVia: () => 'Post' });
      @field thumbnailURL = contains(StringField, { computeVia: () => null });
      static edit = class Edit extends Component<typeof this> {
        <template>
          <fieldset>
            <label data-test-field='title'>Title <@fields.title /></label>
            <label data-test-field='reviews'>Reviews <@fields.reviews /></label>
            <label data-test-field='author'>Author <@fields.author /></label>
          </fieldset>

          <div data-test-output='title'>{{@model.title}}</div>
          <div data-test-output='reviews'>{{@model.reviews}}</div>
          <div
            data-test-output='author.firstName'
          >{{@model.author.firstName}}</div>
        </template>
      };
    }
    await setupIntegrationTestRealm({
      mockMatrixUtils,
      contents: {
        'test-cards.gts': { Person, Post },
      },
    });

    let helloWorld = new Post({
      title: 'First Post',
      reviews: 1,
      author: new Person({
        firstName: 'Arthur',
      }),
    });
    await renderCard(loader, helloWorld, 'edit');
    await fillIn('[data-test-field="firstName"] input', 'Carl Stack');

    assert.deepEqual(
      serializeCard(helloWorld, { includeUnrenderedFields: true }),
      {
        data: {
          lid: helloWorld[localId],
          type: 'card',
          attributes: {
            title: 'First Post',
            reviews: 1,
            author: {
              firstName: 'Carl Stack',
            },
            cardInfo,
          },
          relationships: {
            'cardInfo.theme': { links: { self: null } },
          },
          meta: {
            adoptsFrom: {
              module: `${testRealmURL}test-cards`,
              name: 'Post',
            },
          },
        },
      },
    );
  });

  test('can serialize a computed field', async function (assert) {
    class Person extends CardDef {
      @field birthdate = contains(DateField);
      @field firstBirthday = contains(DateField, {
        computeVia: function (this: Person) {
          return new Date(
            this.birthdate.getFullYear() + 1,
            this.birthdate.getMonth(),
            this.birthdate.getDate(),
          );
        },
      });
    }
    await setupIntegrationTestRealm({
      mockMatrixUtils,
      contents: {
        'test-cards.gts': { Person },
      },
    });
    let mango = new Person({ birthdate: p('2019-10-30') });
    let serialized = serializeCard(mango, {
      includeComputeds: true,
      includeUnrenderedFields: true,
    });
    assert.strictEqual(serialized.data.attributes?.firstBirthday, '2020-10-30');
  });

  test('can deserialize a computed field', async function (assert) {
    class Person extends CardDef {
      @field birthdate = contains(DateField);
      @field firstBirthday = contains(DateField, {
        computeVia: function (this: Person) {
          return new Date(
            this.birthdate.getFullYear() + 1,
            this.birthdate.getMonth(),
            this.birthdate.getDate(),
          );
        },
      });
    }
    await setupIntegrationTestRealm({
      mockMatrixUtils,
      contents: {
        'test-cards.gts': { Person },
      },
    });
    let doc: LooseSingleCardDocument = {
      data: {
        type: 'card',
        attributes: { birthdate: '2019-10-30' },
        meta: {
          adoptsFrom: { module: `${testRealmURL}test-cards`, name: 'Person' },
        },
      },
    };
    let instance = await createFromSerialized<typeof Person>(
      doc.data,
      doc,
      undefined,
    );

    assert.ok(instance instanceof Person, 'card is an instance of person');
    assert.strictEqual(
      formatISO(instance.firstBirthday).split('T').shift()!,
      '2020-10-30',
      'the computed value is correct',
    );
  });

  test('cannot stomp on top of computed field with serialized data', async function (assert) {
    class Person extends CardDef {
      @field birthdate = contains(DateField);
      @field firstBirthday = contains(DateField, {
        computeVia: function (this: Person) {
          return new Date(
            this.birthdate.getFullYear() + 1,
            this.birthdate.getMonth(),
            this.birthdate.getDate(),
          );
        },
      });
    }
    await setupIntegrationTestRealm({
      mockMatrixUtils,
      contents: {
        'test-cards.gts': { Person },
      },
    });
    let doc: LooseSingleCardDocument = {
      data: {
        type: 'card',
        attributes: { birthdate: '2019-10-30', firstBirthday: '1984-01-01' },
        meta: {
          adoptsFrom: { module: `${testRealmURL}test-cards`, name: 'Person' },
        },
      },
    };
    let instance = await createFromSerialized<typeof Person>(
      doc.data,
      doc,
      undefined,
    );

    assert.ok(instance instanceof Person, 'card is an instance of person');
    assert.strictEqual(
      formatISO(instance.firstBirthday).split('T').shift()!,
      '2020-10-30',
      'the computed value is correct',
    );
  });

  module('computed linksTo', function () {
    test('can serialize a computed linksTo field', async function (assert) {
      class Pet extends CardDef {
        @field name = contains(StringField);
        @field description = contains(StringField, { computeVia: () => 'Pet' });
        @field thumbnailURL = contains(StringField, {
          computeVia: () => '../pet.svg',
        });
      }
      class Person extends CardDef {
        @field firstName = contains(StringField);
        @field friend = linksTo(() => Person);
        @field pet = linksTo(Pet);
        @field friendPet = linksTo(Pet, {
          computeVia: function (this: Person) {
            return this.friend?.pet;
          },
        });
        @field description = contains(StringField, {
          computeVia: () => 'Person',
        });
        @field thumbnailURL = contains(StringField, {
          computeVia: () => '../../person.svg',
        });
      }
      await setupIntegrationTestRealm({
        mockMatrixUtils,
        contents: {
          'test-cards.gts': { Person, Pet },
        },
      });
      let mango = new Pet({ name: 'Mango' });
      let hassan = new Person({ firstName: 'Hassan', pet: mango });
      await saveCard(mango, `${testRealmURL}Pet/mango`, loader);
      await saveCard(hassan, `${testRealmURL}Person/hassan`, loader);
      let burcu = new Person({ firstName: 'Burcu', friend: hassan });
      let serialized = serializeCard(burcu, {
        includeComputeds: true,
        includeUnrenderedFields: true,
      });
      assert.deepEqual(serialized.data, {
        type: 'card',
        lid: burcu[localId],
        attributes: {
          firstName: 'Burcu',
          title: 'Untitled Card',
          description: 'Person',
          thumbnailURL: '../../person.svg',
          cardInfo,
        },
        relationships: {
          pet: { links: { self: null } },
          friend: {
            links: { self: `${testRealmURL}Person/hassan` },
            data: { id: `${testRealmURL}Person/hassan`, type: 'card' },
          },
          friendPet: {
            links: { self: `${testRealmURL}Pet/mango` },
            data: { id: `${testRealmURL}Pet/mango`, type: 'card' },
          },
        },
        meta: {
          adoptsFrom: { module: `${testRealmURL}test-cards`, name: 'Person' },
        },
      });

      assert.deepEqual(serialized.included, [
        {
          id: `${testRealmURL}Pet/mango`,
          type: 'card',
          attributes: {
            name: 'Mango',
            title: 'Untitled Card',
            description: 'Pet',
            thumbnailURL: '../pet.svg',
            cardInfo,
          },
          meta: {
            adoptsFrom: { module: `${testRealmURL}test-cards`, name: 'Pet' },
          },
        },
        {
          id: `${testRealmURL}Person/hassan`,
          type: 'card',
          attributes: {
            firstName: 'Hassan',
            title: 'Untitled Card',
            description: 'Person',
            thumbnailURL: '../../person.svg',
            cardInfo,
          },
          relationships: {
            pet: {
              links: { self: `${testRealmURL}Pet/mango` },
              data: { id: `${testRealmURL}Pet/mango`, type: 'card' },
            },
            friend: { links: { self: null } },
            friendPet: { links: { self: null } },
          },
          meta: {
            adoptsFrom: { module: `${testRealmURL}test-cards`, name: 'Person' },
          },
        },
      ]);
    });

    test('can deserialize a computed linksTo field', async function (assert) {
      class Pet extends CardDef {
        @field name = contains(StringField);
      }
      class Person extends CardDef {
        @field firstName = contains(StringField);
        @field friend = linksTo(() => Person);
        @field pet = linksTo(Pet);
        @field friendPet = linksTo(Pet, {
          computeVia: function (this: Person) {
            return this.friend?.pet;
          },
        });
      }
      await setupIntegrationTestRealm({
        mockMatrixUtils,
        contents: {
          'test-cards.gts': { Person, Pet },
        },
      });
      let doc: LooseSingleCardDocument = {
        data: {
          type: 'card',
          attributes: { firstName: 'Burcu' },
          relationships: {
            pet: { links: { self: null } },
            friend: {
              links: { self: `${testRealmURL}Person/hassan` },
              data: { id: `${testRealmURL}Person/hassan`, type: 'card' },
            },
            friendPet: {
              links: { self: `${testRealmURL}Pet/mango` },
              data: { id: `${testRealmURL}Pet/mango`, type: 'card' },
            },
          },
          meta: {
            adoptsFrom: { module: `${testRealmURL}test-cards`, name: 'Person' },
          },
        },
        included: [
          {
            id: `${testRealmURL}Pet/mango`,
            type: 'card',
            attributes: { name: 'Mango' },
            meta: {
              adoptsFrom: { module: `${testRealmURL}test-cards`, name: 'Pet' },
            },
          },
          {
            id: `${testRealmURL}Person/hassan`,
            type: 'card',
            attributes: {
              description: null,
              firstName: 'Hassan',
              thumbnailURL: null,
            },
            relationships: {
              pet: {
                links: { self: `${testRealmURL}Pet/mango` },
                data: { id: `${testRealmURL}Pet/mango`, type: 'card' },
              },
              friend: { links: { self: null } },
              friendPet: { links: { self: null } },
            },
            meta: {
              adoptsFrom: {
                module: `${testRealmURL}test-cards`,
                name: 'Person',
              },
            },
          },
        ],
      };
      let card = await createFromSerialized<typeof Person>(
        doc.data,
        doc,
        undefined,
      );

      assert.ok(card instanceof Person, 'card is an instance of person');
      assert.strictEqual(card.firstName, 'Burcu');
      let { friendPet } = card;
      if (friendPet instanceof Pet) {
        assert.true(isSaved(friendPet), 'Pet card is saved');
        assert.strictEqual(friendPet.name, 'Mango');
      } else {
        assert.ok(false, '"friendPet" field value is not an instance of Pet');
      }

      let relationship = relationshipMeta(card, 'friendPet');
      if (Array.isArray(relationship)) {
        assert.ok(
          false,
          'relationshipMeta should not be an array for linksTo relationship',
        );
      } else {
        if (relationship?.type === 'loaded') {
          let relatedCard = relationship.card;
          assert.true(relatedCard instanceof Pet, 'related card is a Pet');
          assert.strictEqual(relatedCard?.id, `${testRealmURL}Pet/mango`);
        } else {
          assert.ok(false, 'relationship type was not "loaded"');
        }
      }
    });

    test('can serialize an empty computed linksTo field', async function (assert) {
      class Pet extends CardDef {
        @field name = contains(StringField);
      }
      class Person extends CardDef {
        @field firstName = contains(StringField);
        @field friend = linksTo(() => Person);
        @field pet = linksTo(Pet);
        @field friendPet = linksTo(Pet, {
          computeVia: function (this: Person) {
            return this.friend?.pet;
          },
        });
      }
      await setupIntegrationTestRealm({
        mockMatrixUtils,
        contents: {
          'test-cards.gts': { Person, Pet },
        },
      });
      let person = new Person({ firstName: 'Burcu' });
      let serialized = serializeCard(person, {
        includeUnrenderedFields: true,
        includeComputeds: true,
      });
      assert.deepEqual(serialized, {
        data: {
          lid: person[localId],
          type: 'card',
          attributes: {
            firstName: 'Burcu',
            title: 'Untitled Card',
            description: null,
            thumbnailURL: null,
            cardInfo,
          },
          relationships: {
            pet: { links: { self: null } },
            friend: { links: { self: null } },
            friendPet: { links: { self: null } },
          },
          meta: {
            adoptsFrom: { module: `${testRealmURL}test-cards`, name: 'Person' },
          },
        },
      });
    });

    test('can deserialize an empty computed linksTo field', async function (assert) {
      class Pet extends CardDef {
        @field name = contains(StringField);
      }
      class Person extends CardDef {
        @field firstName = contains(StringField);
        @field friend = linksTo(() => Person);
        @field pet = linksTo(Pet);
        @field friendPet = linksTo(Pet, {
          computeVia: function (this: Person) {
            return this.friend?.pet;
          },
        });
      }
      await setupIntegrationTestRealm({
        mockMatrixUtils,
        contents: {
          'test-cards.gts': { Person, Pet },
        },
      });
      let doc: LooseSingleCardDocument = {
        data: {
          type: 'card',
          attributes: { firstName: 'Burcu' },
          relationships: {
            pet: { links: { self: null } },
            friend: { links: { self: null } },
            friendPet: { links: { self: null } },
          },
          meta: {
            adoptsFrom: { module: `${testRealmURL}test-cards`, name: 'Person' },
          },
        },
      };
      let card = await createFromSerialized<typeof Person>(
        doc.data,
        doc,
        undefined,
      );
      assert.ok(card instanceof Person, 'card is a Person');
      assert.strictEqual(card.firstName, 'Burcu');
      assert.strictEqual(card.friendPet, null, 'relationship is null');

      let relationship = relationshipMeta(card, 'friendPet');
      assert.deepEqual(relationship, { type: 'loaded', card: null });
    });

    test('can deserialize a computed linksTo relationship that does not include all the related resources', async function (assert) {
      class Pet extends CardDef {
        @field name = contains(StringField);
      }
      class Person extends CardDef {
        @field firstName = contains(StringField);
        @field friend = linksTo(() => Person);
        @field pet = linksTo(Pet);
        @field friendPet = linksTo(Pet, {
          computeVia: function (this: Person) {
            return this.friend?.pet;
          },
        });
      }
      await setupIntegrationTestRealm({
        mockMatrixUtils,
        contents: {
          'test-cards.gts': { Person, Pet },
        },
      });
      let doc: LooseSingleCardDocument = {
        data: {
          type: 'card',
          attributes: { firstName: 'Burcu' },
          relationships: {
            pet: { links: { self: null } },
            friend: { links: { self: `${testRealmURL}Person/hassan` } },
          },
          meta: {
            adoptsFrom: { module: `${testRealmURL}test-cards`, name: 'Person' },
          },
        },
      };
      let card = await createFromSerialized<typeof Person>(
        doc.data,
        doc,
        undefined,
      );

      card.friendPet; // Should no longer throw NotLoaded error
      let friendRel = relationshipMeta(card, 'friend');
      assert.deepEqual(friendRel, {
        type: 'not-loaded',
        reference: `${testRealmURL}Person/hassan`,
      });

      let friendPetRel = relationshipMeta(card, 'friendPet');
      assert.deepEqual(friendPetRel, {
        type: 'loaded',
        card: null,
      });
    });
  });

  test('can deserialize a containsMany field', async function (assert) {
    class Schedule extends CardDef {
      @field dates = containsMany(DateField);
      static isolated = class Isolated extends Component<typeof this> {
        <template>
          <@fields.dates />
        </template>
      };
    }
    await setupIntegrationTestRealm({
      mockMatrixUtils,
      contents: {
        'test-cards.gts': { Schedule },
      },
    });

    let doc = {
      data: {
        attributes: {
          dates: ['2022-4-1', '2022-4-4'],
        },
        meta: {
          adoptsFrom: {
            module: `${testRealmURL}test-cards`,
            name: 'Schedule',
          },
        },
      },
    };
    let classSchedule = await createFromSerialized<typeof Schedule>(
      doc.data,
      doc,
      undefined,
    );
    let root = await renderCard(loader, classSchedule, 'isolated');
    assert.strictEqual(
      cleanWhiteSpace(root.textContent!),
      'Apr 1, 2022 Apr 4, 2022',
    );
  });

  test("can deserialize a containsMany's nested field", async function (this: RenderingTestContext, assert) {
    class Appointment extends FieldDef {
      @field date = contains(DateField);
      @field location = contains(StringField);
      @field title = contains(StringField);
      static embedded = class Isolated extends Component<typeof this> {
        <template>
          <div data-test='appointment'><@fields.title />
            on
            <@fields.date />
            at
            <@fields.location /></div>
        </template>
      };
    }
    class Schedule extends CardDef {
      @field appointments = containsMany(Appointment);
      static isolated = class Isolated extends Component<typeof this> {
        <template>
          <@fields.appointments />
        </template>
      };
    }
    await setupIntegrationTestRealm({
      mockMatrixUtils,
      contents: {
        'test-cards.gts': { Appointment, Schedule },
      },
    });

    let doc = {
      data: {
        attributes: {
          appointments: [
            { date: '2022-4-1', location: 'Room 332', title: 'Biology' },
            { date: '2022-4-4', location: 'Room 102', title: 'Civics' },
          ],
        },
        meta: {
          adoptsFrom: {
            module: `${testRealmURL}test-cards`,
            name: 'Schedule',
          },
        },
      },
    };
    let classSchedule = await createFromSerialized<typeof Schedule>(
      doc.data,
      doc,
      undefined,
    );
    await renderCard(loader, classSchedule, 'isolated');
    assert.deepEqual(
      [...this.element.querySelectorAll('[data-test="appointment"]')].map(
        (element) => cleanWhiteSpace(element.textContent!),
      ),
      [
        'Biology on Apr 1, 2022 at Room 332',
        'Civics on Apr 4, 2022 at Room 102',
      ],
    );
  });

  test('can serialize a containsMany field', async function (assert) {
    class Schedule extends CardDef {
      @field dates = containsMany(DateField);
    }
    await setupIntegrationTestRealm({
      mockMatrixUtils,
      contents: {
        'test-cards.gts': { Schedule },
      },
    });

    let classSchedule = new Schedule({ dates: [p('2022-4-1'), p('2022-4-4')] });
    assert.deepEqual(
      serializeCard(classSchedule, { includeUnrenderedFields: true }).data
        .attributes?.dates,
      ['2022-04-01', '2022-04-04'],
    );
  });

  test("can serialize a containsMany's nested field", async function (assert) {
    class Appointment extends FieldDef {
      @field date = contains(DateField);
      @field location = contains(StringField);
      @field title = contains(StringField);
      @field thumbnailURL = contains(StringField, { computeVia: () => null });
    }
    class Schedule extends CardDef {
      @field appointments = containsMany(Appointment);
      @field description = contains(StringField, {
        computeVia: () => 'Schedule',
      });
      @field thumbnailURL = contains(StringField, { computeVia: () => null });
    }
    await setupIntegrationTestRealm({
      mockMatrixUtils,
      contents: {
        'test-cards.gts': { Appointment, Schedule },
      },
    });

    let classSchedule = new Schedule({
      appointments: [
        new Appointment({
          date: p('2022-4-1'),
          location: 'Room 332',
          title: 'Biology',
        }),
        new Appointment({
          date: p('2022-4-4'),
          location: 'Room 102',
          title: 'Civics',
        }),
      ],
    });

    let serialized = serializeCard(classSchedule, {
      includeUnrenderedFields: true,
    });
    assert.deepEqual(serialized.data.attributes?.appointments, [
      {
        date: '2022-04-01',
        location: 'Room 332',
        title: 'Biology',
      },
      {
        date: '2022-04-04',
        location: 'Room 102',
        title: 'Civics',
      },
    ]);
    assert.deepEqual(serialized.data.meta?.fields?.appointments, undefined); // this means the field card for the value is the same as the field's card
  });

  test('can serialize a card with primitive fields', async function (assert) {
    class Post extends CardDef {
      @field title = contains(StringField);
      @field description = contains(StringField);
      @field thumbnailURL = contains(StringField);
      @field created = contains(DateField);
      @field published = contains(DatetimeField);
    }
    await setupIntegrationTestRealm({
      mockMatrixUtils,
      contents: {
        'test-cards.gts': { Post },
      },
    });

    let firstPost = new Post({
      title: 'First Post',
      created: p('2022-04-22'),
      published: parseISO('2022-04-27T16:30+00:00'),
      description: 'Introductory post',
      thumbnailURL: './intro.png',
    });
    let payload = serializeCard(firstPost, { includeUnrenderedFields: true });
    assert.deepEqual(
      payload,
      {
        data: {
          lid: firstPost[localId],
          type: 'card',
          attributes: {
            title: 'First Post',
            created: '2022-04-22',
            published: '2022-04-27T16:30:00.000Z',
            description: 'Introductory post',
            thumbnailURL: './intro.png',
            cardInfo,
          },
          meta: {
            adoptsFrom: {
              module: `${testRealmURL}test-cards`,
              name: 'Post',
            },
          },
        },
      },
      'A model can be serialized once instantiated',
    );
  });

  test('can serialize a card with composite field', async function (assert) {
    class Animal extends FieldDef {
      @field species = contains(StringField);
      @field description = contains(StringField, {
        computeVia: () => 'Animal',
      });
      @field thumbnailURL = contains(StringField, { computeVia: () => null });
    }
    class Person extends Animal {
      @field firstName = contains(StringField);
      @field birthdate = contains(DateField);
      @field title = contains(StringField, {
        computeVia: function (this: Person) {
          return this.firstName;
        },
      });
      @field description = contains(StringField);
    }
    class Post extends CardDef {
      @field title = contains(StringField);
      @field author = contains(Person);
      @field description = contains(StringField, { computeVia: () => 'Post' });
      @field thumbnailURL = contains(StringField, { computeVia: () => null });
    }
    await setupIntegrationTestRealm({
      mockMatrixUtils,
      contents: {
        'test-cards.gts': { Animal, Person, Post },
      },
    });

    let firstPost = new Post({
      title: 'First Post',
      author: new Person({
        firstName: 'Mango',
        birthdate: p('2019-10-30'),
        species: 'canis familiaris',
        description: 'A dog',
      }),
    });
    let payload = serializeCard(firstPost, { includeUnrenderedFields: true });
    assert.deepEqual(payload, {
      data: {
        lid: firstPost[localId],
        type: 'card',
        attributes: {
          title: 'First Post',
          author: {
            firstName: 'Mango',
            birthdate: '2019-10-30',
            species: 'canis familiaris',
            description: 'A dog',
          },
          cardInfo,
        },
        meta: {
          adoptsFrom: {
            module: `${testRealmURL}test-cards`,
            name: 'Post',
          },
        },
      },
    });
  });

  test('can serialize a card that has a polymorphic field value', async function (assert) {
    class Person extends FieldDef {
      @field firstName = contains(StringField);
      @field birthdate = contains(DateField);
      @field description = contains(StringField, {
        computeVia: () => 'Person',
      });
      @field thumbnailURL = contains(StringField, { computeVia: () => null });
    }

    class Employee extends Person {
      @field department = contains(StringField);
      @field title = contains(StringField, {
        computeVia: function (this: Employee) {
          return `${this.firstName} - ${this.department}`;
        },
      });
    }

    class Post extends CardDef {
      @field title = contains(StringField);
      @field author = contains(Person);
      @field description = contains(StringField, { computeVia: () => 'Post' });
      @field thumbnailURL = contains(StringField, { computeVia: () => null });
    }

    await setupIntegrationTestRealm({
      mockMatrixUtils,
      contents: {
        'test-cards.gts': { Employee, Person, Post },
      },
    });

    let firstPost = new Post({
      title: 'First Post',
      author: new Employee({
        firstName: 'Mango',
        birthdate: p('2019-10-30'),
        department: 'wagging',
      }),
    });
    let payload = serializeCard(firstPost, { includeUnrenderedFields: true });
    assert.deepEqual(payload, {
      data: {
        lid: firstPost[localId],
        type: 'card',
        attributes: {
          title: 'First Post',
          author: {
            firstName: 'Mango',
            birthdate: '2019-10-30',
            department: 'wagging',
          },
          cardInfo,
        },
        meta: {
          adoptsFrom: {
            module: `${testRealmURL}test-cards`,
            name: 'Post',
          },
          fields: {
            author: {
              adoptsFrom: {
                module: `${testRealmURL}test-cards`,
                name: 'Employee',
              },
            },
          },
        },
      },
    });

    let post2 = await createFromSerialized<typeof Post>(
      payload.data,
      payload,
      new URL(testRealmURL),
    ); // success is not blowing up
    assert.strictEqual(post2.author.firstName, 'Mango');
    let { author } = post2;
    if (author instanceof Employee) {
      assert.strictEqual(author.department, 'wagging');
    } else {
      assert.ok(false, 'Not an employee');
    }
  });

  test('can serialize a card that has a nested polymorphic field value', async function (assert) {
    class Person extends FieldDef {
      @field firstName = contains(StringField);
      @field birthdate = contains(DateField);
      @field loves = contains(FieldDef);
      @field description = contains(StringField, {
        computeVia: () => 'Person',
      });
      @field thumbnailURL = contains(StringField, { computeVia: () => null });
    }

    class Pet extends FieldDef {
      @field firstName = contains(StringField);
      @field title = contains(StringField, {
        computeVia: function (this: Pet) {
          return this.firstName;
        },
      });
    }

    class Employee extends Person {
      @field department = contains(StringField);
      @field title = contains(StringField, {
        computeVia: function (this: Employee) {
          return `${this.firstName} - ${this.department}`;
        },
      });
    }

    class Post extends CardDef {
      @field title = contains(StringField);
      @field author = contains(Person);
      @field description = contains(StringField, { computeVia: () => 'Post' });
      @field thumbnailURL = contains(StringField, { computeVia: () => null });
    }

    await setupIntegrationTestRealm({
      mockMatrixUtils,
      contents: {
        'test-cards.gts': { Employee, Person, Pet, Post },
      },
    });

    let firstPost = new Post({
      title: 'First Post',
      author: new Employee({
        firstName: 'Mango',
        birthdate: p('2019-10-30'),
        department: 'wagging',
        loves: new Pet({
          firstName: 'Van Gogh',
        }),
      }),
    });
    let payload = serializeCard(firstPost, { includeUnrenderedFields: true });
    assert.deepEqual(payload, {
      data: {
        lid: firstPost[localId],
        type: 'card',
        attributes: {
          title: 'First Post',
          author: {
            firstName: 'Mango',
            birthdate: '2019-10-30',
            department: 'wagging',
            loves: {
              firstName: 'Van Gogh',
            },
          },
          cardInfo,
        },
        meta: {
          adoptsFrom: {
            module: `${testRealmURL}test-cards`,
            name: 'Post',
          },
          fields: {
            author: {
              adoptsFrom: {
                module: `${testRealmURL}test-cards`,
                name: 'Employee',
              },
              fields: {
                loves: {
                  adoptsFrom: {
                    module: `${testRealmURL}test-cards`,
                    name: 'Pet',
                  },
                },
              },
            },
          },
        },
      },
    });

    let post2 = await createFromSerialized<any>(
      payload.data,
      payload,
      new URL(testRealmURL),
    ); // success is not blowing up
    assert.strictEqual(post2.author.firstName, 'Mango');
    assert.strictEqual(post2.author.loves.firstName, 'Van Gogh');
    let { author } = post2;
    assert.ok(author instanceof Employee, 'author is an Employee');
    assert.strictEqual(author.department, 'wagging');

    let { loves } = author;
    assert.ok(loves instanceof Pet, 'author.loves is a Pet');
    assert.strictEqual(loves.firstName, 'Van Gogh');
  });

  test('can serialize a polymorphic containsMany field', async function (assert) {
    class Person extends FieldDef {
      @field firstName = contains(StringField);
      @field title = contains(StringField, {
        computeVia: function (this: Person) {
          return this.firstName;
        },
      });
      @field description = contains(StringField, {
        computeVia: () => 'Person',
      });
      @field thumbnailURL = contains(StringField, { computeVia: () => null });
    }

    class Employee extends Person {
      @field department = contains(StringField);
      @field title = contains(StringField, {
        computeVia: function (this: Employee) {
          return this.department;
        },
      });
    }

    class Customer extends Person {
      @field billAmount = contains(NumberField);
    }

    class Group extends CardDef {
      @field people = containsMany(Person);
      @field title = contains(StringField, {
        computeVia: function (this: Person) {
          return 'Group';
        },
      });
      @field description = contains(StringField, {
        computeVia: () => 'A group of people',
      });
      @field thumbnailURL = contains(StringField, { computeVia: () => null });
    }

    await setupIntegrationTestRealm({
      mockMatrixUtils,
      contents: {
        'test-cards.gts': { Person, Employee, Customer, Group },
      },
    });

    let group = new Group({
      people: [
        new Employee({
          firstName: 'Mango',
          department: 'begging',
        }),
        new Customer({
          firstName: 'Van Gogh',
          billAmount: 100,
        }),
      ],
    });

    let payload = serializeCard(group, { includeUnrenderedFields: true });
    assert.deepEqual(payload, {
      data: {
        lid: group[localId],
        type: 'card',
        attributes: {
          people: [
            {
              firstName: 'Mango',
              department: 'begging',
            },
            {
              firstName: 'Van Gogh',
              billAmount: 100,
            },
          ],
          cardInfo,
        },
        meta: {
          adoptsFrom: {
            module: `${testRealmURL}test-cards`,
            name: 'Group',
          },
          fields: {
            people: [
              {
                adoptsFrom: {
                  module: `${testRealmURL}test-cards`,
                  name: 'Employee',
                },
              },
              {
                adoptsFrom: {
                  module: `${testRealmURL}test-cards`,
                  name: 'Customer',
                },
              },
            ],
          },
        },
      },
    });

    let group2 = await createFromSerialized<any>(
      payload.data,
      payload,
      new URL(testRealmURL),
    );
    let { people } = group2;
    assert.ok(Array.isArray(people), 'people is an array');
    assert.strictEqual(people.length, 2, 'array length is correct');
    assert.strictEqual(people[0].firstName, 'Mango');
    assert.strictEqual(people[1].firstName, 'Van Gogh');

    let [first, second] = people;
    if (first instanceof Employee) {
      assert.strictEqual(first.department, 'begging');
    } else {
      assert.ok(false, 'Not an employee');
    }
    if (second instanceof Customer) {
      assert.strictEqual(second.billAmount, 100);
    } else {
      assert.ok(false, 'Not a customer');
    }
  });

  test('query-backed relationships include canonical search links in serialized payloads', async function (assert) {
    assert.expect(18);

    class Person extends CardDef {
      @field title = contains(StringField);
    }

    class QueryCard extends CardDef {
      @field title = contains(StringField);
      @field favorite = linksTo(Person, {
        query: {
          realm: '$thisRealm',
          filter: {
            eq: { title: '$this.title' },
          },
        },
      });
      @field matches = linksToMany(Person, {
        query: {
          realm: '$thisRealm',
          filter: {
            eq: { title: '$this.title' },
          },
          sort: [{ by: 'title', direction: 'asc' }],
          page: { size: 5 },
        },
      });
      @field emptyMatches = linksToMany(Person, {
        query: {
          realm: '$thisRealm',
          filter: {
            eq: { title: 'Missing' },
          },
          page: { size: 5 },
        },
      });
    }

    await setupIntegrationTestRealm({
      mockMatrixUtils,
      contents: {
        'test-cards.gts': { Person, QueryCard },
        'Person/target.json': {
          data: {
            type: 'card',
            attributes: {
              title: 'Target',
            },
            meta: {
              adoptsFrom: {
                module: `${testRealmURL}test-cards`,
                name: 'Person',
              },
            },
          },
        },
        'query-card.json': {
          data: {
            type: 'card',
            attributes: {
              title: 'Target',
            },
            meta: {
              adoptsFrom: {
                module: `${testRealmURL}test-cards`,
                name: 'QueryCard',
              },
            },
          },
        },
      },
    });

    let cardService = getService('card-service') as CardService;
    let rawDoc = await cardService.fetchJSON(`${testRealmURL}query-card`);
    assert.ok(rawDoc, 'received document');
    assert.ok(
      isSingleCardDocument(rawDoc),
      'received serialized card document',
    );
    if (!rawDoc || !isSingleCardDocument(rawDoc)) {
      // eslint-disable-next-line qunit/no-early-return
      return;
    }
    let doc = rawDoc;
    let favoriteRelationship = doc.data.relationships!.favorite;
    assert.ok(favoriteRelationship, 'favorite relationship exists');
    let favoriteSearchLink = favoriteRelationship.links?.search;
    assert.ok(favoriteSearchLink, 'favorite relationship exposes links.search');
    let favoriteSearchURL = new URL(favoriteSearchLink!);
    assert.strictEqual(
      favoriteSearchURL.href.split('?')[0],
      new URL('_search', testRealmURL).href,
      'favorite search link points to canonical search endpoint',
    );
    let favoriteQueryParams = parseQueryString(
      favoriteSearchURL.searchParams.toString(),
    ) as Record<string, any>;
    assert.strictEqual(
      favoriteQueryParams.filter?.eq?.title,
      'Target',
      'favorite search link encodes interpolated filter',
    );
    assert.deepEqual(
      favoriteRelationship.data,
      { type: 'card', id: `${testRealmURL}Person/target` },
      'favorite relationship retains resolved data entry',
    );

    let matchesRelationship = doc.data.relationships!.matches;
    assert.ok(matchesRelationship, 'matches relationship exists');
    assert.deepEqual(
      matchesRelationship.data,
      [{ type: 'card', id: `${testRealmURL}Person/target` }],
      'matches relationship exposes aggregate data entries',
    );
    let matchesSearchLink = matchesRelationship.links?.search;
    assert.ok(matchesSearchLink, 'matches relationship exposes links.search');
    let matchesSearchURL = new URL(matchesSearchLink!);
    assert.strictEqual(
      matchesSearchURL.href.split('?')[0],
      new URL('_search', testRealmURL).href,
      'matches search link points to canonical search endpoint',
    );
    let matchesQueryParams = parseQueryString(
      matchesSearchURL.searchParams.toString(),
    ) as Record<string, any>;
    assert.strictEqual(
      matchesQueryParams.page?.size,
      '5',
      'matches search link preserves pagination',
    );
    assert.strictEqual(
      matchesQueryParams.filter?.eq?.title,
      'Target',
      'matches search link encodes interpolated filter',
    );
    let firstChild = doc.data.relationships!['matches.0'];
    assert.strictEqual(
      firstChild?.links?.self,
      `${testRealmURL}Person/target`,
      'matches indexed relationship retains links to result resource',
    );

    let emptyMatchesRelationship = doc.data.relationships!.emptyMatches;
    assert.ok(emptyMatchesRelationship, 'emptyMatches relationship exists');
    assert.deepEqual(
      emptyMatchesRelationship.data,
      [],
      'emptyMatches relationship encodes an empty data array when the realm returned no results',
    );
    let emptyMatchesSearchLink = emptyMatchesRelationship.links?.search;
    assert.ok(
      emptyMatchesSearchLink,
      'emptyMatches relationship still exposes links.search when no matches were returned',
    );
    let emptyMatchesSearchURL = new URL(emptyMatchesSearchLink!);
    assert.strictEqual(
      emptyMatchesSearchURL.href.split('?')[0],
      new URL('_search', testRealmURL).href,
      'emptyMatches search link points to canonical search endpoint',
    );

    // We intentionally do not assert on internal query field cache state here.
    // The serialized payload above is the observable contract we care about.
  });

  test('can serialize polymorphic containsMany fields nested within a field', async function (assert) {
    class Tag extends FieldDef {
      @field name = contains(StringField);
      @field color = contains(StringField);
    }

    class PriorityTag extends Tag {
      @field priority = contains(NumberField);
    }

    class StatusTag extends Tag {
      @field isActive = contains(NumberField);
    }

    class Category extends FieldDef {
      @field title = contains(StringField);
      @field tags = containsMany(Tag);
      @field priority = contains(NumberField);
    }

    class Article extends CardDef {
      @field title = contains(StringField);
      @field category = contains(Category);
    }

    await setupIntegrationTestRealm({
      mockMatrixUtils,
      contents: {
        'test-cards.gts': { Tag, PriorityTag, StatusTag, Category, Article },
      },
    });

    let article = new Article({
      title: 'How to Test Nested Fields',
      category: new Category({
        title: 'Programming',
        priority: 1,
        tags: [
          new PriorityTag({ name: 'javascript', color: 'yellow', priority: 5 }),
          new StatusTag({ name: 'testing', color: 'green', isActive: 1 }),
          new Tag({ name: 'serialization', color: 'blue' }),
        ],
      }),
    });

    let serialized = serializeCard(article, { includeUnrenderedFields: true });

    assert.deepEqual(serialized, {
      data: {
        lid: article[localId],
        type: 'card',
        attributes: {
          title: 'How to Test Nested Fields',
          category: {
            title: 'Programming',
            priority: 1,
            tags: [
              { name: 'javascript', color: 'yellow', priority: 5 },
              { name: 'testing', color: 'green', isActive: 1 },
              { name: 'serialization', color: 'blue' },
            ],
          },
          cardInfo,
        },
        meta: {
          adoptsFrom: {
            module: `${testRealmURL}test-cards`,
            name: 'Article',
          },
          fields: {
            category: {
              fields: {
                tags: [
                  {
                    adoptsFrom: {
                      module: `${testRealmURL}test-cards`,
                      name: 'PriorityTag',
                    },
                  },
                  {
                    adoptsFrom: {
                      module: `${testRealmURL}test-cards`,
                      name: 'StatusTag',
                    },
                  },
                  {},
                ],
              },
            },
          },
        },
      },
    });

    // Test deserialization roundtrip
    let deserializedArticle = await createFromSerialized(
      serialized.data,
      serialized,
      undefined,
    );

    if (deserializedArticle instanceof Article) {
      assert.strictEqual(
        deserializedArticle.title,
        'How to Test Nested Fields',
      );
      let { category } = deserializedArticle;

      if (category instanceof Category) {
        assert.strictEqual(category.title, 'Programming');
        assert.strictEqual(category.priority, 1);
        assert.strictEqual(category.tags.length, 3, 'correct number of tags');

        // Check first tag (PriorityTag)
        let tag0 = category.tags[0] as PriorityTag;
        assert.ok(tag0 instanceof PriorityTag, 'first tag is PriorityTag');
        assert.strictEqual(tag0.name, 'javascript');
        assert.strictEqual(tag0.color, 'yellow');
        assert.strictEqual(tag0.priority, 5);

        // Check second tag (StatusTag)
        let tag1 = category.tags[1] as StatusTag;
        assert.ok(tag1 instanceof StatusTag, 'second tag is StatusTag');
        assert.strictEqual(tag1.name, 'testing');
        assert.strictEqual(tag1.color, 'green');
        assert.strictEqual(tag1.isActive, 1);

        // Check third tag (base Tag)
        let tag2 = category.tags[2] as Tag;
        assert.ok(tag2 instanceof Tag, 'third tag is base Tag');
        assert.strictEqual(tag2.name, 'serialization');
        assert.strictEqual(tag2.color, 'blue');
      } else {
        assert.ok(false, 'category field is not an instance of Category');
      }
    } else {
      assert.ok(false, 'deserialized card is not an instance of Article');
    }
  });

  test('can deserialize polymorphic containsMany with nested polymorphic values', async function (assert) {
    class Person extends FieldDef {
      @field firstName = contains(StringField);
      @field title = contains(StringField, {
        computeVia: function (this: Person) {
          return this.firstName;
        },
      });
      @field description = contains(StringField, {
        computeVia: () => 'Person',
      });
      @field thumbnailURL = contains(StringField, { computeVia: () => null });
    }

    class Role extends FieldDef {
      @field roleName = contains(StringField);
      @field title = contains(StringField, {
        computeVia: function (this: Role) {
          return this.roleName;
        },
      });
      @field description = contains(StringField, { computeVia: () => 'Role' });
      @field thumbnailURL = contains(StringField, { computeVia: () => null });
    }

    class DogWalker extends Role {
      @field poopBagCount = contains(NumberField);
    }

    class Employee extends Person {
      @field roles = containsMany(Role);
    }

    class Group extends CardDef {
      @field people = containsMany(Person);
      @field title = contains(StringField, { computeVia: () => 'Group' });
      @field description = contains(StringField, {
        computeVia: () => 'A group of people',
      });
      @field thumbnailURL = contains(StringField, { computeVia: () => null });
    }

    await setupIntegrationTestRealm({
      mockMatrixUtils,
      contents: {
        'test-cards.gts': { Person, Role, DogWalker, Employee, Group },
      },
    });

    let group = new Group({
      people: [
        new Employee({
          firstName: 'Mango',
          roles: [
            new Role({ roleName: 'treat eater' }),
            new DogWalker({ roleName: 'dog walker', poopBagCount: 4 }),
          ],
        }),
      ],
    });

    let payload = serializeCard(group, { includeUnrenderedFields: true });
    assert.deepEqual(payload, {
      data: {
        lid: group[localId],
        type: 'card',
        attributes: {
          people: [
            {
              firstName: 'Mango',
              roles: [
                {
                  roleName: 'treat eater',
                },
                {
                  roleName: 'dog walker',
                  poopBagCount: 4,
                },
              ],
            },
          ],
          cardInfo,
        },
        meta: {
          adoptsFrom: {
            module: `${testRealmURL}test-cards`,
            name: 'Group',
          },
          fields: {
            people: [
              {
                adoptsFrom: {
                  module: `${testRealmURL}test-cards`,
                  name: 'Employee',
                },
                fields: {
                  roles: [
                    {},
                    {
                      adoptsFrom: {
                        module: `${testRealmURL}test-cards`,
                        name: 'DogWalker',
                      },
                    },
                  ],
                },
              },
            ],
          },
        },
      },
    });

    let group2 = await createFromSerialized<any>(
      payload.data,
      payload,
      new URL(testRealmURL),
    );
    let { people } = group2;
    assert.ok(Array.isArray(people), 'people is an array');
    assert.strictEqual(people.length, 1, 'array length is correct');
    assert.strictEqual(people[0].firstName, 'Mango');

    let [first] = people;
    assert.ok(first instanceof Employee, 'Employee instance is correct');

    let { roles } = first;
    assert.ok(Array.isArray(roles), 'roles is an array');
    assert.strictEqual(roles.length, 2, 'array length is correct');
    assert.strictEqual(roles[0].roleName, 'treat eater');
    assert.strictEqual(roles[1].roleName, 'dog walker');

    let [role1, role2] = roles;
    assert.ok(role1 instanceof Role, 'Role instance is correct');
    if (role2 instanceof DogWalker) {
      assert.strictEqual(role2.poopBagCount, 4);
    } else {
      assert.ok(false, 'Not a DogWalker');
    }
  });

  test('can deserialize a linksTo field that contains a polymorphic field', async function (assert) {
    class Toy extends FieldDef {
      @field description = contains(StringField);
    }
    class Pet extends CardDef {
      @field firstName = contains(StringField);
      @field favorite = contains(FieldDef);
    }
    class Person extends CardDef {
      @field firstName = contains(StringField);
      @field pet = linksTo(Pet);
    }
    await setupIntegrationTestRealm({
      mockMatrixUtils,
      contents: {
        'test-cards.gts': { Person, Pet, Toy },
      },
    });

    let doc: LooseSingleCardDocument = {
      data: {
        type: 'card',
        attributes: {
          firstName: 'Hassan',
        },
        relationships: {
          pet: {
            links: {
              self: `${testRealmURL}Pet/mango`,
            },
            data: {
              id: `${testRealmURL}Pet/mango`,
              type: 'card',
            },
          },
        },
        meta: {
          adoptsFrom: {
            module: `${testRealmURL}test-cards`,
            name: 'Person',
          },
        },
      },
      included: [
        {
          id: `${testRealmURL}Pet/mango`,
          type: 'card',
          attributes: {
            firstName: 'Mango',
            favorite: {
              description: 'Toilet paper ghost: Poooo!',
            },
          },
          meta: {
            adoptsFrom: {
              module: `${testRealmURL}test-cards`,
              name: 'Pet',
            },
            fields: {
              favorite: {
                adoptsFrom: {
                  module: `${testRealmURL}test-cards`,
                  name: 'Toy',
                },
              },
            },
          },
        },
      ],
    };
    let card = await createFromSerialized<typeof Person>(
      doc.data,
      doc,
      undefined,
    );

    assert.ok(card instanceof Person, 'card is an instance of person');
    assert.strictEqual(card.firstName, 'Hassan');
    let { pet } = card;
    assert.ok(pet instanceof Pet, '"pet" field value is an instance of Pet');
    assert.true(isSaved(pet), 'Pet card is saved');
    assert.strictEqual(pet.firstName, 'Mango');
    let { favorite } = pet;
    assert.ok(
      favorite instanceof Toy,
      '"favorite" field value is an instance of Toy',
    );
    assert.strictEqual(
      (favorite as Toy).description,
      'Toilet paper ghost: Poooo!',
    );
  });

  test('can deserialize a heterogenous polymorphic linksToMany relationship targeting CardDef', async function (assert) {
    class DrumKitCard extends CardDef {
      @field name = contains(StringField);
    }

    class BeatMakerCard extends CardDef {
      @field title = contains(StringField);
    }

    class Listing extends CardDef {
      @field examples = linksToMany(() => CardDef);
    }

    let listingFields = getFields(Listing);
    assert.strictEqual(
      listingFields.examples.card.name,
      'CardDef',
      'Listing examples field still targets CardDef before serialization',
    );

    await setupIntegrationTestRealm({
      mockMatrixUtils,
      contents: {
        'test-cards.gts': { Listing, DrumKitCard, BeatMakerCard },
      },
    });

    assert.strictEqual(
      getFields(Listing).examples.card.name,
      'CardDef',
      'Listing examples field still targets CardDef after realm setup',
    );

    let doc: LooseSingleCardDocument = {
      data: {
        type: 'card',
        attributes: {
          cardInfo: {},
        },
        relationships: {
          'examples.0': {
            links: {
              self: `${testRealmURL}DrumKitCard/kit`,
            },
            data: {
              id: `${testRealmURL}DrumKitCard/kit`,
              type: 'card',
            },
          },
          'examples.1': {
            links: {
              self: `${testRealmURL}BeatMakerCard/app`,
            },
            data: {
              id: `${testRealmURL}BeatMakerCard/app`,
              type: 'card',
            },
          },
        },
        meta: {
          adoptsFrom: {
            module: `${testRealmURL}test-cards`,
            name: 'Listing',
          },
        },
      },
      included: [
        {
          id: `${testRealmURL}DrumKitCard/kit`,
          type: 'card',
          attributes: {
            name: '808 Analog Kit',
            cardInfo: {},
          },
          meta: {
            adoptsFrom: {
              module: `${testRealmURL}test-cards`,
              name: 'DrumKitCard',
            },
          },
        },
        {
          id: `${testRealmURL}BeatMakerCard/app`,
          type: 'card',
          attributes: {
            title: 'Beat Maker Studio',
            cardInfo: {},
          },
          meta: {
            adoptsFrom: {
              module: `${testRealmURL}test-cards`,
              name: 'BeatMakerCard',
            },
          },
        },
      ],
    };

    let listing = await createFromSerialized<typeof Listing>(
      doc.data,
      doc,
      undefined,
    );

    assert.ok(listing instanceof Listing, 'listing deserialized');
    assert.strictEqual(listing.examples.length, 2, 'both examples loaded');
    assert.ok(
      listing.examples[0] instanceof DrumKitCard,
      'first entry is DrumKitCard instance',
    );
    assert.ok(
      listing.examples[1] instanceof BeatMakerCard,
      'second entry is BeatMakerCard instance',
    );
  });

  test('can deserialize a card from a resource object', async function (assert) {
    class Person extends CardDef {
      @field firstName = contains(StringField);
      @field title = contains(StringField, {
        computeVia: function (this: Person) {
          return this.firstName;
        },
      });
      @field description = contains(StringField, {
        computeVia: () => 'Person',
      });
      @field thumbnailURL = contains(StringField, { computeVia: () => null });
    }
    await setupIntegrationTestRealm({
      mockMatrixUtils,
      contents: {
        'person.gts': { Person },
      },
    });

    let doc: LooseSingleCardDocument = {
      data: {
        type: 'card',
        attributes: {
          firstName: 'Mango',
        },
        meta: {
          adoptsFrom: {
            module: './person',
            name: 'Person',
          },
        },
      },
    };
    let person = await createFromSerialized<typeof Person>(
      doc.data,
      doc,
      new URL(testRealmURL),
    );
    assert.strictEqual(person.firstName, 'Mango');
    assert.deepEqual(
      serializeCard(person, { includeUnrenderedFields: true }),
      {
        data: {
          lid: person[localId],
          type: 'card',
          attributes: {
            firstName: 'Mango',
            cardInfo,
          },
          meta: {
            adoptsFrom: {
              module: `./person`,
              name: 'Person',
            },
          },
        },
      },
      'card serialization is correct',
    );
  });

  test('can deserialize a card from a resource object with composite fields', async function (assert) {
    class Person extends FieldDef {
      @field firstName = contains(StringField);
      @field title = contains(StringField, {
        computeVia: function (this: Person) {
          return this.firstName;
        },
      });
      @field description = contains(StringField, {
        computeVia: () => 'Person',
      });
      @field thumbnailURL = contains(StringField, { computeVia: () => null });
    }
    class Post extends CardDef {
      @field title = contains(StringField);
      @field author = contains(Person);
      @field description = contains(StringField, { computeVia: () => 'Post' });
      @field thumbnailURL = contains(StringField, { computeVia: () => null });
    }

    await setupIntegrationTestRealm({
      mockMatrixUtils,
      contents: {
        'person.gts': { Person },
        'post.gts': { Post },
      },
    });

    let doc: LooseSingleCardDocument = {
      data: {
        type: 'card',
        attributes: {
          title: 'Things I Want to Chew',
          author: {
            firstName: 'Mango',
          },
        },
        meta: {
          adoptsFrom: {
            module: './post',
            name: 'Post',
          },
        },
      },
    };
    let post = await createFromSerialized<typeof Post>(
      doc.data,
      doc,
      new URL(testRealmURL),
    );
    assert.strictEqual(post.title, 'Things I Want to Chew');
    assert.strictEqual(post.author.firstName, 'Mango');
    assert.deepEqual(
      serializeCard(post, { includeUnrenderedFields: true }),
      {
        data: {
          lid: post[localId],
          type: 'card',
          attributes: {
            title: 'Things I Want to Chew',
            author: {
              firstName: 'Mango',
            },
            cardInfo,
          },
          meta: {
            adoptsFrom: {
              module: `./post`,
              name: 'Post',
            },
          },
        },
      },
      'card serialization is correct',
    );
  });

  test('can deserialize a card with contains many of a compound field', async function (assert) {
    class Person extends FieldDef {
      @field firstName = contains(StringField);
      @field title = contains(StringField, {
        computeVia: function (this: Person) {
          return this.firstName;
        },
      });
      @field description = contains(StringField, {
        computeVia: () => 'A person',
      });
      @field thumbnailURL = contains(StringField, { computeVia: () => null });
    }
    class Post extends FieldDef {
      @field title = contains(StringField);
      @field author = contains(Person);
      @field description = contains(StringField, {
        computeVia: () => 'A post',
      });
      @field thumbnailURL = contains(StringField, { computeVia: () => null });
    }
    class Blog extends CardDef {
      @field posts = containsMany(Post);
      @field _metadata = contains(StringField, { computeVia: () => 'Blog' });
      @field description = contains(StringField, {
        computeVia: () => 'A blog post',
      });
      @field thumbnailURL = contains(StringField, { computeVia: () => null });
    }
    await setupIntegrationTestRealm({
      mockMatrixUtils,
      contents: {
        'blog.gts': { Blog },
        'person.gts': { Person },
        'post.gts': { Post },
      },
    });

    let doc: LooseSingleCardDocument = {
      data: {
        type: 'card',
        attributes: {
          posts: [
            {
              title: 'Things I Want to Chew',
              author: {
                firstName: 'Mango',
              },
            },
            {
              title: 'When Mango Steals My Bone',
              author: {
                firstName: 'Van Gogh',
              },
            },
          ],
        },
        meta: {
          adoptsFrom: {
            module: './blog',
            name: 'Blog',
          },
        },
      },
    };
    let blog = await createFromSerialized<typeof Blog>(
      doc.data,
      doc,
      new URL(testRealmURL),
    );
    let posts = blog.posts;
    assert.strictEqual(posts.length, 2, 'number of posts is correct');
    assert.strictEqual(posts[0].title, 'Things I Want to Chew');
    assert.strictEqual(posts[0].author.firstName, 'Mango');
    assert.strictEqual(posts[1].title, 'When Mango Steals My Bone');
    assert.strictEqual(posts[1].author.firstName, 'Van Gogh');

    assert.deepEqual(
      serializeCard(blog, { includeUnrenderedFields: true }),
      {
        data: {
          lid: blog[localId],
          type: 'card',
          attributes: {
            posts: [
              {
                title: 'Things I Want to Chew',
                author: {
                  firstName: 'Mango',
                },
              },
              {
                title: 'When Mango Steals My Bone',
                author: {
                  firstName: 'Van Gogh',
                },
              },
            ],
            cardInfo,
          },
          meta: {
            adoptsFrom: {
              module: `./blog`,
              name: 'Blog',
            },
          },
        },
      },
      'card serialization is correct',
    );
  });

  test('can deserialize a card with contains many of a compound field including a linksTo', async function (assert) {
    class Certificate extends CardDef {
      @field earnedOn = contains(DateField);
      @field level = contains(NumberField);
    }

    class Person extends FieldDef {
      @field firstName = contains(StringField);
      @field certificate = linksTo(Certificate);
      @field title = contains(StringField, {
        computeVia: function (this: Person) {
          return this.firstName;
        },
      });
      @field description = contains(StringField, {
        computeVia: () => 'A person',
      });
      @field thumbnailURL = contains(StringField, { computeVia: () => null });
    }
    class Post extends FieldDef {
      @field title = contains(StringField);
      @field author = contains(Person);
      @field description = contains(StringField, {
        computeVia: () => 'A post',
      });
      @field thumbnailURL = contains(StringField, { computeVia: () => null });
    }
    class Blog extends CardDef {
      @field posts = containsMany(Post);
      @field _metadata = contains(StringField, { computeVia: () => 'Blog' });
      @field description = contains(StringField, {
        computeVia: () => 'A blog post',
      });
      @field editor = contains(Person);
      @field thumbnailURL = contains(StringField, { computeVia: () => null });
    }
    await setupIntegrationTestRealm({
      mockMatrixUtils,
      contents: {
        'test-cards.gts': { Certificate, Person, Post, Blog },
      },
    });

    let doc: LooseSingleCardDocument = {
      data: {
        type: 'card',
        attributes: {
          editor: {
            firstName: 'Bob',
          },
          posts: [
            {
              title: 'Things I Want to Chew',
              author: {
                firstName: 'Mango',
              },
            },
            {
              title: 'When Mango Steals My Bone',
              author: {
                firstName: 'Van Gogh',
              },
            },
          ],
          cardInfo: {},
        },
        relationships: {
          'editor.certificate': {
            links: {
              self: `${testRealmURL}Certificate/0`,
            },
            data: {
              id: `${testRealmURL}Certificate/0`,
              type: 'card',
            },
          },
          'posts.0.author.certificate': {
            links: {
              self: `${testRealmURL}Certificate/1`,
            },
            data: {
              id: `${testRealmURL}Certificate/1`,
              type: 'card',
            },
          },
          'posts.1.author.certificate': {
            links: {
              self: `${testRealmURL}Certificate/2`,
            },
            data: {
              id: `${testRealmURL}Certificate/2`,
              type: 'card',
            },
          },
        },
        meta: {
          adoptsFrom: {
            module: `${testRealmURL}test-cards`,
            name: 'Blog',
          },
        },
      },
      included: [
        {
          id: `${testRealmURL}Certificate/0`,
          type: 'card',
          attributes: {
            level: 25,
            earnedOn: '2022-05-01',
            thumbnailURL: null,
            cardInfo: {},
          },
          meta: {
            adoptsFrom: {
              module: `${testRealmURL}test-cards`,
              name: 'Certificate',
            },
          },
        },
        {
          id: `${testRealmURL}Certificate/1`,
          type: 'card',
          attributes: {
            level: 20,
            earnedOn: '2023-11-05',
            thumbnailURL: null,
            cardInfo: {},
          },
          meta: {
            adoptsFrom: {
              module: `${testRealmURL}test-cards`,
              name: 'Certificate',
            },
          },
        },
        {
          id: `${testRealmURL}Certificate/2`,
          type: 'card',
          attributes: {
            level: 18,
            earnedOn: '2023-10-01',
            thumbnailURL: null,
            cardInfo: {},
          },
          meta: {
            adoptsFrom: {
              module: `${testRealmURL}test-cards`,
              name: 'Certificate',
            },
          },
        },
      ],
    };
    let blog = await createFromSerialized<typeof Blog>(
      doc.data,
      doc,
      new URL(testRealmURL),
    );
    let posts = blog.posts;
    assert.strictEqual(
      blog.editor.certificate.level,
      25,
      'editor certificate is correct',
    );
    assert.strictEqual(posts.length, 2, 'number of posts is correct');
    assert.strictEqual(posts[0].title, 'Things I Want to Chew');
    assert.strictEqual(posts[0].author.firstName, 'Mango');
    assert.strictEqual(posts[0].author.certificate.level, 20);
    assert.strictEqual(posts[1].title, 'When Mango Steals My Bone');
    assert.strictEqual(posts[1].author.firstName, 'Van Gogh');
    assert.strictEqual(posts[1].author.certificate.level, 18);

    assert.deepEqual(
      serializeCard(blog, { includeUnrenderedFields: true }),
      {
        data: {
          lid: blog[localId],
          type: 'card',
          attributes: {
            editor: {
              firstName: 'Bob',
            },
            posts: [
              {
                title: 'Things I Want to Chew',
                author: {
                  firstName: 'Mango',
                },
              },
              {
                title: 'When Mango Steals My Bone',
                author: {
                  firstName: 'Van Gogh',
                },
              },
            ],
            cardInfo,
          },
          relationships: {
            'editor.certificate': {
              data: {
                id: `${testRealmURL}Certificate/0`,
                type: 'card',
              },
              links: {
                self: `${testRealmURL}Certificate/0`,
              },
            },
            'posts.0.author.certificate': {
              data: {
                id: `${testRealmURL}Certificate/1`,
                type: 'card',
              },
              links: {
                self: `${testRealmURL}Certificate/1`,
              },
            },
            'posts.1.author.certificate': {
              data: {
                id: `${testRealmURL}Certificate/2`,
                type: 'card',
              },
              links: {
                self: `${testRealmURL}Certificate/2`,
              },
            },
          },
          meta: {
            adoptsFrom: {
              module: `./test-cards`,
              name: 'Blog',
            },
          },
        },
        included: [
          {
            attributes: {
              earnedOn: '2023-11-05',
              level: 20,
              cardInfo,
            },
            id: `${testRealmURL}Certificate/1`,
            meta: {
              adoptsFrom: {
                module: `${testRealmURL}test-cards`,
                name: 'Certificate',
              },
            },
            type: 'card',
          },
          {
            attributes: {
              earnedOn: '2023-10-01',
              level: 18,
              cardInfo,
            },
            id: `${testRealmURL}Certificate/2`,
            meta: {
              adoptsFrom: {
                module: `${testRealmURL}test-cards`,
                name: 'Certificate',
              },
            },
            type: 'card',
          },
          {
            attributes: {
              earnedOn: '2022-05-01',
              level: 25,
              cardInfo,
            },
            id: `${testRealmURL}Certificate/0`,
            meta: {
              adoptsFrom: {
                module: `${testRealmURL}test-cards`,
                name: 'Certificate',
              },
            },
            type: 'card',
          },
        ],
      },
      'card serialization is correct',
    );
  });

  test('can serialize a card with computed field', async function (assert) {
    class Person extends CardDef {
      @field birthdate = contains(DateField);
      @field firstBirthday = contains(DateField, {
        computeVia: function (this: Person) {
          return new Date(
            this.birthdate.getFullYear() + 1,
            this.birthdate.getMonth(),
            this.birthdate.getDate(),
          );
        },
      });
      @field title = contains(StringField, { computeVia: () => 'Person' });
      @field description = contains(StringField, {
        computeVia: () => 'A person with birthdate',
      });
      @field thumbnailURL = contains(StringField, { computeVia: () => null });
    }
    await setupIntegrationTestRealm({
      mockMatrixUtils,
      contents: {
        'test-cards.gts': { Person },
      },
    });

    let mango = new Person({ birthdate: p('2019-10-30') });
    await renderCard(loader, mango, 'isolated');
    let withoutComputeds = serializeCard(mango, {
      includeUnrenderedFields: true,
    });
    assert.deepEqual(withoutComputeds, {
      data: {
        lid: mango[localId],
        type: 'card',
        attributes: {
          birthdate: '2019-10-30',
          cardInfo,
        },
        relationships: {
          'cardInfo.theme': { links: { self: null } },
        },
        meta: {
          adoptsFrom: {
            module: `${testRealmURL}test-cards`,
            name: 'Person',
          },
        },
      },
    });

    let withComputeds = serializeCard(mango, {
      includeComputeds: true,
      includeUnrenderedFields: true,
    });
    assert.deepEqual(withComputeds, {
      data: {
        lid: mango[localId],
        type: 'card',
        attributes: {
          birthdate: '2019-10-30',
          firstBirthday: '2020-10-30',
          title: 'Person',
          description: 'A person with birthdate',
          thumbnailURL: null,
          cardInfo,
        },
        relationships: {
          'cardInfo.theme': { links: { self: null } },
        },
        meta: {
          adoptsFrom: {
            module: `${testRealmURL}test-cards`,
            name: 'Person',
          },
        },
      },
    });
  });

  test('Includes non-computed contained fields, even if the fields are unrendered', async function (assert) {
    class Person extends CardDef {
      @field firstName = contains(StringField);
      @field unRenderedField = contains(StringField);

      static isolated = class Embedded extends Component<typeof this> {
        <template>
          <div><@fields.firstName /></div>
        </template>
      };
    }
    await setupIntegrationTestRealm({
      mockMatrixUtils,
      contents: {
        'test-cards.gts': { Person },
      },
    });
    let mango = new Person({
      id: `${testRealmURL}Person/mango`,
      firstName: 'Mango',
    });

    assert.deepEqual(serializeCard(mango, { includeUnrenderedFields: true }), {
      data: {
        id: `${testRealmURL}Person/mango`,
        type: 'card',
        attributes: {
          firstName: 'Mango',
          unRenderedField: null,
          cardInfo,
        },
        meta: {
          adoptsFrom: {
            module: `../test-cards`,
            name: 'Person',
          },
        },
      },
    });
  });

  test('can serialize a card that is constructed by another card (test realm)', async function (assert) {
    await setupIntegrationTestRealm({
      mockMatrixUtils,
      contents: {
        'Captain/mango.json': {
          data: {
            type: 'card',
            attributes: {
              firstName: 'Mango',
            },
            meta: {
              adoptsFrom: {
                module: 'http://localhost:4202/test/captain',
                name: 'Captain',
              },
            },
          },
        },
      },
    });

    let store = getService('store');
    let captainMango = await store.get(`${testRealmURL}Captain/mango`);
    let mangoTheBoat = (captainMango as Captain).createEponymousBoat();

    assert.deepEqual(
      serializeCard(mangoTheBoat, { includeUnrenderedFields: true }),
      {
        data: {
          lid: mangoTheBoat[localId],
          type: 'card',
          attributes: {
            name: 'Mango',
            cardInfo,
          },
          meta: {
            adoptsFrom: {
              module: `http://localhost:4202/test/captain`,
              name: 'Boat',
            },
          },
        },
      },
    );
  });

  test('can serialize a card that is constructed by another card (shimmed)', async function (assert) {
    class Pet extends CardDef {
      @field name = contains(StringField);
    }

    class Person extends CardDef {
      @field firstName = contains(StringField);
      @field title = contains(StringField, {
        computeVia: function (this: Person) {
          return this.firstName;
        },
      });

      createEponymousPet() {
        return new Pet({ name: this.firstName });
      }
    }

    await setupIntegrationTestRealm({
      mockMatrixUtils,
      contents: {
        'test-cards.gts': { Person, Pet },
      },
    });

    let mangoThePerson = new Person({
      id: `${testRealmURL}Person/mango`,
      firstName: 'Mango',
    });

    let mangoThePet = mangoThePerson.createEponymousPet();

    assert.deepEqual(
      serializeCard(mangoThePet, { includeUnrenderedFields: true }),
      {
        data: {
          lid: mangoThePet[localId],
          type: 'card',
          attributes: {
            name: 'Mango',
            cardInfo,
          },
          meta: {
            adoptsFrom: {
              module: `${testRealmURL}test-cards`,
              name: 'Pet',
            },
          },
        },
      },
    );
  });

  test('query field relationships are omitted when serializing for persistence', async function (assert) {
    class Person extends CardDef {
      @field name = contains(StringField);
    }
    class QueryCard extends CardDef {
      @field title = contains(StringField);
      @field favorite = linksTo(() => Person, {
        query: {
          filter: {
            eq: { name: '$this.title' },
          },
        },
      });
      @field matches = linksToMany(() => Person, {
        query: {
          filter: {
            eq: { name: '$this.title' },
          },
          page: {
            size: 5,
            number: 0,
          },
        },
      });
    }

    await setupIntegrationTestRealm({
      mockMatrixUtils,
      contents: {
        'query-card.gts': { Person, QueryCard },
      },
    });

    let card = new QueryCard({ title: 'Target' });
    let serialized = serializeCard(card, {
      includeUnrenderedFields: true,
      omitQueryFields: true,
    });

    assert.strictEqual(
      serialized.data.relationships?.favorite,
      undefined,
      'linksTo query field is not persisted',
    );
    assert.strictEqual(
      serialized.data.relationships?.matches,
      undefined,
      'linksToMany query field is not persisted',
    );
  });

  module('linksToMany', function () {
    test('can serialize a linksToMany relationship', async function (assert) {
      class Pet extends CardDef {
        @field firstName = contains(StringField);
        @field title = contains(StringField, {
          computeVia: function (this: Person) {
            return this.firstName;
          },
        });
      }
      class Person extends CardDef {
        @field firstName = contains(StringField);
        @field pets = linksToMany(Pet);
        @field title = contains(StringField, {
          computeVia: function (this: Person) {
            return this.firstName;
          },
        });
      }
      await setupIntegrationTestRealm({
        mockMatrixUtils,
        contents: {
          'test-cards.gts': { Person, Pet },
        },
      });
      let mango = new Pet({
        firstName: 'Mango',
      });
      let vanGogh = new Pet({
        firstName: 'Van Gogh',
      });
      let hassan = new Person({
        firstName: 'Hassan',
        pets: [mango, vanGogh],
      });

      await saveCard(mango, `${testRealmURL}Pet/mango`, loader);
      await saveCard(vanGogh, `${testRealmURL}Pet/vanGogh`, loader);

      let serialized = serializeCard(hassan);
      assert.deepEqual(serialized, {
        data: {
          lid: hassan[localId],
          type: 'card',
          attributes: {
            firstName: 'Hassan',
            cardInfo,
          },
          relationships: {
            'pets.0': {
              links: {
                self: `${testRealmURL}Pet/mango`,
              },
              data: { id: `${testRealmURL}Pet/mango`, type: 'card' },
            },
            'pets.1': {
              links: {
                self: `${testRealmURL}Pet/vanGogh`,
              },
              data: { id: `${testRealmURL}Pet/vanGogh`, type: 'card' },
            },
          },
          meta: {
            adoptsFrom: { module: `${testRealmURL}test-cards`, name: 'Person' },
          },
        },
        included: [
          {
            id: `${testRealmURL}Pet/mango`,
            type: 'card',
            attributes: {
              firstName: 'Mango',
              cardInfo,
            },
            meta: {
              adoptsFrom: { module: `${testRealmURL}test-cards`, name: 'Pet' },
            },
          },
          {
            id: `${testRealmURL}Pet/vanGogh`,
            type: 'card',
            attributes: {
              firstName: 'Van Gogh',
              cardInfo,
            },
            meta: {
              adoptsFrom: { module: `${testRealmURL}test-cards`, name: 'Pet' },
            },
          },
        ],
      });
    });

    test('can serialize a linksToMany relationship with unsaved links', async function (assert) {
      class Pet extends CardDef {
        @field firstName = contains(StringField);
        @field title = contains(StringField, {
          computeVia: function (this: Person) {
            return this.firstName;
          },
        });
      }
      class Person extends CardDef {
        @field firstName = contains(StringField);
        @field pets = linksToMany(Pet);
        @field title = contains(StringField, {
          computeVia: function (this: Person) {
            return this.firstName;
          },
        });
      }
      await setupIntegrationTestRealm({
        mockMatrixUtils,
        contents: {
          'test-cards.gts': { Person, Pet },
        },
      });
      let mango = new Pet({
        firstName: 'Mango',
      });
      let vanGogh = new Pet({
        firstName: 'Van Gogh',
      });
      let hassan = new Person({
        firstName: 'Hassan',
        pets: [mango, vanGogh],
      });

      let serialized = serializeCard(hassan);
      assert.deepEqual(serialized, {
        data: {
          lid: hassan[localId],
          type: 'card',
          attributes: {
            firstName: 'Hassan',
            cardInfo,
          },
          relationships: {
            'pets.0': {
              data: { lid: mango[localId], type: 'card' },
            },
            'pets.1': {
              data: { lid: vanGogh[localId], type: 'card' },
            },
          },
          meta: {
            adoptsFrom: { module: `${testRealmURL}test-cards`, name: 'Person' },
          },
        },
        included: [
          {
            lid: mango[localId],
            type: 'card',
            attributes: {
              firstName: 'Mango',
              cardInfo,
            },
            meta: {
              adoptsFrom: { module: `${testRealmURL}test-cards`, name: 'Pet' },
            },
          },
          {
            lid: vanGogh[localId],
            type: 'card',
            attributes: {
              firstName: 'Van Gogh',
              cardInfo,
            },
            meta: {
              adoptsFrom: { module: `${testRealmURL}test-cards`, name: 'Pet' },
            },
          },
        ],
      });
    });

    test('can deserialize a linksToMany relationship', async function (assert) {
      class Pet extends CardDef {
        @field firstName = contains(StringField);
      }
      class Person extends CardDef {
        @field firstName = contains(StringField);
        @field pets = linksToMany(Pet);
      }
      await setupIntegrationTestRealm({
        mockMatrixUtils,
        contents: {
          'test-cards.gts': { Person, Pet },
        },
      });
      let doc: LooseSingleCardDocument = {
        data: {
          type: 'card',
          attributes: {
            description: null,
            firstName: 'Hassan',
            thumbnailURL: null,
            cardInfo: {},
          },
          relationships: {
            'pets.0': {
              links: {
                self: `${testRealmURL}Pet/mango`,
              },
              data: {
                id: `${testRealmURL}Pet/mango`,
                type: 'card',
              },
            },
            'pets.1': {
              links: {
                self: `${testRealmURL}Pet/vanGogh`,
              },
              data: {
                id: `${testRealmURL}Pet/vanGogh`,
                type: 'card',
              },
            },
          },
          meta: {
            adoptsFrom: { module: `${testRealmURL}test-cards`, name: 'Person' },
          },
        },
        included: [
          {
            id: `${testRealmURL}Pet/mango`,
            type: 'card',
            attributes: {
              description: null,
              firstName: 'Mango',
              thumbnailURL: null,
              cardInfo: {},
            },
            meta: {
              adoptsFrom: { module: `${testRealmURL}test-cards`, name: 'Pet' },
            },
          },
          {
            id: `${testRealmURL}Pet/vanGogh`,
            type: 'card',
            attributes: {
              description: null,
              firstName: 'Van Gogh',
              thumbnailURL: null,
              cardInfo: {},
            },
            meta: {
              adoptsFrom: { module: `${testRealmURL}test-cards`, name: 'Pet' },
            },
          },
        ],
      };
      let card = await createFromSerialized<typeof Person>(
        doc.data,
        doc,
        undefined,
      );

      assert.ok(card instanceof Person, 'card is an instance of person');
      assert.strictEqual(card.firstName, 'Hassan');

      let { pets } = card;
      assert.ok(Array.isArray(pets), 'pets is an array');
      assert.strictEqual(pets.length, 2, 'pets has 2 items');
      let [mango, vanGogh] = pets;
      if (mango instanceof Pet) {
        assert.true(isSaved(mango), 'Pet[0] card is saved');
        assert.strictEqual(mango.firstName, 'Mango');
      } else {
        assert.ok(false, '"pets[0]" is not an instance of Pet');
      }
      if (vanGogh instanceof Pet) {
        assert.true(isSaved(vanGogh), 'Pet[1] card is saved');
        assert.strictEqual(vanGogh.firstName, 'Van Gogh');
      } else {
        assert.ok(false, '"pets[1]" is not an instance of Pet');
      }

      let relationships = relationshipMeta(card, 'pets');
      if (relationships !== undefined && Array.isArray(relationships)) {
        let [mangoRelationship, vanGoghRelationship] = relationships;

        if (mangoRelationship?.type === 'loaded') {
          let relatedCard = mangoRelationship.card;
          assert.true(relatedCard instanceof Pet, 'related card is a Pet');
          assert.strictEqual(relatedCard?.id, `${testRealmURL}Pet/mango`);
        } else {
          assert.ok(false, 'relationship type was not "loaded" for mango');
        }
        if (vanGoghRelationship?.type === 'loaded') {
          let relatedCard = vanGoghRelationship.card;
          assert.true(relatedCard instanceof Pet, 'related card is a Pet');
          assert.strictEqual(relatedCard?.id, `${testRealmURL}Pet/vanGogh`);
        } else {
          assert.ok(false, 'relationship type was not "loaded" for vanGogh');
        }
        assert.strictEqual(
          relationshipMeta(card, 'firstName'),
          undefined,
          'relationshipMeta returns undefined for non-relationship field',
        );
      } else {
        assert.ok(false, 'relationshipMeta returned an unexpected value');
      }
    });

    test('can serialize a linkstoMany relationship with nested linksTo field', async function (assert) {
      class Toy extends CardDef {
        @field description = contains(StringField);
        @field title = contains(StringField, {
          computeVia: function (this: Toy) {
            return this.description;
          },
        });
      }
      class Pet extends CardDef {
        @field firstName = contains(StringField);
        @field favoriteToy = linksTo(Toy);
        @field title = contains(StringField, {
          computeVia: function (this: Pet) {
            return this.firstName;
          },
        });
      }
      class Person extends CardDef {
        @field firstName = contains(StringField);
        @field pets = linksToMany(Pet);
        @field title = contains(StringField, {
          computeVia: function (this: Pet) {
            return this.firstName;
          },
        });
      }
      await setupIntegrationTestRealm({
        mockMatrixUtils,
        contents: {
          'test-cards.gts': { Person, Pet, Toy },
        },
      });

      let spookyToiletPaper = new Toy({
        description: 'Toilet paper ghost: Poooo!',
      });
      let mango = new Pet({
        firstName: 'Mango',
        favoriteToy: spookyToiletPaper,
      });
      let hassan = new Person({
        firstName: 'Hassan',
        pets: [mango],
      });

      await saveCard(
        spookyToiletPaper,
        `${testRealmURL}Toy/spookyToiletPaper`,
        loader,
      );
      await saveCard(mango, `${testRealmURL}Pet/mango`, loader);

      let serialized = serializeCard(hassan);
      assert.deepEqual(serialized, {
        data: {
          lid: hassan[localId],
          type: 'card',
          attributes: {
            firstName: 'Hassan',
            cardInfo,
          },
          relationships: {
            'pets.0': {
              links: {
                self: `${testRealmURL}Pet/mango`,
              },
              data: { id: `${testRealmURL}Pet/mango`, type: 'card' },
            },
          },
          meta: {
            adoptsFrom: { module: `${testRealmURL}test-cards`, name: 'Person' },
          },
        },
        included: [
          {
            id: `${testRealmURL}Toy/spookyToiletPaper`,
            type: 'card',
            attributes: {
              description: 'Toilet paper ghost: Poooo!',
              cardInfo,
            },
            meta: {
              adoptsFrom: { module: `${testRealmURL}test-cards`, name: 'Toy' },
            },
          },
          {
            id: `${testRealmURL}Pet/mango`,
            type: 'card',
            attributes: {
              firstName: 'Mango',
              cardInfo,
            },
            relationships: {
              favoriteToy: {
                links: {
                  self: `${testRealmURL}Toy/spookyToiletPaper`,
                },
                data: {
                  id: `${testRealmURL}Toy/spookyToiletPaper`,
                  type: 'card',
                },
              },
            },
            meta: {
              adoptsFrom: { module: `${testRealmURL}test-cards`, name: 'Pet' },
            },
          },
        ],
      });

      let card = await createFromSerialized(
        serialized.data,
        serialized,
        undefined,
      );
      if (card instanceof Person) {
        assert.strictEqual(card.firstName, 'Hassan');
        let { pets } = card;
        if (Array.isArray(pets)) {
          assert.strictEqual(pets.length, 1, 'correct number of pets');
          let [pet] = pets;
          if (pet instanceof Pet) {
            assert.strictEqual(pet.firstName, 'Mango');
            let { favoriteToy } = pet;
            if (favoriteToy instanceof Toy) {
              assert.strictEqual(
                favoriteToy.description,
                'Toilet paper ghost: Poooo!',
              );
            } else {
              assert.ok(false, 'card is not instance of Toy');
            }
          } else {
            assert.ok(false, 'card is not instance of Pet');
          }
        } else {
          assert.ok(false, 'Person.pets is not an array');
        }
      } else {
        assert.ok(false, 'card is not instance of Person');
      }
    });

    test('can serialize an empty linksToMany relationship', async function (assert) {
      class Pet extends CardDef {
        @field firstName = contains(StringField);
        @field title = contains(StringField, {
          computeVia: function (this: Pet) {
            return this.firstName;
          },
        });
      }
      class Person extends CardDef {
        @field firstName = contains(StringField);
        @field pets = linksToMany(Pet);
        @field title = contains(StringField, {
          computeVia: function (this: Person) {
            return this.firstName;
          },
        });
        @field description = contains(StringField, {
          computeVia: () => 'Person',
        });
        @field thumbnailURL = contains(StringField, {
          computeVia: () => 'person.svg',
        });
      }
      await setupIntegrationTestRealm({
        mockMatrixUtils,
        contents: {
          'test-cards.gts': { Person, Pet },
        },
      });

      let hassan = new Person({ firstName: 'Hassan' });

      let serialized = serializeCard(hassan, { includeUnrenderedFields: true });
      assert.deepEqual(serialized, {
        data: {
          lid: hassan[localId],
          type: 'card',
          attributes: {
            firstName: 'Hassan',
            cardInfo,
          },
          relationships: {
            pets: {
              links: {
                self: null,
              },
            },
          },
          meta: {
            adoptsFrom: { module: `${testRealmURL}test-cards`, name: 'Person' },
          },
        },
      });

      let mango = new Person({ firstName: 'Mango', pets: null });
      serialized = serializeCard(mango);
      assert.deepEqual(serialized, {
        data: {
          lid: mango[localId],
          type: 'card',
          attributes: {
            firstName: 'Mango',
            cardInfo,
          },
          relationships: {
            pets: {
              links: {
                self: null,
              },
            },
          },
          meta: {
            adoptsFrom: { module: `${testRealmURL}test-cards`, name: 'Person' },
          },
        },
      });
    });

    test('can deserialize an empty linksToMany relationship', async function (assert) {
      class Pet extends CardDef {
        @field firstName = contains(StringField);
      }
      class Person extends CardDef {
        @field firstName = contains(StringField);
        @field pets = linksToMany(Pet);
      }
      await setupIntegrationTestRealm({
        mockMatrixUtils,
        contents: {
          'test-cards.gts': { Person, Pet },
        },
      });

      let doc: LooseSingleCardDocument = {
        data: {
          type: 'card',
          attributes: {
            description: null,
            firstName: 'Hassan',
            thumbnailURL: null,
            cardInfo: {},
          },
          relationships: {
            pets: {
              links: {
                self: null,
              },
            },
          },
          meta: {
            adoptsFrom: { module: `${testRealmURL}test-cards`, name: 'Person' },
          },
        },
      };
      let card = await createFromSerialized<typeof Person>(
        doc.data,
        doc,
        undefined,
      );
      assert.ok(card instanceof Person, 'card is a Person');
      assert.strictEqual(card.firstName, 'Hassan');
      assert.deepEqual(card.pets, [], 'relationship is an empty array');
    });

    test('can deserialize a linksToMany relationship that does not include all the related resources', async function (assert) {
      class Pet extends CardDef {
        @field firstName = contains(StringField);
        @field title = contains(StringField, {
          computeVia: function (this: Pet) {
            return this.firstName;
          },
        });
        @field description = contains(StringField, { computeVia: () => 'Pet' });
        @field thumbnailURL = contains(StringField, {
          computeVia: () => 'pet.svg',
        });
      }
      class Person extends CardDef {
        @field firstName = contains(StringField);
        @field pets = linksToMany(Pet);
        @field title = contains(StringField, {
          computeVia: function (this: Person) {
            return this.firstName;
          },
        });
        @field description = contains(StringField, {
          computeVia: () => 'Person',
        });
        @field thumbnailURL = contains(StringField, {
          computeVia: () => 'person.svg',
        });
      }
      await setupIntegrationTestRealm({
        mockMatrixUtils,
        contents: {
          'test-cards.gts': { Person, Pet },
        },
      });
      let doc: LooseSingleCardDocument = {
        data: {
          type: 'card',
          attributes: {
            firstName: 'Hassan',
            cardInfo,
          },
          relationships: {
            'pets.0': {
              links: {
                self: `${testRealmURL}Pet/mango`,
              },
              data: {
                id: `${testRealmURL}Pet/mango`,
                type: 'card',
              },
            },
            'pets.1': {
              links: {
                self: `${testRealmURL}Pet/vanGogh`,
              },
              data: {
                id: `${testRealmURL}Pet/vanGogh`,
                type: 'card',
              },
            },
          },
          meta: {
            adoptsFrom: {
              module: `${testRealmURL}test-cards`,
              name: 'Person',
            },
          },
        },
        included: [
          {
            id: `${testRealmURL}Pet/mango`,
            type: 'card',
            attributes: {
              firstName: 'Mango',
              cardInfo,
            },
            meta: {
              adoptsFrom: { module: `${testRealmURL}test-cards`, name: 'Pet' },
            },
          },
        ],
      };
      let hassan = await createFromSerialized<typeof Person>(
        doc.data,
        doc,
        undefined,
      );

      hassan.pets; // no longer throws NotLoaded

      let relationships = relationshipMeta(hassan, 'pets');
      if (!Array.isArray(relationships)) {
        assert.ok(
          false,
          'relationshipMeta should be an array for linksToMany relationship',
        );
      } else {
        let [mango, vanGogh] = relationships;
        if (mango?.type === 'loaded') {
          assert.strictEqual(mango.card?.id, `${testRealmURL}Pet/mango`);
        } else {
          assert.ok(
            false,
            `relationship type for ${testRealmURL}Pet/mango was not "loaded"`,
          );
        }
        if (vanGogh?.type === 'not-loaded') {
          assert.strictEqual(vanGogh.reference, `${testRealmURL}Pet/vanGogh`);
        } else {
          assert.ok(
            false,
            `relationship type for ${testRealmURL}Pet/vanGogh was not "not-loaded"`,
          );
        }
      }

      let serialized = serializeCard(hassan, { includeUnrenderedFields: true });
      assert.deepEqual(serialized, {
        data: {
          lid: hassan[localId],
          type: 'card',
          attributes: {
            firstName: 'Hassan',
            cardInfo,
          },
          relationships: {
            'pets.0': {
              links: {
                self: `${testRealmURL}Pet/mango`,
              },
              data: { type: 'card', id: `${testRealmURL}Pet/mango` },
            },
            'pets.1': {
              links: {
                self: `${testRealmURL}Pet/vanGogh`,
              },
              data: { type: 'card', id: `${testRealmURL}Pet/vanGogh` },
            },
          },
          meta: {
            adoptsFrom: {
              module: `${testRealmURL}test-cards`,
              name: 'Person',
            },
          },
        },
        included: [
          {
            id: `${testRealmURL}Pet/mango`,
            type: 'card',
            attributes: {
              firstName: 'Mango',
              cardInfo,
            },
            meta: {
              adoptsFrom: { module: `${testRealmURL}test-cards`, name: 'Pet' },
            },
          },
        ],
      });
    });

    test('can serialize a linksToMany relationship that points to own card class', async function (assert) {
      class Person extends CardDef {
        @field firstName = contains(StringField);
        @field friends = linksToMany(() => Person);
        @field title = contains(StringField, {
          computeVia: function (this: Person) {
            return this.firstName;
          },
        });
        @field description = contains(StringField, {
          computeVia: () => 'Person',
        });
        @field thumbnailURL = contains(StringField, {
          computeVia: () => 'person.svg',
        });
      }
      await setupIntegrationTestRealm({
        mockMatrixUtils,
        contents: {
          'test-cards.gts': { Person },
        },
      });

      let mango = new Person({ firstName: 'Mango' });
      let vanGogh = new Person({ firstName: 'Van Gogh' });
      let hassan = new Person({
        firstName: 'Hassan',
        friends: [mango, vanGogh],
      });
      await saveCard(mango, `${testRealmURL}Person/mango`, loader);
      await saveCard(vanGogh, `${testRealmURL}Person/vanGogh`, loader);
      await saveCard(hassan, `${testRealmURL}Person/hassan`, loader);
      let serialized = serializeCard(hassan, { includeUnrenderedFields: true });
      assert.deepEqual(serialized, {
        data: {
          type: 'card',
          id: `${testRealmURL}Person/hassan`,
          attributes: {
            firstName: 'Hassan',
            cardInfo,
          },
          relationships: {
            'friends.0': {
              links: { self: `./mango` },
              data: { id: `${testRealmURL}Person/mango`, type: 'card' },
            },
            'friends.1': {
              links: { self: `./vanGogh` },
              data: { id: `${testRealmURL}Person/vanGogh`, type: 'card' },
            },
          },
          meta: {
            adoptsFrom: { module: `../test-cards`, name: 'Person' },
          },
        },
        included: [
          {
            id: `${testRealmURL}Person/mango`,
            type: 'card',
            attributes: {
              firstName: 'Mango',
              cardInfo,
            },
            relationships: {
              friends: { links: { self: null } },
            },
            meta: {
              adoptsFrom: { module: `../test-cards`, name: 'Person' },
            },
          },
          {
            id: `${testRealmURL}Person/vanGogh`,
            type: 'card',
            attributes: {
              firstName: 'Van Gogh',
              cardInfo,
            },
            relationships: {
              friends: { links: { self: null } },
            },
            meta: {
              adoptsFrom: { module: `../test-cards`, name: 'Person' },
            },
          },
        ],
      });
    });

    test('can deserialize a linksToMany relationship that points to own card class', async function (assert) {
      class Person extends CardDef {
        @field firstName = contains(StringField);
        @field friends = linksToMany(() => Person);
        @field title = contains(StringField, {
          computeVia: function (this: Person) {
            return this.firstName;
          },
        });
      }
      await setupIntegrationTestRealm({
        mockMatrixUtils,
        contents: {
          'test-cards.gts': { Person },
        },
      });

      let doc: LooseSingleCardDocument = {
        data: {
          type: 'card',
          id: `${testRealmURL}Person/hassan`,
          attributes: {
            description: null,
            firstName: 'Hassan',
            thumbnailURL: null,
          },
          relationships: {
            'friends.0': {
              links: { self: `${testRealmURL}Person/mango` },
              data: { id: `${testRealmURL}Person/mango`, type: 'card' },
            },
            'friends.1': {
              links: { self: `${testRealmURL}Person/vanGogh` },
              data: { id: `${testRealmURL}Person/vanGogh`, type: 'card' },
            },
          },
          meta: {
            adoptsFrom: { module: `${testRealmURL}test-cards`, name: 'Person' },
          },
        },
        included: [
          {
            id: `${testRealmURL}Person/mango`,
            type: 'card',
            attributes: {
              description: null,
              firstName: 'Mango',
              thumbnailURL: null,
            },
            relationships: {
              friends: { links: { self: null } },
            },
            meta: {
              adoptsFrom: {
                module: `${testRealmURL}test-cards`,
                name: 'Person',
              },
            },
          },
          {
            id: `${testRealmURL}Person/vanGogh`,
            type: 'card',
            attributes: {
              description: null,
              firstName: 'Van Gogh',
              thumbnailURL: null,
            },
            relationships: {
              'friends.0': {
                links: { self: `${testRealmURL}Person/hassan` },
                data: { id: `${testRealmURL}Person/hassan`, type: 'card' },
              },
            },
            meta: {
              adoptsFrom: {
                module: `${testRealmURL}test-cards`,
                name: 'Person',
              },
            },
          },
        ],
      };
      let card = await createFromSerialized<typeof Person>(
        doc.data,
        doc,
        new URL(`${testRealmURL}Person/hassan`),
      );
      assert.ok(card instanceof Person, 'card is a Person');
      assert.strictEqual(card.firstName, 'Hassan');

      let [mango, vanGogh] = card.friends;
      assert.ok(mango instanceof Person, `${mango.id} is a Person`);
      assert.ok(isSaved(mango), `${mango.id} is saved`);
      assert.strictEqual(mango.firstName, 'Mango');

      assert.ok(vanGogh instanceof Person, `${vanGogh.id} is a Person`);
      assert.ok(isSaved(vanGogh), `${vanGogh.id} is saved`);
      assert.strictEqual(vanGogh.firstName, 'Van Gogh');

      let [hassan] = vanGogh.friends;
      assert.ok(hassan instanceof Person, `${hassan.id} is a Person`);
      assert.ok(isSaved(hassan), `${hassan.id} is saved`);
      assert.strictEqual(hassan.firstName, 'Hassan');
    });
  });

  module('computed linksToMany', function () {
    test('can serialize a computed linksToMany relationship', async function (assert) {
      class Pet extends CardDef {
        @field name = contains(StringField);
      }
      class Friend extends CardDef {
        @field firstName = contains(StringField);
        @field pets = linksToMany(Pet);
      }
      class Person extends CardDef {
        @field firstName = contains(StringField);
        @field friend = linksTo(Friend);
        @field friendPets = linksToMany(Pet, {
          computeVia: function (this: Person) {
            return this.friend?.pets;
          },
        });
      }
      await setupIntegrationTestRealm({
        mockMatrixUtils,
        contents: {
          'test-cards.gts': { Friend, Person, Pet },
        },
      });
      let mango = new Pet({ name: 'Mango' });
      let vanGogh = new Pet({ name: 'Van Gogh' });
      let hassan = new Friend({ firstName: 'Hassan', pets: [mango, vanGogh] });
      await saveCard(mango, `${testRealmURL}Pet/mango`, loader);
      await saveCard(vanGogh, `${testRealmURL}Pet/van-gogh`, loader);
      await saveCard(hassan, `${testRealmURL}Friend/hassan`, loader);
      let burcu = new Person({ firstName: 'Burcu', friend: hassan });
      let serialized = serializeCard(burcu, {
        includeComputeds: true,
        includeUnrenderedFields: true,
      });
      assert.deepEqual(serialized.data, {
        lid: burcu[localId],
        type: 'card',
        attributes: {
          firstName: 'Burcu',
          title: 'Untitled Card',
          description: null,
          thumbnailURL: null,
          cardInfo,
        },
        relationships: {
          friend: {
            links: { self: `${testRealmURL}Friend/hassan` },
            data: { id: `${testRealmURL}Friend/hassan`, type: 'card' },
          },
          'friendPets.0': {
            links: { self: `${testRealmURL}Pet/mango` },
            data: { id: `${testRealmURL}Pet/mango`, type: 'card' },
          },
          'friendPets.1': {
            links: { self: `${testRealmURL}Pet/van-gogh` },
            data: { id: `${testRealmURL}Pet/van-gogh`, type: 'card' },
          },
        },
        meta: {
          adoptsFrom: { module: `${testRealmURL}test-cards`, name: 'Person' },
        },
      });

      assert.deepEqual(serialized.included, [
        {
          id: `${testRealmURL}Pet/mango`,
          type: 'card',
          attributes: {
            name: 'Mango',
            title: 'Untitled Card',
            description: null,
            thumbnailURL: null,
            cardInfo,
          },
          meta: {
            adoptsFrom: { module: `${testRealmURL}test-cards`, name: 'Pet' },
          },
        },
        {
          id: `${testRealmURL}Pet/van-gogh`,
          type: 'card',
          attributes: {
            name: 'Van Gogh',
            title: 'Untitled Card',
            description: null,
            thumbnailURL: null,
            cardInfo,
          },
          meta: {
            adoptsFrom: { module: `${testRealmURL}test-cards`, name: 'Pet' },
          },
        },
        {
          id: `${testRealmURL}Friend/hassan`,
          type: 'card',
          attributes: {
            firstName: 'Hassan',
            title: 'Untitled Card',
            description: null,
            thumbnailURL: null,
            cardInfo,
          },
          relationships: {
            'pets.0': {
              links: { self: `${testRealmURL}Pet/mango` },
              data: { id: `${testRealmURL}Pet/mango`, type: 'card' },
            },
            'pets.1': {
              links: { self: `${testRealmURL}Pet/van-gogh` },
              data: { id: `${testRealmURL}Pet/van-gogh`, type: 'card' },
            },
          },
          meta: {
            adoptsFrom: { module: `${testRealmURL}test-cards`, name: 'Friend' },
          },
        },
      ]);
    });

    test('can deserialize a computed linksToMany relationship', async function (assert) {
      class Pet extends CardDef {
        @field name = contains(StringField);
      }
      class Friend extends CardDef {
        @field firstName = contains(StringField);
        @field pets = linksToMany(Pet);
      }
      class Person extends CardDef {
        @field firstName = contains(StringField);
        @field friend = linksTo(Friend);
        @field friendPets = linksToMany(Pet, {
          computeVia: function (this: Person) {
            return this.friend?.pets;
          },
        });
      }
      await setupIntegrationTestRealm({
        mockMatrixUtils,
        contents: {
          'test-cards.gts': { Friend, Person, Pet },
        },
      });
      let doc: LooseSingleCardDocument = {
        data: {
          type: 'card',
          attributes: { firstName: 'Burcu', title: null },
          relationships: {
            friend: {
              links: { self: `${testRealmURL}Friend/hassan` },
              data: { id: `${testRealmURL}Friend/hassan`, type: 'card' },
            },
            'friendPets.0': {
              links: { self: `${testRealmURL}Pet/mango` },
              data: { id: `${testRealmURL}Pet/mango`, type: 'card' },
            },
            'friendPets.1': {
              links: { self: `${testRealmURL}Pet/van-gogh` },
              data: { id: `${testRealmURL}Pet/van-gogh`, type: 'card' },
            },
          },
          meta: {
            adoptsFrom: { module: `${testRealmURL}test-cards`, name: 'Person' },
          },
        },
        included: [
          {
            id: `${testRealmURL}Pet/mango`,
            type: 'card',
            attributes: { name: 'Mango', title: null },
            meta: {
              adoptsFrom: { module: `${testRealmURL}test-cards`, name: 'Pet' },
            },
          },
          {
            id: `${testRealmURL}Pet/van-gogh`,
            type: 'card',
            attributes: { name: 'Van Gogh', title: null },
            meta: {
              adoptsFrom: { module: `${testRealmURL}test-cards`, name: 'Pet' },
            },
          },
          {
            id: `${testRealmURL}Friend/hassan`,
            type: 'card',
            attributes: { firstName: 'Hassan', title: null },
            relationships: {
              'pets.0': {
                links: { self: `${testRealmURL}Pet/mango` },
                data: { id: `${testRealmURL}Pet/mango`, type: 'card' },
              },
              'pets.1': {
                links: { self: `${testRealmURL}Pet/van-gogh` },
                data: { id: `${testRealmURL}Pet/van-gogh`, type: 'card' },
              },
            },
            meta: {
              adoptsFrom: {
                module: `${testRealmURL}test-cards`,
                name: 'Friend',
              },
            },
          },
        ],
      };
      let card = await createFromSerialized<typeof Person>(
        doc.data,
        doc,
        undefined,
      );
      assert.ok(card instanceof Person, 'card is an instance of person');
      assert.strictEqual(card.firstName, 'Burcu');
      let { friendPets } = card;
      assert.ok(Array.isArray(friendPets), 'pets is an array');
      assert.strictEqual(friendPets.length, 2, 'pets has 2 items');
      let [mango, vanGogh] = friendPets;
      if (mango instanceof Pet) {
        assert.true(isSaved(mango), 'Pet[0] card is saved');
        assert.strictEqual(mango.name, 'Mango');
      } else {
        assert.ok(false, '"pets[0]" is not an instance of Pet');
      }
      if (vanGogh instanceof Pet) {
        assert.true(isSaved(vanGogh), 'Pet[1] card is saved');
        assert.strictEqual(vanGogh.name, 'Van Gogh');
      } else {
        assert.ok(false, '"pets[1]" is not an instance of Pet');
      }

      let relationship = relationshipMeta(card, 'friendPets');
      assert.deepEqual(relationship, [
        { type: 'loaded', card: mango },
        { type: 'loaded', card: vanGogh },
      ]);
    });

    test('can serialize an empty computed linksToMany relationship', async function (assert) {
      class Pet extends CardDef {
        @field name = contains(StringField);
      }
      class Friend extends CardDef {
        @field firstName = contains(StringField);
        @field pets = linksToMany(Pet);
      }
      class Person extends CardDef {
        @field firstName = contains(StringField);
        @field friend = linksTo(Friend);
        @field friendPets = linksToMany(Pet, {
          computeVia: function (this: Person) {
            return this.friend?.pets;
          },
        });
      }
      await setupIntegrationTestRealm({
        mockMatrixUtils,
        contents: {
          'test-cards.gts': { Friend, Person, Pet },
        },
      });
      let person = new Person({ firstName: 'Burcu' });
      let serialized = serializeCard(person, {
        includeUnrenderedFields: true,
        includeComputeds: true,
      });
      assert.deepEqual(serialized, {
        data: {
          lid: person[localId],
          type: 'card',
          attributes: {
            firstName: 'Burcu',
            title: 'Untitled Card',
            description: null,
            thumbnailURL: null,
            cardInfo,
          },
          relationships: {
            friend: { links: { self: null } },
            friendPets: { links: { self: null } },
          },
          meta: {
            adoptsFrom: { module: `${testRealmURL}test-cards`, name: 'Person' },
          },
        },
      });
    });

    test('can deserialize an empty computed linksToMany relationship', async function (assert) {
      class Pet extends CardDef {
        @field name = contains(StringField);
      }
      class Friend extends CardDef {
        @field firstName = contains(StringField);
        @field pets = linksToMany(Pet);
      }
      class Person extends CardDef {
        @field firstName = contains(StringField);
        @field friend = linksTo(Friend);
        @field friendPets = linksToMany(Pet, {
          computeVia: function (this: Person) {
            return this.friend?.pets;
          },
        });
      }
      await setupIntegrationTestRealm({
        mockMatrixUtils,
        contents: {
          'test-cards.gts': { Friend, Person, Pet },
        },
      });
      let doc: LooseSingleCardDocument = {
        data: {
          type: 'card',
          attributes: { firstName: 'Burcu', title: null },
          relationships: {
            friend: { links: { self: null } },
          },
          meta: {
            adoptsFrom: { module: `${testRealmURL}test-cards`, name: 'Person' },
          },
        },
      };
      let card = await createFromSerialized<typeof Person>(
        doc.data,
        doc,
        undefined,
      );

      assert.ok(card instanceof Person, 'card is a Person');
      assert.strictEqual(card.firstName, 'Burcu');
      assert.deepEqual(card.friendPets, [], 'relationship is an empty array');
    });

    test('can deserialize a computed linksToMany relationship that does not include all the related resources', async function (assert) {
      class Pet extends CardDef {
        @field name = contains(StringField);
      }
      class Friend extends CardDef {
        @field firstName = contains(StringField);
        @field pets = linksToMany(Pet);
      }
      class Person extends CardDef {
        @field firstName = contains(StringField);
        @field friend = linksTo(Friend);
        @field ownPets = linksToMany(Pet);
        @field friendPets = linksToMany(Pet, {
          computeVia: function (this: Person) {
            return this.friend?.pets;
          },
        });
      }
      await setupIntegrationTestRealm({
        mockMatrixUtils,
        contents: {
          'test-cards.gts': { Friend, Person, Pet },
        },
      });
      let doc: LooseSingleCardDocument = {
        data: {
          type: 'card',
          attributes: { firstName: 'Burcu' },
          relationships: {
            friend: { links: { self: `${testRealmURL}Friend/hassan` } },
            'ownPets.0': {
              links: { self: `${testRealmURL}Pet/mango` },
              data: {
                id: `${testRealmURL}Pet/mango`,
                type: 'card',
              },
            },
            'ownPets.1': {
              links: { self: `${testRealmURL}Pet/vanGogh` },
              data: {
                id: `${testRealmURL}Pet/vanGogh`,
                type: 'card',
              },
            },
          },
          meta: {
            adoptsFrom: { module: `${testRealmURL}test-cards`, name: 'Person' },
          },
        },
        included: [
          {
            id: `${testRealmURL}Pet/mango`,
            type: 'card',
            attributes: { name: 'Mango' },
            meta: {
              adoptsFrom: { module: `${testRealmURL}test-cards`, name: 'Pet' },
            },
          },
        ],
      };
      let card = await createFromSerialized<typeof Person>(
        doc.data,
        doc,
        undefined,
      );

      card.friend; // No longer throws NotLoaded
      card.friendPets; // No longer throws NotLoaded
      card.ownPets; // No longer throws NotLoaded

      let relationships = relationshipMeta(card, 'ownPets');
      if (!Array.isArray(relationships)) {
        assert.ok(false, 'relationshipMeta should be an array');
      } else {
        let [mango, vanGogh] = relationships;
        if (mango?.type === 'loaded') {
          assert.strictEqual(mango.card?.id, `${testRealmURL}Pet/mango`);
        } else {
          assert.ok(
            false,
            `relationship type for ${testRealmURL}Pet/mango was not "loaded"`,
          );
        }
        if (vanGogh?.type === 'not-loaded') {
          assert.strictEqual(vanGogh.reference, `${testRealmURL}Pet/vanGogh`);
        } else {
          assert.ok(
            false,
            `relationship type for ${testRealmURL}Pet/vanGogh was not "not-loaded"`,
          );
        }
      }

      let serialized = serializeCard(card, {
        includeUnrenderedFields: true,
        includeComputeds: true,
      });
      assert.deepEqual(serialized.data.relationships, {
        friend: { links: { self: `${testRealmURL}Friend/hassan` } },
        friendPets: { links: { self: null } },
        'ownPets.0': {
          links: { self: `${testRealmURL}Pet/mango` },
          data: { type: 'card', id: `${testRealmURL}Pet/mango` },
        },
        'ownPets.1': {
          links: { self: `${testRealmURL}Pet/vanGogh` },
          data: { type: 'card', id: `${testRealmURL}Pet/vanGogh` },
        },
      });
    });
  });

  module('base cards', function () {
    // this module checks the custom serialization and deserialization behaviour of base cards
    // which have custom serialize and deserialize

    module('NumberField', function () {
      test('can deserialize field', async function (assert) {
        class Sample extends CardDef {
          @field title = contains(StringField);
          @field someNumber = contains(NumberField);
          @field someNegativeNumber = contains(NumberField);
          @field someNumberString = contains(NumberField);
          @field someBigInt = contains(NumberField);
          @field someNegativeBigInt = contains(NumberField);
          @field someNull = contains(NumberField);
          @field someString = contains(NumberField);
          @field someDecimal = contains(NumberField);
          @field zeroNumber = contains(NumberField);
          @field notANumber = contains(NumberField);
          @field infinity = contains(NumberField);
        }
        await setupIntegrationTestRealm({
          mockMatrixUtils,
          contents: {
            'test-cards.gts': { Sample },
          },
        });

        let resource = {
          attributes: {
            title: 'Number Test Cases',
            someNumber: 42,
            someNegativeNumber: -1,
            someNumberString: '42',
            someBigInt: '9007199254740992',
            someNegativeBigInt: '-9007199254740992',
            someNull: null,
            someString: 'some text',
            someDecimal: 0.0001,
            zeroNumber: 0,
            notANumber: NaN,
            infinity: Infinity,
          },
          meta: {
            adoptsFrom: {
              module: `${testRealmURL}test-cards`,
              name: 'Sample',
            },
          },
        };
        let sample = await createFromSerialized<typeof Sample>(
          resource,
          { data: resource },
          undefined,
        );

        assert.strictEqual(sample.someNumber, 42);
        assert.strictEqual(sample.someNegativeNumber, -1);
        assert.strictEqual(sample.someNumberString, 42);
        assert.strictEqual(sample.someDecimal, 0.0001);
        assert.strictEqual(sample.zeroNumber, 0);

        // failed to deserialize
        assert.strictEqual(sample.someNull, null);
        assert.strictEqual(sample.someBigInt, null);
        assert.strictEqual(sample.someNegativeBigInt, null);
        assert.strictEqual(sample.someString, null);
        assert.strictEqual(sample.notANumber, null);
        assert.strictEqual(sample.infinity, null);
      });

      test('can serialize field', async function (assert) {
        class Sample extends CardDef {
          @field title = contains(StringField);
          @field someNumber = contains(NumberField);
          @field someNull = contains(NumberField);
        }

        await setupIntegrationTestRealm({
          mockMatrixUtils,
          contents: {
            'test-cards.gts': { Sample },
          },
        });

        let sample = new Sample({
          someNumber: 42,
          someNull: null,
        });

        let serialized = serializeCard(sample, {
          includeUnrenderedFields: true,
        });

        assert.strictEqual(
          typeof serialized?.data?.attributes?.someNumber,
          'number',
        );
        assert.notStrictEqual(
          typeof serialized?.data?.attributes?.someNumber,
          'string',
        );
        assert.strictEqual(serialized?.data?.attributes?.someNumber, 42);
        assert.strictEqual(serialized?.data?.attributes?.someNull, null);
      });
    });

    module('BigIntegerField', function () {
      function isBigInt(input: any) {
        return typeof input == 'bigint';
      }
      test('can deserialize field', async function (assert) {
        class Sample extends CardDef {
          @field title = contains(StringField);
          @field someBigInt = contains(BigIntegerField);
          @field someNull = contains(BigIntegerField);
          @field someString = contains(BigIntegerField);
          @field someNumber = contains(BigIntegerField);
          @field someNegativeNumber = contains(BigIntegerField);
          @field someDecimal = contains(BigIntegerField);
          @field someZeroString = contains(BigIntegerField);
        }
        await setupIntegrationTestRealm({
          mockMatrixUtils,
          contents: {
            'test-cards.gts': { Sample },
          },
        });

        let resource = {
          attributes: {
            title: 'BigInt Test Cases',
            someBigInt: '9223372036854775808',
            someNull: null,
            someString: 'some text',
            someNumber: 42,
            someDecimal: 0.0001,
            someNegativeNumber: -42,
            someZeroString: '0',
          },
          meta: {
            adoptsFrom: {
              module: `${testRealmURL}test-cards`,
              name: 'Sample',
            },
          },
        };
        let sample = await createFromSerialized<typeof Sample>(
          resource,
          { data: resource },
          undefined,
        );

        assert.true(isBigInt(sample.someBigInt));
        assert.true(isBigInt(sample.someNumber));
        assert.true(isBigInt(sample.someNegativeNumber));
        assert.true(isBigInt(sample.someZeroString));

        // failed to deserialize
        assert.strictEqual(sample.someNull, null);
        assert.strictEqual(sample.someString, null);
        assert.strictEqual(sample.someDecimal, null);
      });

      test('can serialize field', async function (assert) {
        class Sample extends CardDef {
          @field title = contains(StringField);
          @field someBigInt = contains(BigIntegerField);
          @field someNull = contains(BigIntegerField);
        }

        await setupIntegrationTestRealm({
          mockMatrixUtils,
          contents: {
            'test-cards.gts': { Sample },
          },
        });

        let sample = new Sample({
          someBigInt: BigInt('9223372036854775808'),
          someNull: null,
        });

        let serialized = serializeCard(sample, {
          includeUnrenderedFields: true,
        });

        assert.strictEqual(
          typeof serialized?.data?.attributes?.someBigInt,
          'string',
        );
        assert.notStrictEqual(
          typeof serialized?.data?.attributes?.someBigInt,
          'number',
        );

        assert.strictEqual(
          serialized?.data?.attributes?.someBigInt,
          '9223372036854775808',
        );
        assert.strictEqual(serialized?.data?.attributes?.someNull, null);
      });

      test('queryable value', async function (assert) {
        assert.strictEqual(
          getQueryableValue(BigIntegerField, BigInt('9223372036854775808')),
          '9223372036854775808',
        );
        assert.strictEqual(getQueryableValue(BigIntegerField, null), undefined);
        assert.strictEqual(
          getQueryableValue(BigIntegerField, undefined),
          undefined,
        );
      });

      test('can perform bigint operations with computed', async function (assert) {
        class Sample extends CardDef {
          @field title = contains(StringField);
          @field someBigInt = contains(BigIntegerField);
          @field anotherBigInt = contains(BigIntegerField);
          @field someNull = contains(BigIntegerField);
          @field someComputed = contains(BigIntegerField, {
            computeVia: function (this: Sample) {
              return this.someBigInt + this.anotherBigInt;
            },
          });
          //TODO: This doesn't seem to work
          // Promise rejected during "can perform bigint operations with computed": Cannot mix BigInt and other types, use explicit conversions
          // @field someComputedWithNull = contains(BigIntegerField, {
          //   computeVia: function (this: Sample) {
          //     return this.someBigInt + this.someNull;
          //   },
          // });
        }
        await setupIntegrationTestRealm({
          mockMatrixUtils,
          contents: {
            'test-cards.gts': { Sample },
          },
        });

        let sample = new Sample({
          someBigInt: BigInt('1'),
          anotherBigInt: BigInt('2'),
          someNull: null,
        });

        let serialized = serializeCard(sample, {
          includeComputeds: true,
          includeUnrenderedFields: true,
        });

        assert.strictEqual(
          serialized?.data?.attributes?.someComputed,
          (BigInt('1') + BigInt('2')).toString(),
        );
      });
    });

    module('EthereumAddressField', function () {
      function isEthAddress(address: string): boolean {
        return isAddress(address);
      }
      test('can deserialize field', async function (assert) {
        class Sample extends CardDef {
          @field title = contains(StringField);
          @field someAddress = contains(EthereumAddressField);
          @field nonChecksummedAddress = contains(EthereumAddressField);
          @field checksummedAddressThatDontLookLikeOne =
            contains(EthereumAddressField);
          @field faultyAddress = contains(EthereumAddressField);
          @field bitcoinAddress = contains(EthereumAddressField);
          @field someString = contains(EthereumAddressField);
          @field someNull = contains(EthereumAddressField);
        }
        await setupIntegrationTestRealm({
          mockMatrixUtils,
          contents: {
            'test-cards.gts': { Sample },
          },
        });

        let resource = {
          attributes: {
            title: 'Ethereum Test Cases',
            someAddress: '0x00317f9aF5141dC211e9EbcdCE690cf0E98Ef53b',
            checksummedAddressThatDontLookLikeOne:
              '0x27b1fdb04752bbc536007a920d24acb045561c26',
            nonChecksummedAddress: '0x3bc8e82b5856b2f2bdc7f6693f79db9648c0aaaa',
            faultyAddress: '0x159ADe032073d930E85f95AbBAB9995110c43C7', //missing a character
            bitcoinAddress: '1BvBMSEYstWetqTFn5Au4m4GFg7xJaNVN2',
            someString: 'hello world',
            someNull: null,
          },
          meta: {
            adoptsFrom: {
              module: `${testRealmURL}test-cards`,
              name: 'Sample',
            },
          },
        };
        let sample = await createFromSerialized<typeof Sample>(
          resource,
          { data: resource },
          undefined,
        );

        assert.true(isEthAddress(sample.someAddress));
        assert.true(isEthAddress(sample.checksummedAddressThatDontLookLikeOne));

        // failed to deserialize
        assert.strictEqual(sample.faultyAddress, null);
        assert.strictEqual(sample.nonChecksummedAddress, null);
        assert.strictEqual(sample.bitcoinAddress, null);
        assert.strictEqual(sample.someString, null);
        assert.strictEqual(sample.someNull, null);
      });

      test('can serialize field', async function (assert) {
        class Sample extends CardDef {
          @field title = contains(StringField);
          @field someAddress = contains(EthereumAddressField);
          @field nonChecksummedAddress = contains(EthereumAddressField);
          @field someNull = contains(EthereumAddressField);
        }

        await setupIntegrationTestRealm({
          mockMatrixUtils,
          contents: {
            'test-cards.gts': { Sample },
          },
        });

        let sample = new Sample({
          someAddress: '0x00317f9aF5141dC211e9EbcdCE690cf0E98Ef53b',
          nonChecksummedAddress: '0x3bc8e82b5856b2f2bdc7f6693f79db9648c0aaaa',
          someNull: null,
        });

        let serialized = serializeCard(sample, {
          includeUnrenderedFields: true,
        });

        assert.strictEqual(
          typeof serialized?.data?.attributes?.someAddress,
          'string',
        );
        assert.notStrictEqual(
          typeof serialized?.data?.attributes?.someAddress,
          'number',
        );
        assert.strictEqual(
          serialized?.data?.attributes?.someAddress,
          '0x00317f9aF5141dC211e9EbcdCE690cf0E98Ef53b',
        );
        assert.strictEqual(
          serialized?.data?.attributes?.nonChecksummedAddress,
          '0x3bc8e82b5856b2f2bdc7f6693f79db9648c0aaaa',
        );
        assert.strictEqual(serialized?.data?.attributes?.someNull, null);
      });

      test('queryable value', async function (assert) {
        assert.strictEqual(
          getQueryableValue(
            EthereumAddressField,
            '0x00317f9aF5141dC211e9EbcdCE690cf0E98Ef53b',
          ),
          '0x00317f9aF5141dC211e9EbcdCE690cf0E98Ef53b',
        );
        assert.strictEqual(
          getQueryableValue(EthereumAddressField, null),
          undefined,
        );
        assert.strictEqual(
          getQueryableValue(EthereumAddressField, undefined),
          undefined,
        );
      });
    });
  });
});<|MERGE_RESOLUTION|>--- conflicted
+++ resolved
@@ -9,7 +9,11 @@
 
 import { module, test } from 'qunit';
 
-import type { LooseCardResource } from '@cardstack/runtime-common';
+import type {
+  LooseCardResource,
+  LooseSingleCardDocument,
+  Permissions,
+} from '@cardstack/runtime-common';
 import {
   baseRealm,
   fields,
@@ -17,12 +21,6 @@
   localId,
   meta,
   PermissionsContextName,
-  type LooseSingleCardDocument,
-  type Permissions,
-<<<<<<< HEAD
-  type LooseCardResource,
-=======
->>>>>>> 3a06f15b
 } from '@cardstack/runtime-common';
 import { realmURL } from '@cardstack/runtime-common/constants';
 import type { Loader } from '@cardstack/runtime-common/loader';
