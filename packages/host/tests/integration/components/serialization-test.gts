--- conflicted
+++ resolved
@@ -10,17 +10,14 @@
 
 import {
   baseRealm,
+  fields,
+  isSingleCardDocument,
+  localId,
+  meta,
   PermissionsContextName,
-  localId,
-  fields,
-<<<<<<< HEAD
-  isSingleCardDocument,
-=======
-  meta,
->>>>>>> affa84a9
   type LooseSingleCardDocument,
   type Permissions,
-  LooseCardResource,
+  type LooseCardResource,
 } from '@cardstack/runtime-common';
 import { realmURL } from '@cardstack/runtime-common/constants';
 import { Loader } from '@cardstack/runtime-common/loader';
