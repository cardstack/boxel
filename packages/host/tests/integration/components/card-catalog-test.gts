import {
  waitFor,
  click,
  triggerKeyEvent,
  focus,
  doubleClick,
} from '@ember/test-helpers';
import GlimmerComponent from '@glimmer/component';

import { getService } from '@universal-ember/test-support';

import { module, test } from 'qunit';

import { baseRealm } from '@cardstack/runtime-common';

import CardPrerender from '@cardstack/host/components/card-prerender';
import OperatorMode from '@cardstack/host/components/operator-mode/container';

import {
  testRealmURL,
  setupLocalIndexing,
  setupIntegrationTestRealm,
} from '../../helpers';
import { setupMockMatrix } from '../../helpers/mock-matrix';
import { renderComponent } from '../../helpers/render-component';
import { setupRenderingTest } from '../../helpers/setup';

const realmName = 'Local Workspace';
const baseRealmCardCount = 2;

module('Integration | card-catalog', function (hooks) {
  setupRenderingTest(hooks);
  setupLocalIndexing(hooks);

  let mockMatrixUtils = setupMockMatrix(hooks, {
    loggedInAs: '@testuser:localhost',
    activeRealms: [baseRealm.url, testRealmURL],
    autostart: true,
  });

  const noop = () => {};

  hooks.beforeEach(async function () {
    let loader = getService('loader-service').loader;
    let cardApi: typeof import('https://cardstack.com/base/card-api');
    let string: typeof import('https://cardstack.com/base/string');
    let textArea: typeof import('https://cardstack.com/base/text-area');
    let cardsGrid: typeof import('https://cardstack.com/base/cards-grid');
    let spec: typeof import('https://cardstack.com/base/spec');
    cardApi = await loader.import(`${baseRealm.url}card-api`);
    string = await loader.import(`${baseRealm.url}string`);
    textArea = await loader.import(`${baseRealm.url}text-area`);
    cardsGrid = await loader.import(`${baseRealm.url}cards-grid`);
    spec = await loader.import(`${baseRealm.url}spec`);

    let { field, contains, linksTo, CardDef, FieldDef } = cardApi;
    let { default: StringField } = string;
    let { default: TextAreaField } = textArea;
    let { CardsGrid } = cardsGrid;
    let { Spec } = spec;

    class Author extends CardDef {
      static displayName = 'Author';
      @field firstName = contains(StringField);
      @field lastName = contains(StringField);
    }

    class Person extends CardDef {
      static displayName = 'Person';
      @field firstName = contains(StringField);
      @field lastName = contains(StringField);
    }

    class Pet extends CardDef {
      static displayName = 'Pet';
      @field firstName = contains(StringField);
    }

    class Tree extends CardDef {
      static displayName = 'Tree';
      @field species = contains(StringField);
    }

    class BlogPost extends CardDef {
      static displayName = 'Blog Post';
      @field title = contains(StringField);
      @field body = contains(TextAreaField);
      @field authorBio = linksTo(Author);
    }

    class Address extends FieldDef {
      static displayName = 'Address';
      @field street = contains(StringField);
      @field city = contains(StringField);
      @field state = contains(StringField);
      @field zip = contains(StringField);
    }

    class PublishingPacket extends CardDef {
      static displayName = 'Publishing Packet';
      @field blogPost = linksTo(BlogPost);
    }

    await setupIntegrationTestRealm({
      mockMatrixUtils,
      contents: {
        'blog-post.gts': { BlogPost },
        'address.gts': { Address },
        'author.gts': { Author },
        'person.gts': { Person },
        'pet.gts': { Pet },
        'tree.gts': { Tree },
        'publishing-packet.gts': { PublishingPacket },
        '.realm.json': `{ "name": "${realmName}", "iconURL": "https://example-icon.test" }`,
        'index.json': new CardsGrid(),
        'Spec/publishing-packet.json': new Spec({
          title: 'Publishing Packet',
          description: 'Spec for PublishingPacket',
          specType: 'card',
          ref: {
            module: `${testRealmURL}publishing-packet`,
            name: 'PublishingPacket',
          },
        }),
        'Spec/author.json': new Spec({
          title: 'Author',
          description: 'Spec for Author',
          specType: 'card',
          ref: {
            module: `${testRealmURL}author`,
            name: 'Author',
          },
        }),
        'Spec/person.json': new Spec({
          title: 'Person',
          description: 'Spec for Person',
          specType: 'card',
          ref: {
            module: `${testRealmURL}person`,
            name: 'Person',
          },
        }),
        'Spec/pet.json': new Spec({
          title: 'Pet',
          description: 'Spec for Pet',
          specType: 'card',
          ref: {
            module: `${testRealmURL}pet`,
            name: 'Pet',
          },
        }),
        'Spec/tree.json': new Spec({
          title: 'Tree',
          description: 'Spec for Tree',
          specType: 'card',
          ref: {
            module: `${testRealmURL}tree`,
            name: 'Tree',
          },
        }),
        'Spec/blog-post.json': new Spec({
          title: 'BlogPost',
          description: 'Spec for BlogPost',
          specType: 'card',
          ref: {
            module: `${testRealmURL}blog-post`,
            name: 'BlogPost',
          },
        }),
        'Spec/address.json': new Spec({
          title: 'Address',
          description: 'Spec for Address field',
          specType: 'field',
          ref: {
            module: `${testRealmURL}address`,
            name: 'Address',
          },
        }),
      },
    });

    let operatorModeStateService = getService('operator-mode-state-service');

    operatorModeStateService.restore({
      stacks: [
        [
          {
            id: `${testRealmURL}index`,
            format: 'isolated',
          },
        ],
      ],
    });
    await renderComponent(
      class TestDriver extends GlimmerComponent {
        <template>
          <OperatorMode @onClose={{noop}} />
          <CardPrerender />
        </template>
      },
    );
    await waitFor(`[data-test-stack-card="${testRealmURL}index"]`);
    await click('[data-test-create-new-card-button]');
    await waitFor('[data-test-realm="Local Workspace"]');
    await waitFor('[data-test-realm="Base Workspace"]');
  });

  module('realm filters', function () {
    test('displays all realms by default', async function (assert) {
      assert.dom('[data-test-realm]').exists({ count: 3 });
      assert
        .dom(`[data-test-realm="${realmName}"] [data-test-results-count]`)
        .hasText('6 results');
      assert
        .dom(`[data-test-realm="${realmName}"] [data-test-card-catalog-item]`)
        .exists({ count: 5 });
      assert
        .dom(`[data-test-realm="Base Workspace"] [data-test-results-count]`)
        .hasText(`${baseRealmCardCount} results`);
      assert
        .dom('[data-test-realm="Base Workspace"] [data-test-card-catalog-item]')
        .exists({ count: baseRealmCardCount });
      assert.dom('[data-test-realm-filter-button]').hasText('Workspace: All');

      let localResults = [
        ...document.querySelectorAll(
          '[data-test-realm="Local Workspace"] [data-test-card-catalog-item]',
        ),
      ].map((n) => n.getAttribute('data-test-card-catalog-item'));

      // note that Address field is not in the results
      assert.deepEqual(localResults, [
        'http://test-realm/test/Spec/author',
        'http://test-realm/test/Spec/blog-post',
        'http://test-realm/test/Spec/person',
        'http://test-realm/test/Spec/pet',
        'http://test-realm/test/Spec/publishing-packet',
      ]);
    });

    test('can filter cards by selecting a realm', async function (assert) {
      await click('[data-test-realm-filter-button]');
      assert.dom('[data-test-boxel-menu-item]').exists({ count: 4 });
      assert.dom('[data-test-boxel-menu-item-selected]').exists({ count: 4 }); // All realms are selected by default
      assert
        .dom('[data-test-realm-filter-button]')
        .includesText('Workspace: All');

      await click(`[data-test-boxel-menu-item-text="Local Workspace"]`); // Unselect Local Workspace
      assert
        .dom('[data-test-realm-filter-button]')
        .hasText(
          `Workspace: Base Workspace, Cardstack Catalog, Cardstack Skills`,
<<<<<<< HEAD
          'base realm and cardstack catalog are selected',
=======
          'base realm, cardstack catalog and cardstack skills are selected',
>>>>>>> 34a3cede
        );
      assert
        .dom(`[data-test-realm="Base Workspace"] [data-test-card-catalog-item]`)
        .exists({ count: baseRealmCardCount });

      assert.dom(`[data-test-realm="${realmName}"]`).doesNotExist();

      await click('[data-test-realm-filter-button]');
      assert.dom('[data-test-boxel-menu-item-selected]').exists({ count: 3 });
      assert
        .dom('[data-test-boxel-menu-item-selected]')
        .hasText('Base Workspace');
    });

    test('can paginate results from a realm', async function (assert) {
      assert
        .dom(`[data-test-realm="Base Workspace"] [data-test-show-more-cards]`)
        .doesNotExist("don't show pagination button for base realm");
      assert
        .dom(`[data-test-realm="${realmName}"] [data-test-show-more-cards]`)
        .exists('show pagination button for test realm');
      assert
        .dom(`[data-test-realm="${realmName}"] [data-test-show-more-cards]`)
        .containsText('Show 1 more card (1 not shown)');

      await click(
        `[data-test-realm="${realmName}"] [data-test-show-more-cards]`,
      );
      assert
        .dom(`[data-test-realm="${realmName}"] [data-test-show-more-cards]`)
        .doesNotExist("don't show pagination button for test realm");
      assert
        .dom(`[data-test-realm="${realmName}"] [data-test-card-catalog-item]`)
        .exists({ count: 6 });
      let localResults = [
        ...document.querySelectorAll(
          '[data-test-realm="Local Workspace"] [data-test-card-catalog-item]',
        ),
      ].map((n) => n.getAttribute('data-test-card-catalog-item'));
      assert.deepEqual(localResults, [
        'http://test-realm/test/Spec/author',
        'http://test-realm/test/Spec/blog-post',
        'http://test-realm/test/Spec/person',
        'http://test-realm/test/Spec/pet',
        'http://test-realm/test/Spec/publishing-packet',
        'http://test-realm/test/Spec/tree',
      ]);
    });
  });

  module('mouse and key events', function () {
    test(`pressing enter on a card selects it and submits the selection`, async function (assert) {
      const card = `${testRealmURL}Spec/publishing-packet`;
      assert
        .dom(
          `[data-test-stack-card-index="0"] [data-test-boxel-card-header-title]`,
        )
        .hasText('Local Workspace - Local Workspace');
      assert.dom('[data-test-stack-card-index="1"]').doesNotExist();

      await waitFor('[data-test-card-catalog-modal]');
      await waitFor(`[data-test-select="${card}"]`);
      assert.dom(`[data-test-card-catalog-item-selected]`).doesNotExist();

      await triggerKeyEvent(`[data-test-select="${card}"]`, 'keydown', 'Enter');
      await waitFor('[data-test-card-catalog]', { count: 0 });
      await waitFor(`[data-test-stack-card-index="1"]`);
      assert
        .dom(
          `[data-test-stack-card-index="1"] [data-test-boxel-card-header-title]`,
        )
        .hasText('Publishing Packet');
    });

    test(`can select card using mouse click and then submit selection using enter key`, async function (assert) {
      const card = `${testRealmURL}Spec/blog-post`;
      assert
        .dom(
          `[data-test-stack-card-index="0"] [data-test-boxel-card-header-title]`,
        )
        .hasText('Local Workspace - Local Workspace');
      assert.dom('[data-test-stack-card-index="1"]').doesNotExist();

      await waitFor('[data-test-card-catalog-modal]');
      await waitFor(`[data-test-select="${card}"]`);
      assert.dom(`[data-test-card-catalog-item-selected]`).doesNotExist();

      await click(`[data-test-select="${card}"`);
      assert
        .dom(`[data-test-card-catalog-item="${card}"]`)
        .hasAttribute('data-test-card-catalog-item-selected');

      await triggerKeyEvent(`[data-test-select="${card}"]`, 'keydown', 'Enter');
      await waitFor('[data-test-card-catalog]', { count: 0 });
      await waitFor(`[data-test-stack-card-index="1"]`);
      assert
        .dom(
          `[data-test-stack-card-index="1"] [data-test-boxel-card-header-title]`,
        )
        .hasText('Blog Post');
    });

    test(`selecting a card, then focusing on another card and pressing enter submits the focused card`, async function (assert) {
      const card1 = `${testRealmURL}Spec/blog-post`;
      const card2 = `${testRealmURL}Spec/author`;
      assert
        .dom(
          `[data-test-stack-card-index="0"] [data-test-boxel-card-header-title]`,
        )
        .hasText('Local Workspace - Local Workspace');
      assert.dom('[data-test-stack-card-index="1"]').doesNotExist();

      await waitFor('[data-test-card-catalog-modal]');
      await waitFor(`[data-test-select="${card1}"]`);
      await waitFor(`[data-test-select="${card2}"]`);
      assert.dom(`[data-test-card-catalog-item-selected]`).doesNotExist();

      await click(`[data-test-select="${card1}"`);
      assert
        .dom(`[data-test-card-catalog-item="${card1}"]`)
        .hasAttribute('data-test-card-catalog-item-selected');

      await focus(`[data-test-select="${card2}"]`);
      await triggerKeyEvent(
        `[data-test-select="${card2}"]`,
        'keydown',
        'Enter',
      );
      await waitFor('[data-test-card-catalog]', { count: 0 });
      await waitFor(`[data-test-stack-card-index="1"]`);
      assert
        .dom(
          `[data-test-stack-card-index="1"] [data-test-boxel-card-header-title]`,
        )
        .hasText('Author');
    });

    test(`double-clicking on a card selects the card and submits the selection`, async function (assert) {
      const card = `${testRealmURL}Spec/blog-post`;
      assert
        .dom(
          `[data-test-stack-card-index="0"] [data-test-boxel-card-header-title]`,
        )
        .hasText('Local Workspace - Local Workspace');
      assert.dom('[data-test-stack-card-index="1"]').doesNotExist();

      await waitFor('[data-test-card-catalog-modal]');
      await waitFor(`[data-test-select="${card}"]`);
      assert.dom(`[data-test-card-catalog-item-selected]`).doesNotExist();

      await doubleClick(`[data-test-select="${card}"`);
      await waitFor('[data-test-card-catalog]', { count: 0 });
      await waitFor(`[data-test-stack-card-index="1"]`);
      assert
        .dom(
          `[data-test-stack-card-index="1"] [data-test-boxel-card-header-title]`,
        )
        .hasText('Blog Post');
    });

    test(`pressing escape key closes the modal`, async function (assert) {
      assert
        .dom(
          `[data-test-stack-card-index="0"] [data-test-boxel-card-header-title]`,
        )
        .hasText('Local Workspace - Local Workspace');
      assert.dom('[data-test-stack-card-index="1"]').doesNotExist();

      await waitFor('[data-test-card-catalog-modal]');
      await waitFor(`[data-test-select]`);

      await triggerKeyEvent(
        `[data-test-card-catalog-modal]`,
        'keydown',
        'Escape',
      );
      await waitFor('[data-test-card-catalog]', { count: 0 });
      assert.dom(`[data-test-stack-card-index="0"]`).exists();
      assert.dom('[data-test-stack-card-index="1"]').doesNotExist();
    });
  });
});<|MERGE_RESOLUTION|>--- conflicted
+++ resolved
@@ -251,11 +251,7 @@
         .dom('[data-test-realm-filter-button]')
         .hasText(
           `Workspace: Base Workspace, Cardstack Catalog, Cardstack Skills`,
-<<<<<<< HEAD
-          'base realm and cardstack catalog are selected',
-=======
           'base realm, cardstack catalog and cardstack skills are selected',
->>>>>>> 34a3cede
         );
       assert
         .dom(`[data-test-realm="Base Workspace"] [data-test-card-catalog-item]`)
