import {
  waitFor,
  waitUntil,
  click,
  fillIn,
  triggerEvent,
} from '@ember/test-helpers';
import { settled } from '@ember/test-helpers';
import GlimmerComponent from '@glimmer/component';

import { format, subMinutes } from 'date-fns';

import window from 'ember-window-mock';
import { module, test } from 'qunit';

import { baseRealm } from '@cardstack/runtime-common';
import { Loader } from '@cardstack/runtime-common/loader';

import { currentRoomIdPersistenceKey } from '@cardstack/host/components/ai-assistant/panel';
import CardPrerender from '@cardstack/host/components/card-prerender';
import OperatorMode from '@cardstack/host/components/operator-mode/container';

import MatrixService from '@cardstack/host/services/matrix-service';
import OperatorModeStateService from '@cardstack/host/services/operator-mode-state-service';

import type { CommandResultEvent } from 'https://cardstack.com/base/matrix-event';

import {
  percySnapshot,
  testRealmURL,
  setupCardLogs,
  setupIntegrationTestRealm,
  setupLocalIndexing,
  setupServerSentEvents,
  setupOnSave,
  type TestContextWithSave,
  getMonacoContent,
  waitForCodeEditor,
  lookupLoaderService,
} from '../../helpers';
import {
  CardDef,
  Component,
  FieldDef,
  contains,
  linksTo,
  linksToMany,
  field,
  setupBaseRealm,
  StringField,
} from '../../helpers/base-realm';
import { setupMockMatrix } from '../../helpers/mock-matrix';
import { renderComponent } from '../../helpers/render-component';
import { setupRenderingTest } from '../../helpers/setup';

module('Integration | ai-assistant-panel', function (hooks) {
  const realmName = 'Operator Mode Workspace';
  let loader: Loader;
  let operatorModeStateService: OperatorModeStateService;

  setupRenderingTest(hooks);
  setupBaseRealm(hooks);

  hooks.beforeEach(function () {
    loader = lookupLoaderService().loader;
  });

  setupLocalIndexing(hooks);
  setupOnSave(hooks);
  setupCardLogs(
    hooks,
    async () => await loader.import(`${baseRealm.url}card-api`),
  );
  setupServerSentEvents(hooks);
  let { createAndJoinRoom, simulateRemoteMessage, getRoomEvents } =
    setupMockMatrix(hooks, {
      loggedInAs: '@testuser:staging',
      activeRealms: [testRealmURL],
      autostart: true,
      now: (() => {
        // deterministic clock so that, for example, screenshots
        // have consistent content
        let clock = new Date(2024, 8, 19).getTime();
        return () => (clock += 10);
      })(),
    });

  let noop = () => {};

  hooks.beforeEach(async function () {
    operatorModeStateService = this.owner.lookup(
      'service:operator-mode-state-service',
    ) as OperatorModeStateService;

    class Pet extends CardDef {
      static displayName = 'Pet';
      @field name = contains(StringField);
      @field title = contains(StringField, {
        computeVia: function (this: Pet) {
          return this.name;
        },
      });
      static fitted = class Fitted extends Component<typeof this> {
        <template>
          <h3 data-test-pet={{@model.name}}>
            <@fields.name />
          </h3>
        </template>
      };
    }

    class ShippingInfo extends FieldDef {
      static displayName = 'Shipping Info';
      @field preferredCarrier = contains(StringField);
      @field remarks = contains(StringField);
      @field title = contains(StringField, {
        computeVia: function (this: ShippingInfo) {
          return this.preferredCarrier;
        },
      });
      static embedded = class Embedded extends Component<typeof this> {
        <template>
          <span data-test-preferredCarrier={{@model.preferredCarrier}}>
            <@fields.preferredCarrier />
          </span>
        </template>
      };
    }

    class Address extends FieldDef {
      static displayName = 'Address';
      @field city = contains(StringField);
      @field country = contains(StringField);
      @field shippingInfo = contains(ShippingInfo);
      static embedded = class Embedded extends Component<typeof this> {
        <template>
          <div data-test-address>
            <h3 data-test-city={{@model.city}}>
              <@fields.city />
            </h3>
            <h3 data-test-country={{@model.country}}>
              <@fields.country />
            </h3>
            <div data-test-shippingInfo-field><@fields.shippingInfo /></div>
          </div>
        </template>
      };
    }

    class Country extends CardDef {
      static displayName = 'Country';
      @field name = contains(StringField);
      @field title = contains(StringField, {
        computeVia(this: Country) {
          return this.name;
        },
      });
      static fitted = class Fitted extends Component<typeof this> {
        <template>
          <@fields.name />
        </template>
      };
    }
    class Trips extends FieldDef {
      static displayName = 'Trips';
      @field tripTitle = contains(StringField);
      @field homeCountry = linksTo(Country);
      @field countriesVisited = linksToMany(Country);
      static embedded = class Embedded extends Component<typeof this> {
        <template>
          {{#if @model.tripTitle}}
            <h3 data-test-tripTitle><@fields.tripTitle /></h3>
          {{/if}}
          <div>
            Home Country:
            <@fields.homeCountry />
          </div>
          <div>
            Countries Visited:
            <@fields.countriesVisited />
          </div>
        </template>
      };
    }

    class Person extends CardDef {
      static displayName = 'Person';
      @field firstName = contains(StringField);
      @field pet = linksTo(Pet);
      @field friends = linksToMany(Pet);
      @field trips = contains(Trips);
      @field firstLetterOfTheName = contains(StringField, {
        computeVia: function (this: Person) {
          return this.firstName[0];
        },
      });
      @field title = contains(StringField, {
        computeVia: function (this: Person) {
          return this.firstName;
        },
      });
      @field address = contains(Address);
      static isolated = class Isolated extends Component<typeof this> {
        <template>
          <h2 data-test-person={{@model.firstName}}>
            <@fields.firstName />
          </h2>
          <p data-test-first-letter-of-the-name={{@model.firstLetterOfTheName}}>
            <@fields.firstLetterOfTheName />
          </p>
          Pet:
          <@fields.pet />
          Friends:
          <@fields.friends />
          <div data-test-addresses>Address: <@fields.address /></div>
          <div>Trips: <span data-test-trips><@fields.trips /></span></div>
        </template>
      };
    }

    let petMango = new Pet({ name: 'Mango' });
    let petJackie = new Pet({ name: 'Jackie' });
    let usa = new Country({ name: 'USA' });

    await setupIntegrationTestRealm({
      loader,
      contents: {
        'pet.gts': { Pet },
        'shipping-info.gts': { ShippingInfo },
        'address.gts': { Address },
        'person.gts': { Person },
        'country.gts': { Country },
        'Country/usa.json': usa,
        'Pet/mango.json': petMango,
        'Pet/jackie.json': petJackie,
        'Person/fadhlan.json': new Person({
          firstName: 'Fadhlan',
          address: new Address({
            city: 'Bandung',
            country: 'Indonesia',
            shippingInfo: new ShippingInfo({
              preferredCarrier: 'DHL',
              remarks: `Don't let bob deliver the package--he's always bringing it to the wrong address`,
            }),
          }),
          pet: petMango,
        }),
        'Person/burcu.json': new Person({
          firstName: 'Burcu',
          friends: [petJackie, petMango],
        }),
        'Person/mickey.json': new Person({
          firstName: 'Mickey',
          trips: new Trips({
            tripTitle: 'Summer Vacation',
            homeCountry: usa,
          }),
        }),
        'Person/justin.json': new Person({ firstName: 'Justin' }),
        'Person/ian.json': new Person({ firstName: 'Ian' }),
        'Person/matic.json': new Person({ firstName: 'Matic' }),
        'Person/buck.json': new Person({ firstName: 'Buck' }),
        'Person/hassan.json': new Person({ firstName: 'Hassan' }),
        '.realm.json': `{ "name": "${realmName}" }`,
      },
    });
  });

  async function setCardInOperatorModeState(
    cardURL?: string,
    format: 'isolated' | 'edit' = 'isolated',
  ) {
    await operatorModeStateService.restore({
      stacks: cardURL ? [[{ id: cardURL, format }]] : [[]],
    });
  }

  async function openAiAssistant(): Promise<string> {
    await waitFor('[data-test-open-ai-assistant]');
    await click('[data-test-open-ai-assistant]');
    await waitFor('[data-test-room-settled]');
    let roomId = document
      .querySelector('[data-test-room]')
      ?.getAttribute('data-test-room');
    if (!roomId) {
      throw new Error('Expected a room ID');
    }
    return roomId;
  }

  async function renderAiAssistantPanel(id?: string) {
    await setCardInOperatorModeState(id);
    await renderComponent(
      class TestDriver extends GlimmerComponent {
        <template>
          <OperatorMode @onClose={{noop}} />
          <CardPrerender />
        </template>
      },
    );
    let roomId = await openAiAssistant();
    return roomId;
  }

  test<TestContextWithSave>('it allows chat commands to change cards in the stack', async function (assert) {
    assert.expect(4);

    let roomId = await renderAiAssistantPanel(`${testRealmURL}Person/fadhlan`);

    await waitFor('[data-test-person]');
    assert.dom('[data-test-boxel-header-title]').hasText('Person');
    assert.dom('[data-test-person]').hasText('Fadhlan');

    await simulateRemoteMessage(roomId, '@aibot:localhost', {
      body: 'i am the body',
      msgtype: 'org.boxel.command',
      formatted_body: 'A patch',
      format: 'org.matrix.custom.html',
      data: JSON.stringify({
        toolCall: {
          name: 'patchCard',
          arguments: {
            card_id: `${testRealmURL}Person/fadhlan`,
            attributes: { firstName: 'Dave' },
          },
        },
        eventId: '__EVENT_ID__',
      }),
      'm.relates_to': {
        rel_type: 'm.replace',
        event_id: 'patch1',
      },
    });

    await waitFor('[data-test-command-apply]');
    this.onSave((_, json) => {
      if (typeof json === 'string') {
        throw new Error('expected JSON save data');
      }
      assert.strictEqual(json.data.attributes?.firstName, 'Dave');
    });
    await click('[data-test-command-apply]');
    await waitFor('[data-test-command-card-idle]');

    assert.dom('[data-test-person]').hasText('Dave');
  });

  test('it maintains status of apply buttons during a session when switching between rooms', async function (assert) {
    await setCardInOperatorModeState(`${testRealmURL}Person/fadhlan`);
    await renderComponent(
      class TestDriver extends GlimmerComponent {
        <template>
          <OperatorMode @onClose={{noop}} />
          <CardPrerender />
        </template>
      },
    );
    await waitFor('[data-test-person="Fadhlan"]');
    let room1Id = createAndJoinRoom('@testuser:staging', 'test room 1');
    let room2Id = createAndJoinRoom('@testuser:staging', 'test room 2');
    simulateRemoteMessage(room2Id, '@aibot:localhost', {
      msgtype: 'org.boxel.command',
      body: 'Incorrect command',
      formatted_body: 'Incorrect command',
      format: 'org.matrix.custom.html',
      data: JSON.stringify({
        toolCall: {
          name: 'patchCard',
          argument: {
            card_id: `${testRealmURL}Person/fadhlan`,
            relationships: { pet: null }, // this will error
          },
        },
        eventId: '__EVENT_ID__',
      }),
      'm.relates_to': {
        rel_type: 'm.replace',
        event_id: '__EVENT_ID__',
      },
    });

    simulateRemoteMessage(room1Id, '@aibot:localhost', {
      msgtype: 'org.boxel.command',
      body: 'Changing first name to Evie',
      formatted_body: 'Changing first name to Evie',
      format: 'org.matrix.custom.html',
      data: JSON.stringify({
        toolCall: {
          name: 'patchCard',
          arguments: {
            card_id: `${testRealmURL}Person/fadhlan`,
            attributes: { firstName: 'Evie' },
          },
        },
        eventId: '__EVENT_ID__',
      }),
      'm.relates_to': {
        rel_type: 'm.replace',
        event_id: '__EVENT_ID__',
      },
    });

    simulateRemoteMessage(room1Id, '@aibot:localhost', {
      msgtype: 'org.boxel.command',
      body: 'Changing first name to Jackie',
      formatted_body: 'Changing first name to Jackie',
      format: 'org.matrix.custom.html',
      data: JSON.stringify({
        toolCall: {
          name: 'patchCard',
          arguments: {
            card_id: `${testRealmURL}Person/fadhlan`,
            attributes: { firstName: 'Jackie' },
          },
        },
        eventId: '__EVENT_ID__',
      }),
      'm.relates_to': {
        rel_type: 'm.replace',
        event_id: '__EVENT_ID__',
      },
    });

    // let the room events all process before we open the assistant, so it will
    // pick the appropriate room.
    await settled();

    await click('[data-test-open-ai-assistant]');
    await waitFor('[data-test-room-name="test room 1"]');
    await waitFor('[data-test-message-idx="1"] [data-test-command-apply]');
    await click('[data-test-message-idx="1"] [data-test-command-apply]');
    await waitFor('[data-test-command-card-idle]');

    assert
      .dom('[data-test-message-idx="1"] [data-test-apply-state="applied"]')
      .exists();
    assert
      .dom('[data-test-message-idx="0"] [data-test-apply-state="ready"]')
      .exists();

    await click('[data-test-past-sessions-button]');
    await click(`[data-test-enter-room="${room2Id}"]`);
    await waitFor('[data-test-room-name="test room 2"]');
    await waitFor('[data-test-command-apply]');
    await click('[data-test-command-apply]');
    await waitFor('[data-test-command-card-idle]');
    assert
      .dom('[data-test-message-idx="0"] [data-test-apply-state="failed"]')
      .exists();

    // reopen ai assistant panel
    await click('[data-test-close-ai-assistant]');
    await waitFor('[data-test-ai-assistant-panel]', { count: 0 });
    await click('[data-test-open-ai-assistant]');
    await waitFor('[data-test-ai-assistant-panel]');

    await click('[data-test-past-sessions-button]');
    await click(`[data-test-enter-room="${room1Id}"]`);
    await waitFor('[data-test-room-name="test room 1"]');
    assert
      .dom('[data-test-message-idx="1"] [data-test-apply-state="applied"]')
      .exists();
    assert
      .dom('[data-test-message-idx="0"] [data-test-apply-state="ready"]')
      .exists();

    await click('[data-test-past-sessions-button]');
    await click(`[data-test-enter-room="${room2Id}"]`);
    await waitFor('[data-test-room-name="test room 2"]');
    assert
      .dom('[data-test-message-idx="0"] [data-test-apply-state="failed"]')
      .exists();
  });

  test('it only applies changes from the chat if the stack contains a card with that ID', async function (assert) {
    let roomId = await renderAiAssistantPanel(`${testRealmURL}Person/fadhlan`);

    await waitFor('[data-test-person]');
    assert.dom('[data-test-boxel-header-title]').hasText('Person');
    assert.dom('[data-test-person]').hasText('Fadhlan');

    let otherCardID = `${testRealmURL}Person/burcu`;
    await simulateRemoteMessage(roomId, '@aibot:localhost', {
      body: 'i am the body',
      msgtype: 'org.boxel.command',
      formatted_body:
        'A patch<pre><code>https://www.example.com/path/to/resource?query=param1value&anotherQueryParam=anotherValue&additionalParam=additionalValue&longparameter1=someLongValue1</code></pre>',
      format: 'org.matrix.custom.html',
      data: JSON.stringify({
        toolCall: {
          name: 'patchCard',
          arguments: {
            card_id: otherCardID,
            attributes: { firstName: 'Dave' },
          },
        },
        eventId: '__EVENT_ID__',
      }),
      'm.relates_to': {
        rel_type: 'm.replace',
        event_id: '__EVENT_ID__',
      },
    });

    await waitFor('[data-test-command-apply="ready"]');
    await click('[data-test-command-apply]');

    await waitFor('[data-test-command-card-idle]');
    assert
      .dom('[data-test-card-error]')
      .containsText(`Please open card '${otherCardID}' to make changes to it.`);
    assert.dom('[data-test-apply-state="failed"]').exists();
    assert.dom('[data-test-ai-bot-retry-button]').exists();
    assert.dom('[data-test-command-apply]').doesNotExist();
    assert.dom('[data-test-person]').hasText('Fadhlan');

    await triggerEvent(
      `[data-test-stack-card="${testRealmURL}Person/fadhlan"] [data-test-field-component-card][data-test-card-format="fitted"]`,
      'mouseenter',
    );
    await waitFor('[data-test-overlay-card] [data-test-overlay-more-options]');
    await percySnapshot(
      'Integration | ai-assistant-panel | it only applies changes from the chat if the stack contains a card with that ID | error',
    );

    await setCardInOperatorModeState(otherCardID);
    await waitFor('[data-test-person="Burcu"]');
    click('[data-test-ai-bot-retry-button]'); // retry the command with correct card
    await waitFor('[data-test-apply-state="applying"]');
    assert.dom('[data-test-apply-state="applying"]').exists();

    await waitFor('[data-test-command-card-idle]');
    await waitFor('[data-test-apply-state="applied"]');
    assert.dom('[data-test-apply-state="applied"]').exists();
    assert.dom('[data-test-person]').hasText('Dave');
    assert.dom('[data-test-command-apply]').doesNotExist();
    assert.dom('[data-test-ai-bot-retry-button]').doesNotExist();

    await triggerEvent(
      `[data-test-stack-card="${testRealmURL}Person/burcu"] [data-test-plural-view="linksToMany"] [data-test-plural-view-item="0"]`,
      'mouseenter',
    );
    assert
      .dom('[data-test-overlay-card] [data-test-overlay-more-options]')
      .exists();
    await percySnapshot(
      'Integration | ai-assistant-panel | it only applies changes from the chat if the stack contains a card with that ID | error fixed',
    );
  });

  test('it can apply change to nested contains field', async function (assert) {
    let roomId = await renderAiAssistantPanel(`${testRealmURL}Person/fadhlan`);

    await waitFor('[data-test-person="Fadhlan"]');
    assert.dom(`[data-test-preferredcarrier="DHL"]`).exists();

    let payload = {
      name: 'patchCard',
      arguments: {
        card_id: `${testRealmURL}Person/fadhlan`,
        attributes: {
          firstName: 'Joy',
          address: { shippingInfo: { preferredCarrier: 'UPS' } },
        },
      },
      eventId: 'event1',
    };
    await simulateRemoteMessage(roomId, '@aibot:localhost', {
      body: 'A patch',
      msgtype: 'org.boxel.command',
      formatted_body: 'A patch',
      format: 'org.matrix.custom.html',
      data: JSON.stringify({ toolCall: payload }),
      'm.relates_to': {
        rel_type: 'm.replace',
        event_id: 'event1',
      },
    });

    await waitFor('[data-test-view-code-button]');
    await click('[data-test-view-code-button]');

    await waitForCodeEditor();
    assert.deepEqual(
      JSON.parse(getMonacoContent()),

      {
        name: 'patchCard',
        payload: {
          attributes: {
            address: {
              shippingInfo: {
                preferredCarrier: 'UPS',
              },
            },
            firstName: 'Joy',
          },
          card_id: 'http://test-realm/test/Person/fadhlan',
        },
      },
      'it can preview code when a change is proposed',
    );
    assert.dom('[data-test-copy-code]').isEnabled('copy button is available');

    await click('[data-test-view-code-button]');
    assert.dom('[data-test-code-editor]').doesNotExist();

    await click('[data-test-command-apply="ready"]');
    await waitFor('[data-test-command-card-idle]');
    assert.dom('[data-test-apply-state="applied"]').exists();
    assert.dom('[data-test-person]').hasText('Joy');
    assert.dom(`[data-test-preferredcarrier]`).hasText('UPS');
    assert.dom(`[data-test-city="Bandung"]`).exists();
    assert.dom(`[data-test-country="Indonesia"]`).exists();
  });

  test('it can apply change to a linksTo field', async function (assert) {
    let id = `${testRealmURL}Person/fadhlan`;
    let roomId = await renderAiAssistantPanel(id);
    await waitFor('[data-test-person="Fadhlan"]');

    await simulateRemoteMessage(roomId, '@aibot:localhost', {
      msgtype: 'org.boxel.command',
      body: 'Removing pet and changing preferred carrier',
      formatted_body: 'Removing pet and changing preferred carrier',
      format: 'org.matrix.custom.html',
      data: JSON.stringify({
        toolCall: {
          name: 'patchCard',
          arguments: {
            card_id: id,
            attributes: {
              address: { shippingInfo: { preferredCarrier: 'Fedex' } },
            },
            relationships: {
              pet: { links: { self: null } },
            },
          },
        },
        eventId: '__EVENT_ID__',
      }),
      'm.relates_to': {
        rel_type: 'm.replace',
        event_id: '__EVENT_ID__',
      },
    });

    const stackCard = `[data-test-stack-card="${id}"]`;

    await waitFor('[data-test-command-apply="ready"]');
    assert.dom(`${stackCard} [data-test-preferredcarrier="DHL"]`).exists();
    assert.dom(`${stackCard} [data-test-pet="Mango"]`).exists();

    await click('[data-test-command-apply]');
    await waitFor('[data-test-command-card-idle]');
    assert.dom('[data-test-apply-state="applied"]').exists();
    assert.dom(`${stackCard} [data-test-preferredcarrier="Fedex"]`).exists();
    assert.dom(`${stackCard} [data-test-pet="Mango"]`).doesNotExist();

    await simulateRemoteMessage(roomId, '@aibot:localhost', {
      msgtype: 'org.boxel.command',
      body: 'Link to pet and change preferred carrier',
      formatted_body: 'Link to pet and change preferred carrier',
      format: 'org.matrix.custom.html',
      data: JSON.stringify({
        toolCall: {
          name: 'patchCard',
          arguments: {
            card_id: id,
            attributes: {
              address: { shippingInfo: { preferredCarrier: 'UPS' } },
            },
            relationships: {
              pet: {
                links: { self: `${testRealmURL}Pet/mango` },
              },
            },
          },
        },
        eventId: '__EVENT_ID__',
      }),
      'm.relates_to': {
        rel_type: 'm.replace',
        event_id: '__EVENT_ID__',
      },
    });
    await waitFor('[data-test-command-apply="ready"]');
    assert.dom(`${stackCard} [data-test-preferredcarrier="Fedex"]`).exists();
    assert.dom(`${stackCard} [data-test-pet]`).doesNotExist();

    await click('[data-test-command-apply]');
    await waitFor('[data-test-message-idx="1"] [data-test-command-card-idle]');
    assert
      .dom('[data-test-message-idx="1"] [data-test-apply-state="applied"]')
      .exists();
    assert.dom(`${stackCard} [data-test-preferredcarrier="UPS"]`).exists();
    assert.dom(`${stackCard} [data-test-pet="Mango"]`).exists();
    assert.dom(`${stackCard} [data-test-city="Bandung"]`).exists();
    assert.dom(`${stackCard} [data-test-country="Indonesia"]`).exists();
  });

  test('it does not crash when applying change to a card with preexisting nested linked card', async function (assert) {
    let id = `${testRealmURL}Person/mickey`;
    let roomId = await renderAiAssistantPanel(id);

    await waitFor('[data-test-person="Mickey"]');
    assert.dom('[data-test-tripTitle]').hasText('Summer Vacation');

    await simulateRemoteMessage(roomId, '@aibot:localhost', {
      msgtype: 'org.boxel.command',
      body: 'Change tripTitle to Trip to Japan',
      formatted_body: 'Change tripTitle to Trip to Japan',
      format: 'org.matrix.custom.html',
      data: JSON.stringify({
        toolCall: {
          name: 'patchCard',
          arguments: {
            card_id: id,
            attributes: { trips: { tripTitle: 'Trip to Japan' } },
          },
        },
        eventId: '__EVENT_ID__',
      }),
      'm.relates_to': {
        rel_type: 'm.replace',
        event_id: '__EVENT_ID__',
      },
    });

    await waitFor('[data-test-command-apply="ready"]');
    await click('[data-test-command-apply]');
    await waitFor('[data-test-command-card-idle]');
    assert.dom('[data-test-apply-state="applied"]').exists();
    assert.dom('[data-test-tripTitle]').hasText('Trip to Japan');
  });

  test('button states only apply to a single button in a chat room', async function (assert) {
    let id = `${testRealmURL}Person/fadhlan`;
    let roomId = await renderAiAssistantPanel(id);

    await waitFor('[data-test-person="Fadhlan"]');

    await simulateRemoteMessage(roomId, '@aibot:localhost', {
      msgtype: 'org.boxel.command',
      body: 'Change first name to Dave',
      formatted_body: 'Change first name to Dave',
      format: 'org.matrix.custom.html',
      data: JSON.stringify({
        toolCall: {
          name: 'patchCard',
          arguments: {
            card_id: id,

            attributes: { firstName: 'Dave' },
          },
        },
        eventId: '__EVENT_ID__',
      }),
      'm.relates_to': {
        rel_type: 'm.replace',
        event_id: '__EVENT_ID__',
      },
    });
    await simulateRemoteMessage(roomId, '@aibot:localhost', {
      msgtype: 'org.boxel.command',
      body: 'Incorrect patch command',
      formatted_body: 'Incorrect patch command',
      format: 'org.matrix.custom.html',
      data: JSON.stringify({
        toolCall: {
          name: 'patchCard',
          arguments: {
            arguments: {
              card_id: id,
              relationships: { pet: null },
            },
          },
        },
        eventId: '__EVENT_ID__',
      }),
      'm.relates_to': {
        rel_type: 'm.replace',
        event_id: '__EVENT_ID__',
      },
    });
    await simulateRemoteMessage(roomId, '@aibot:localhost', {
      msgtype: 'org.boxel.command',
      body: 'Change first name to Jackie',
      formatted_body: 'Change first name to Jackie',
      format: 'org.matrix.custom.html',
      data: JSON.stringify({
        toolCall: {
          name: 'patchCard',
          arguments: {
            card_id: id,
            attributes: { firstName: 'Jackie' },
          },
        },
        eventId: '__EVENT_ID__',
      }),
      'm.relates_to': {
        rel_type: 'm.replace',
        event_id: '__EVENT_ID__',
      },
    });

    await waitFor('[data-test-command-apply="ready"]', { count: 3 });

    click('[data-test-message-idx="2"] [data-test-command-apply]');
    await waitFor(
      '[data-test-message-idx="2"] [data-test-apply-state="applying"]',
    );
    assert.dom('[data-test-apply-state="applying"]').exists({ count: 1 });
    assert
      .dom('[data-test-message-idx="2"] [data-test-apply-state="applying"]')
      .exists();

    await waitFor('[data-test-message-idx="2"] [data-test-command-card-idle]');
    await waitFor(
      '[data-test-message-idx="2"] [data-test-apply-state="applied"]',
    );
    assert.dom('[data-test-apply-state="applied"]').exists({ count: 1 });
    assert
      .dom('[data-test-message-idx="2"] [data-test-apply-state="applied"]')
      .exists();
    assert.dom('[data-test-command-apply="ready"]').exists({ count: 2 });
    assert.dom('[data-test-person]').hasText('Jackie');

    await click('[data-test-message-idx="1"] [data-test-command-apply]');
    await waitFor('[data-test-message-idx="1"] [data-test-command-card-idle]');
    assert.dom('[data-test-apply-state="failed"]').exists({ count: 1 });
    assert
      .dom('[data-test-message-idx="1"] [data-test-apply-state="failed"]')
      .exists();
    assert.dom('[data-test-command-apply="ready"]').exists({ count: 1 });
    assert
      .dom('[data-test-message-idx="0"] [data-test-command-apply="ready"]')
      .exists();
  });

  test('assures applied state displayed as a check mark even eventId in command payload is undefined', async function (assert) {
    let id = `${testRealmURL}Person/fadhlan`;
    let roomId = await renderAiAssistantPanel(id);

    await waitFor('[data-test-person="Fadhlan"]');

    await simulateRemoteMessage(roomId, '@aibot:localhost', {
      msgtype: 'org.boxel.command',
      body: 'Change first name to Dave',
      formatted_body: 'Change first name to Dave',
      format: 'org.matrix.custom.html',
      data: JSON.stringify({
        toolCall: {
          name: 'patchCard',
          arguments: {
            card_id: id,
            attributes: { firstName: 'Dave' },
          },
        },
        eventId: '__EVENT_ID__',
      }),
      'm.relates_to': {
        rel_type: 'm.replace',
        event_id: '__EVENT_ID__',
      },
    });

    await waitFor('[data-test-command-apply="ready"]', { count: 1 });

    click('[data-test-message-idx="0"] [data-test-command-apply]');
    await waitFor(
      '[data-test-message-idx="0"] [data-test-apply-state="applying"]',
    );
    assert.dom('[data-test-apply-state="applying"]').exists({ count: 1 });
    assert
      .dom('[data-test-message-idx="0"] [data-test-apply-state="applying"]')
      .exists();

    await waitFor('[data-test-message-idx="0"] [data-test-command-card-idle]');
    await waitFor(
      '[data-test-message-idx="0"] [data-test-apply-state="applied"]',
    );
    assert.dom('[data-test-apply-state="applied"]').exists({ count: 1 });
    assert
      .dom('[data-test-message-idx="0"] [data-test-apply-state="applied"]')
      .exists();
    assert.dom('[data-test-person]').hasText('Dave');
  });

  test('it can handle an error in a card attached to a matrix message', async function (assert) {
    let roomId = await renderAiAssistantPanel();
    let event1Id = await simulateRemoteMessage(roomId, '@aibot:localhost', {
      body: '',
      formatted_body: '',
      msgtype: 'org.boxel.cardFragment',
      data: JSON.stringify({
        index: 0,
        totalParts: 1,
        cardFragment: JSON.stringify({
          data: {
            id: 'http://this-is-not-a-real-card.com',
            type: 'card',
            attributes: {
              firstName: 'Boom',
            },
            meta: {
              adoptsFrom: {
                module: 'http://not-a-real-card.com',
                name: 'Boom',
              },
            },
          },
        }),
      }),
    });
    await simulateRemoteMessage(roomId, '@aibot:localhost', {
      body: 'card with error',
      formatted_body: 'card with error',
      msgtype: 'org.boxel.message',
      data: JSON.stringify({
        attachedCardsEventIds: [event1Id],
      }),
    });

    await waitFor('[data-test-card-error]');
    assert
      .dom('[data-test-card-error]')
      .containsText('Error rendering attached cards');
    await percySnapshot(assert);
  });

  test('it can handle an error during room creation', async function (assert) {
    await setCardInOperatorModeState();
    await renderComponent(
      class TestDriver extends GlimmerComponent {
        <template>
          <OperatorMode @onClose={{noop}} />
          <CardPrerender />
          <div class='invisible' data-test-throw-room-error />
          <style scoped>
            .invisible {
              display: none;
            }
          </style>
        </template>
      },
    );

    await waitFor('[data-test-open-ai-assistant]');
    await click('[data-test-open-ai-assistant]');
    await waitFor('[data-test-new-session]');
    assert.dom('[data-test-room-error]').exists();
    assert.dom('[data-test-room]').doesNotExist();
    assert.dom('[data-test-past-sessions-button]').isDisabled();
    await percySnapshot(
      'Integration | ai-assistant-panel | it can handle an error during room creation | error state',
    );

    document.querySelector('[data-test-throw-room-error]')?.remove();
    await click('[data-test-room-error] > button');
    await waitFor('[data-test-room]');
    assert.dom('[data-test-room-error]').doesNotExist();
    assert.dom('[data-test-past-sessions-button]').isEnabled();
    await percySnapshot(
      'Integration | ai-assistant-panel | it can handle an error during room creation | new room state',
    );
  });

  test('when opening ai panel it opens the most recent room', async function (assert) {
    try {
      await setCardInOperatorModeState(`${testRealmURL}Pet/mango`);
      await renderComponent(
        class TestDriver extends GlimmerComponent {
          <template>
            <OperatorMode @onClose={{noop}} />
            <CardPrerender />
          </template>
        },
      );

      createAndJoinRoom('@testuser:staging', 'test room 0');
      let room1Id = createAndJoinRoom('@testuser:staging', 'test room 1');
      const room2Id = createAndJoinRoom('@testuser:staging', 'test room 2');
      await settled();

      await openAiAssistant();
      await waitFor(`[data-room-settled]`);

      assert
        .dom(`[data-test-room="${room2Id}"]`)
        .exists(
          "test room 2 is the most recently created room and it's opened initially",
        );

      await click('[data-test-past-sessions-button]');
      await click(`[data-test-enter-room="${room1Id}"]`);

      await click('[data-test-close-ai-assistant]');
      await click('[data-test-open-ai-assistant]');
      await waitFor(`[data-room-settled]`);
      assert
        .dom(`[data-test-room="${room1Id}"]`)
        .exists(
          "test room 1 is the most recently selected room and it's opened initially",
        );

      await click('[data-test-close-ai-assistant]');
      window.localStorage.setItem(
        currentRoomIdPersistenceKey,
        "room-id-that-doesn't-exist-and-should-not-break-the-implementation",
      );
      await click('[data-test-open-ai-assistant]');
      await waitFor(`[data-room-settled]`);
      assert
        .dom(`[data-test-room="${room2Id}"]`)
        .exists(
          "test room 2 is the most recently created room and it's opened initially",
        );
    } finally {
      window.localStorage.removeItem(currentRoomIdPersistenceKey); // Cleanup
    }
  });

  test('can close past-sessions list on outside click', async function (assert) {
    let roomId = await renderAiAssistantPanel();

    await click('[data-test-past-sessions-button]');
    assert.dom('[data-test-past-sessions]').exists();
    assert.dom('[data-test-joined-room]').exists({ count: 1 });
    await click('.operator-mode__main');
    assert.dom('[data-test-past-sessions]').doesNotExist();

    await click('[data-test-past-sessions-button]');
    await click('[data-test-past-sessions]');
    assert.dom('[data-test-past-sessions]').exists();
    await click(`[data-test-past-session-options-button="${roomId}"]`);
    assert.dom('[data-test-past-sessions]').exists();
    await click('[data-test-message-field]');
    assert.dom('[data-test-past-sessions]').doesNotExist();
  });

  test('it can render a markdown message from ai bot', async function (assert) {
    let roomId = await renderAiAssistantPanel();

    await simulateRemoteMessage(roomId, '@aibot:localhost', {
      body: "# Beagles: Loyal Companions\n\nEnergetic and friendly, beagles are wonderful family pets. They _love_ company and always crave playtime.\n\nTheir keen noses lead adventures, unraveling scents. Always curious, they're the perfect mix of independence and affection.",
      msgtype: 'm.text',
      formatted_body:
        "# Beagles: Loyal Companions\n\nEnergetic and friendly, beagles are wonderful family pets. They _love_ company and always crave playtime.\n\nTheir keen noses lead adventures, unraveling scents. Always curious, they're the perfect mix of independence and affection.",
    });
    await waitFor(`[data-test-room="${roomId}"] [data-test-message-idx="0"]`);
    assert.dom('[data-test-message-idx="0"] h1').containsText('Beagles');
    assert.dom('[data-test-message-idx="0"]').doesNotContainText('# Beagles');
    assert.dom('[data-test-message-idx="0"] p').exists({ count: 2 });
    assert.dom('[data-test-message-idx="0"] em').hasText('love');
    assert.dom('[data-test-message-idx="0"]').doesNotContainText('_love_');
  });

  test('displays message slightly muted when it is being sent', async function (assert) {
    await setCardInOperatorModeState(`${testRealmURL}Person/fadhlan`);
    await renderComponent(
      class TestDriver extends GlimmerComponent {
        <template>
          <OperatorMode @onClose={{noop}} />
          <CardPrerender />
        </template>
      },
    );
    await openAiAssistant();

    await fillIn(
      '[data-test-message-field]',
      'This is a magic message with a SENDING_DELAY_THEN_SUCCESS!',
    );
    assert
      .dom('[data-test-message-field]')
      .hasValue('This is a magic message with a SENDING_DELAY_THEN_SUCCESS!');
    assert.dom('[data-test-send-message-btn]').isEnabled();
    assert.dom('[data-test-ai-assistant-message]').doesNotExist();
    click('[data-test-send-message-btn]');

    await waitFor('[data-test-ai-assistant-message].is-pending');
    assert.dom('[data-test-message-field]').hasValue('');
    assert.dom('[data-test-send-message-btn]').isDisabled();
    assert.dom('[data-test-ai-assistant-message]').exists({ count: 1 });
    assert.dom('[data-test-ai-assistant-message]').hasClass('is-pending');
    await percySnapshot(assert);

    await waitFor('[data-test-ai-assistant-message]:not(.is-pending)');
    await waitUntil(
      () =>
        !(
          document.querySelector(
            '[data-test-send-message-btn]',
          ) as HTMLButtonElement
        ).disabled,
    );
    assert.dom('[data-test-ai-assistant-message]').exists({ count: 1 });
    assert.dom('[data-test-ai-assistant-message]').hasNoClass('is-pending');
  });

  test('displays retry button for message that failed to send', async function (assert) {
    await setCardInOperatorModeState(`${testRealmURL}Person/fadhlan`);
    await renderComponent(
      class TestDriver extends GlimmerComponent {
        <template>
          <OperatorMode @onClose={{noop}} />
          <CardPrerender />
        </template>
      },
    );

    await openAiAssistant();

    await fillIn(
      '[data-test-message-field]',
      'This is a magic message with a SENDING_DELAY_THEN_FAILURE!',
    );
    assert
      .dom('[data-test-message-field]')
      .hasValue('This is a magic message with a SENDING_DELAY_THEN_FAILURE!');
    assert.dom('[data-test-send-message-btn]').isEnabled();
    assert.dom('[data-test-ai-assistant-message]').doesNotExist();
    click('[data-test-send-message-btn]');

    await waitFor('[data-test-ai-assistant-message].is-pending');
    assert.dom('[data-test-message-field]').hasValue('');
    assert.dom('[data-test-send-message-btn]').isDisabled();
    assert.dom('[data-test-ai-assistant-message]').exists({ count: 1 });
    assert.dom('[data-test-ai-assistant-message]').hasClass('is-pending');

    await waitFor('[data-test-ai-assistant-message].is-error');
    await waitUntil(
      () =>
        !(
          document.querySelector(
            '[data-test-send-message-btn]',
          ) as HTMLButtonElement
        ).disabled,
    );
    assert.dom('[data-test-ai-assistant-message]').exists({ count: 1 });
    assert.dom('[data-test-ai-assistant-message]').hasClass('is-error');
    assert.dom('[data-test-card-error]').containsText('Failed to send');
    assert.dom('[data-test-ai-bot-retry-button]').exists();
    await percySnapshot(assert);

    await click('[data-test-ai-bot-retry-button]');
    assert.dom('[data-test-ai-assistant-message]').exists({ count: 1 });
    assert.dom('[data-test-ai-assistant-message]').hasNoClass('is-error');
  });

  test('it does not display the streaming indicator when ai bot sends an option', async function (assert) {
    let roomId = await renderAiAssistantPanel();

    await simulateRemoteMessage(roomId, '@aibot:localhost', {
      body: 'i am the body',
      msgtype: 'org.boxel.command',
      formatted_body: 'A patch',
      format: 'org.matrix.custom.html',
      data: JSON.stringify({
        toolCall: {
          name: 'patchCard',
          arguments: {
            card_id: `${testRealmURL}Person/fadhlan`,
            attributes: { firstName: 'Dave' },
          },
        },
        eventId: '__EVENT_ID__',
      }),
      'm.relates_to': {
        rel_type: 'm.replace',
        event_id: 'patch1',
      },
    });

    await waitFor('[data-test-message-idx="0"]');
    assert
      .dom('[data-test-message-idx="0"] [data-test-ai-avatar]')
      .doesNotHaveClass(
        'ai-avatar-animated',
        'ai bot patch message does not have a spinner',
      );
  });

  test('it animates the sessions dropdown button when there are other sessions that have activity which was not seen by the user yet', async function (assert) {
    let roomId = await renderAiAssistantPanel();

    simulateRemoteMessage(roomId, '@matic:boxel', {
      body: 'Say one word.',
      msgtype: 'org.boxel.message',
      formatted_body: 'Say one word.',
      format: 'org.matrix.custom.html',
    });

    simulateRemoteMessage(roomId, '@aibot:localhost', {
      body: 'Word.',
      msgtype: 'm.text',
      formatted_body: 'Word.',
      format: 'org.matrix.custom.html',
      isStreamingFinished: true,
    });

    assert
      .dom('[data-test-past-sessions-button] [data-test-has-active-sessions]')
      .doesNotExist();
    assert
      .dom(`[data-test-enter-room='${roomId}'] [data-test-is-streaming]`)
      .doesNotExist();

    // Create a new room with some activity (this could happen when we will have a feature that interacts with AI outside of the AI pannel, i.e. "commands")

    let anotherRoomId = createAndJoinRoom('@testuser:staging', 'Another Room');

    simulateRemoteMessage(
      anotherRoomId,
      '@aibot:localhost',
      {
        body: 'I sent a message from the background.',
        msgtype: 'm.text',
        formatted_body: 'Word.',
        format: 'org.matrix.custom.html',
        isStreamingFinished: true,
      },
      {
        origin_server_ts: Date.now(),
      },
    );

    await waitFor('[data-test-has-active-sessions]');

    assert
      .dom('[data-test-past-sessions-button][data-test-has-active-sessions]')
      .exists("'All Sessions button' is animated");

    await click('[data-test-past-sessions-button]');

    assert
      .dom(
        `[data-test-joined-room='${anotherRoomId}'] [data-test-is-unseen-message]`,
      )
      .exists('Newly created room has an unseen message');

    assert
      .dom(
        `[data-test-joined-room='${anotherRoomId}'] [data-test-is-unseen-message]`,
      )
      .containsText('Updated');

    assert
      .dom(`[data-test-joined-room='${roomId}'][data-test-is-unseen-message]`)
      .doesNotExist("Old room doesn't have an unseen message");

    assert
      .dom(`[data-test-joined-room='${roomId}']`)
      .doesNotContainText('Updated');

    await click(`[data-test-enter-room='${anotherRoomId}']`);
    assert
      .dom(
        `[data-test-joined-room='${anotherRoomId}'] [data-test-is-unseen-message]`,
      )
      .doesNotExist(
        "Newly created room doesn't have an unseen message because we just opened it and saw the message",
      );
    assert
      .dom(`[data-test-joined-room='${roomId}'] [data-test-is-unseen-message]`)
      .doesNotExist("Old room doesn't have an unseen message");

    assert
      .dom('[data-test-past-sessions-button][data-test-has-active-sessions]')
      .doesNotExist(
        "'All Sessions button' is not animated anymore because the other active session was seen",
      );

    await click('[data-test-past-sessions-button]');

    assert
      .dom(`[data-test-joined-room='${roomId}']`)
      .doesNotContainText('Updated');
    assert
      .dom(`[data-test-joined-room='${anotherRoomId}']`)
      .doesNotContainText('Updated');
  });

  test('sends read receipts only for bot messages', async function (assert) {
    let roomId = await renderAiAssistantPanel();

    simulateRemoteMessage(roomId, '@testuser:staging', {
      body: 'Say one word.',
      msgtype: 'org.boxel.message',
      formatted_body: 'Say one word.',
      format: 'org.matrix.custom.html',
    });

    await waitFor(`[data-room-settled]`);

    let eventId2 = simulateRemoteMessage(roomId, '@aibot:localhost', {
      body: 'Word.',
      msgtype: 'm.text',
      formatted_body: 'Word.',
      format: 'org.matrix.custom.html',
      isStreamingFinished: true,
    });

    assert
      .dom('[data-test-past-sessions-button] [data-test-has-active-sessions]')
      .doesNotExist();
    assert
      .dom(`[data-test-enter-room='${roomId}'] [data-test-is-streaming]`)
      .doesNotExist();

    let anotherRoomId = createAndJoinRoom('@testuser:staging', 'Another Room');

    let eventId3 = simulateRemoteMessage(
      anotherRoomId,
      '@aibot:localhost',
      {
        body: 'I sent a message from the background.',
        msgtype: 'm.text',
        formatted_body: 'Word.',
        format: 'org.matrix.custom.html',
        isStreamingFinished: true,
      },
      {
        origin_server_ts: Date.now(),
      },
    );

    await waitFor('[data-test-has-active-sessions]');
    await click('[data-test-past-sessions-button]');
    await click(`[data-test-enter-room="${anotherRoomId}"]`);

    let matrixService = this.owner.lookup(
      'service:matrix-service',
    ) as MatrixService;
    assert.deepEqual(
      Array.from(matrixService.currentUserEventReadReceipts.keys()),
      [eventId2, eventId3],
    );
  });

  test('it can retry a message when receiving an error from the AI bot', async function (assert) {
    let roomId = await renderAiAssistantPanel();

    await simulateRemoteMessage(roomId, '@testuser:staging', {
      body: 'I have a feeling something will go wrong',
      msgtype: 'org.boxel.message',
      formatted_body: 'I have a feeling something will go wrong',
      format: 'org.matrix.custom.html',
    });

    await simulateRemoteMessage(roomId, '@aibot:localhost', {
      body: 'There was an error processing your request, please try again later',
      msgtype: 'm.text',
      formatted_body:
        'There was an error processing your request, please try again later',
      format: 'org.matrix.custom.html',
      isStreamingFinished: true,
      errorMessage: 'AI bot error',
    });

    await simulateRemoteMessage(roomId, '@testuser:staging', {
      body: 'I have a feeling something will go wrong',
      msgtype: 'org.boxel.message',
      formatted_body: 'I have a feeling something will go wrong',
      format: 'org.matrix.custom.html',
    });

    await simulateRemoteMessage(roomId, '@aibot:localhost', {
      body: 'There was an error processing your request, please try again later',
      msgtype: 'm.text',
      formatted_body:
        'There was an error processing your request, please try again later',
      format: 'org.matrix.custom.html',
      isStreamingFinished: true,
      errorMessage: 'AI bot error',
    });

    await waitFor('[data-test-message-idx="0"]');
    assert
      .dom('[data-test-message-idx="1"]')
      .containsText(
        'There was an error processing your request, please try again later',
      );
    assert
      .dom('[data-test-message-idx="1"] [data-test-ai-bot-retry-button]')
      .doesNotExist('Only last errored message has a retry button');

    assert
      .dom('[data-test-message-idx="3"]')
      .containsText(
        'There was an error processing your request, please try again later',
      );
    assert
      .dom('[data-test-message-idx="3"] [data-test-ai-bot-retry-button]')
      .exists('Only last errored message has a retry button');

    assert.dom('[data-test-message-idx="4"]').doesNotExist();

    await click('[data-test-ai-bot-retry-button]');

    // This below is user's previous message that is sent again after retry button is clicked
    assert
      .dom('[data-test-message-idx="4"]')
      .exists('Retry message is sent to the AI bot');

    assert
      .dom('[data-test-message-idx="4"]')
      .containsText('I have a feeling something will go wrong');
  });

  test('replacement message should use `created` from the oldest message', async function (assert) {
    let roomId = await renderAiAssistantPanel(`${testRealmURL}Person/fadhlan`);
    let firstMessageId = await simulateRemoteMessage(
      roomId,
      '@aibot:localhost',
      {
        body: 'This is the first message',
        msgtype: 'org.text',
        formatted_body: 'This is the first message',
        format: 'org.matrix.custom.html',
        'm.new_content': {
          body: 'First message body',
          msgtype: 'org.text',
          formatted_body: 'First message body',
          format: 'org.matrix.custom.html',
        },
      },
      {
        origin_server_ts: new Date(2024, 0, 3, 12, 30).getTime(),
      },
    );
    await simulateRemoteMessage(
      roomId,
      '@aibot:localhost',
      {
        body: 'Second message body',
        msgtype: 'org.text',
        formatted_body: 'Second message body',
        format: 'org.matrix.custom.html',
      },
      {
        origin_server_ts: new Date(2024, 0, 3, 12, 31).getTime(),
      },
    );
    await simulateRemoteMessage(
      roomId,
      '@aibot:localhost',
      {
        body: 'First replacement message body',
        msgtype: 'org.text',
        formatted_body: 'First replacement message body',
        format: 'org.matrix.custom.html',
        ['m.new_content']: {
          body: 'First replacement message body',
          msgtype: 'org.text',
          formatted_body: 'First replacement message body',
          format: 'org.matrix.custom.html',
        },
        ['m.relates_to']: {
          event_id: firstMessageId,
          rel_type: 'm.replace',
        },
      },
      {
        origin_server_ts: new Date(2024, 0, 3, 12, 32).getTime(),
      },
    );

    await waitFor('[data-test-message-idx="1"]');

    assert
      .dom('[data-test-message-idx="0"]')
      .containsText(
        'Wednesday Jan 3, 2024, 12:30 PM First replacement message body',
      );
    assert
      .dom('[data-test-message-idx="1"]')
      .containsText('Wednesday Jan 3, 2024, 12:31 PM Second message body');
  });

  test('it displays the streaming indicator when ai bot message is in progress (streaming words)', async function (assert) {
    let roomId = await renderAiAssistantPanel();
    simulateRemoteMessage(roomId, '@matic:boxel', {
      body: 'Say one word.',
      msgtype: 'org.boxel.message',
      formatted_body: 'Say one word.',
      format: 'org.matrix.custom.html',
    });

    simulateRemoteMessage(roomId, '@aibot:localhost', {
      body: 'French.',
      msgtype: 'm.text',
      formatted_body: 'French.',
      format: 'org.matrix.custom.html',
      isStreamingFinished: true,
    });

    simulateRemoteMessage(roomId, '@matic:boxel', {
      body: 'What is a french bulldog?',
      msgtype: 'org.boxel.message',
      formatted_body: 'What is a french bulldog?',
      format: 'org.matrix.custom.html',
    });

    let partialEventId = simulateRemoteMessage(
      roomId,
      '@aibot:localhost',
      {
        body: 'French bulldog is a',
        msgtype: 'm.text',
        formatted_body: 'French bulldog is a',
        format: 'org.matrix.custom.html',
        isStreamingFinished: false,
      },
      {
        origin_server_ts: Date.now(),
      },
    );

    await waitFor('[data-test-message-idx="3"]');

    assert
      .dom('[data-test-message-idx="1"] [data-test-ai-avatar]')
      .doesNotHaveClass(
        'ai-avatar-animated',
        'Answer to my previous question is not in progress',
      );
    assert
      .dom('[data-test-message-idx="3"] [data-test-ai-avatar]')
      .hasClass(
        'ai-avatar-animated',
        'Answer to my current question is in progress',
      );

    await click('[data-test-past-sessions-button]');
    assert.dom(`[data-test-enter-room='${roomId}']`).includesText('Thinking');
    assert.dom('[data-test-is-streaming]').exists();

    simulateRemoteMessage(
      roomId,
      '@aibot:localhost',
      {
        body: 'French bulldog is a French breed of companion dog or toy dog.',
        msgtype: 'm.text',
        formatted_body:
          'French bulldog is a French breed of companion dog or toy dog',
        format: 'org.matrix.custom.html',
        isStreamingFinished: true, // This is an indicator from the ai bot that the message is finalized and the openai is done streaming
        'm.relates_to': {
          rel_type: 'm.replace',
          event_id: partialEventId,
        },
      },
      {
        origin_server_ts: Date.now(),
      },
    );

    await waitFor('[data-test-message-idx="3"]');
    await waitUntil(() => !document.querySelector('.ai-avatar-animated'));
    assert
      .dom('[data-test-message-idx="1"] [data-test-ai-avatar]')
      .doesNotHaveClass(
        'ai-avatar-animated',
        'Answer to my previous question is not in progress',
      );
    assert
      .dom('[data-test-message-idx="3"] [data-test-ai-avatar]')
      .doesNotHaveClass(
        'ai-avatar-animated',
        'Answer to my last question is not in progress',
      );

    assert
      .dom(`[data-test-enter-room='${roomId}']`)
      .doesNotContainText('Thinking');
    assert.dom('[data-test-is-streaming]').doesNotExist();
  });

  test('it displays a toast if there is an activity that was not seen by the user yet', async function (assert) {
    await setCardInOperatorModeState();
    await renderComponent(
      class TestDriver extends GlimmerComponent {
        <template>
          <OperatorMode @onClose={{noop}} />
          <CardPrerender />
        </template>
      },
    );
    await openAiAssistant();
    await click('[data-test-close-ai-assistant]');

    // Create a new room with some activity
    let anotherRoomId = await createAndJoinRoom(
      '@testuser:staging',
      'Another Room',
    );

    // A message that hasn't been seen and was sent more than fifteen minutes ago must not be shown in the toast.
    let sixteenMinutesAgo = subMinutes(new Date(), 16);
    await simulateRemoteMessage(
      anotherRoomId,
      '@aibot:localhost',
      {
        body: 'I sent a message sixteen minutes ago',
        msgtype: 'm.text',
        formatted_body: 'A message that was sent sixteen minutes ago.',
        format: 'org.matrix.custom.html',
        isStreamingFinished: true,
      },
      {
        origin_server_ts: sixteenMinutesAgo.getTime(),
      },
    );
    assert.dom('[data-test-ai-assistant-toast]').exists({ count: 0 });

    let fourteenMinutesAgo = subMinutes(new Date(), 14);
    await simulateRemoteMessage(
      anotherRoomId,
      '@aibot:localhost',
      {
        body: 'I sent a message from the background.',
        msgtype: 'm.text',
        formatted_body: 'A message from the background.',
        format: 'org.matrix.custom.html',
        isStreamingFinished: true,
      },
      {
        origin_server_ts: fourteenMinutesAgo.getTime(),
      },
    );

    await waitFor('[data-test-ai-assistant-toast]');
    // Hovering over the toast prevents it from disappearing
    await triggerEvent('[data-test-ai-assistant-toast]', 'mouseenter');
    assert
      .dom('[data-test-ai-assistant-toast-header]')
      .containsText(`${format(fourteenMinutesAgo, 'dd.MM.yyyy, h:mm aa')}`);
    await triggerEvent('[data-test-ai-assistant-toast]', 'mouseleave');
    await click('[data-test-ai-assistant-toast-button]');
    assert.dom('[data-test-chat-title]').containsText('Another Room');
    assert
      .dom('[data-test-message-idx="1"] [data-test-ai-message-content]')
      .containsText('A message from the background.');
  });

  test('it should create a new line in the right position when user type `Shift+Enter`', async function (assert) {
    await setCardInOperatorModeState();
    await renderComponent(
      class TestDriver extends GlimmerComponent {
        <template>
          <OperatorMode @onClose={{noop}} />
          <CardPrerender />
        </template>
      },
    );
    await openAiAssistant();

    await fillIn(
      '[data-test-message-field]',
      'This is 1st sentence This is 2nd sentence',
    );

    const textarea = document.querySelector(
      '[data-test-message-field]',
    ) as HTMLTextAreaElement;
    textarea!.selectionStart = 21; // position after "This is 1st sentence"
    textarea!.selectionEnd = 21;

    await triggerEvent(textarea!, 'keydown', {
      key: 'Enter',
      code: 'Enter',
      shiftKey: true,
    });

    assert
      .dom('[data-test-message-field]')
      .hasValue('This is 1st sentence \n\nThis is 2nd sentence');
  });

  test('after command is issued, a reaction event will be dispatched', async function (assert) {
    await setCardInOperatorModeState(`${testRealmURL}Person/fadhlan`);
    await renderComponent(
      class TestDriver extends GlimmerComponent {
        <template>
          <OperatorMode @onClose={{noop}} />
          <CardPrerender />
        </template>
      },
    );
    await waitFor('[data-test-person="Fadhlan"]');
    let roomId = createAndJoinRoom('@testuser:staging', 'test room 1');
    simulateRemoteMessage(roomId, '@aibot:localhost', {
      msgtype: 'org.boxel.command',
      body: 'Changing first name to Evie',
      formatted_body: 'Changing first name to Evie',
      format: 'org.matrix.custom.html',
      data: JSON.stringify({
        toolCall: {
          name: 'patchCard',
          arguments: {
            card_id: `${testRealmURL}Person/fadhlan`,
            attributes: { firstName: 'Evie' },
          },
        },
        eventId: '__EVENT_ID__',
      }),
    });
    let commandReactionEvents = getRoomEvents(roomId).filter(
      (event) =>
        event.type === 'm.reaction' &&
        event.content['m.relates_to']?.rel_type === 'm.annotation' &&
        event.content['m.relates_to']?.key === 'applied',
    );
    assert.equal(
      commandReactionEvents.length,
      0,
      'reaction event is not dispatched',
    );

    await settled();

    await click('[data-test-open-ai-assistant]');
    await waitFor('[data-test-room-name="test room 1"]');
    await waitFor('[data-test-message-idx="0"] [data-test-command-apply]');
    await click('[data-test-message-idx="0"] [data-test-command-apply]');
    await waitFor('[data-test-command-card-idle]');

    assert
      .dom('[data-test-message-idx="0"] [data-test-apply-state="applied"]')
      .exists();

    commandReactionEvents = await getRoomEvents(roomId).filter(
      (event) =>
        event.type === 'm.reaction' &&
        event.content['m.relates_to']?.rel_type === 'm.annotation' &&
        event.content['m.relates_to']?.key === 'applied',
    );
    assert.equal(
      commandReactionEvents.length,
      1,
      'reaction event is dispatched',
    );
  });

  test('after search command is issued, a command result event is dispatched', async function (assert) {
    await setCardInOperatorModeState(`${testRealmURL}Person/fadhlan`);
    await renderComponent(
      class TestDriver extends GlimmerComponent {
        <template>
          <OperatorMode @onClose={{noop}} />
          <CardPrerender />
        </template>
      },
    );
    await waitFor('[data-test-person="Fadhlan"]');
<<<<<<< HEAD
    await matrixService.createAndJoinRoom('room1', 'test room 1');
    await addRoomEvent(matrixService, {
      event_id: 'room1-event1',
      room_id: 'room1',
      state_key: 'state',
      type: 'm.room.message',
      origin_server_ts: new Date(2024, 0, 3, 12, 30).getTime(),
      sender: '@aibot:localhost',
      content: {
        msgtype: 'org.boxel.command',
        formatted_body: 'Changing first name to Evie',
        format: 'org.matrix.custom.html',
        data: JSON.stringify({
          toolCall: {
            name: 'searchCard',
            arguments: {
              description: 'Searching for card',
              filter: {
                every: [
                  {
                    type: {
                      module: `${testRealmURL}pet`,
                      name: 'Pet',
                    },
                  },
                ],
=======
    let roomId = createAndJoinRoom('@testuser:staging', 'test room 1');
    simulateRemoteMessage(roomId, '@aibot:localhost', {
      body: 'Changing first name to Evie',
      msgtype: 'org.boxel.command',
      formatted_body: 'Changing first name to Evie',
      format: 'org.matrix.custom.html',
      data: JSON.stringify({
        toolCall: {
          name: 'searchCard',
          arguments: {
            description: 'Searching for card',
            filter: {
              type: {
                module: `${testRealmURL}pet`,
                name: 'Pet',
>>>>>>> 97902947
              },
            },
          },
        },
        eventId: '__EVENT_ID__',
      }),
    });
    let commandResultEvents = getRoomEvents(roomId).filter(
      (event) =>
        event.type === 'm.room.message' &&
        typeof event.content === 'object' &&
        event.content.msgtype === 'org.boxel.commandResult',
    );
    assert.equal(
      commandResultEvents.length,
      0,
      'command result event is not dispatched',
    );
    await settled();
    await click('[data-test-open-ai-assistant]');
    await waitFor('[data-test-room-name="test room 1"]');
    await waitFor('[data-test-message-idx="0"] [data-test-command-apply]');
    await click('[data-test-message-idx="0"] [data-test-command-apply]');
    await waitFor('[data-test-command-card-idle]');

    assert
      .dom('[data-test-message-idx="0"] [data-test-apply-state="applied"]')
      .exists();

    commandResultEvents = await getRoomEvents(roomId).filter(
      (event) =>
        event.type === 'm.room.message' &&
        typeof event.content === 'object' &&
        event.content.msgtype === 'org.boxel.commandResult',
    );
    assert.equal(
      commandResultEvents.length,
      1,
      'command result event is dispatched',
    );
  });

  test('it can search for card instances that is of the same card type as the card shared', async function (assert) {
    let id = `${testRealmURL}Pet/mango.json`;
    let roomId = await renderAiAssistantPanel(id);

<<<<<<< HEAD
    await addRoomEvent(matrixService, {
      event_id: 'event1',
      room_id: roomId,
      state_key: 'state',
      type: 'm.room.message',
      origin_server_ts: new Date(2024, 0, 3, 12, 30).getTime(),
      sender: '@aibot:localhost',
      content: {
        msgtype: 'org.boxel.command',
        formatted_body: 'Search for the following card',
        format: 'org.matrix.custom.html',
        data: JSON.stringify({
          toolCall: {
            name: 'searchCard',
            arguments: {
              description: 'Searching for card',
              filter: {
                every: [
                  {
                    type: {
                      module: `${testRealmURL}pet`,
                      name: 'Pet',
                    },
                  },
                ],
=======
    await simulateRemoteMessage(roomId, '@aibot:localhost', {
      msgtype: 'org.boxel.command',
      body: 'Search for the following card',
      formatted_body: 'Search for the following card',
      format: 'org.matrix.custom.html',
      data: JSON.stringify({
        toolCall: {
          name: 'searchCard',
          arguments: {
            description: 'Searching for card',
            filter: {
              type: {
                module: `${testRealmURL}pet`,
                name: 'Pet',
>>>>>>> 97902947
              },
            },
          },
        },
        eventId: '__EVENT_ID__',
      }),
    });
    await waitFor('[data-test-command-apply]');
    await click('[data-test-message-idx="0"] [data-test-command-apply]');
    await waitFor('[data-test-command-result]');
    await waitFor('.result-list li:nth-child(2)');
    let commandResultEvent = (await getRoomEvents(roomId)).find(
      (e) =>
        e.type === 'm.room.message' &&
        e.content.msgtype === 'org.boxel.commandResult' &&
        e.content['m.relates_to']?.rel_type === 'm.annotation',
    ) as CommandResultEvent;
    let serializedResults =
      typeof commandResultEvent?.content?.result === 'string'
        ? JSON.parse(commandResultEvent.content.result)
        : commandResultEvent.content.result;
    serializedResults = Array.isArray(serializedResults)
      ? serializedResults
      : [];
    assert.equal(serializedResults.length, 2, 'number of search results');
    assert
      .dom('[data-test-command-message]')
      .containsText('Search for the following card');
    assert
      .dom('[data-test-comand-result-header]')
      .containsText('Search Results 2 results');

    assert.dom('.result-list li:nth-child(1)').containsText('Jackie');
    assert.dom('.result-list li:nth-child(2)').containsText('Mango');
    assert.dom('[data-test-toggle-show-button]').doesNotExist();
  });

  test('it can search for card instances based upon title of card', async function (assert) {
    let id = `${testRealmURL}Pet/mango.json`;
    let roomId = await renderAiAssistantPanel(id);

    await addRoomEvent(matrixService, {
      event_id: 'event1',
      room_id: roomId,
      state_key: 'state',
      type: 'm.room.message',
      origin_server_ts: new Date(2024, 0, 3, 12, 30).getTime(),
      sender: '@aibot:localhost',
      content: {
        msgtype: 'org.boxel.command',
        formatted_body: 'Search for the following card',
        format: 'org.matrix.custom.html',
        data: JSON.stringify({
          toolCall: {
            name: 'searchCard',
            arguments: {
              description: 'Searching for card',
              filter: {
                every: [
                  {
                    contains: {
                      title: 'Mango',
                    },
                  },
                ],
              },
            },
          },
          eventId: 'search1',
        }),
        'm.relates_to': {
          rel_type: 'm.replace',
          event_id: 'search1',
        },
      },
      status: null,
    });
    await waitFor('[data-test-command-apply]');
    await click('[data-test-message-idx="0"] [data-test-command-apply]');
    await waitFor('[data-test-command-result]');
    await waitFor('.result-list li:nth-child(1)');
    let commandResultEvents = await getCommandResultEvents(
      matrixService,
      roomId,
    );
    assert.equal(
      commandResultEvents[0].content.result.length,
      1,
      'number of search results',
    );
    assert
      .dom('[data-test-command-message]')
      .containsText('Search for the following card');
    assert
      .dom('[data-test-comand-result-header]')
      .containsText('Search Results 1 results');

    assert.dom('.result-list li:nth-child(1)').containsText('Mango');
    assert.dom('[data-test-toggle-show-button]').doesNotExist();
  });

  test('toggle more search results', async function (assert) {
    let id = `${testRealmURL}Person/fadhlan.json`;
    let roomId = await renderAiAssistantPanel(id);
<<<<<<< HEAD
    await addRoomEvent(matrixService, {
      event_id: 'event1',
      room_id: roomId,
      state_key: 'state',
      type: 'm.room.message',
      origin_server_ts: new Date(2024, 0, 3, 12, 30).getTime(),
      sender: '@aibot:localhost',
      content: {
        msgtype: 'org.boxel.command',
        formatted_body: 'Search for the following card',
        format: 'org.matrix.custom.html',
        data: JSON.stringify({
          toolCall: {
            name: 'searchCard',
            arguments: {
              description: 'Searching for card',
              filter: {
                every: [
                  {
                    type: {
                      module: `${testRealmURL}person`,
                      name: 'Person',
                    },
                  },
                ],
=======
    await simulateRemoteMessage(roomId, '@aibot:localhost', {
      msgtype: 'org.boxel.command',
      body: 'Search for the following card',
      formatted_body: 'Search for the following card',
      format: 'org.matrix.custom.html',
      data: JSON.stringify({
        toolCall: {
          name: 'searchCard',
          arguments: {
            description: 'Searching for card',
            filter: {
              type: {
                module: `${testRealmURL}person`,
                name: 'Person',
>>>>>>> 97902947
              },
            },
          },
        },
        eventId: '__EVENT_ID__',
      }),
    });
    await waitFor('[data-test-command-apply]');
    await click('[data-test-message-idx="0"] [data-test-command-apply]');
    await waitFor('[data-test-command-result]');
    await waitFor('.result-list li:nth-child(5)');
    assert.dom('.result-list li:nth-child(6)').doesNotExist();
    assert
      .dom('[data-test-toggle-show-button]')
      .containsText('Show 3 more results');
    await click('[data-test-toggle-show-button]');

    await waitFor('.result-list li', { count: 8 });
    assert.dom('[data-test-toggle-show-button]').containsText('See Less');
    assert.dom('.result-list li:nth-child(1)').containsText('Buck');
    assert.dom('.result-list li:nth-child(2)').containsText('Burcu');
    assert.dom('.result-list li:nth-child(3)').containsText('Fadhlan');
    assert.dom('.result-list li:nth-child(4)').containsText('Hassan');
    assert.dom('.result-list li:nth-child(5)').containsText('Ian');
    assert.dom('.result-list li:nth-child(6)').containsText('Justin');
    assert.dom('.result-list li:nth-child(7)').containsText('Matic');
    assert.dom('.result-list li:nth-child(8)').containsText('Mickey');
    await click('[data-test-toggle-show-button]');
    assert.dom('.result-list li:nth-child(1)').containsText('Buck');
    assert.dom('.result-list li:nth-child(2)').containsText('Burcu');
    assert.dom('.result-list li:nth-child(3)').containsText('Fadhlan');
    assert.dom('.result-list li:nth-child(4)').containsText('Hassan');
    assert.dom('.result-list li:nth-child(5)').containsText('Ian');
    assert.dom('.result-list li:nth-child(6)').doesNotExist();
  });
});<|MERGE_RESOLUTION|>--- conflicted
+++ resolved
@@ -1755,34 +1755,6 @@
       },
     );
     await waitFor('[data-test-person="Fadhlan"]');
-<<<<<<< HEAD
-    await matrixService.createAndJoinRoom('room1', 'test room 1');
-    await addRoomEvent(matrixService, {
-      event_id: 'room1-event1',
-      room_id: 'room1',
-      state_key: 'state',
-      type: 'm.room.message',
-      origin_server_ts: new Date(2024, 0, 3, 12, 30).getTime(),
-      sender: '@aibot:localhost',
-      content: {
-        msgtype: 'org.boxel.command',
-        formatted_body: 'Changing first name to Evie',
-        format: 'org.matrix.custom.html',
-        data: JSON.stringify({
-          toolCall: {
-            name: 'searchCard',
-            arguments: {
-              description: 'Searching for card',
-              filter: {
-                every: [
-                  {
-                    type: {
-                      module: `${testRealmURL}pet`,
-                      name: 'Pet',
-                    },
-                  },
-                ],
-=======
     let roomId = createAndJoinRoom('@testuser:staging', 'test room 1');
     simulateRemoteMessage(roomId, '@aibot:localhost', {
       body: 'Changing first name to Evie',
@@ -1798,7 +1770,6 @@
               type: {
                 module: `${testRealmURL}pet`,
                 name: 'Pet',
->>>>>>> 97902947
               },
             },
           },
@@ -1845,33 +1816,6 @@
     let id = `${testRealmURL}Pet/mango.json`;
     let roomId = await renderAiAssistantPanel(id);
 
-<<<<<<< HEAD
-    await addRoomEvent(matrixService, {
-      event_id: 'event1',
-      room_id: roomId,
-      state_key: 'state',
-      type: 'm.room.message',
-      origin_server_ts: new Date(2024, 0, 3, 12, 30).getTime(),
-      sender: '@aibot:localhost',
-      content: {
-        msgtype: 'org.boxel.command',
-        formatted_body: 'Search for the following card',
-        format: 'org.matrix.custom.html',
-        data: JSON.stringify({
-          toolCall: {
-            name: 'searchCard',
-            arguments: {
-              description: 'Searching for card',
-              filter: {
-                every: [
-                  {
-                    type: {
-                      module: `${testRealmURL}pet`,
-                      name: 'Pet',
-                    },
-                  },
-                ],
-=======
     await simulateRemoteMessage(roomId, '@aibot:localhost', {
       msgtype: 'org.boxel.command',
       body: 'Search for the following card',
@@ -1886,7 +1830,6 @@
               type: {
                 module: `${testRealmURL}pet`,
                 name: 'Pet',
->>>>>>> 97902947
               },
             },
           },
@@ -1991,33 +1934,6 @@
   test('toggle more search results', async function (assert) {
     let id = `${testRealmURL}Person/fadhlan.json`;
     let roomId = await renderAiAssistantPanel(id);
-<<<<<<< HEAD
-    await addRoomEvent(matrixService, {
-      event_id: 'event1',
-      room_id: roomId,
-      state_key: 'state',
-      type: 'm.room.message',
-      origin_server_ts: new Date(2024, 0, 3, 12, 30).getTime(),
-      sender: '@aibot:localhost',
-      content: {
-        msgtype: 'org.boxel.command',
-        formatted_body: 'Search for the following card',
-        format: 'org.matrix.custom.html',
-        data: JSON.stringify({
-          toolCall: {
-            name: 'searchCard',
-            arguments: {
-              description: 'Searching for card',
-              filter: {
-                every: [
-                  {
-                    type: {
-                      module: `${testRealmURL}person`,
-                      name: 'Person',
-                    },
-                  },
-                ],
-=======
     await simulateRemoteMessage(roomId, '@aibot:localhost', {
       msgtype: 'org.boxel.command',
       body: 'Search for the following card',
@@ -2032,7 +1948,6 @@
               type: {
                 module: `${testRealmURL}person`,
                 name: 'Person',
->>>>>>> 97902947
               },
             },
           },
