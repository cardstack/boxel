--- conflicted
+++ resolved
@@ -1,19 +1,14 @@
 import { module, test } from 'qunit';
 import { setupRenderingTest } from 'ember-qunit';
-<<<<<<< HEAD
-import { find, render, waitUntil, waitFor, click } from '@ember/test-helpers';
-=======
 import {
   find,
   render,
-  resetOnerror,
-  setupOnerror,
   waitUntil,
+  waitFor,
+  click,
   RenderingTestContext,
 } from '@ember/test-helpers';
->>>>>>> 673fb326
 import Go from '@cardstack/host/components/editor/go';
-import { Loader } from '@cardstack/runtime-common/loader';
 import { Realm } from '@cardstack/runtime-common/realm';
 import { baseRealm } from '@cardstack/runtime-common';
 import {
@@ -24,7 +19,6 @@
   setupMockMessageService,
 } from '../../helpers';
 import CardPrerender from '@cardstack/host/components/card-prerender';
-<<<<<<< HEAD
 import { shimExternals } from '@cardstack/host/lib/externals';
 import MonacoService from '@cardstack/host/services/monaco-service';
 import type {
@@ -33,12 +27,7 @@
 } from '@cardstack/host/services/monaco-service';
 import CodeController from '@cardstack/host/controllers/code';
 import { OpenFiles } from '@cardstack/host/controllers/code';
-=======
-import type * as monaco from 'monaco-editor';
-import type { LocalPath } from '@cardstack/runtime-common/paths';
-import MonacoService from '@cardstack/host/services/monaco-service';
 import type LoaderService from '@cardstack/host/services/loader-service';
->>>>>>> 673fb326
 
 const cardContent = `
 import { contains, field, Card, linksTo } from "https://cardstack.com/base/card-api";
@@ -50,28 +39,6 @@
 }
 `;
 
-<<<<<<< HEAD
-=======
-class FailingTestRealmAdapter extends TestRealmAdapter {
-  writeCalled = false;
-
-  async write(
-    path: LocalPath,
-    contents: string | object,
-  ): Promise<{ lastModified: number }> {
-    if (this.writeCalled) {
-      return super.write(path, contents);
-    } else {
-      this.writeCalled = true;
-      await delay(10);
-      throw new Error('Something has gone horribly wrong on purpose');
-    }
-  }
-}
-
-let loader: Loader;
-
->>>>>>> 673fb326
 module('Integration | Component | go', function (hooks) {
   let adapter: TestRealmAdapter;
   let realm: Realm;
@@ -90,13 +57,13 @@
       .loader;
     loader.addURLMapping(
       new URL(baseRealm.url),
-      new URL('http://localhost:4201/base/'),
+      new URL('http://localhost:4201/base/')
     );
   });
 
   setupCardLogs(
     hooks,
-    async () => await loader.import(`${baseRealm.url}card-api`),
+    async () => await loader.import(`${baseRealm.url}card-api`)
   );
 
   module('with a working realm', function (hooks) {
@@ -104,7 +71,7 @@
       adapter = new TestRealmAdapter({ 'person.gts': cardContent });
       realm = await TestRealm.createWithAdapter(adapter, loader, this.owner);
       monacoService = this.owner.lookup(
-        'service:monaco-service',
+        'service:monaco-service'
       ) as MonacoService;
       mockController = new CodeController();
       mockOpenFiles = new OpenFiles(mockController);
@@ -134,13 +101,7 @@
     test('When a file is selected in the file tree, displays editor with contents and can save new content', async function (assert) {
       monacoContext = await monacoService.getMonacoContext();
 
-<<<<<<< HEAD
       let onEditorSetup = function (receivedEditor: IStandaloneCodeEditor) {
-=======
-      let onEditorSetup = function (
-        receivedEditor: monaco.editor.IStandaloneCodeEditor,
-      ) {
->>>>>>> 673fb326
         editor = receivedEditor;
       };
       await render(<template>
@@ -157,7 +118,6 @@
       //click a file
       await click('[data-test-file="person.gts"]');
 
-<<<<<<< HEAD
       assert.strictEqual(mockOpenFiles.path, 'person.gts');
       assert.strictEqual(mockOpenFiles.openDirs.length, 0);
 
@@ -165,10 +125,6 @@
       await waitUntil(() => find('[data-test-editor-lang]'));
       await waitUntil(() =>
         find('[data-test-editor]')!.innerHTML?.includes('Person')
-=======
-      waitUntil(() =>
-        find('[data-test-editor]')!.innerHTML?.includes('Person'),
->>>>>>> 673fb326
       );
       await waitFor('[data-test-card-id]');
 
@@ -188,55 +144,12 @@
         .containsText('export')
         .containsText('class')
         .containsText('Person');
-<<<<<<< HEAD
-=======
-
-      editor!.setValue(cardContent + '\n\n');
-
-      await waitUntil(() => find('[data-test-saving]'));
-      assert.dom('[data-test-saving]').exists();
-
-      await waitUntil(() => find('[data-test-saved]'));
-      assert.dom('[data-test-saved]').exists();
-
-      await waitUntil(() =>
-        find('[data-test-last-edit]')!.innerHTML?.includes('seconds'),
-      );
-      assert
-        .dom('[data-test-last-edit]')
-        .hasText('Last edit was a few seconds ago');
-    });
-  });
-
-  module('with a broken realm', function (hooks) {
-    hooks.beforeEach(async function () {
-      loader = (this.owner.lookup('service:loader-service') as LoaderService)
-        .loader;
-      adapter = new FailingTestRealmAdapter({ 'person.gts': cardContent });
-      realm = await TestRealm.createWithAdapter(adapter, loader, this.owner);
-      monacoService = this.owner.lookup(
-        'service:monaco-service',
-      ) as MonacoService;
-      await monacoService.ready;
-      await realm.ready;
-      await realm.ready;
->>>>>>> 673fb326
     });
 
     test('When a file is selected in the file tree, can update and save new content', async function (assert) {
       monacoContext = await monacoService.getMonacoContext();
 
-<<<<<<< HEAD
       let onEditorSetup = function (receivedEditor: IStandaloneCodeEditor) {
-=======
-      let openDirs: string[] = [];
-
-      let editor: monaco.editor.IStandaloneCodeEditor;
-
-      let onEditorSetup = function (
-        receivedEditor: monaco.editor.IStandaloneCodeEditor,
-      ) {
->>>>>>> 673fb326
         editor = receivedEditor;
       };
       await render(<template>
@@ -282,22 +195,11 @@
       assert.dom('[data-test-saved]').exists();
 
       await waitUntil(() =>
-        find('[data-test-last-edit]')!.innerHTML?.includes('seconds'),
+        find('[data-test-last-edit]')!.innerHTML?.includes('seconds')
       );
       assert
         .dom('[data-test-last-edit]')
-<<<<<<< HEAD
         .hasText('Last edit was a few seconds ago');
-=======
-        .hasText(
-          'Last edit was a few seconds ago',
-          'expected last updated to return after a successful save',
-        );
-    });
-
-    hooks.afterEach(() => {
-      resetOnerror();
->>>>>>> 673fb326
     });
   });
 });