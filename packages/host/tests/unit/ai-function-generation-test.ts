import { RenderingTestContext } from '@ember/test-helpers';

import { getService } from '@universal-ember/test-support';
import { module, test } from 'qunit';

import { baseRealm } from '@cardstack/runtime-common';
import {
  generateJsonSchemaForCardType,
  basicMappings,
  type LinksToSchema,
  type RelationshipSchema,
  type RelationshipsSchema,
  type ObjectSchema,
  type AttributesSchema,
} from '@cardstack/runtime-common/helpers/ai';
import { Loader } from '@cardstack/runtime-common/loader';

import { primitive as primitiveType } from 'https://cardstack.com/base/card-api';

import { setupLocalIndexing, setupOnSave, setupCardLogs } from '../helpers';
import { setupRenderingTest } from '../helpers/setup';

let cardApi: typeof import('https://cardstack.com/base/card-api');
let string: typeof import('https://cardstack.com/base/string');
let number: typeof import('https://cardstack.com/base/number');
let biginteger: typeof import('https://cardstack.com/base/big-integer');
let date: typeof import('https://cardstack.com/base/date');
let datetime: typeof import('https://cardstack.com/base/datetime');
let boolean: typeof import('https://cardstack.com/base/boolean');
let primitive: typeof primitiveType;
let mappings: Map<typeof cardApi.FieldDef, any>;

let loader: Loader;

module('Unit | ai-function-generation-test', function (hooks) {
  setupRenderingTest(hooks);
  hooks.beforeEach(function (this: RenderingTestContext) {
    loader = getService('loader-service').loader;
  });
  hooks.beforeEach(async function () {
    cardApi = await loader.import(`${baseRealm.url}card-api`);
    primitive = cardApi.primitive;
    string = await loader.import(`${baseRealm.url}string`);
    number = await loader.import(`${baseRealm.url}number`);
    biginteger = await loader.import(`${baseRealm.url}big-integer`);
    date = await loader.import(`${baseRealm.url}date`);
    datetime = await loader.import(`${baseRealm.url}datetime`);
    boolean = await loader.import(`${baseRealm.url}boolean`);
    mappings = await basicMappings(loader);
  });

  setupLocalIndexing(hooks);
  setupOnSave(hooks);
  setupCardLogs(
    hooks,
    async () => await loader.import(`${baseRealm.url}card-api`),
  );

  const cardInfoSchema: ObjectSchema = {
    properties: {},
    type: 'object',
  };

  const cardDefAttributesProperties: { [fieldName: string]: AttributesSchema } =
    {
      thumbnailURL: { type: 'string' },
      title: { type: 'string' },
      description: { type: 'string' },
      cardInfo: cardInfoSchema,
    };

  const linkedRelationship: RelationshipSchema = {
    type: 'object',
    properties: {
      links: {
        type: 'object',
        properties: {
          self: { type: 'string' },
        },
        required: ['self'],
      },
    },
    required: ['links'],
  };

  const linksToManyRelationship: RelationshipSchema = {
    type: 'object',
    properties: {
      links: {
        type: 'object',
        properties: {
          self: { type: 'string' },
        },
        required: ['self'],
      },
    },
    required: ['links'],
  };

  const cardDefRelationshipsProperties: {
    [fieldName: string]: RelationshipSchema;
  } = {
    'cardInfo.theme': linkedRelationship,
  };

  const cardDefRelationshipsRequired = ['cardInfo.theme'];

  const cardDefRelationships: RelationshipsSchema = {
    type: 'object',
    properties: cardDefRelationshipsProperties,
    required: cardDefRelationshipsRequired,
  };

  test(`generates a simple compliant schema for basic types`, async function (assert) {
    let { field, contains, CardDef } = cardApi;
    let { default: StringField } = string;
    let { default: NumberField } = number;
    let { default: BooleanField } = boolean;
    let { default: DateField } = date;
    let { default: DateTimeField } = datetime;
    let { default: BigIntegerField } = biginteger;
    class BasicCard extends CardDef {
      @field stringField = contains(StringField);
      @field numberField = contains(NumberField);
      @field booleanField = contains(BooleanField);
      @field dateField = contains(DateField);
      @field dateTimeField = contains(DateTimeField);
      @field bigIntegerField = contains(BigIntegerField);
    }

    let schema = generateJsonSchemaForCardType(BasicCard, cardApi, mappings);
    assert.deepEqual(schema, {
      attributes: {
        type: 'object',
        properties: {
          ...cardDefAttributesProperties,
          stringField: { type: 'string' },
          numberField: { type: 'number' },
          booleanField: { type: 'boolean' },
          dateField: { type: 'string', format: 'date' },
          dateTimeField: { type: 'string', format: 'date-time' },
          bigIntegerField: { type: 'string', pattern: '^-?[0-9]+$' },
        },
        additionalProperties: false,
      },
      relationships: cardDefRelationships,
    });
  });

  test(`generates a simple compliant schema for nested types`, async function (assert) {
    let { field, contains, linksTo, linksToMany, CardDef, FieldDef } = cardApi;
    let { default: StringField } = string;

    class InnerCard extends CardDef {
      @field name = contains(StringField);
    }
    class InternalField extends FieldDef {
      @field innerStringField = contains(StringField);
      @field linkedCard = linksTo(InnerCard);
      @field linkedCards = linksToMany(InnerCard);
    }
    class BasicCard extends CardDef {
      @field containerField = contains(InternalField);
    }

    let schema = generateJsonSchemaForCardType(BasicCard, cardApi, mappings);
    const links: LinksToSchema['properties']['links'] = {
      type: 'object',
      properties: {
        self: { type: 'string' },
      },
      required: ['self'],
    };
    assert.deepEqual(schema, {
      attributes: {
        type: 'object',
        properties: {
          ...cardDefAttributesProperties,
          containerField: {
            type: 'object',
            properties: {
              innerStringField: { type: 'string' },
            },
            additionalProperties: false,
          },
        },
        additionalProperties: false,
      },
      relationships: {
        type: 'object',
        properties: {
          'containerField.linkedCard': {
            type: 'object',
            properties: { links },
            required: ['links'],
          },
          'containerField.linkedCards': {
            type: 'array',
            items: {
              type: 'object',
              properties: { links },
              required: ['links'],
            },
          },
          ...cardDefRelationshipsProperties,
        },
        required: [
          'containerField.linkedCard',
          'containerField.linkedCards',
          ...cardDefRelationshipsRequired,
        ],
      },
    });
  });

  test(`should support contains many`, async function (assert) {
    let { field, contains, containsMany, CardDef, FieldDef } = cardApi;
    let { default: StringField } = string;

    class InternalField extends FieldDef {
      @field innerStringField = containsMany(StringField);
    }
    class TestCard extends CardDef {
      @field containerField = contains(InternalField);
    }

    let schema = generateJsonSchemaForCardType(TestCard, cardApi, mappings);
    assert.deepEqual(schema, {
      attributes: {
        type: 'object',
        properties: {
          ...cardDefAttributesProperties,
          containerField: {
            type: 'object',
            properties: {
              innerStringField: { type: 'array', items: { type: 'string' } },
            },
            additionalProperties: false,
          },
        },
        additionalProperties: false,
      },
      relationships: cardDefRelationships,
    });
  });

  test(`should support linksTo`, async function (assert) {
    let { field, contains, linksTo, CardDef } = cardApi;
    let { default: StringField } = string;
    class OtherCard extends CardDef {
      @field innerStringField = contains(StringField);
    }

    class TestCard extends CardDef {
      static displayName = 'TestCard';
      @field linkedCard = linksTo(OtherCard);
      @field simpleField = contains(StringField);
      @field linkedCard2 = linksTo(OtherCard);
    }

    let schema = generateJsonSchemaForCardType(TestCard, cardApi, mappings);

    let attributes: ObjectSchema = {
      type: 'object',
      properties: {
        simpleField: { type: 'string' },
<<<<<<< HEAD
        ...cardDefAttributesProperties,
=======
        title: { type: 'string' },
        description: { type: 'string' },
        thumbnailURL: { type: 'string' },
      },
      additionalProperties: false,
    };
    let linkedRelationship: RelationshipSchema = {
      type: 'object',
      properties: {
        links: {
          type: 'object',
          properties: {
            self: { type: 'string' },
          },
          required: ['self'],
        },
>>>>>>> d09c0c71
      },
    };
    let relationships: RelationshipsSchema = {
      type: 'object',
      properties: {
        linkedCard: linkedRelationship,
        linkedCard2: linkedRelationship,
        ...cardDefRelationshipsProperties,
      },
      required: ['linkedCard', 'linkedCard2', ...cardDefRelationshipsRequired],
    };
    assert.deepEqual(schema, { attributes, relationships });
  });

  test(`should support linksToMany`, async function (assert) {
    let { field, contains, linksToMany, CardDef } = cardApi;
    let { default: StringField } = string;
    class OtherCard extends CardDef {
      @field innerStringField = contains(StringField);
    }
    class TestCard extends CardDef {
      static displayName = 'TestCard';
      @field simpleField = contains(StringField);
      @field linkedCards = linksToMany(OtherCard);
    }

    let schema = generateJsonSchemaForCardType(TestCard, cardApi, mappings);

    let attributes: ObjectSchema = {
      type: 'object',
      properties: {
        simpleField: { type: 'string' },
        ...cardDefAttributesProperties,
      },
      additionalProperties: false,
    };

    let relationships: RelationshipsSchema = {
      type: 'object',
      properties: {
        linkedCards: {
          type: 'array',
          items: linksToManyRelationship,
        },
        ...cardDefRelationshipsProperties,
      },
      required: ['linkedCards', ...cardDefRelationshipsRequired],
    };
    assert.deepEqual(schema, { attributes, relationships });
  });

  test(`supports deeply nested fields`, async function (assert) {
    let { field, contains, linksTo, CardDef, FieldDef } = cardApi;
    let { default: StringField } = string;

    class PetCard extends CardDef {
      @field name = contains(StringField);
    }
    class FriendField extends FieldDef {
      @field name = contains(StringField);
      @field pet = linksTo(PetCard);
    }
    class ChildField extends FieldDef {
      @field name = contains(StringField);
      @field friend = contains(FriendField);
    }
    class ParentCard extends CardDef {
      @field name = contains(StringField);
      @field child = contains(ChildField);
    }

    let schema = generateJsonSchemaForCardType(ParentCard, cardApi, mappings);

    let attributes: ObjectSchema = {
      type: 'object',
      properties: {
        ...cardDefAttributesProperties,
        name: { type: 'string' },
        child: {
          type: 'object',
          properties: {
            name: { type: 'string' },
            friend: {
              type: 'object',
              properties: {
                name: { type: 'string' },
              },
              additionalProperties: false,
            },
          },
          additionalProperties: false,
        },
      },
      additionalProperties: false,
    };
    let relationships: RelationshipsSchema = {
      type: 'object',
      properties: {
        'child.friend.pet': linkedRelationship,
        ...cardDefRelationshipsProperties,
      },
      required: ['child.friend.pet', ...cardDefRelationshipsRequired],
    };
    assert.deepEqual(schema, {
      attributes,
      relationships,
    });
  });

  test(`generates correct schema for nested linksTo and linksToMany fields`, async function (assert) {
    let { field, contains, linksTo, linksToMany, CardDef, FieldDef } = cardApi;
    let { default: StringField } = string;
    class Country extends CardDef {
      @field name = contains(StringField);
    }
    class TravelGoal extends FieldDef {
      @field goalTitle = contains(StringField);
      @field country = linksTo(Country);
    }
    class Traveler extends FieldDef {
      @field name = contains(StringField);
      @field countryOfOrigin = linksTo(Country);
      @field countriesVisited = linksToMany(Country);
      @field nextTravelGoal = contains(TravelGoal);
    }
    class TripInfo extends CardDef {
      @field traveler = contains(Traveler);
    }

    let schema = generateJsonSchemaForCardType(TripInfo, cardApi, mappings);
    const links: LinksToSchema['properties']['links'] = {
      type: 'object',
      properties: {
        self: { type: 'string' },
      },
      required: ['self'],
    };
    assert.deepEqual(schema, {
      attributes: {
        type: 'object',
        properties: {
          ...cardDefAttributesProperties,
          traveler: {
            type: 'object',
            properties: {
              name: { type: 'string' },
              nextTravelGoal: {
                type: 'object',
                properties: {
                  goalTitle: { type: 'string' },
                },
                additionalProperties: false,
              },
            },
            additionalProperties: false,
          },
        },
        additionalProperties: false,
      },
      relationships: {
        type: 'object',
        properties: {
          ...cardDefRelationshipsProperties,
          'traveler.countryOfOrigin': {
            type: 'object',
            properties: { links },
            required: ['links'],
          },
          'traveler.countriesVisited': {
            type: 'array',
            items: {
              type: 'object',
              properties: { links },
              required: ['links'],
            },
          },
          'traveler.nextTravelGoal.country': {
            type: 'object',
            properties: { links },
            required: ['links'],
          },
        },
        required: [
          'traveler.countryOfOrigin',
          'traveler.countriesVisited',
          'traveler.nextTravelGoal.country',
          ...cardDefRelationshipsRequired,
        ],
      },
    });
  });

  test(`skips over fields that can't be recognised`, async function (assert) {
    let { field, contains, CardDef, FieldDef } = cardApi;
    let { default: StringField } = string;

    class NewField extends FieldDef {
      static displayName = 'NewField';
      static [primitive]: number;
    }

    class TestCard extends CardDef {
      static displayName = 'TestCard';
      @field keepField = contains(StringField);
      @field skipField = contains(NewField);
    }

    let schema = generateJsonSchemaForCardType(TestCard, cardApi, mappings);
    assert.deepEqual(schema, {
      attributes: {
        type: 'object',
        properties: {
          ...cardDefAttributesProperties,
          keepField: { type: 'string' },
        },
        additionalProperties: false,
      },
      relationships: cardDefRelationships,
    });
  });

  test(`handles subclasses`, async function (assert) {
    let { field, contains, CardDef } = cardApi;
    let { default: StringField } = string;

    class NewField extends StringField {
      static displayName = 'NewField';
    }

    class TestCard extends CardDef {
      static displayName = 'TestCard';
      @field keepField = contains(NewField);
    }

    let schema = generateJsonSchemaForCardType(TestCard, cardApi, mappings);
    assert.deepEqual(schema, {
      attributes: {
        type: 'object',
        properties: {
          ...cardDefAttributesProperties,
          keepField: { type: 'string' },
        },
        additionalProperties: false,
      },
      relationships: cardDefRelationships,
    });
  });

  test(`handles subclasses within nested fields`, async function (assert) {
    let { field, contains, containsMany, CardDef, FieldDef } = cardApi;
    let { default: StringField } = string;

    class NewField extends StringField {
      static displayName = 'NewField';
    }

    class ContainingField extends FieldDef {
      @field keepField = containsMany(NewField);
    }

    class TestCard extends CardDef {
      static displayName = 'TestCard';
      @field containingField = contains(ContainingField);
    }

    let schema = generateJsonSchemaForCardType(TestCard, cardApi, mappings);

    assert.deepEqual(schema, {
      attributes: {
        type: 'object',
        properties: {
          ...cardDefAttributesProperties,
          containingField: {
            type: 'object',
            properties: {
              keepField: { type: 'array', items: { type: 'string' } },
            },
            additionalProperties: false,
          },
        },
        additionalProperties: false,
      },
      relationships: cardDefRelationships,
    });
  });

  test(`supports descriptions on fields`, async function (assert) {
    let { field, contains, CardDef, FieldDef } = cardApi;
    let { default: StringField } = string;

    class InternalField extends FieldDef {
      @field innerStringField = contains(StringField);
    }
    class BasicCard extends CardDef {
      @field containerField = contains(InternalField, {
        description: 'Desc #1',
      });
    }

    let schema = generateJsonSchemaForCardType(BasicCard, cardApi, mappings);
    assert.deepEqual(schema, {
      attributes: {
        type: 'object',
        properties: {
          ...cardDefAttributesProperties,
          containerField: {
            type: 'object',
            description: 'Desc #1',
            properties: {
              innerStringField: { type: 'string' },
            },
            additionalProperties: false,
          },
        },
        additionalProperties: false,
      },
      relationships: cardDefRelationships,
    });
  });

  test(`supports descriptions on nested fields`, async function (assert) {
    let { field, contains, linksTo, linksToMany, CardDef, FieldDef } = cardApi;
    let { default: StringField } = string;
    class InnerCard extends CardDef {
      @field name = contains(StringField);
    }
    class InternalField extends FieldDef {
      @field innerStringField = contains(StringField, {
        description: 'Desc #2',
      });
      @field linkedCard = linksTo(InnerCard, {
        description: 'Desc #3',
      });
      @field linkedCard2 = linksTo(InnerCard);
      @field linkedCards = linksToMany(InnerCard, {
        description: 'Desc #4',
      });
      @field linkedCards2 = linksToMany(InnerCard);
    }
    class BasicCard extends CardDef {
      @field containerField = contains(InternalField, {
        description: 'Desc #1',
      });
    }

    let schema = generateJsonSchemaForCardType(BasicCard, cardApi, mappings);
    const links: LinksToSchema['properties']['links'] = {
      type: 'object',
      properties: {
        self: { type: 'string' },
      },
      required: ['self'],
    };
    assert.deepEqual(schema, {
      attributes: {
        type: 'object',
        properties: {
          ...cardDefAttributesProperties,
          containerField: {
            type: 'object',
            description: 'Desc #1',
            properties: {
              innerStringField: { type: 'string', description: 'Desc #2' },
            },
            additionalProperties: false,
          },
        },
        additionalProperties: false,
      },
      relationships: {
        type: 'object',
        properties: {
          'containerField.linkedCard': {
            type: 'object',
            description: 'Desc #3',
            properties: { links },
            required: ['links'],
          },
          'containerField.linkedCard2': {
            type: 'object',
            properties: { links },
            required: ['links'],
          },
          'containerField.linkedCards': {
            type: 'array',
            description: 'Desc #4',
            items: {
              type: 'object',
              properties: { links },
              required: ['links'],
            },
          },
          'containerField.linkedCards2': {
            type: 'array',
            items: {
              type: 'object',
              properties: { links },
              required: ['links'],
            },
          },
          ...cardDefRelationshipsProperties,
        },
        required: [
          'containerField.linkedCard',
          'containerField.linkedCard2',
          'containerField.linkedCards',
          'containerField.linkedCards2',
          ...cardDefRelationshipsRequired,
        ],
      },
    });
  });

  test(`supports descriptions in linksTo`, async function (assert) {
    let { field, contains, linksTo, CardDef } = cardApi;
    let { default: StringField } = string;
    class OtherCard extends CardDef {
      @field innerStringField = contains(StringField);
    }

    class TestCard extends CardDef {
      static displayName = 'TestCard';
      @field linkedCard = linksTo(OtherCard);
      @field simpleField = contains(StringField);
      @field linkedCard2 = linksTo(OtherCard, { description: 'linked card' });
    }

    let schema = generateJsonSchemaForCardType(TestCard, cardApi, mappings);

    let attributes: ObjectSchema = {
      type: 'object',
      properties: {
        simpleField: { type: 'string' },
        ...cardDefAttributesProperties,
      },
      additionalProperties: false,
    };
    let relationships: RelationshipsSchema = {
      type: 'object',
      properties: {
        linkedCard: {
          type: 'object',
          properties: {
            links: {
              type: 'object',
              properties: {
                self: { type: 'string' },
              },
              required: ['self'],
            },
          },
          required: ['links'],
        },
        linkedCard2: {
          type: 'object',
          description: 'linked card',
          properties: {
            links: {
              type: 'object',
              properties: {
                self: { type: 'string' },
              },
              required: ['self'],
            },
          },
          required: ['links'],
        },
        ...cardDefRelationshipsProperties,
      },
      required: ['linkedCard', 'linkedCard2', ...cardDefRelationshipsRequired],
    };
    assert.deepEqual(schema, { attributes, relationships });
  });

  test(`supports descriptions in linksToMany`, async function (assert) {
    let { field, contains, linksToMany, CardDef } = cardApi;
    let { default: StringField } = string;
    class OtherCard extends CardDef {
      @field innerStringField = contains(StringField);
    }

    class TestCard extends CardDef {
      static displayName = 'TestCard';
      @field simpleField = contains(StringField);
      @field linkedCards = linksToMany(OtherCard, {
        description: 'linked cards',
      });
    }

    let schema = generateJsonSchemaForCardType(TestCard, cardApi, mappings);

    let attributes: ObjectSchema = {
      type: 'object',
      properties: {
        simpleField: { type: 'string' },
        ...cardDefAttributesProperties,
      },
      additionalProperties: false,
    };
    let relationships: RelationshipsSchema = {
      type: 'object',
      properties: {
        linkedCards: {
          type: 'array',
          description: 'linked cards',
          items: {
            type: 'object',
            properties: {
              links: {
                type: 'object',
                properties: {
                  self: { type: 'string' },
                },
                required: ['self'],
              },
            },
            required: ['links'],
          },
        },
        ...cardDefRelationshipsProperties,
      },
      required: ['linkedCards', ...cardDefRelationshipsRequired],
    };
    assert.deepEqual(schema, { attributes, relationships });
  });

  test(`supports descriptions on containsMany fields`, async function (assert) {
    let { field, contains, containsMany, CardDef, FieldDef } = cardApi;
    let { default: StringField } = string;

    class InternalField extends FieldDef {
      @field innerStringField = contains(StringField);
    }
    class BasicCard extends CardDef {
      @field containerField = containsMany(InternalField, {
        description: 'Desc #1',
      });
    }

    let schema = generateJsonSchemaForCardType(BasicCard, cardApi, mappings);
    assert.deepEqual(schema, {
      attributes: {
        type: 'object',
        properties: {
          ...cardDefAttributesProperties,
          containerField: {
            type: 'array',
            description: 'Desc #1',
            items: {
              type: 'object',
              properties: {
                innerStringField: { type: 'string' },
              },
              additionalProperties: false,
            },
          },
        },
        additionalProperties: false,
      },
      relationships: cardDefRelationships,
    });
  });
});<|MERGE_RESOLUTION|>--- conflicted
+++ resolved
@@ -264,27 +264,9 @@
       type: 'object',
       properties: {
         simpleField: { type: 'string' },
-<<<<<<< HEAD
         ...cardDefAttributesProperties,
-=======
-        title: { type: 'string' },
-        description: { type: 'string' },
-        thumbnailURL: { type: 'string' },
       },
       additionalProperties: false,
-    };
-    let linkedRelationship: RelationshipSchema = {
-      type: 'object',
-      properties: {
-        links: {
-          type: 'object',
-          properties: {
-            self: { type: 'string' },
-          },
-          required: ['self'],
-        },
->>>>>>> d09c0c71
-      },
     };
     let relationships: RelationshipsSchema = {
       type: 'object',
