import { MatrixEvent } from 'matrix-js-sdk';

import * as MatrixSDK from 'matrix-js-sdk';

import { baseRealm, unixTime } from '@cardstack/runtime-common';

import {
  APP_BOXEL_ACTIVE_LLM,
  APP_BOXEL_COMMAND_RESULT_EVENT_TYPE,
  APP_BOXEL_REALMS_EVENT_TYPE,
  APP_BOXEL_ROOM_SKILLS_EVENT_TYPE,
  LEGACY_APP_BOXEL_REALMS_EVENT_TYPE,
} from '@cardstack/runtime-common/matrix-constants';

import type { ExtendedClient } from '@cardstack/host/services/matrix-sdk-loader';

import { assertNever } from '@cardstack/host/utils/assert-never';

import { MockSDK } from './_sdk';

import { ServerState } from './_server-state';

import type { Config } from '../mock-matrix';

type IEvent = MatrixSDK.IEvent;

let nonce = 0;

type Plural<T> = {
  [K in keyof T]: T[K][];
};

const publicRealmURLs = [baseRealm.url, 'http://localhost:4201/catalog/'];

export class MockClient implements ExtendedClient {
  private listeners: Partial<Plural<MatrixSDK.ClientEventHandlerMap>> = {};

  private txnCtr = 0;

  constructor(
    private sdk: MockSDK,
    private serverState: ServerState,
    private clientOpts: MatrixSDK.ICreateClientOpts,
    private sdkOpts: Config,
  ) {}

  async getAccountDataFromServer<T extends { [k: string]: any }>(
    _eventType: string,
  ): Promise<T | null> {
    return {
      realms: this.sdkOpts.activeRealms ?? [],
    } as unknown as T;
  }

  get loggedInAs() {
    return this.clientOpts.userId;
  }

  async startClient(
    _opts?: MatrixSDK.IStartClientOpts | undefined,
  ): Promise<void> {
    this.serverState.onEvent((serverEvent: IEvent) => {
      this.emitEvent(new MatrixEvent(serverEvent));
    });

    this.emitEvent(
      new MatrixEvent({
        type: APP_BOXEL_REALMS_EVENT_TYPE,
        content: {
          realms: this.sdkOpts.activeRealms ?? [],
        },
      }),
    );
  }

  async createRealmSession(realmURL: URL): Promise<string> {
    let secret = "shhh! it's a secret";
    let nowInSeconds = unixTime(Date.now());
    let expires = nowInSeconds + (this.sdkOpts.expiresInSec ?? 60 * 60);
    let header = { alg: 'none', typ: 'JWT' };
    let permissions = (this.sdkOpts.realmPermissions ?? {})[realmURL.href] ?? [
      'read',
      'write',
    ];
    if (publicRealmURLs.includes(realmURL.href)) {
      permissions = ['read'];
    }
    let payload = {
      iat: nowInSeconds,
      exp: expires,
      user: this.loggedInAs,
      realm: realmURL.href,
      sessionRoom: `test-session-room-for-${this.loggedInAs}`,
      // adding a nonce to the test token so that we can tell the difference
      // between different tokens created in the same second
      nonce: nonce++,
      permissions,
    };
    let stringifiedHeader = JSON.stringify(header);
    let stringifiedPayload = JSON.stringify(payload);
    let headerAndPayload = `${btoa(stringifiedHeader)}.${btoa(
      stringifiedPayload,
    )}`;
    // this is our silly JWT--we don't sign with crypto since we are running in the
    // browser so the secret is the signature
    return `${headerAndPayload}.${secret}`;
  }

  get baseUrl(): string {
    return this.clientOpts.baseUrl;
  }

  hashMessageWithSecret(_message: string): Promise<string> {
    throw new Error('Method not implemented.');
  }

  getAccessToken(): string | null {
    throw new Error('Method not implemented.');
  }

  setAccountData<T>(type: string, data: T): Promise<{}> {
    if (type === APP_BOXEL_REALMS_EVENT_TYPE) {
      this.sdkOpts.activeRealms = (data as any).realms;
    } else if (type === LEGACY_APP_BOXEL_REALMS_EVENT_TYPE) {
      // nothing to do
    } else {
      throw new Error(
        'Support for updating this event type in account data is not yet implemented in this mock.',
      );
    }
    return Promise.resolve({});
  }

  getAccountData<T>(_type: string): Promise<T> {
    throw new Error('Method not implemented.');
  }

  addThreePidOnly(_data: MatrixSDK.IAddThreePidOnlyBody): Promise<{}> {
    throw new Error('Method not implemented.');
  }

  get credentials(): { userId: string | null } {
    return { userId: this.loggedInAs ?? null };
  }

  deleteThreePid(
    _medium: string,
    _address: string,
  ): Promise<{ id_server_unbind_result: MatrixSDK.IdServerUnbindResult }> {
    throw new Error('Method not implemented.');
  }

  fetchRoomEvent(
    roomId: string,
    eventId: string,
  ): Promise<Partial<MatrixSDK.IEvent>> {
    let events = this.serverState.getRoomEvents(roomId);
    let event = events.find((e) => e.event_id === eventId);

    if (!event) {
      throw new Error(`event ${eventId} not found in room ${roomId}`);
    }
    return Promise.resolve(event);
  }

  forget(_roomId: string, _deleteRoom?: boolean | undefined): Promise<{}> {
    throw new Error('Method not implemented.');
  }

  isUsernameAvailable(_username: string): Promise<boolean> {
    throw new Error('Method not implemented.');
  }

  leave(_roomId: string): Promise<{}> {
    throw new Error('Method not implemented.');
  }

  registerRequest(
    _data: MatrixSDK.RegisterRequest,
    _kind?: string | undefined,
  ): Promise<MatrixSDK.RegisterResponse> {
    throw new Error('Method not implemented.');
  }

  requestPasswordEmailToken(
    _email: string,
    _clientSecret: string,
    _sendAttempt: number,
    _nextLink?: string | undefined,
  ): Promise<MatrixSDK.IRequestTokenResponse> {
    throw new Error('Method not implemented.');
  }

  scrollback(
    _room: MatrixSDK.Room,
    _limit?: number | undefined,
  ): Promise<MatrixSDK.Room> {
    throw new Error('Method not implemented.');
  }

  async sendReadReceipt(
    event: MatrixSDK.MatrixEvent | null,
    receiptType?: MatrixSDK.ReceiptType | undefined,
    _unthreaded?: boolean | undefined,
  ): Promise<{} | undefined> {
    if (!event) return;
    const eventId = event.getId()!;

    this.serverState.addReceiptEvent(
      event.getRoomId()!,
      eventId,
      this.loggedInAs!,
      receiptType ?? ('m.read' as MatrixSDK.ReceiptType),
    );

    return Promise.resolve({});
  }

  setPassword(
    _authDict: MatrixSDK.AuthDict,
    _newPassword: string,
    _logoutDevices?: boolean | undefined,
  ): Promise<{}> {
    throw new Error('Method not implemented.');
  }

  setRoomName(
    _roomId: string,
    _name: string,
  ): Promise<MatrixSDK.ISendEventResponse> {
    throw new Error('Method not implemented.');
  }

  invite(
    _roomId: string,
    _userId: string,
    _reason?: string | undefined,
  ): Promise<{}> {
    throw new Error('Method not implemented.');
  }

  joinRoom(
    _roomIdOrAlias: string,
    _opts?: MatrixSDK.IJoinRoomOpts | undefined,
  ): Promise<MatrixSDK.Room> {
    throw new Error('Method not implemented.');
  }

  loginWithPassword(
    _user: string,
    _password: string,
  ): Promise<MatrixSDK.LoginResponse> {
    throw new Error('Method not implemented.');
  }

  logout(_stopClient?: boolean | undefined): Promise<{}> {
    this.clientOpts.userId = undefined;
    return Promise.resolve({});
  }

  roomState(_roomId: string): Promise<MatrixSDK.IStateEventWithRoomId[]> {
    throw new Error('Method not implemented.');
  }

  setDisplayName(name: string): Promise<{}> {
    this.serverState.setDisplayName(name);
    return Promise.resolve({});
  }

  requestEmailToken(
    _type: 'registration' | 'threepid',
    _email: string,
    _clientSecret: string,
    _sendAttempt: number,
  ): Promise<MatrixSDK.IRequestTokenResponse> {
    throw new Error('Method not implemented.');
  }

  loginWithEmail(
    _email: string,
    _password: string,
  ): Promise<MatrixSDK.LoginResponse> {
    throw new Error('Method not implemented.');
  }

  sendEvent(
    roomId: string,
    eventType: string,
    content: MatrixSDK.IContent,
    txnId?: string,
  ): Promise<MatrixSDK.ISendEventResponse>;
  sendEvent(
    roomId: string,
    threadId: string | null,
    eventType: string,
    content: MatrixSDK.IContent,
    txnId?: string,
  ): Promise<MatrixSDK.ISendEventResponse>;
  async sendEvent(...args: any[]): Promise<MatrixSDK.ISendEventResponse> {
    let roomId: string;

    let eventType: any;
    let content: MatrixSDK.IContent;

    if (typeof args[2] === 'object') {
      [roomId, eventType, content] = args;
    } else {
      [roomId, , eventType, content] = args;
    }
    let roomEvent = {
      room_id: roomId,
      type: eventType,
      content,
      status: null,
    };
    // Local Echo
    let txnId = this.makeTxnId();
    let localEventId = '~' + roomId + ':' + txnId;
    let localEventData = {
      ...roomEvent,
      event_id: localEventId,
      origin_server_ts: (this.sdkOpts.now ?? Date.now)(),
      unsigned: { age: 0 },
      sender: this.loggedInAs || 'unknown_user',
      user_id: this.loggedInAs || 'unknown_user',
      state_key: roomEvent.type === 'm.room.member' ? this.loggedInAs! : '',
    };
    let localEvent = new MatrixEvent(localEventData);
    localEvent.setStatus('sending' as MatrixSDK.EventStatus.SENDING);
    this.emitEvent(localEvent);
    if (content.body?.match(/SENDING_DELAY_THEN_/)) {
      await new Promise((resolve) => setTimeout(resolve, 1000));
    }

    if (content.body?.match(/SENDING_DELAY_THEN_FAILURE/)) {
      console.log(
        'SENDING_DELAY_THEN_FAILURE, setting status to NOT_SENT',
        localEvent,
      );
      localEvent.setStatus(MatrixSDK.EventStatus.NOT_SENT);
      this.emitLocalEchoUpdated(localEvent);
      throw new Error('Failed to send event, deliberately');
    }
    let eventId = this.serverState.addRoomEvent(
      this.loggedInAs || 'unknown_user',
      roomEvent,
    );
    let matrixEvent = new MatrixEvent({
      ...localEventData,
      event_id: eventId,
    });

    this.emitLocalEchoUpdated(matrixEvent, localEventId);
    return { event_id: eventId };
  }

  getStateEvent(
    roomId: string,
    eventType: string,
    stateKey: string,
  ): Promise<Record<string, any>> {
    return Promise.resolve(
      this.serverState.getRoomState(roomId, eventType, stateKey),
    );
  }

  sendStateEvent(
    roomId: string,
    eventType: string,
    content: MatrixSDK.IContent,
    stateKey?: string | undefined,
    _opts?: MatrixSDK.IRequestOpts | undefined,
  ): Promise<MatrixSDK.ISendEventResponse> {
    let eventId = this.serverState.setRoomState(
      this.loggedInAs || 'unknown_user',
      roomId,
      eventType,
      content,
      stateKey,
    );
    return Promise.resolve({ event_id: eventId });
  }

  makeTxnId(): string {
    return 'm.mock.' + this.txnCtr++;
  }

  getRoom(roomId: string | undefined): MatrixSDK.Room | null {
    let hit = this.serverState.rooms.find((r) => r.id === roomId);
    if (hit) {
      return {
        getMember(_userId: string) {
          return {
            membership: 'join',
          };
        },
        oldState: {},
        getLastActiveTimestamp: () =>
          this.serverState.getRoomEvents(roomId!).at(-1)?.origin_server_ts ?? 0,
        getLiveTimeline: () => {
          return {
            getState: (_direction: MatrixSDK.Direction) =>
              this.serverState.getRoomStateUpdatePayload(roomId!),
          };
        },
      } as MatrixSDK.Room;
    }
    return null;
  }

  async decryptEventIfNeeded(
    _event: MatrixSDK.MatrixEvent,
    _options?: MatrixSDK.IDecryptOptions | undefined,
  ): Promise<void> {}

  async getJoinedRooms(): Promise<{
    joined_rooms: string[];
  }> {
    return {
      joined_rooms: this.serverState.rooms.map((r) => r.id),
    };
  }

  private eventHandlerType(type: string) {
    switch (type) {
      case APP_BOXEL_REALMS_EVENT_TYPE:
        return this.sdk.ClientEvent.AccountData;
      case APP_BOXEL_ROOM_SKILLS_EVENT_TYPE:
      case APP_BOXEL_COMMAND_RESULT_EVENT_TYPE:
      case APP_BOXEL_ACTIVE_LLM:
      case 'm.room.create':
      case 'm.room.message':
      case 'm.room.name':
      case 'm.room.member':
        return this.sdk.RoomEvent.Timeline;
      case 'm.receipt':
        return this.sdk.RoomEvent.Receipt;

      default:
        throw new Error(`unknown type ${type} in mock`);
    }
  }

  private emitEvent(event: MatrixEvent) {
    let eventType = this.eventHandlerType(event.event.type!);
    switch (eventType) {
      case this.sdk.RoomEvent.Timeline:
        {
          let handlers = this.listeners[eventType];

          if (handlers) {
            for (let handler of handlers) {
              handler(event, undefined, undefined, false, {
                fake: 'event-timeline ',
              } as any);
            }
          }
          if (typeof event.event.state_key === 'string') {
            let handlers = this.listeners[this.sdk.RoomStateEvent.Update];
            if (handlers) {
              let roomState = this.serverState.getRoomStateUpdatePayload(
                event.event.room_id!,
              );
              for (let handler of handlers) {
                handler(roomState);
              }
            }
          }
        }
        break;
      case this.sdk.RoomEvent.Receipt:
        {
          let handlers = this.listeners[eventType];

          if (handlers) {
            for (let handler of handlers) {
              handler(event, { fake: 'room ' } as any);
            }
          }
        }
        break;
      case this.sdk.ClientEvent.AccountData:
        {
          let handlers = this.listeners[eventType];

          if (handlers) {
            for (let handler of handlers) {
              handler(event, undefined);
            }
          }
        }
        break;
      case null:
        break;
      default:
        throw assertNever(eventType);
    }
  }

  private emitLocalEchoUpdated(event: MatrixEvent, oldEventId?: string) {
    let handlers = this.listeners[this.sdk.RoomEvent.LocalEchoUpdated];
    if (handlers) {
      for (let handler of handlers) {
        handler(event, { fake: 'room' } as any, oldEventId, undefined);
      }
    }
  }

  on<T extends MatrixSDK.EmittedEvents | MatrixSDK.EventEmitterEvents>(
    event: T,
    listener: MatrixSDK.Listener<
      MatrixSDK.EmittedEvents,
      MatrixSDK.ClientEventHandlerMap,
      T
    >,
  ): MatrixSDK.MatrixClient {
    if (!event) {
      throw new Error(`missing event type in matrix mock`);
    }
    // @ts-expect-error haven't got the types right yet
    let list = this.listeners[event];
    if (!list) {
      list = [];
      // @ts-expect-error haven't got the types right yet
      this.listeners[event] = list;
    }
    list.push(listener);
    return this as unknown as MatrixSDK.MatrixClient;
  }

  off<T extends MatrixSDK.EmittedEvents | MatrixSDK.EventEmitterEvents>(
    _event: T,
    _listener: MatrixSDK.Listener<
      MatrixSDK.EmittedEvents,
      MatrixSDK.ClientEventHandlerMap,
      T
    >,
  ): MatrixSDK.MatrixClient {
    return this as unknown as MatrixSDK.MatrixClient;
  }

  async setPowerLevel(
    _roomId: string,
    _userId: string | string[],
    _powerLevel: number | undefined,
    _event?: MatrixSDK.MatrixEvent | null | undefined,
  ): Promise<MatrixSDK.ISendEventResponse> {
    return { event_id: this.serverState.eventId() };
  }

  async createRoom({
    name,
  }: MatrixSDK.ICreateRoomOpts): Promise<{ room_id: string }> {
    let sender = this.loggedInAs || 'unknown_user';
    let roomId = this.serverState.createRoom(sender, name);

    return { room_id: roomId };
  }

  async getThreePids(): Promise<{ threepids: MatrixSDK.IThreepid[] }> {
    return {
      threepids: [
        {
          added_at: 0,
          validated_at: 0,
          address: 'testuser@example.com',
          medium: 'email' as MatrixSDK.ThreepidMedium.Email,
        },
      ],
    };
  }

  async getProfileInfo(
    _userId: string,
    _info?: string | undefined,
  ): Promise<{
    avatar_url?: string | undefined;
    displayname?: string | undefined;
  }> {
    return {
      displayname: this.serverState.displayName,
    };
  }

  isLoggedIn() {
    return Boolean(this.loggedInAs);
  }

  getUserId(): string | null {
    return this.loggedInAs ?? null;
  }

<<<<<<< HEAD
  uploadContent(
    _file: MatrixSDK.FileType,
    _opts: MatrixSDK.UploadOpts,
  ): Promise<MatrixSDK.UploadResponse> {
    throw new Error('Method not implemented');
  }

  mxcUrlToHttp(_mxcUrl: string): string {
    throw new Error('Method not implemented');
=======
  async uploadContent(
    _content: ArrayBuffer,
    _opts?: { type?: string; name?: string },
  ): Promise<{ content_uri: string }> {
    return { content_uri: `mxc://mock-server/${Math.random()}` };
  }

  mxcUrlToHttp(mxcUrl: string): string {
    return mxcUrl.replace('mxc://', 'http://mock-server/');
>>>>>>> 97c31068
  }
}<|MERGE_RESOLUTION|>--- conflicted
+++ resolved
@@ -590,17 +590,6 @@
     return this.loggedInAs ?? null;
   }
 
-<<<<<<< HEAD
-  uploadContent(
-    _file: MatrixSDK.FileType,
-    _opts: MatrixSDK.UploadOpts,
-  ): Promise<MatrixSDK.UploadResponse> {
-    throw new Error('Method not implemented');
-  }
-
-  mxcUrlToHttp(_mxcUrl: string): string {
-    throw new Error('Method not implemented');
-=======
   async uploadContent(
     _content: ArrayBuffer,
     _opts?: { type?: string; name?: string },
@@ -610,6 +599,5 @@
 
   mxcUrlToHttp(mxcUrl: string): string {
     return mxcUrl.replace('mxc://', 'http://mock-server/');
->>>>>>> 97c31068
   }
 }