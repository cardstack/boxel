<<<<<<< HEAD
import { formatRFC7231, parse } from 'date-fns';
=======
import Owner from '@ember/owner';
import Service from '@ember/service';
import { type TestContext, visit } from '@ember/test-helpers';
import { findAll, waitUntil } from '@ember/test-helpers';
import { buildWaiter } from '@ember/test-waiters';
import GlimmerComponent from '@glimmer/component';

import { parse } from 'date-fns';

>>>>>>> 183c8d5b
import {
  Kind,
  RealmAdapter,
  FileRef,
  LooseSingleCardDocument,
  baseRealm,
  createResponse,
  RealmInfo,
  Deferred,
  executableExtensions,
  SupportedMimeType,
} from '@cardstack/runtime-common';
<<<<<<< HEAD
import { type RequestHandler } from '@cardstack/runtime-common/loader';
import { getFileWithFallbacks } from '@cardstack/runtime-common/stream';
import GlimmerComponent from '@glimmer/component';
import { type TestContext, visit } from '@ember/test-helpers';
import { LocalPath } from '@cardstack/runtime-common/paths';
=======

>>>>>>> 183c8d5b
import { Loader } from '@cardstack/runtime-common/loader';
import { LocalPath, RealmPaths } from '@cardstack/runtime-common/paths';
import { Realm } from '@cardstack/runtime-common/realm';

import type { UpdateEventData } from '@cardstack/runtime-common/realm';
import {
  RunnerOptionsManager,
  type RunState,
  type RunnerRegistration,
  type EntrySetter,
  type SearchEntryWithErrors,
} from '@cardstack/runtime-common/search-index';

import CardPrerender from '@cardstack/host/components/card-prerender';

import type CardService from '@cardstack/host/services/card-service';
import type { CardSaveSubscriber } from '@cardstack/host/services/card-service';

import type MessageService from '@cardstack/host/services/message-service';

import { type CardDef } from 'https://cardstack.com/base/card-api';

import { renderComponent } from './render-component';
import { WebMessageStream, messageCloseHandler } from './stream';

const waiter = buildWaiter('@cardstack/host/test/helpers/index:onFetch-waiter');

type CardAPI = typeof import('https://cardstack.com/base/card-api');

export function cleanWhiteSpace(text: string) {
  // this also normalizes non-breaking space characters which seem
  // to be appearing in date/time serialization in some envs
  return text.replace(/[\s ]+/g, ' ').trim();
}

export function trimCardContainer(text: string) {
  return cleanWhiteSpace(text).replace(
    /<div .*? data-test-field-component-card>\s?[<!---->]*? (.*?) <\/div>/g,
    '$1',
  );
}

export function p(dateString: string): Date {
  return parse(dateString, 'yyyy-MM-dd', new Date());
}

export function getMonacoContent(): string {
  return (window as any).monaco.editor.getModels()[0].getValue();
}

export function setMonacoContent(content: string): string {
  return (window as any).monaco.editor.getModels()[0].setValue(content);
}

export async function waitForSyntaxHighlighting(
  textContent: string,
  color: string,
) {
  let codeTokens;
  let finalHighlightedToken: Element | undefined;

  await waitUntil(
    () => {
      codeTokens = findAll('.view-line span span');
      finalHighlightedToken = codeTokens.find(
        (t) => t.innerHTML === textContent,
      );
      return finalHighlightedToken;
    },
    {
      timeout: 10000, // need to wait for monaco to load
      timeoutMessage: `timed out waiting for \`${textContent}\` token`,
    },
  );

  await waitUntil(
    () =>
      finalHighlightedToken?.computedStyleMap()?.get('color')?.toString() ===
      color,
    { timeoutMessage: 'timed out waiting for syntax highlighting' },
  );
}
export interface Dir {
  [name: string]: string | Dir;
}

export const testRealmURL = `http://test-realm/test/`;
export const testRealmInfo: RealmInfo = {
  name: 'Unnamed Workspace',
  backgroundURL: null,
  iconURL: null,
};

export interface CardDocFiles {
  [filename: string]: LooseSingleCardDocument;
}

export interface TestContextWithSave extends TestContext {
  onSave: (subscriber: CardSaveSubscriber) => void;
  unregisterOnSave: () => void;
}

export interface TestContextWithSSE extends TestContext {
  expectEvents: (
    assert: Assert,
    realm: Realm,
    adapter: TestRealmAdapter,
    expectedContents: { type: string; data: Record<string, any> }[],
    callback: () => Promise<any>,
  ) => Promise<any>;
  subscribers: ((e: { type: string; data: string }) => void)[];
}

interface Options {
  realmURL?: string;
  isAcceptanceTest?: true;
  onFetch?: (req: Request) => Promise<Request>;
  overridingHandlers?: RequestHandler[];
}

// We use a rendered component to facilitate our indexing (this emulates
// the work that the Fastboot renderer is doing), which means that the
// `setupRenderingTest(hooks)` from ember-qunit must be used in your tests.
export const TestRealm = {
  async create(
    loader: Loader,
    flatFiles: Record<string, string | LooseSingleCardDocument | CardDocFiles>,
    owner: Owner,
    opts?: Options,
  ): Promise<Realm> {
    if (opts?.isAcceptanceTest) {
      await visit('/');
    } else {
      await makeRenderer();
    }
    return makeRealm(
      new TestRealmAdapter(flatFiles),
      loader,
      owner,
      opts?.realmURL,
      opts?.onFetch,
    );
  },

  async createWithAdapter(
    adapter: RealmAdapter,
    loader: Loader,
    owner: Owner,
    opts?: Options,
  ): Promise<Realm> {
    if (opts?.isAcceptanceTest) {
      await visit('/acceptance-test-setup');
    } else {
      await makeRenderer();
    }
    return makeRealm(
      adapter,
      loader,
      owner,
      opts?.realmURL,
      opts?.onFetch,
      opts?.overridingHandlers,
    );
  },
};

async function makeRenderer() {
  // This emulates the application.hbs
  await renderComponent(
    class TestDriver extends GlimmerComponent {
      <template>
        <CardPrerender />
      </template>
    },
  );
}

class MockLocalIndexer extends Service {
  url = new URL(testRealmURL);
  #adapter: RealmAdapter | undefined;
  #entrySetter: EntrySetter | undefined;
  #fromScratch: ((realmURL: URL) => Promise<RunState>) | undefined;
  #incremental:
    | ((
        prev: RunState,
        url: URL,
        operation: 'update' | 'delete',
      ) => Promise<RunState>)
    | undefined;
  setup(
    fromScratch: (realmURL: URL) => Promise<RunState>,
    incremental: (
      prev: RunState,
      url: URL,
      operation: 'update' | 'delete',
    ) => Promise<RunState>,
  ) {
    this.#fromScratch = fromScratch;
    this.#incremental = incremental;
  }
  async configureRunner(
    registerRunner: RunnerRegistration,
    entrySetter: EntrySetter,
    adapter: RealmAdapter,
  ) {
    if (!this.#fromScratch || !this.#incremental) {
      throw new Error(
        `fromScratch/incremental not registered with MockLocalIndexer`,
      );
    }
    this.#entrySetter = entrySetter;
    this.#adapter = adapter;
    await registerRunner(
      this.#fromScratch.bind(this),
      this.#incremental.bind(this),
    );
  }
  async setEntry(url: URL, entry: SearchEntryWithErrors) {
    if (!this.#entrySetter) {
      throw new Error(`entrySetter not registered with MockLocalIndexer`);
    }
    this.#entrySetter(url, entry);
  }
  get adapter() {
    if (!this.#adapter) {
      throw new Error(`adapter has not been set on MockLocalIndexer`);
    }
    return this.#adapter;
  }
}

export function setupLocalIndexing(hooks: NestedHooks) {
  hooks.beforeEach(function () {
    this.owner.register('service:local-indexer', MockLocalIndexer);
  });
}

class MockMessageService extends Service {
  subscribe() {
    return () => {};
  }
  register() {}
}

export function setupOnSave(hooks: NestedHooks) {
  hooks.beforeEach<TestContextWithSave>(function () {
    let cardService = this.owner.lookup('service:card-service') as CardService;
    this.onSave = cardService.onSave.bind(cardService);
    this.unregisterOnSave =
      cardService.unregisterSaveSubscriber.bind(cardService);
  });
}

export function setupMockMessageService(hooks: NestedHooks) {
  hooks.beforeEach(function () {
    this.owner.register('service:message-service', MockMessageService);
  });
}

export function setupServerSentEvents(hooks: NestedHooks) {
  hooks.beforeEach<TestContextWithSSE>(function () {
    this.subscribers = [];
    let self = this;

    class MockMessageService extends Service {
      register() {
        (globalThis as any)._CARDSTACK_REALM_SUBSCRIBE = this;
      }
      subscribe(_: never, cb: (e: { type: string; data: string }) => void) {
        self.subscribers.push(cb);
        return () => {};
      }
    }
    this.owner.register('service:message-service', MockMessageService);
    let messageService = this.owner.lookup(
      'service:message-service',
    ) as MessageService;
    messageService.register();

    this.expectEvents = async <T,>(
      assert: Assert,
      realm: Realm,
      adapter: TestRealmAdapter,
      expectedContents: { type: string; data: Record<string, any> }[],
      callback: () => Promise<T>,
    ): Promise<T> => {
      let defer = new Deferred();
      let events: { type: string; data: Record<string, any> }[] = [];
      let response = await realm.handle(
        new Request(`${realm.url}_message`, {
          method: 'GET',
          headers: {
            Accept: 'text/event-stream',
          },
        }),
      );
      if (!response.ok) {
        throw new Error(`failed to connect to realm: ${response.status}`);
      }
      let reader = response.body!.getReader();
      let timeout = setTimeout(
        () =>
          defer.reject(
            new Error(
              `expectEvent timed out, saw events ${JSON.stringify(events)}`,
            ),
          ),
        3000,
      );
      let result = await callback();
      let decoder = new TextDecoder();
      while (events.length < expectedContents.length) {
        let { done, value } = await Promise.race([
          reader.read(),
          defer.promise as any, // this one always throws so type is not important
        ]);
        if (done) {
          throw new Error('expected more events');
        }
        if (value) {
          let ev = getEventData(decoder.decode(value, { stream: true }));
          if (ev) {
            events.push(ev);
            for (let subscriber of this.subscribers) {
              let evWireFormat = {
                type: ev.type,
                data: JSON.stringify(ev.data),
              };
              subscriber(evWireFormat);
            }
          }
        }
      }
      assert.deepEqual(events, expectedContents, 'sse response is correct');
      clearTimeout(timeout);
      adapter.unsubscribe();
      return result;
    };
  });
}

function getEventData(message: string) {
  let [rawType, data] = message.split('\n');
  let type = rawType.trim().split(':')[1].trim();
  if (['index', 'update'].includes(type)) {
    return {
      type,
      data: JSON.parse(data.split('data:')[1].trim()),
    };
  }
  return;
}

let runnerOptsMgr = new RunnerOptionsManager();
function makeRealm(
  adapter: RealmAdapter,
  loader: Loader,
  owner: Owner,
  realmURL = testRealmURL,
  onFetch?: (req: Request) => Promise<Request>,
  overridingHandlers?: RequestHandler[],
) {
  let localIndexer = owner.lookup(
    'service:local-indexer',
  ) as unknown as MockLocalIndexer;
  let realm: Realm;
  if (onFetch) {
    // we need to register this before the realm is created so
    // that it is in prime position in the url handlers list
    loader.registerURLHandler(async (req: Request) => {
      let token = waiter.beginAsync();
      try {
        req = await onFetch(req);
      } finally {
        waiter.endAsync(token);
      }
      return realm.maybeHandle(req);
    });
  }
  if (overridingHandlers && overridingHandlers.length > 0) {
    loader.prependURLHandlers(overridingHandlers);
  }
  realm = new Realm(
    realmURL,
    adapter,
    loader,
    async (optsId) => {
      let { registerRunner, entrySetter } = runnerOptsMgr.getOptions(optsId);
      await localIndexer.configureRunner(registerRunner, entrySetter, adapter);
    },
    runnerOptsMgr,
    async () =>
      `<html><body>Intentionally empty index.html (these tests will not exercise this capability)</body></html>`,
  );
  return realm;
}

export async function saveCard(instance: CardDef, id: string, loader: Loader) {
  let api = await loader.import<CardAPI>(`${baseRealm.url}card-api`);
  let doc = api.serializeCard(instance);
  doc.data.id = id;
  await api.updateFromSerialized(instance, doc);
}

export async function shimModule(
  moduleURL: string,
  module: Record<string, any>,
  loader: Loader,
) {
  if (loader) {
    loader.shimModule(moduleURL, module);
  }
  await Promise.all(
    Object.keys(module).map(async (name) => {
      let m = await loader.import<any>(moduleURL);
      m[name];
    }),
  );
}

export function setupCardLogs(
  hooks: NestedHooks,
  apiThunk: () => Promise<CardAPI>,
) {
  hooks.afterEach(async function () {
    let api = await apiThunk();
    await api.flushLogs();
  });
}

export class TestRealmAdapter implements RealmAdapter {
  #files: Dir = {};
  #lastModified: Map<string, number> = new Map();
  #paths: RealmPaths;
  #subscriber: ((message: UpdateEventData) => void) | undefined;

  constructor(
    flatFiles: Record<
      string,
      string | LooseSingleCardDocument | CardDocFiles | RealmInfo
    >,
    realmURL = new URL(testRealmURL),
  ) {
    this.#paths = new RealmPaths(realmURL);
    let now = Date.now();
    for (let [path, content] of Object.entries(flatFiles)) {
      let segments = path.split('/');
      let last = segments.pop()!;
      let dir = this.#traverse(segments, 'directory');
      if (typeof dir === 'string') {
        throw new Error(`tried to use file as directory`);
      }
      this.#lastModified.set(this.#paths.fileURL(path).href, now);
      if (typeof content === 'string') {
        dir[last] = content;
      } else {
        dir[last] = JSON.stringify(content);
      }
    }
  }

  get lastModified() {
    return this.#lastModified;
  }

  // this is to aid debugging since privates are actually not visible in the debugger
  get files() {
    return this.#files;
  }

  async *readdir(
    path: string,
  ): AsyncGenerator<{ name: string; path: string; kind: Kind }, void> {
    let dir =
      path === '' ? this.#files : this.#traverse(path.split('/'), 'directory');
    for (let [name, content] of Object.entries(dir)) {
      yield {
        name,
        path: path === '' ? name : `${path}/${name}`,
        kind: typeof content === 'string' ? 'file' : 'directory',
      };
    }
  }

  async exists(path: string): Promise<boolean> {
    let maybeFilename = path.split('/').pop()!;
    try {
      // a quirk of our test file system's traverse is that it creates
      // directories as it goes--so do our best to determine if we are checking for
      // a file that exists (because of this behavior directories always exist)
      await this.#traverse(
        path.split('/'),
        maybeFilename.includes('.') ? 'file' : 'directory',
      );
      return true;
    } catch (err: any) {
      if (err.name === 'NotFoundError') {
        return false;
      }
      if (err.name === 'TypeMismatchError') {
        try {
          await this.#traverse(path.split('/'), 'file');
          return true;
        } catch (err: any) {
          if (err.name === 'NotFoundError') {
            return false;
          }
          throw err;
        }
      }
      throw err;
    }
  }

  async openFile(path: LocalPath): Promise<FileRef | undefined> {
    let content;
    try {
      content = this.#traverse(path.split('/'), 'file');
    } catch (err: any) {
      if (['TypeMismatchError', 'NotFoundError'].includes(err.name)) {
        return undefined;
      }
      throw err;
    }
    if (typeof content !== 'string') {
      throw new Error('treated directory as a file');
    }
    return {
      path,
      content,
      lastModified: this.#lastModified.get(this.#paths.fileURL(path).href)!,
    };
  }

  async write(
    path: LocalPath,
    contents: string | object,
  ): Promise<{ lastModified: number }> {
    let segments = path.split('/');
    let name = segments.pop()!;
    let dir = this.#traverse(segments, 'directory');
    if (typeof dir === 'string') {
      throw new Error(`treated file as a directory`);
    }
    if (typeof dir[name] === 'object') {
      throw new Error(
        `cannot write file over an existing directory at ${path}`,
      );
    }

    let type = dir[name] ? 'updated' : 'added';
    dir[name] =
      typeof contents === 'string'
        ? contents
        : JSON.stringify(contents, null, 2);
    let lastModified = Date.now();
    this.#lastModified.set(this.#paths.fileURL(path).href, lastModified);

    this.postUpdateEvent({ [type]: path } as
      | { added: string }
      | { updated: string });

    return { lastModified };
  }

  postUpdateEvent(data: UpdateEventData) {
    this.#subscriber?.(data);
  }

  async remove(path: LocalPath) {
    let segments = path.split('/');
    let name = segments.pop()!;
    let dir = this.#traverse(segments, 'directory');
    if (typeof dir === 'string') {
      throw new Error(`tried to use file as directory`);
    }
    delete dir[name];
    this.postUpdateEvent({ removed: path });
  }

  #traverse(
    segments: string[],
    targetKind: Kind,
    originalPath = segments.join('/'),
  ): string | Dir {
    let dir: Dir | string = this.#files;
    while (segments.length > 0) {
      if (typeof dir === 'string') {
        throw new Error(`tried to use file as directory`);
      }
      let name = segments.shift()!;
      if (name === '') {
        return dir;
      }
      if (dir[name] === undefined) {
        if (
          segments.length > 0 ||
          (segments.length === 0 && targetKind === 'directory')
        ) {
          dir[name] = {};
        } else if (segments.length === 0 && targetKind === 'file') {
          let err = new Error(`${originalPath} not found`);
          err.name = 'NotFoundError'; // duck type to the same as what the FileSystem API looks like
          throw err;
        }
      }
      dir = dir[name];
    }
    return dir;
  }

  createStreamingResponse(
    unresolvedRealmURL: string,
    _request: Request,
    responseInit: ResponseInit,
    cleanup: () => void,
  ) {
    let s = new WebMessageStream();
    let response = createResponse(unresolvedRealmURL, s.readable, responseInit);
    messageCloseHandler(s.readable, cleanup);
    return { response, writable: s.writable };
  }

  async subscribe(cb: (message: UpdateEventData) => void): Promise<void> {
    this.#subscriber = cb;
  }

  unsubscribe(): void {
    this.#subscriber = undefined;
  }
}

export function delay(delayAmountMs: number): Promise<void> {
  return new Promise((resolve) => {
    setTimeout(resolve, delayAmountMs);
  });
}

function changedEntry(
  listings: { path: string; lastModified?: number }[],
  entry: { path: string; lastModified?: number },
) {
  return listings.some(
    (item) =>
      item.path === entry.path && item.lastModified != entry.lastModified,
  );
}

function hasEntry(
  listings: { path: string; lastModified?: number }[],
  entry: { path: string; lastModified?: number },
) {
  return listings.some((item) => item.path === entry.path);
}

export function diff(
  prevEntries: { path: string; lastModified?: number }[],
  currEntries: { path: string; lastModified?: number }[],
) {
  let changed = prevEntries.filter((entry) => changedEntry(currEntries, entry));
  let added = currEntries.filter((entry) => !hasEntry(prevEntries, entry));
  let removed = prevEntries.filter((entry) => !hasEntry(currEntries, entry));

  return {
    added: added.map((e) => e.path),
    removed: removed.map((e) => e.path),
    changed: changed.map((e) => e.path),
  };
}

function isCardSourceFetch(request: Request) {
  return (
    request.method === 'GET' &&
    request.headers.get('Accept') === SupportedMimeType.CardSource &&
    request.url.includes(testRealmURL)
  );
}

export async function sourceFetchReturnUrlHandle(
  request: Request,
  defaultHandle: (req: Request) => Promise<Response | null>,
) {
  if (isCardSourceFetch(request)) {
    let r = await defaultHandle(request);
    if (r) {
      return new MockRedirectedResponse(r.body, r, request.url) as Response;
    }
  }
  return null;
}

export async function sourceFetchRedirectHandle(
  request: Request,
  adapter: RealmAdapter,
  realmURL: string,
) {
  let urlParts = new URL(request.url).pathname.split('.');
  if (
    isCardSourceFetch(request) &&
    urlParts.length === 1 //has no extension
  ) {
    const realmPaths = new RealmPaths(realmURL);
    const localPath = realmPaths.local(request.url);
    const ref = await getFileWithFallbacks(
      localPath,
      adapter.openFile.bind(adapter),
      executableExtensions,
    );
    let maybeExtension = ref?.path.split('.').pop();
    let responseUrl = maybeExtension
      ? `${request.url}.${maybeExtension}`
      : request.url;

    if (
      ref &&
      (ref.content instanceof ReadableStream ||
        ref.content instanceof Uint8Array ||
        typeof ref.content === 'string')
    ) {
      let r = createResponse(realmURL, ref.content, {
        headers: {
          'last-modified': formatRFC7231(ref.lastModified),
        },
      });
      return new MockRedirectedResponse(r.body, r, responseUrl) as Response;
    }
  }
  return null;
}

export class MockRedirectedResponse extends Response {
  private _mockUrl: string;

  constructor(
    body?: BodyInit | null | undefined,
    init?: ResponseInit,
    url?: string,
  ) {
    super(body, init);
    this._mockUrl = url || '';
  }

  get redirected() {
    return true;
  }

  get url() {
    return this._mockUrl;
  }
}<|MERGE_RESOLUTION|>--- conflicted
+++ resolved
@@ -1,6 +1,4 @@
-<<<<<<< HEAD
 import { formatRFC7231, parse } from 'date-fns';
-=======
 import Owner from '@ember/owner';
 import Service from '@ember/service';
 import { type TestContext, visit } from '@ember/test-helpers';
@@ -8,9 +6,6 @@
 import { buildWaiter } from '@ember/test-waiters';
 import GlimmerComponent from '@glimmer/component';
 
-import { parse } from 'date-fns';
-
->>>>>>> 183c8d5b
 import {
   Kind,
   RealmAdapter,
@@ -23,15 +18,9 @@
   executableExtensions,
   SupportedMimeType,
 } from '@cardstack/runtime-common';
-<<<<<<< HEAD
 import { type RequestHandler } from '@cardstack/runtime-common/loader';
 import { getFileWithFallbacks } from '@cardstack/runtime-common/stream';
-import GlimmerComponent from '@glimmer/component';
-import { type TestContext, visit } from '@ember/test-helpers';
-import { LocalPath } from '@cardstack/runtime-common/paths';
-=======
-
->>>>>>> 183c8d5b
+
 import { Loader } from '@cardstack/runtime-common/loader';
 import { LocalPath, RealmPaths } from '@cardstack/runtime-common/paths';
 import { Realm } from '@cardstack/runtime-common/realm';
