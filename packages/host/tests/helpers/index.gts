import Service from '@ember/service';
import {
  type TestContext,
  getContext,
  visit,
  settled,
} from '@ember/test-helpers';
import { findAll, waitUntil, waitFor, click } from '@ember/test-helpers';
import GlimmerComponent from '@glimmer/component';

import { IEvent } from 'matrix-js-sdk';
import ms from 'ms';

import {
  RealmAdapter,
  LooseSingleCardDocument,
  baseRealm,
  RealmPermissions,
  Deferred,
  Worker,
  RunnerOptionsManager,
  type RealmInfo,
  type TokenClaims,
  IndexWriter,
  type RunnerRegistration,
  type IndexRunner,
  type IndexResults,
  insertPermissions,
  unixTime,
} from '@cardstack/runtime-common';

import {
  testRealmInfo,
  testRealmURL,
  testRealmURLToUsername,
} from '@cardstack/runtime-common/helpers/const';
import { Loader } from '@cardstack/runtime-common/loader';

import { Realm } from '@cardstack/runtime-common/realm';

import CardPrerender from '@cardstack/host/components/card-prerender';
import ENV from '@cardstack/host/config/environment';
import SQLiteAdapter from '@cardstack/host/lib/sqlite-adapter';

import type CardService from '@cardstack/host/services/card-service';
import type { CardSaveSubscriber } from '@cardstack/host/services/card-service';

import type LoaderService from '@cardstack/host/services/loader-service';
import type MessageService from '@cardstack/host/services/message-service';
import type NetworkService from '@cardstack/host/services/network';

import type QueueService from '@cardstack/host/services/queue';

import RealmServerService, {
  RealmServerTokenClaims,
} from '@cardstack/host/services/realm-server';

import {
  type CardDef,
  type FieldDef,
} from 'https://cardstack.com/base/card-api';

import { TestRealmAdapter } from './adapter';
import { MockUtils } from './mock-matrix/_utils';
import percySnapshot from './percy-snapshot';
import { renderComponent } from './render-component';
import visitOperatorMode from './visit-operator-mode';

export { visitOperatorMode, testRealmURL, testRealmInfo, percySnapshot };
export * from '@cardstack/runtime-common/helpers';
export * from '@cardstack/runtime-common/helpers/indexer';

const { sqlSchema } = ENV;

type CardAPI = typeof import('https://cardstack.com/base/card-api');

const baseTestMatrix = {
  url: new URL(`http://localhost:8008`),
  username: 'test_realm',
  password: 'password',
};

// Ignoring this TS error (Cannot find module 'ember-provide-consume-context/test-support')
// until https://github.com/customerio/ember-provide-consume-context/issues/24 is fixed
// @ts-ignore
export { provide as provideConsumeContext } from 'ember-provide-consume-context/test-support';

export function cleanWhiteSpace(text: string) {
  // this also normalizes non-breaking space characters which seem
  // to be appearing in date/time serialization in some envs
  // eslint-disable-next-line no-irregular-whitespace
  return text.replace(/[\s ]+/g, ' ').trim();
}

export function getMonacoContent(): string {
  return (window as any).monaco.editor.getModels()[0].getValue();
}

export function setMonacoContent(content: string): string {
  return (window as any).monaco.editor.getModels()[0].setValue(content);
}

export async function waitForCodeEditor() {
  // need a moment for the monaco SDK to load
  return await waitFor('[data-test-editor]', { timeout: 3000 });
}

export async function getDbAdapter() {
  let dbAdapter = (globalThis as any).__sqliteAdapter as
    | SQLiteAdapter
    | undefined;
  if (!dbAdapter) {
    dbAdapter = new SQLiteAdapter(sqlSchema);
    (globalThis as any).__sqliteAdapter = dbAdapter;
  }
  return dbAdapter;
}

export async function waitForSyntaxHighlighting(
  textContent: string,
  color: string,
) {
  let codeTokens;
  let finalHighlightedToken: Element | undefined;

  await waitUntil(
    () => {
      codeTokens = findAll('.view-line span span');
      finalHighlightedToken = codeTokens.find(
        (t) => t.innerHTML === textContent,
      );
      return finalHighlightedToken;
    },
    {
      timeout: 10000, // need to wait for monaco to load
      timeoutMessage: `timed out waiting for \`${textContent}\` token`,
    },
  );

  await waitUntil(
    () =>
      window
        .getComputedStyle(finalHighlightedToken!)
        .getPropertyValue('color') === color,
    {
      timeout: 2000,
      timeoutMessage: 'timed out waiting for syntax highlighting',
    },
  );
}
export async function showSearchResult(realmName: string, id: string) {
  await waitFor(`[data-test-realm="${realmName}"] [data-test-select]`);
  while (
    document.querySelector(
      `[data-test-realm="${realmName}"] [data-test-show-more-cards]`,
    ) &&
    !document.querySelector(
      `[data-test-realm="${realmName}"] [data-test-select="${id}"]`,
    )
  ) {
    await click(`[data-test-realm="${realmName}"] [data-test-show-more-cards]`);
  }
}
export interface Dir {
  [name: string]: string | Dir;
}

export interface CardDocFiles {
  [filename: string]: LooseSingleCardDocument;
}

export interface TestContextWithSave extends TestContext {
  onSave: (subscriber: CardSaveSubscriber) => void;
  unregisterOnSave: () => void;
}

export interface TestContextWithSSE extends TestContext {
  expectEvents: (args: {
    assert: Assert;
    realm: Realm;
    expectedEvents?: { type: string; data: Record<string, any> }[];
    expectedNumberOfEvents?: number;
    onEvents?: (events: { type: string; data: Record<string, any> }[]) => void;
    callback: () => Promise<any>;
    opts?: { timeout?: number };
  }) => Promise<any>;
  subscribers: ((e: { type: string; data: string }) => void)[];
}

async function makeRenderer() {
  // This emulates the application.hbs
  await renderComponent(
    class TestDriver extends GlimmerComponent {
      <template>
        <CardPrerender />
      </template>
    },
  );
}

class MockLocalIndexer extends Service {
  url = new URL(testRealmURL);
  #adapter: RealmAdapter | undefined;
  #indexWriter: IndexWriter | undefined;
  #fromScratch: ((realmURL: URL) => Promise<IndexResults>) | undefined;
  #incremental:
    | ((
        url: URL,
        realmURL: URL,
        operation: 'update' | 'delete',
        ignoreData: Record<string, string>,
      ) => Promise<IndexResults>)
    | undefined;
  setup(
    fromScratch: (realmURL: URL) => Promise<IndexResults>,
    incremental: (
      url: URL,
      realmURL: URL,
      operation: 'update' | 'delete',
      ignoreData: Record<string, string>,
    ) => Promise<IndexResults>,
  ) {
    this.#fromScratch = fromScratch;
    this.#incremental = incremental;
  }
  async configureRunner(
    registerRunner: RunnerRegistration,
    adapter: RealmAdapter,
    indexWriter: IndexWriter,
  ) {
    if (!this.#fromScratch || !this.#incremental) {
      throw new Error(
        `fromScratch/incremental not registered with MockLocalIndexer`,
      );
    }
    this.#adapter = adapter;
    this.#indexWriter = indexWriter;
    await registerRunner(
      this.#fromScratch.bind(this),
      this.#incremental.bind(this),
    );
  }
  get adapter() {
    if (!this.#adapter) {
      throw new Error(`adapter has not been set on MockLocalIndexer`);
    }
    return this.#adapter;
  }
  get indexWriter() {
    if (!this.#indexWriter) {
      throw new Error(`indexWriter not registered with MockLocalIndexer`);
    }
    return this.#indexWriter;
  }
}

export function setupLocalIndexing(hooks: NestedHooks) {
  hooks.beforeEach(async function () {
    let dbAdapter = await getDbAdapter();
    await dbAdapter.reset();
    this.owner.register('service:local-indexer', MockLocalIndexer);
  });

  hooks.afterEach(async function () {
    // This is here to allow card prerender component (which renders cards as part
    // of the indexer process) to come to a graceful stop before we tear a test
    // down (this should prevent tests from finishing before the prerender is still doing work).
    // Without this, we have been experiencing test failures related to a destroyed owner, e.g.
    // "Cannot call .factoryFor('template:index-card_error') after the owner has been destroyed"
    await settled();
  });
}

export function setupOnSave(hooks: NestedHooks) {
  hooks.beforeEach<TestContextWithSave>(function () {
    let cardService = this.owner.lookup('service:card-service') as CardService;
    this.onSave = cardService.onSave.bind(cardService);
    this.unregisterOnSave =
      cardService.unregisterSaveSubscriber.bind(cardService);
  });
}

export function setupServerSentEvents(hooks: NestedHooks) {
  hooks.beforeEach<TestContextWithSSE>(function () {
    this.subscribers = [];
<<<<<<< HEAD
    testOnlyResetLiveCardState();
=======
    let self = this;
>>>>>>> 7b409960

    let messageService = this.owner.lookup(
      'service:message-service',
    ) as MessageService;
    messageService.register();

    this.expectEvents = async <T,>({
      assert,
      realm,
      expectedEvents,
      expectedNumberOfEvents,
      onEvents,
      callback,
      opts,
    }: {
      assert: Assert;
      realm: Realm;
      expectedEvents?: { type: string; data: Record<string, any> }[];
      expectedNumberOfEvents?: number;
      onEvents?: (
        events: { type: string; data: Record<string, any> }[],
      ) => void;
      callback: () => Promise<T>;
      opts?: { timeout?: number };
    }): Promise<T> => {
      let defer = new Deferred();

      let mockLoader = this.owner.lookup('service:matrix-mock-utils') as any;
      let mockMatrixUtils = (await mockLoader.load()) as MockUtils;

      let roomEvents: IEvent[] = [];

      let timeout = setTimeout(
        () =>
          defer.reject(
            new Error(
              `expectEvent timed out, saw events ${JSON.stringify(roomEvents)}`,
            ),
          ),
        opts?.timeout ?? 10000,
      );

      let result = await callback();

      let numOfEvents = expectedEvents?.length ?? expectedNumberOfEvents;
      if (numOfEvents == null) {
        throw new Error(
          `expectEvents() must specify either 'expectedEvents' or 'expectedNumberOfEvents'`,
        );
      }

      // FIXME duplicated from setupTestRealm, also this is the user’s username elsewher, not the realm’s username
      let realmSessionRoomId = `session-room-for-${realm.matrixUsername}`;

      roomEvents = mockMatrixUtils.getRoomEvents(realmSessionRoomId);

      let sseRoomEvents = roomEvents.filter(
        (e) =>
          e.content?.msgtype === 'app.boxel.sse' &&
          e.sender === realm.matrixUsername,
      );

      if (expectedEvents) {
        assert.deepEqual(
          sseRoomEvents.forEach((e) => e.content.invalidations?.sort()),
          expectedEvents.forEach((e) => e.data.invalidations?.sort()),
          'sse response is correct',
        );
      } else {
        if (expectedNumberOfEvents !== sseRoomEvents.length) {
          console.log('expectedNumberOfEvents', expectedNumberOfEvents);
          console.log('sseRoomEvents', sseRoomEvents);
          throw new Error(
            `expected ${expectedNumberOfEvents} events, saw ${sseRoomEvents.length} events`,
          );
        }
      }

      if (onEvents) {
        onEvents(sseRoomEvents.map((e) => JSON.parse(e.content.body)));
      }

      clearTimeout(timeout);

      await settled();
      return result;

      // FIXME is everything here covered?

      // let defer = new Deferred();
      // let events: { type: string; data: Record<string, any> }[] = [];
      // let numOfEvents = expectedEvents?.length ?? expectedNumberOfEvents;
      // if (numOfEvents == null) {
      //   throw new Error(
      //     `expectEvents() must specify either 'expectedEvents' or 'expectedNumberOfEvents'`,
      //   );
      // }
      // let response = await realm.handle(
      //   new Request(`${realm.url}_message`, {
      //     method: 'GET',
      //     headers: {
      //       Accept: 'text/event-stream',
      //     },
      //   }),
      // );
      // if (!response?.ok) {
      //   throw new Error(`failed to connect to realm: ${response?.status}`);
      // }
      // let reader = response.body!.getReader();
      // let timeout = setTimeout(
      //   () =>
      //     defer.reject(
      //       new Error(
      //         `expectEvent timed out, saw events ${JSON.stringify(events)}`,
      //       ),
      //     ),
      //   opts?.timeout ?? 10000,
      // );
      // let result = await callback();
      // let decoder = new TextDecoder();
      // while (events.length < numOfEvents) {
      //   let { done, value } = await Promise.race([
      //     reader.read(),
      //     defer.promise as any, // this one always throws so type is not important
      //   ]);
      //   if (done) {
      //     throw new Error(
      //       `expected ${numOfEvents} events, saw ${events.length} events`,
      //     );
      //   }
      //   if (value) {
      //     let ev = getEventData(decoder.decode(value, { stream: true }));
      //     console.log('got event', ev);
      //     if (ev) {
      //       events.push(ev);
      //       for (let subscriber of this.subscribers) {
      //         let evWireFormat = {
      //           type: ev.type,
      //           data: JSON.stringify(ev.data),
      //         };
      //         subscriber(evWireFormat);
      //       }
      //     }
      //   }
      // }
      // if (expectedEvents) {
      //   let eventsWithoutClientRequestId = events.map((e) => {
      //     delete e.data.clientRequestId;
      //     return e;
      //   });
      //   assert.deepEqual(
      //     eventsWithoutClientRequestId.forEach((e) =>
      //       e.data.invalidations?.sort(),
      //     ),
      //     expectedEvents.forEach((e) => e.data.invalidations?.sort()),
      //     'sse response is correct',
      //   );
      // }
      // if (onEvents) {
      //   onEvents(events);
      // }
      // clearTimeout(timeout);
      // realm.unsubscribe();
      // await settled();
      // return result;
    };
  });
}

let runnerOptsMgr = new RunnerOptionsManager();

interface RealmContents {
  [key: string]:
    | CardDef
    | FieldDef
    | LooseSingleCardDocument
    | RealmInfo
    | Record<string, unknown>
    | string;
}
export async function setupAcceptanceTestRealm({
  contents,
  realmURL,
  permissions,
}: {
  contents: RealmContents;
  realmURL?: string;
  permissions?: RealmPermissions;
}) {
  return await setupTestRealm({
    contents,
    realmURL,
    isAcceptanceTest: true,
    permissions,
  });
}

export async function setupIntegrationTestRealm({
  contents,
  realmURL,
}: {
  loader: Loader;
  contents: RealmContents;
  realmURL?: string;
}) {
  return await setupTestRealm({
    contents,
    realmURL,
    isAcceptanceTest: false,
  });
}

export function lookupLoaderService(): LoaderService {
  let owner = (getContext() as TestContext).owner;
  return owner.lookup('service:loader-service') as LoaderService;
}

export function lookupService<T extends Service>(name: string): T {
  let owner = (getContext() as TestContext).owner;
  return owner.lookup(`service:${name}`) as T;
}

export function lookupNetworkService(): NetworkService {
  let owner = (getContext() as TestContext).owner;
  return owner.lookup('service:network') as NetworkService;
}

export const testRealmSecretSeed = "shhh! it's a secret";
async function setupTestRealm({
  contents,
  realmURL,
  isAcceptanceTest,
  permissions = { '*': ['read', 'write'] },
}: {
  contents: RealmContents;
  realmURL?: string;
  isAcceptanceTest?: boolean;
  permissions?: RealmPermissions;
}) {
  let owner = (getContext() as TestContext).owner;
  let { virtualNetwork } = lookupNetworkService();
  let { queue } = owner.lookup('service:queue') as QueueService;

  realmURL = realmURL ?? testRealmURL;

  let realmServer = owner.lookup('service:realm-server') as RealmServerService;
  if (!realmServer.availableRealmURLs.includes(realmURL)) {
    realmServer.setAvailableRealmURLs([realmURL]);
  }

  if (isAcceptanceTest) {
    await visit('/acceptance-test-setup');
  } else {
    // We use a rendered component to facilitate our indexing (this emulates
    // the work that the Fastboot renderer is doing), which means that the
    // `setupRenderingTest(hooks)` from ember-qunit must be used in your tests.
    await makeRenderer();
  }

  let localIndexer = owner.lookup(
    'service:local-indexer',
  ) as unknown as MockLocalIndexer;
  let realm: Realm;

  let adapter = new TestRealmAdapter(contents, new URL(realmURL), owner);
  let indexRunner: IndexRunner = async (optsId) => {
    let { registerRunner, indexWriter } = runnerOptsMgr.getOptions(optsId);
    await localIndexer.configureRunner(registerRunner, adapter, indexWriter);
  };

  let dbAdapter = await getDbAdapter();
  await insertPermissions(dbAdapter, new URL(realmURL), permissions);
  let worker = new Worker({
    indexWriter: new IndexWriter(dbAdapter),
    queue,
    runnerOptsManager: runnerOptsMgr,
    indexRunner,
    virtualNetwork,
    matrixURL: baseTestMatrix.url,
    secretSeed: testRealmSecretSeed,
  });

  let iteratedTestMatrix = {
    ...baseTestMatrix,
    username: testRealmURLToUsername(realmURL),
  };

  realm = new Realm({
    url: realmURL,
    adapter,
    matrix: iteratedTestMatrix,
    secretSeed: testRealmSecretSeed,
    virtualNetwork,
    dbAdapter,
    queue,
  });

  let mockLoader = owner.lookup('service:matrix-mock-utils') as any;
  let mockMatrixUtils = (await mockLoader.load()) as MockUtils;

  let realmSessionRoomId = `session-room-for-${realm.matrixUsername}`;

  let { createAndJoinRoom, getRoomIds } = mockMatrixUtils;

  if (!getRoomIds().includes(realmSessionRoomId)) {
    createAndJoinRoom({
      sender: realm.matrixUsername,
      name: realmSessionRoomId,
      id: realmSessionRoomId,
    });
  }

  // TODO this is the only use of Realm.maybeHandle left--can we get rid of it?
  virtualNetwork.mount(realm.maybeHandle);
  await adapter.ready;
  await worker.run();
  await realm.start();

  return { realm, adapter };
}

export function setupUserSubscription(matrixRoomId: string) {
  const userResponseBody = {
    data: {
      type: 'user',
      id: 1,
      attributes: {
        matrixUserId: '@testuser:staging',
        stripeCustomerId: 'stripe-id-1',
        creditsAvailableInPlanAllowance: 1000,
        creditsIncludedInPlanAllowance: 1000,
        extraCreditsAvailableInBalance: 100,
      },
      relationships: {
        subscription: {
          data: {
            type: 'subscription',
            id: 1,
          },
        },
      },
    },
    included: [
      {
        type: 'subscription',
        id: 1,
        attributes: {
          startedAt: '2024-10-15T03:42:11.000Z',
          endedAt: '2025-10-15T03:42:11.000Z',
          status: 'active',
        },
        relationships: {
          plan: {
            data: {
              type: 'plan',
              id: 1,
            },
          },
        },
      },
      {
        type: 'plan',
        id: 1,
        attributes: {
          name: 'Free',
          monthlyPrice: 0,
          creditsIncluded: 1000,
        },
      },
    ],
  };

  lookupNetworkService().mount(
    async (req: Request) => {
      if (req.url.includes('_user')) {
        return new Response(JSON.stringify(userResponseBody));
      }
      if (req.url.includes('_server-session')) {
        let data = await req.json();
        if (!data.challenge) {
          return new Response(
            JSON.stringify({
              challenge: 'test',
              room: matrixRoomId,
            }),
            {
              status: 401,
            },
          );
        } else {
          return new Response('Ok', {
            status: 200,
            headers: {
              Authorization: createJWT(
                {
                  user: '@testuser:staging',
                  sessionRoom: matrixRoomId,
                },
                '1d',
                testRealmSecretSeed,
              ),
            },
          });
        }
      }
      return null;
    },
    { prepend: true },
  );
}

export async function saveCard(instance: CardDef, id: string, loader: Loader) {
  let api = await loader.import<CardAPI>(`${baseRealm.url}card-api`);
  let doc = api.serializeCard(instance);
  doc.data.id = id;
  await api.updateFromSerialized(instance, doc);
  return doc;
}

export function setupCardLogs(
  hooks: NestedHooks,
  apiThunk: () => Promise<CardAPI>,
) {
  hooks.afterEach(async function () {
    let api = await apiThunk();
    await api.flushLogs();
  });
}

export function createJWT(
  claims: TokenClaims | RealmServerTokenClaims,
  expiration: string,
  secret: string,
) {
  let nowInSeconds = unixTime(Date.now());
  let expires = nowInSeconds + unixTime(ms(expiration));
  let header = { alg: 'none', typ: 'JWT' };
  let payload = {
    iat: nowInSeconds,
    exp: expires,
    ...claims,
  };
  let stringifiedHeader = JSON.stringify(header);
  let stringifiedPayload = JSON.stringify(payload);
  let headerAndPayload = `${btoa(stringifiedHeader)}.${btoa(
    stringifiedPayload,
  )}`;
  // this is our silly JWT--we don't sign with crypto since we are running in the
  // browser so the secret is the signature
  return `${headerAndPayload}.${secret}`;
}

export function delay(delayAmountMs: number): Promise<void> {
  return new Promise((resolve) => {
    setTimeout(resolve, delayAmountMs);
  });
}

function changedEntry(
  listings: { path: string; lastModified?: number }[],
  entry: { path: string; lastModified?: number },
) {
  return listings.some(
    (item) =>
      item.path === entry.path && item.lastModified != entry.lastModified,
  );
}

function hasEntry(
  listings: { path: string; lastModified?: number }[],
  entry: { path: string; lastModified?: number },
) {
  return listings.some((item) => item.path === entry.path);
}

export function diff(
  prevEntries: { path: string; lastModified?: number }[],
  currEntries: { path: string; lastModified?: number }[],
) {
  let changed = prevEntries.filter((entry) => changedEntry(currEntries, entry));
  let added = currEntries.filter((entry) => !hasEntry(prevEntries, entry));
  let removed = prevEntries.filter((entry) => !hasEntry(currEntries, entry));

  return {
    added: added.map((e) => e.path),
    removed: removed.map((e) => e.path),
    changed: changed.map((e) => e.path),
  };
}

export async function elementIsVisible(element: Element) {
  return new Promise((resolve) => {
    let intersectionObserver = new IntersectionObserver(function (entries) {
      intersectionObserver.unobserve(element);

      resolve(entries[0].isIntersecting);
    });

    intersectionObserver.observe(element);
  });
}

type RealmServerEndpoint = {
  route: string;
  getResponse: (req: Request) => Promise<Response>;
};
export function setupRealmServerEndpoints(
  hooks: NestedHooks,
  endpoints?: RealmServerEndpoint[],
) {
  let defaultEndpoints: RealmServerEndpoint[] = [
    {
      route: '_server-session',
      getResponse: async function (req: Request) {
        let data = await req.json();
        if (!data.challenge) {
          return new Response(
            JSON.stringify({
              challenge: 'test',
              room: 'boxel-session-room-id',
            }),
            {
              status: 401,
            },
          );
        } else {
          return new Response('Ok', {
            status: 200,
            headers: {
              Authorization: createJWT(
                {
                  user: '@testuser:staging',
                  sessionRoom: 'boxel-session-room-id',
                },
                '1d',
                testRealmSecretSeed,
              ),
            },
          });
        }
      },
    },
    {
      route: '_user',
      getResponse: async function (_req: Request) {
        return new Response(
          JSON.stringify({
            data: {
              type: 'user',
              id: 1,
              attributes: {
                matrixUserId: '@testuser:staging',
                stripeCustomerId: 'stripe-id-1',
                creditsAvailableInPlanAllowance: null,
                creditsIncludedInPlanAllowance: null,
                extraCreditsAvailableInBalance: null,
              },
              relationships: {
                subscription: null,
              },
            },
            included: null,
          }),
        );
      },
    },
    {
      route: '_stripe-links',
      getResponse: async function (_req: Request) {
        return new Response(
          JSON.stringify({
            data: [
              {
                type: 'customer-portal-link',
                id: '1',
                attributes: {
                  url: 'https://customer-portal-link',
                },
              },
              {
                type: 'free-plan-payment-link',
                id: 'plink_1QP4pEPUHhctoJxaEp1D3myQ',
                attributes: {
                  url: 'https://free-plan-payment-link',
                },
              },
              {
                type: 'extra-credits-payment-link',
                id: 'plink_1QP4pEPUHhctoJxaEp1D3my!',
                attributes: {
                  url: 'https://extra-credits-payment-link-1250',
                  metadata: {
                    creditReloadAmount: 1250,
                    price: 5,
                  },
                },
              },
              {
                type: 'extra-credits-payment-link',
                id: 'plink_1QP4pEPUHhctoJxaEp1D3myP',
                attributes: {
                  url: 'https://extra-credits-payment-link-15000',
                  metadata: {
                    creditReloadAmount: 15000,
                    price: 30,
                  },
                },
              },
              {
                type: 'extra-credits-payment-link',
                id: 'plink_1QP4pEPUHhctoJxaEp1D3my!',
                attributes: {
                  url: 'https://extra-credits-payment-link-80000',
                  metadata: {
                    creditReloadAmount: 80000,
                    price: 100,
                  },
                },
              },
            ],
          }),
        );
      },
    },
  ];

  let handleRealmServerRequest = async (req: Request) => {
    let endpoint = endpoints?.find((e) => req.url.includes(e.route));
    if (endpoint) {
      return await endpoint.getResponse(req);
    }

    endpoint = defaultEndpoints.find((e) => req.url.includes(e.route));
    if (endpoint) {
      return await endpoint.getResponse(req);
    }

    return null;
  };

  hooks.beforeEach(function () {
    lookupNetworkService().mount(handleRealmServerRequest, { prepend: true });
  });
}<|MERGE_RESOLUTION|>--- conflicted
+++ resolved
@@ -283,11 +283,6 @@
 export function setupServerSentEvents(hooks: NestedHooks) {
   hooks.beforeEach<TestContextWithSSE>(function () {
     this.subscribers = [];
-<<<<<<< HEAD
-    testOnlyResetLiveCardState();
-=======
-    let self = this;
->>>>>>> 7b409960
 
     let messageService = this.owner.lookup(
       'service:message-service',
