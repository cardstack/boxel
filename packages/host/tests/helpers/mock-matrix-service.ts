--- conflicted
+++ resolved
@@ -404,17 +404,12 @@
       await this.profile.load.perform();
     }
 
-<<<<<<< HEAD
-    async createAndJoinRoom(roomId: string, name?: string) {
-      await addRoomEvent(this as unknown as MatrixService, {
-=======
     async createAndJoinRoom(
       roomId: string,
       name: string,
       timestamp = Date.now(),
     ) {
-      await addRoomEvent(this, {
->>>>>>> 0ad289fb
+      await addRoomEvent(this as unknown as MatrixService, {
         event_id: 'eventname',
         room_id: roomId,
         type: 'm.room.name',
