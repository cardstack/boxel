import Service, { service } from '@ember/service';
import { tracked } from '@glimmer/tracking';

import { TrackedMap } from 'tracked-built-ins';

import { addRoomEvent } from '@cardstack/host/lib/matrix-handlers';
import { getMatrixProfile } from '@cardstack/host/resources/matrix-profile';
import { clearAllRealmSessions } from '@cardstack/host/resources/realm-session';
import type LoaderService from '@cardstack/host/services/loader-service';

import type MatrixService from '@cardstack/host/services/matrix-service';
import {
  OperatorModeContext,
  type CommandState,
} from '@cardstack/host/services/matrix-service';

import { CardDef } from 'https://cardstack.com/base/card-api';
import type { RoomField } from 'https://cardstack.com/base/room';

let cardApi: typeof import('https://cardstack.com/base/card-api');
let nonce = 0;

export type MockMatrixService = MatrixService & {
  cardAPI: typeof cardApi;
  createAndJoinRoom(roomId: string, roomName?: string): Promise<string>;
};

class MockClient {
  lastSentEvent: any;
  userId?: string;
  displayname?: string;

  constructor(userId?: string, displayname?: string) {
    this.userId = userId;
    this.displayname = displayname;
  }

  get isLoggedIn() {
    return this.userId !== undefined;
  }

  public getProfileInfo(_userId: string | null) {
    return Promise.resolve({
      displayname: this.displayname,
    });
  }

  public getThreePids() {
    return Promise.resolve({
      threepids: [
        {
          // there is also 'added_at' and 'validated_at' if we want those too
          address: 'testuser@example.com',
          medium: 'email',
        },
      ],
    });
  }

  public getUserId() {
    return this.userId;
  }
}
function generateMockMatrixService(
  realmPermissions?: () => {
    [realmURL: string]: ('read' | 'write')[];
  },
  expiresInSec?: () => number,
) {
  class MockMatrixService extends Service implements MockMatrixService {
    @service declare loaderService: LoaderService;

    // @ts-ignore
    @tracked client: MockClient = new MockClient('@testuser:staging', '');
    // @ts-ignore
    cardAPI!: typeof cardApi;

    profile = getMatrixProfile(this, () => this.userId);

    // These will be empty in the tests, but we need to define them to satisfy the interface
    rooms: TrackedMap<string, Promise<RoomField>> = new TrackedMap();

    messagesToSend: TrackedMap<string, string | undefined> = new TrackedMap();
    cardsToSend: TrackedMap<string, CardDef[] | undefined> = new TrackedMap();
<<<<<<< HEAD
    pendingMessages: TrackedMap<string, MessageField> = new TrackedMap();
    commandState: TrackedMap<string, CommandState> = new TrackedMap();
=======
>>>>>>> e606e2d3

    async start(_auth?: any) {}

    get isLoggedIn() {
      return this.userId !== undefined;
    }
    get userId() {
      return this.client.getUserId();
    }

    async createRealmSession(realmURL: URL) {
      let secret = "shhh! it's a secret";
      let nowInSeconds = Math.floor(Date.now() / 1000);
      let expires =
        nowInSeconds +
        (typeof expiresInSec === 'function' ? expiresInSec() : 60 * 60);
      let header = { alg: 'none', typ: 'JWT' };
      let payload = {
        iat: nowInSeconds,
        exp: expires,
        user: this.userId,
        realm: realmURL.href,
        // adding a nonce to the test token so that we can tell the difference
        // between different tokens created in the same second
        nonce: nonce++,
        permissions: realmPermissions?.()[realmURL.href] ?? ['read', 'write'],
      };
      let stringifiedHeader = JSON.stringify(header);
      let stringifiedPayload = JSON.stringify(payload);
      let headerAndPayload = `${btoa(stringifiedHeader)}.${btoa(
        stringifiedPayload,
      )}`;
      // this is our silly JWT--we don't sign with crypto since we are running in the
      // browser so the secret is the signature
      return Promise.resolve(`${headerAndPayload}.${secret}`);
    }

    async createRoom(
      name: string,
      _invites: string[], // these can be local names
      _topic?: string,
    ): Promise<string> {
      if (document.querySelector('[data-test-throw-room-error]')) {
        throw new Error('Intentional error thrown');
      }
      return await this.createAndJoinRoom(name);
    }

    async sendMessage(
      roomId: string,
      body: string | undefined,
      _cards: CardDef[],
      clientGeneratedId: string,
      _context?: OperatorModeContext,
    ) {
      let event = {
        room_id: roomId,
        state_key: 'state',
        type: 'm.room.message',
        sender: this.userId,
        content: {
          body,
          msgtype: 'org.boxel.message',
          formatted_body: body,
          format: 'org.matrix.custom.html',
        },
        origin_server_ts: Date.now(),
        unsigned: {
          age: 105,
          transaction_id: '1',
        },
        status: null,
        clientGeneratedId,
      };
      await addRoomEvent(this, event);
    }

    async logout() {
      this.client = new MockClient(undefined);
    }

    async setDisplayName(displayName: string) {
      this.client.displayname = displayName;
      return Promise.resolve();
    }

    async reloadProfile() {
      await this.profile.load.perform();
    }

    async createAndJoinRoom(roomId: string, name?: string) {
      await addRoomEvent(this, {
        event_id: 'eventname',
        room_id: roomId,
        type: 'm.room.name',
        content: { name: name ?? roomId },
        status: null,
      });

      await addRoomEvent(this, {
        event_id: 'eventcreate',
        room_id: roomId,
        type: 'm.room.create',
        origin_server_ts: Date.now(),
        content: {
          creator: '@testuser:staging',
          room_version: '0',
        },
        status: null,
      });

      await addRoomEvent(this, {
        event_id: 'eventjoin',
        room_id: roomId,
        type: 'm.room.member',
        sender: '@testuser:staging',
        state_key: '@testuser:staging',
        origin_server_ts: Date.now(),
        content: {
          displayname: 'testuser',
          membership: 'join',
          membershipTs: Date.now(),
          membershipInitiator: '@testuser:staging',
        },
        status: null,
      });

      await addRoomEvent(this, {
        event_id: 'eventinvite',
        room_id: roomId,
        type: 'm.room.member',
        sender: '@testuser:staging',
        state_key: '@aibot:localhost',
        content: {
          displayname: 'aibot',
          membership: 'invite',
        },
        status: null,
      });

      return roomId;
    }

    getLastActiveTimestamp(room: RoomField) {
      return (
        room.events[room.events.length - 1]?.origin_server_ts ??
        room.created.getTime()
      );
    }
  }
  return MockMatrixService;
}

export function setupMatrixServiceMock(
  hooks: NestedHooks,
  opts?: {
    realmPermissions?: () => {
      [realmURL: string]: ('read' | 'write')[];
    };
    expiresInSec?: () => number;
  },
) {
  hooks.beforeEach(function () {
    // clear any session refresh timers that may bleed into tests
    clearAllRealmSessions();
    this.owner.register(
      'service:matrixService',
      generateMockMatrixService(opts?.realmPermissions, opts?.expiresInSec),
    );
    let matrixService = this.owner.lookup(
      'service:matrixService',
    ) as MockMatrixService;
    matrixService.cardAPI = cardApi;
  });

  hooks.afterEach(function () {
    // clear any session refresh timers that may bleed into other tests
    clearAllRealmSessions();
  });
}<|MERGE_RESOLUTION|>--- conflicted
+++ resolved
@@ -9,10 +9,7 @@
 import type LoaderService from '@cardstack/host/services/loader-service';
 
 import type MatrixService from '@cardstack/host/services/matrix-service';
-import {
-  OperatorModeContext,
-  type CommandState,
-} from '@cardstack/host/services/matrix-service';
+import { OperatorModeContext } from '@cardstack/host/services/matrix-service';
 
 import { CardDef } from 'https://cardstack.com/base/card-api';
 import type { RoomField } from 'https://cardstack.com/base/room';
@@ -82,11 +79,6 @@
 
     messagesToSend: TrackedMap<string, string | undefined> = new TrackedMap();
     cardsToSend: TrackedMap<string, CardDef[] | undefined> = new TrackedMap();
-<<<<<<< HEAD
-    pendingMessages: TrackedMap<string, MessageField> = new TrackedMap();
-    commandState: TrackedMap<string, CommandState> = new TrackedMap();
-=======
->>>>>>> e606e2d3
 
     async start(_auth?: any) {}
 
