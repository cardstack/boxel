import Service, { service } from '@ember/service';
import { buildWaiter } from '@ember/test-waiters';
import { cached, tracked } from '@glimmer/tracking';

import { ISendEventResponse } from 'matrix-js-sdk';
import { md5 } from 'super-fast-md5';
import { TrackedMap } from 'tracked-built-ins';

import { v4 as uuid } from 'uuid';

<<<<<<< HEAD
import { Deferred, ResolvedCodeRef } from '@cardstack/runtime-common';
=======
import {
  Deferred,
  loaderFor,
  LooseSingleCardDocument,
  splitStringIntoChunks,
} from '@cardstack/runtime-common';
>>>>>>> 3fe6f005

import { LooseCardResource } from '@cardstack/runtime-common';

import { RoomState } from '@cardstack/host/lib/matrix-classes/room';
import { addRoomEvent } from '@cardstack/host/lib/matrix-handlers';
import { getMatrixProfile } from '@cardstack/host/resources/matrix-profile';
import { RoomResource, getRoom } from '@cardstack/host/resources/room';
import CardService from '@cardstack/host/services/card-service';
import type LoaderService from '@cardstack/host/services/loader-service';

import type MatrixService from '@cardstack/host/services/matrix-service';
import { OperatorModeContext } from '@cardstack/host/services/matrix-service';

import RealmService from '@cardstack/host/services/realm';

<<<<<<< HEAD
import { BaseDef, CardDef } from 'https://cardstack.com/base/card-api';
import type {
  CommandResultContent,
  ReactionEventContent,
} from 'https://cardstack.com/base/matrix-event';
=======
import type { Base64ImageField as Base64ImageFieldType } from 'https://cardstack.com/base/base64-image';
import { CardDef } from 'https://cardstack.com/base/card-api';
import type * as CardAPI from 'https://cardstack.com/base/card-api';
import { PatchField } from 'https://cardstack.com/base/command';
import type {
  CardFragmentContent,
  ReactionEventContent,
} from 'https://cardstack.com/base/matrix-event';

const waiter = buildWaiter('mock-matrix-service');

const MAX_CARD_SIZE_KB = 60;
>>>>>>> 3fe6f005

let cardApi: typeof import('https://cardstack.com/base/card-api');
let nonce = 0;

export type MockMatrixService = MatrixService & {
  sendReactionDeferred: Deferred<void>; // used to assert applying state in apply button
  cardAPI: typeof cardApi;
  createAndJoinRoom(roomId: string, roomName?: string): Promise<string>;
};

class MockClient {
  matrixService: MockMatrixService;
  lastSentEvent: any;
  userId?: string;
  displayname?: string;

  constructor(
    matrixService: MockMatrixService,
    userId?: string,
    displayname?: string,
  ) {
    this.matrixService = matrixService;
    this.userId = userId;
    this.displayname = displayname;
  }

  get isLoggedIn() {
    return this.userId !== undefined;
  }

  public getProfileInfo(_userId: string | null) {
    return Promise.resolve({
      displayname: this.displayname,
    });
  }

  public getThreePids() {
    return Promise.resolve({
      threepids: [
        {
          // there is also 'added_at' and 'validated_at' if we want those too
          address: 'testuser@example.com',
          medium: 'email',
        },
      ],
    });
  }

  public getUserId() {
    return this.userId;
  }

  public sendReadReceipt(event: { getId: () => string }) {
    this.matrixService.addEventReadReceipt(event.getId(), {
      readAt: new Date(),
    });
  }
}
function generateMockMatrixService(
  realmPermissions?: () => {
    [realmURL: string]: ('read' | 'write')[];
  },
  expiresInSec?: () => number | undefined,
) {
  class MockMatrixService extends Service implements MockMatrixService {
    @service declare cardService: CardService;
    @service declare realm: RealmService;
    @service declare loaderService: LoaderService;

    // @ts-ignore
    @tracked client: MockClient = new MockClient(this, '@testuser:staging', '');
    // @ts-ignore
    cardAPI!: typeof cardApi;

    profile = getMatrixProfile(this, () => this.userId);

    rooms: TrackedMap<string, RoomState> = new TrackedMap();
    roomResourcesCache: TrackedMap<string, RoomResource> = new TrackedMap();

    messagesToSend: TrackedMap<string, string | undefined> = new TrackedMap();
    cardsToSend: TrackedMap<string, CardDef[] | undefined> = new TrackedMap();
    failedCommandState: TrackedMap<string, Error> = new TrackedMap();
    cardHashes: Map<string, string> = new Map(); // hashes <> event id
    currentUserEventReadReceipts: TrackedMap<string, { readAt: Date }> =
      new TrackedMap();

    async start(_auth?: any) {
      await this.loginToRealms();
    }

    private async loginToRealms() {
      // This is where we would actually load user-specific choices out of the
      // user's profile based on this.client.getUserId();
      let activeRealms = this.cardService.realmURLs;

      await Promise.all(
        activeRealms.map(async (realmURL) => {
          try {
            // Our authorization-middleware can login automatically after seeing a
            // 401, but this preemptive login makes it possible to see
            // canWrite==true on realms that are publicly readable.
            await this.realm.login(realmURL);
          } catch (err) {
            console.warn(
              `Unable to establish session with realm ${realmURL}`,
              err,
            );
          }
        }),
      );
    }
    sendReactionDeferred?: Deferred<void>; // used to assert applying state in apply button

    get isLoggedIn() {
      return this.userId !== undefined;
    }
    get userId() {
      return this.client.getUserId();
    }

    async createRealmSession(realmURL: URL) {
      let secret = "shhh! it's a secret";
      let nowInSeconds = Math.floor(Date.now() / 1000);
      let expires = nowInSeconds + (expiresInSec?.() ?? 60 * 60);
      let header = { alg: 'none', typ: 'JWT' };
      let payload = {
        iat: nowInSeconds,
        exp: expires,
        user: this.userId,
        realm: realmURL.href,
        // adding a nonce to the test token so that we can tell the difference
        // between different tokens created in the same second
        nonce: nonce++,
        permissions: realmPermissions?.()[realmURL.href] ?? ['read', 'write'],
      };
      let stringifiedHeader = JSON.stringify(header);
      let stringifiedPayload = JSON.stringify(payload);
      let headerAndPayload = `${btoa(stringifiedHeader)}.${btoa(
        stringifiedPayload,
      )}`;
      // this is our silly JWT--we don't sign with crypto since we are running in the
      // browser so the secret is the signature
      return Promise.resolve(`${headerAndPayload}.${secret}`);
    }

    addEventReadReceipt(eventId: string, readAt: Date) {
      this.currentUserEventReadReceipts.set(eventId, { readAt });
    }

    async createRoom(
      name: string,
      _invites: string[], // these can be local names
      _topic?: string,
    ): Promise<string> {
      if (document.querySelector('[data-test-throw-room-error]')) {
        throw new Error('Intentional error thrown');
      }
      return await this.createAndJoinRoom(name);
    }

    async sendReactionEvent(roomId: string, eventId: string, status: string) {
      let content: ReactionEventContent = {
        'm.relates_to': {
          event_id: eventId,
          key: status,
          rel_type: 'm.annotation',
        },
      };
      try {
        await this.sendReactionDeferred?.promise;
        return await this.sendEvent(roomId, 'm.reaction', content);
      } catch (e) {
        throw new Error(
          `Error sending reaction event: ${
            'message' in (e as Error) ? (e as Error).message : e
          }`,
        );
      }
    }

<<<<<<< HEAD
    async sendCommandResultMessage(
      roomId: string,
      eventId: string,
      result: Record<string, any>,
    ) {
      let body = `Command Results from command event ${eventId}`;
      let html = body;
      let content: CommandResultContent = {
        'm.relates_to': {
          event_id: eventId,
          rel_type: 'm.annotation',
          key: 'applied', //this is aggregated key. All annotations must have one. This identifies the reaction event.
        },
        body,
        formatted_body: html,
        msgtype: 'org.boxel.commandResult',
        result,
      };
      try {
        return await this.sendEvent(roomId, 'm.room.message', content);
      } catch (e) {
        throw new Error(
          `Error sending reaction event: ${
            'message' in (e as Error) ? (e as Error).message : e
          }`,
        );
      }
    }

    async sendEvent(roomId: string, eventType: string, content: any) {
      await addRoomEvent(this, {
=======
    async sendEvent(
      roomId: string,
      eventType: string,
      content: any,
    ): Promise<ISendEventResponse> {
      let encodedContent = content;
      if ('data' in content) {
        encodedContent = {
          ...content,
          data: JSON.stringify(content.data),
        };
      }
      let roomEvent = {
>>>>>>> 3fe6f005
        event_id: uuid(),
        room_id: roomId,
        state_key: 'state',
        type: eventType,
        sender: this.userId,
        origin_server_ts: Date.now(),
        content: encodedContent,
        status: null,
        unsigned: {
          age: 105,
          transaction_id: '1',
        },
      };
      await addRoomEvent(this, roomEvent);
      return roomEvent;
    }

    async getCardEventIds(
      cards: CardDef[],
      roomId: string,
      cardHashes: Map<string, string>,
      opts?: CardAPI.SerializeOpts,
    ) {
      if (!cards.length) {
        return [];
      }
      let serializedCards = await Promise.all(
        cards.map(async (card) => {
          let { Base64ImageField } = await loaderFor(card).import<{
            Base64ImageField: typeof Base64ImageFieldType;
          }>(`${baseRealm.url}base64-image`);
          return await this.cardService.serializeCard(card, {
            omitFields: [Base64ImageField],
            ...opts,
          });
        }),
      );

      let eventIds: string[] = [];
      if (serializedCards.length) {
        for (let card of serializedCards) {
          let eventId = cardHashes.get(this.generateCardHashKey(roomId, card));
          if (eventId === undefined) {
            let responses = await this.sendCardFragments(roomId, card);
            eventId = responses[0].event_id; // we only care about the first fragment
            cardHashes.set(this.generateCardHashKey(roomId, card), eventId);
          }
          eventIds.push(eventId);
        }
      }
      return eventIds;
    }

    async sendMessage(
      roomId: string,
      body: string | undefined,
      attachedCards: CardDef[],
      clientGeneratedId: string,
      _context?: OperatorModeContext,
    ) {
      let waiterToken = waiter.beginAsync();
      let attachedCardsEventIds = await this.getCardEventIds(
        attachedCards,
        roomId,
        this.cardHashes,
      );
      let content = {
        body,
        msgtype: 'org.boxel.message',
        formatted_body: body,
        format: 'org.matrix.custom.html',
        clientGeneratedId,
        data: {
          attachedCardsEventIds,
        },
      };
      await this.sendEvent(roomId, 'm.room.message', content);
      waiter.endAsync(waiterToken);
    }

    private async sendCardFragments(
      roomId: string,
      card: LooseSingleCardDocument,
    ): Promise<ISendEventResponse[]> {
      let fragments = splitStringIntoChunks(
        JSON.stringify(card),
        MAX_CARD_SIZE_KB,
      );
      let responses: ISendEventResponse[] = [];
      for (let index = fragments.length - 1; index >= 0; index--) {
        let cardFragment = fragments[index];
        let response = await this.sendEvent(roomId, 'm.room.message', {
          msgtype: 'org.boxel.cardFragment' as const,
          format: 'org.boxel.card' as const,
          body: `card fragment ${index + 1} of ${fragments.length}`,
          formatted_body: `card fragment ${index + 1} of ${fragments.length}`,
          data: {
            ...(index < fragments.length - 1
              ? { nextFragment: responses[0].event_id }
              : {}),
            cardFragment,
            index,
            totalParts: fragments.length,
          },
        } as CardFragmentContent);
        responses.unshift(response);
      }
      return responses;
    }

    generateCardHashKey(roomId: string, card: LooseSingleCardDocument) {
      return md5(roomId + JSON.stringify(card));
    }

    async logout() {
      this.client = new MockClient(this as any, undefined);
    }

    async setDisplayName(displayName: string) {
      this.client.displayname = displayName;
      return Promise.resolve();
    }

    async reloadProfile() {
      await this.profile.load.perform();
    }

    async createAndJoinRoom(roomId: string, name?: string) {
      await addRoomEvent(this, {
        event_id: 'eventname',
        room_id: roomId,
        type: 'm.room.name',
        content: { name: name ?? roomId },
        status: null,
      });

      await addRoomEvent(this, {
        event_id: 'eventcreate',
        room_id: roomId,
        type: 'm.room.create',
        origin_server_ts: Date.now(),
        content: {
          creator: '@testuser:staging',
          room_version: '0',
        },
        status: null,
      });

      await addRoomEvent(this, {
        event_id: 'eventjoin',
        room_id: roomId,
        type: 'm.room.member',
        sender: '@testuser:staging',
        state_key: '@testuser:staging',
        origin_server_ts: Date.now(),
        content: {
          displayname: 'testuser',
          membership: 'join',
          membershipTs: Date.now(),
          membershipInitiator: '@testuser:staging',
        },
        status: null,
      });

      await addRoomEvent(this, {
        event_id: 'eventinvite',
        room_id: roomId,
        type: 'm.room.member',
        sender: '@testuser:staging',
        state_key: '@aibot:localhost',
        content: {
          displayname: 'aibot',
          membership: 'invite',
        },
        status: null,
      });

      return roomId;
    }

    getLastActiveTimestamp(roomId: string) {
      let resource = this.roomResources.get(roomId);
      return resource?.lastActiveTimestamp;
    }

    getRoom(roomId: string) {
      return this.rooms.get(roomId);
    }

    setRoom(roomId: string, room: RoomState) {
      this.rooms.set(roomId, room);
      if (!this.roomResourcesCache.has(roomId)) {
        this.roomResourcesCache.set(
          roomId,
          getRoom(
            this,
            () => roomId,
            () => this.getRoom(roomId)?.events,
          ),
        );
      }
    }

    @cached
    get roomResources() {
      let resources: TrackedMap<string, RoomResource> = new TrackedMap();
      for (let roomId of this.rooms.keys()) {
        if (!this.roomResourcesCache.get(roomId)) {
          continue;
        }
        resources.set(roomId, this.roomResourcesCache.get(roomId)!);
      }
      return resources;
    }

    async createCard<T extends typeof BaseDef>(
      codeRef: ResolvedCodeRef,
      attr: Record<string, any>,
    ) {
      let data: LooseCardResource = {
        meta: {
          adoptsFrom: codeRef,
        },
        attributes: {
          ...attr,
        },
      };
      let card = await this.cardAPI.createFromSerialized<T>(
        data,
        { data },
        undefined,
      );
      return card;
    }
  }
  return MockMatrixService;
}

export function setupMatrixServiceMock(
  hooks: NestedHooks,
  // "autostart: true" is recommended for integration tests. Acceptance tests
  // can rely on the real app's start behavior.
  opts: { autostart: boolean } = { autostart: false },
) {
  let realmService: RealmService;
  let currentPermissions: Record<string, ('read' | 'write')[]> = {};
  let currentExpiresInSec: number | undefined;

  hooks.beforeEach(async function () {
    currentPermissions = {};
    currentExpiresInSec = undefined;
    realmService = this.owner.lookup('service:realm') as RealmService;
    // clear any session refresh timers that may bleed into tests
    realmService.logout();
    this.owner.register(
      'service:matrixService',
      generateMockMatrixService(
        () => currentPermissions,
        () => currentExpiresInSec,
      ),
    );
    let matrixService = this.owner.lookup(
      'service:matrixService',
    ) as MockMatrixService;
    matrixService.cardAPI = cardApi;
    if (opts.autostart) {
      await matrixService.start();
    }
  });

  hooks.afterEach(function () {
    // clear any session refresh timers that may bleed into other tests
    realmService?.logout();
    currentPermissions = {};
    currentExpiresInSec = undefined;
  });

  const setRealmPermissions = (permissions: {
    [realmURL: string]: ('read' | 'write')[];
  }) => {
    currentPermissions = permissions;
    // indexing may have already caused the realm service to establish a
    // session, so when we change permissions we need to re-authenticate. This
    // could stop being a problem if we make the test realm's indexing stay
    // separate from the normal host loader.
    realmService.logout();
  };

  const setExpiresInSec = (expiresInSec: number) => {
    currentExpiresInSec = expiresInSec;
    realmService.logout();
  };

  return { setRealmPermissions, setExpiresInSec };
}<|MERGE_RESOLUTION|>--- conflicted
+++ resolved
@@ -8,16 +8,14 @@
 
 import { v4 as uuid } from 'uuid';
 
-<<<<<<< HEAD
-import { Deferred, ResolvedCodeRef } from '@cardstack/runtime-common';
-=======
 import {
   Deferred,
   loaderFor,
   LooseSingleCardDocument,
   splitStringIntoChunks,
+  baseRealm,
+  ResolvedCodeRef,
 } from '@cardstack/runtime-common';
->>>>>>> 3fe6f005
 
 import { LooseCardResource } from '@cardstack/runtime-common';
 
@@ -33,26 +31,16 @@
 
 import RealmService from '@cardstack/host/services/realm';
 
-<<<<<<< HEAD
+import type { Base64ImageField as Base64ImageFieldType } from 'https://cardstack.com/base/base64-image';
 import { BaseDef, CardDef } from 'https://cardstack.com/base/card-api';
+import type * as CardAPI from 'https://cardstack.com/base/card-api';
 import type {
+  CardFragmentContent,
   CommandResultContent,
   ReactionEventContent,
 } from 'https://cardstack.com/base/matrix-event';
-=======
-import type { Base64ImageField as Base64ImageFieldType } from 'https://cardstack.com/base/base64-image';
-import { CardDef } from 'https://cardstack.com/base/card-api';
-import type * as CardAPI from 'https://cardstack.com/base/card-api';
-import { PatchField } from 'https://cardstack.com/base/command';
-import type {
-  CardFragmentContent,
-  ReactionEventContent,
-} from 'https://cardstack.com/base/matrix-event';
-
 const waiter = buildWaiter('mock-matrix-service');
-
 const MAX_CARD_SIZE_KB = 60;
->>>>>>> 3fe6f005
 
 let cardApi: typeof import('https://cardstack.com/base/card-api');
 let nonce = 0;
@@ -233,7 +221,6 @@
       }
     }
 
-<<<<<<< HEAD
     async sendCommandResultMessage(
       roomId: string,
       eventId: string,
@@ -263,9 +250,6 @@
       }
     }
 
-    async sendEvent(roomId: string, eventType: string, content: any) {
-      await addRoomEvent(this, {
-=======
     async sendEvent(
       roomId: string,
       eventType: string,
@@ -279,7 +263,6 @@
         };
       }
       let roomEvent = {
->>>>>>> 3fe6f005
         event_id: uuid(),
         room_id: roomId,
         state_key: 'state',
