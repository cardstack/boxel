import {
  visit,
  currentURL,
  click,
  triggerEvent,
  triggerKeyEvent,
  waitFor,
  waitUntil,
  fillIn,
} from '@ember/test-helpers';

import percySnapshot from '@percy/ember';
import { setupApplicationTest } from 'ember-qunit';

import window from 'ember-window-mock';
import { setupWindowMock } from 'ember-window-mock/test-support';
import { module, test } from 'qunit';
import stringify from 'safe-stable-stringify';

import { type LooseSingleCardDocument } from '@cardstack/runtime-common';
import { Realm } from '@cardstack/runtime-common/realm';

import { Submode } from '@cardstack/host/components/submode-switcher';
import config from '@cardstack/host/config/environment';
import type LoaderService from '@cardstack/host/services/loader-service';
import type OperatorModeStateService from '@cardstack/host/services/operator-mode-state-service';

import {
  TestRealm,
  TestRealmAdapter,
  setupLocalIndexing,
  setupServerSentEvents,
  setupOnSave,
  testRealmURL,
  getMonacoContent,
  setMonacoContent,
  waitForSyntaxHighlighting,
  type TestContextWithSSE,
  type TestContextWithSave,
  sourceFetchRedirectHandle,
  sourceFetchReturnUrlHandle,
} from '../helpers';

module('Acceptance | operator mode tests', function (hooks) {
  let realm: Realm;
  let adapter: TestRealmAdapter;

  setupApplicationTest(hooks);
  setupLocalIndexing(hooks);
  setupServerSentEvents(hooks);
  setupOnSave(hooks);
  setupWindowMock(hooks);

  hooks.afterEach(async function () {
    window.localStorage.removeItem('recent-cards');
    window.localStorage.removeItem('recent-files');
  });

  hooks.beforeEach(async function () {
    window.localStorage.removeItem('recent-cards');
    window.localStorage.removeItem('recent-files');

    adapter = new TestRealmAdapter({
      'pet.gts': `
        import { contains, field, Component, CardDef } from "https://cardstack.com/base/card-api";
        import StringCard from "https://cardstack.com/base/string";

        export class Pet extends CardDef {
          static displayName = 'Pet';
          @field name = contains(StringCard);
          @field title = contains(StringCard, {
            computeVia: function (this: Pet) {
              return this.name;
            },
          });
          static embedded = class Embedded extends Component<typeof this> {
            <template>
              <h3 data-test-pet={{@model.name}}>
                <@fields.name/>
              </h3>
            </template>
          }
        }
      `,
      'shipping-info.gts': `
        import { contains, field, Component, FieldDef } from "https://cardstack.com/base/card-api";
        import StringCard from "https://cardstack.com/base/string";
        export class ShippingInfo extends FieldDef {
          static displayName = 'Shipping Info';
          @field preferredCarrier = contains(StringCard);
          @field remarks = contains(StringCard);
          @field title = contains(StringCard, {
            computeVia: function (this: ShippingInfo) {
              return this.preferredCarrier;
            },
          });
          static embedded = class Embedded extends Component<typeof this> {
            <template>
              <span data-test-preferredCarrier={{@model.preferredCarrier}}></span>
              <@fields.preferredCarrier/>
            </template>
          }
        }
      `,
      'address.gts': `
        import { contains, field, Component, FieldDef } from "https://cardstack.com/base/card-api";
        import StringCard from "https://cardstack.com/base/string";
        import { ShippingInfo } from "./shipping-info";
        import { FieldContainer } from '@cardstack/boxel-ui';

        export class Address extends FieldDef {
          static displayName = 'Address';
          @field city = contains(StringCard);
          @field country = contains(StringCard);
          @field shippingInfo = contains(ShippingInfo);
          static embedded = class Embedded extends Component<typeof this> {
            <template>
              <h3 data-test-city={{@model.city}}>
                <@fields.city/>
              </h3>
              <h3 data-test-country={{@model.country}}>
                <@fields.country/>
              </h3>
              <div data-test-shippingInfo-field><@fields.shippingInfo/></div>
            </template>
          }

          static edit = class Edit extends Component<typeof this> {
            <template>
              <FieldContainer @label='city' @tag='label' data-test-boxel-input-city>
                <@fields.city />
              </FieldContainer>
              <FieldContainer @label='country' @tag='label' data-test-boxel-input-country>
                <@fields.country />
              </FieldContainer>
              <div data-test-shippingInfo-field><@fields.shippingInfo/></div>
            </template>
          };
        }
      `,
      'person.gts': `
        import { contains, linksTo, field, Component, CardDef, linksToMany } from "https://cardstack.com/base/card-api";
        import StringCard from "https://cardstack.com/base/string";
        import { Pet } from "./pet";
        import { Address } from "./address";

        export class Person extends CardDef {
          static displayName = 'Person';
          @field firstName = contains(StringCard);
          @field pet = linksTo(Pet);
          @field friends = linksToMany(Pet);
          @field firstLetterOfTheName = contains(StringCard, {
            computeVia: function (this: Chain) {
              return this.firstName[0];
            },
          });
          @field title = contains(StringCard, {
            computeVia: function (this: Person) {
              return this.firstName;
            },
          });
          @field address = contains(Address);
          static isolated = class Isolated extends Component<typeof this> {
            <template>
              <h2 data-test-person={{@model.firstName}}>
                <@fields.firstName/>
              </h2>
              <p data-test-first-letter-of-the-name={{@model.firstLetterOfTheName}}>
                <@fields.firstLetterOfTheName/>
              </p>
              Pet: <@fields.pet/>
              Friends: <@fields.friends/>
              Address: <@fields.address/>
            </template>
          }
        }
      `,
      'README.txt': `Hello World`,
      'Pet/mango.json': {
        data: {
          attributes: {
            name: 'Mango',
          },
          meta: {
            adoptsFrom: {
              module: `${testRealmURL}pet`,
              name: 'Pet',
            },
          },
        },
      },
      'Pet/vangogh.json': {
        data: {
          attributes: {
            name: 'Van Gogh',
          },
          meta: {
            adoptsFrom: {
              module: `${testRealmURL}pet`,
              name: 'Pet',
            },
          },
        },
      },

      'Person/fadhlan.json': {
        data: {
          attributes: {
            firstName: 'Fadhlan',
            address: {
              city: 'Bandung',
              country: 'Indonesia',
              shippingInfo: {
                preferredCarrier: 'DHL',
                remarks: `Don't let bob deliver the package--he's always bringing it to the wrong address`,
              },
            },
          },
          relationships: {
            pet: {
              links: {
                self: `${testRealmURL}Pet/mango`,
              },
            },
          },
          meta: {
            adoptsFrom: {
              module: `${testRealmURL}person`,
              name: 'Person',
            },
          },
        },
      },
      'grid.json': {
        data: {
          type: 'card',
          attributes: {},
          meta: {
            adoptsFrom: {
              module: 'https://cardstack.com/base/cards-grid',
              name: 'CardsGrid',
            },
          },
        },
      },
      'index.json': {
        data: {
          type: 'card',
          attributes: {},
          meta: {
            adoptsFrom: {
              module: 'https://cardstack.com/base/cards-grid',
              name: 'CardsGrid',
            },
          },
        },
      },
      '.realm.json': {
        name: 'Test Workspace B',
        backgroundURL:
          'https://i.postimg.cc/VNvHH93M/pawel-czerwinski-Ly-ZLa-A5jti-Y-unsplash.jpg',
        iconURL: 'https://i.postimg.cc/L8yXRvws/icon.png',
      },
    });

    let loader = (this.owner.lookup('service:loader-service') as LoaderService)
      .loader;

    realm = await TestRealm.createWithAdapter(adapter, loader, this.owner, {
      isAcceptanceTest: true,
      overridingHandlers: [
        async (req: Request) => {
          return sourceFetchRedirectHandle(req, adapter, testRealmURL);
        },
        async (req: Request) => {
          return sourceFetchReturnUrlHandle(req, realm.maybeHandle.bind(realm));
        },
      ],
    });
    await realm.ready;
  });

  module('1 stack', function () {
    test('visiting index card and entering operator mode', async function (assert) {
      await visit('/');

      assert.strictEqual(currentURL(), '/');

      // Enter operator mode
      await triggerEvent(document.body, 'keydown', {
        code: 'Key.',
        key: '.',
        ctrlKey: true,
      });

      assert.dom('[data-test-operator-mode-stack]').exists();
      assert.dom('[data-test-stack-card-index="0"]').exists(); // Index card opens in the stack

      await waitFor(`[data-test-cards-grid-item="${testRealmURL}Pet/mango"]`);
      await percySnapshot(assert);

      assert.operatorModeParametersMatch(
        currentURL().replace('operatorModeState', 'operatorModeNonstate'),
        {
          stacks: [
            [
              {
                id: `${testRealmURL}index`,
                format: 'isolated',
              },
            ],
          ],
          submode: Submode.Interact,
        },
      );
    });

    test('restoring the stack from query param', async function (assert) {
      let operatorModeStateParam = stringify({
        stacks: [
          [
            {
              id: `${testRealmURL}Person/fadhlan`,
              format: 'isolated',
            },
            {
              id: `${testRealmURL}Pet/mango`,
              format: 'isolated',
            },
          ],
        ],
      })!;

      await visit(
        `/?operatorModeEnabled=true&operatorModeState=${encodeURIComponent(
          operatorModeStateParam,
        )}`,
      );

      await percySnapshot(assert);

      assert
        .dom('[data-test-stack-card-index="0"] [data-test-boxel-header-title]')
        .includesText('Person');

      assert
        .dom('[data-test-stack-card-index="1"] [data-test-boxel-header-title]')
        .includesText('Pet');

      // Remove mango (the dog) from the stack
      await click('[data-test-stack-card-index="1"] [data-test-close-button]');

      // The stack should be updated in the URL
<<<<<<< HEAD
      assert.operatorModeParametersMatch(currentURL().replace(/%22/g, ''), {
        stacks: [
          [
            {
              id: `${testRealmURL}Person/fadhlan`,
              format: 'isolated',
            },
          ],
        ],
        submode: Submode.Interact,
        fileView: 'inheritance',
        openDirs: [],
      });
=======
      assert.strictEqual(
        currentURL(),
        `/?operatorModeEnabled=true&operatorModeState=${encodeURIComponent(
          stringify({
            stacks: [
              [
                {
                  id: `${testRealmURL}Person/fadhlan`,
                  format: 'isolated',
                },
              ],
            ],
            submode: 'interact',
            fileView: 'inheritance',
            openDirs: {},
          })!,
        )}`,
      );
>>>>>>> fed0a10d

      await waitFor('[data-test-pet="Mango"]');
      await click('[data-test-pet="Mango"]');

      // The stack should be reflected in the URL
      assert.strictEqual(
        currentURL(),
        `/?operatorModeEnabled=true&operatorModeState=${encodeURIComponent(
          stringify({
            stacks: [
              [
                {
                  id: `${testRealmURL}Person/fadhlan`,
                  format: 'isolated',
                },
                {
                  id: `${testRealmURL}Pet/mango`,
                  format: 'isolated',
                },
              ],
            ],
            submode: 'interact',
            fileView: 'inheritance',
            openDirs: {},
          })!,
        )}`,
      );

      // Click Edit on the top card
      await click('[data-test-stack-card-index="1"] [data-test-edit-button]');

      // The edit format should be reflected in the URL
      assert.strictEqual(
        currentURL(),
        `/?operatorModeEnabled=true&operatorModeState=${encodeURIComponent(
          stringify({
            stacks: [
              [
                {
                  id: `${testRealmURL}Person/fadhlan`,
                  format: 'isolated',
                },
                {
                  id: `${testRealmURL}Pet/mango`,
                  format: 'edit',
                },
              ],
            ],
            submode: 'interact',
            fileView: 'inheritance',
            openDirs: {},
          })!,
        )}`,
      );
    });

    test('restoring the stack from query param when card is in edit format', async function (assert) {
      let operatorModeStateParam = stringify({
        stacks: [
          [
            {
              id: `${testRealmURL}Person/fadhlan`,
              format: 'edit',
            },
          ],
        ],
      })!;

      await visit(
        `/?operatorModeEnabled=true&operatorModeState=${encodeURIComponent(
          operatorModeStateParam,
        )}`,
      );

      await percySnapshot(assert);

      assert.dom('[data-test-field="firstName"] input').exists(); // Existence of an input field means it is in edit mode
    });

    test('click left or right add card button will open the search panel and then click on a recent card will open a new stack on the left or right', async function (assert) {
      let operatorModeStateParam = stringify({
        stacks: [
          [
            {
              id: `${testRealmURL}Person/fadhlan`,
              format: 'isolated',
            },
            {
              id: `${testRealmURL}Pet/mango`,
              format: 'edit',
            },
          ],
        ],
      })!;

      await visit(
        `/?operatorModeEnabled=true&operatorModeState=${encodeURIComponent(
          operatorModeStateParam,
        )}`,
      );

      let operatorModeStateService = this.owner.lookup(
        'service:operator-mode-state-service',
      ) as OperatorModeStateService;

      let firstStack = operatorModeStateService.state.stacks[0];
      // @ts-ignore Property '#private' is missing in type 'Card[]' but required in type 'TrackedArray<Card>'.glint(2741) - don't care about this error here, just stubbing
      operatorModeStateService.recentCards = firstStack.map(
        (item) => item.card,
      );

      assert.dom('[data-test-operator-mode-stack]').exists({ count: 1 });
      assert.dom('[data-test-add-card-left-stack]').exists();
      assert.dom('[data-test-add-card-right-stack]').exists();
      assert.dom('[data-test-search-sheet]').doesNotHaveClass('prompt'); // Search closed

      // Add a card to the left stack
      await click('[data-test-add-card-left-stack]');

      assert.dom('[data-test-search-sheet]').hasClass('prompt'); // Search opened

      await click(`[data-test-search-result="${testRealmURL}Pet/mango"]`);

      assert.dom('[data-test-search-sheet]').doesNotHaveClass('prompt'); // Search closed

      // There are now 2 stacks
      assert.dom('[data-test-operator-mode-stack]').exists({ count: 2 });
      assert.dom('[data-test-operator-mode-stack="0"]').includesText('Mango'); // Mango goes on the left stack
      assert.dom('[data-test-operator-mode-stack="1"]').includesText('Fadhlan');

      // Buttons to add a neighbor stack are gone
      assert.dom('[data-test-add-card-left-stack]').doesNotExist();
      assert.dom('[data-test-add-card-right-stack]').doesNotExist();

      // Close the only card in the 1st stack
      await click(
        '[data-test-operator-mode-stack="0"] [data-test-close-button]',
      );

      // There is now only 1 stack and the buttons to add a neighbor stack are back
      assert.dom('[data-test-operator-mode-stack]').exists({ count: 1 });
      assert.dom('[data-test-add-card-left-stack]').exists();
      assert.dom('[data-test-add-card-right-stack]').exists();

      // Add a card to the right stack
      await click('[data-test-add-card-left-stack]');

      assert.dom('[data-test-search-sheet]').hasClass('prompt'); // Search opened

      await click(`[data-test-search-result="${testRealmURL}Person/fadhlan"]`);

      assert.dom('[data-test-search-sheet]').doesNotHaveClass('prompt'); // Search closed

      // There are now 2 stacks
      assert.dom('[data-test-operator-mode-stack]').exists({ count: 2 });
      assert.dom('[data-test-operator-mode-stack="0"]').includesText('Fadhlan');
      assert.dom('[data-test-operator-mode-stack="1"]').includesText('Mango'); // Mango gets move onto the right stack

      // Buttons to add a neighbor stack are gone
      assert.dom('[data-test-add-card-left-stack]').doesNotExist();
      assert.dom('[data-test-add-card-right-stack]').doesNotExist();
    });
    test('Clicking search panel (without left and right buttons activated) replaces open card on existing stack', async function (assert) {
      let operatorModeStateParam = stringify({
        stacks: [
          [
            {
              id: `${testRealmURL}Person/fadhlan`,
              format: 'isolated',
            },
            {
              id: `${testRealmURL}Pet/mango`,
              format: 'isolated',
            },
          ],
        ],
      })!;

      await visit(
        `/?operatorModeEnabled=true&operatorModeState=${encodeURIComponent(
          operatorModeStateParam,
        )}`,
      );

      let operatorModeStateService = this.owner.lookup(
        'service:operator-mode-state-service',
      ) as OperatorModeStateService;

      // @ts-ignore Property '#private' is missing in type 'Card[]' but required in type 'TrackedArray<Card>'.glint(2741) - don't care about this error here, just stubbing
      operatorModeStateService.recentCards =
        operatorModeStateService.state.stacks[0].map((item) => item.card);

      assert.dom('[data-test-operator-mode-stack]').exists({ count: 1 });
      assert.dom('[data-test-add-card-left-stack]').exists();
      assert.dom('[data-test-add-card-right-stack]').exists();
      assert.dom('[data-test-search-sheet]').doesNotHaveClass('prompt'); // Search closed

      // Click on search-input
      await click('[data-test-search-input] input');

      assert.dom('[data-test-search-sheet]').hasClass('prompt'); // Search opened

      // Click on a recent search
      await click(`[data-test-search-result="${testRealmURL}Pet/mango"]`);

      assert.dom('[data-test-search-sheet]').doesNotHaveClass('prompt'); // Search closed

      // The recent card REPLACES onto on current stack
      assert.dom('[data-test-operator-mode-stack]').exists({ count: 1 });
      assert
        .dom(
          '[data-test-operator-mode-stack="0"] [data-test-stack-card-index="0"]',
        )
        .includesText('Mango');
      assert
        .dom(
          '[data-test-operator-mode-stack="0"] [data-test-stack-card-index="1"]',
        )
        .doesNotExist();
    });

    test('search can be dismissed with escape', async function (assert) {
      let operatorModeStateParam = stringify({
        stacks: [],
      })!;

      await visit(
        `/?operatorModeEnabled=true&operatorModeState=${encodeURIComponent(
          operatorModeStateParam,
        )}`,
      );
      await click('[data-test-search-input] input');

      assert.dom('[data-test-search-sheet]').hasClass('prompt');

      await triggerKeyEvent(
        '[data-test-search-sheet] input',
        'keydown',
        'Escape',
      );

      assert.dom('[data-test-search-sheet]').hasClass('closed');
    });
  });

  module('2 stacks', function () {
    test('restoring the stacks from query param', async function (assert) {
      let operatorModeStateParam = stringify({
        stacks: [
          [
            {
              id: `${testRealmURL}Person/fadhlan`,
              format: 'isolated',
            },
          ],
          [
            {
              id: `${testRealmURL}Pet/mango`,
              format: 'isolated',
            },
          ],
        ],
      })!;

      await visit(
        `/?operatorModeEnabled=true&operatorModeState=${encodeURIComponent(
          operatorModeStateParam,
        )}`,
      );

      await percySnapshot(assert); // 2 stacks from the same realm share the same background

      assert.dom('[data-test-operator-mode-stack]').exists({ count: 2 });
      assert.dom('[data-test-operator-mode-stack="0"]').includesText('Fadhlan');
      assert.dom('[data-test-operator-mode-stack="1"]').includesText('Mango');

      // Close the card in the 2nd stack
      await click(
        '[data-test-operator-mode-stack="1"] [data-test-close-button]',
      );
      assert.dom('[data-test-operator-mode-stack="0"]').exists();

      // 2nd stack is removed, 1st stack remains
      assert.dom('[data-test-operator-mode-stack="1"]').doesNotExist();
      assert.dom('[data-test-operator-mode-stack="0"]').includesText('Fadhlan');

      // The stack should be updated in the URL
<<<<<<< HEAD
      assert.operatorModeParametersMatch(currentURL(), {
        stacks: [
          [
            {
              id: `${testRealmURL}Person/not-fadhlan`,
              format: 'isolated',
            },
          ],
        ],
        submode: Submode.Interact,
        fileView: 'inheritance',
        openDirs: [],
      });
=======
      assert.strictEqual(
        currentURL(),
        `/?operatorModeEnabled=true&operatorModeState=${encodeURIComponent(
          stringify({
            stacks: [
              [
                {
                  id: `${testRealmURL}Person/fadhlan`,
                  format: 'isolated',
                },
              ],
            ],
            submode: 'interact',
            fileView: 'inheritance',
            openDirs: {},
          })!,
        )}`,
      );
>>>>>>> fed0a10d

      // Close the last card in the last stack that is left - should get the empty state
      await click(
        '[data-test-operator-mode-stack="0"] [data-test-close-button]',
      );

      assert.dom('.no-cards').includesText('Add a card to get started');
    });

    test('visiting 2 stacks from differing realms', async function (assert) {
      let operatorModeStateParam = stringify({
        stacks: [
          [
            {
              id: `${testRealmURL}Person/fadhlan`,
              format: 'isolated',
            },
          ],
          [
            {
              id: 'http://localhost:4202/test/hassan',
              format: 'isolated',
            },
          ],
        ],
      })!;

      await visit(
        `/?operatorModeEnabled=true&operatorModeState=${encodeURIComponent(
          operatorModeStateParam,
        )}`,
      );

      await percySnapshot(assert); // 2 stacks from the different realms have different backgrounds

      assert.dom('[data-test-operator-mode-stack]').exists({ count: 2 });
    });

    test('Clicking search panel (without left and right buttons activated) replaces all cards in the rightmost stack', async function (assert) {
      // creates a recent search
      window.localStorage.setItem(
        'recent-cards',
        JSON.stringify([`${testRealmURL}Person/fadhlan`]),
      );

      let operatorModeStateParam = stringify({
        stacks: [
          [
            {
              id: `${testRealmURL}Person/fadhlan`,
              format: 'isolated',
            },
          ],
          [
            {
              id: `${testRealmURL}index`,
              format: 'isolated',
            },
            {
              id: `${testRealmURL}Pet/mango`,
              format: 'isolated',
            },
          ],
        ],
      })!;

      await visit(
        `/?operatorModeEnabled=true&operatorModeState=${encodeURIComponent(
          operatorModeStateParam,
        )}`,
      );

      assert.dom('[data-test-operator-mode-stack]').exists({ count: 2 });

      // Click on search-input
      await click('[data-test-search-input] input');

      assert.dom('[data-test-search-sheet]').hasClass('prompt'); // Search opened

      // Click on a recent search
      await click(`[data-test-search-result="${testRealmURL}Person/fadhlan"]`);
      assert.dom('[data-test-search-sheet]').doesNotHaveClass('prompt'); // Search closed

      assert.dom('[data-test-operator-mode-stack]').exists({ count: 2 });
      assert
        .dom(
          '[data-test-operator-mode-stack="0"] [data-test-stack-card-index="0"]',
        )
        .includesText('Fadhlan');
      assert
        .dom(
          '[data-test-operator-mode-stack="0"] [data-test-stack-card-index="1"]',
        )
        .doesNotExist();
      assert
        .dom(
          '[data-test-operator-mode-stack="1"] [data-test-stack-card-index="0"]',
        )
        .includesText('Fadhlan');
      assert
        .dom(
          '[data-test-operator-mode-stack="1"] [data-test-stack-card-index="1"]',
        )
        .doesNotExist();
    });

    test('Toggling submode will open code mode and toggling back will restore the stack', async function (assert) {
      let operatorModeStateParam = stringify({
        stacks: [
          [
            {
              id: `${testRealmURL}Person/fadhlan`,
              format: 'isolated',
            },
          ],
          [
            {
              id: `${testRealmURL}Pet/mango`,
              format: 'isolated',
            },
          ],
        ],
      })!;

      await visit(
        `/?operatorModeEnabled=true&operatorModeState=${encodeURIComponent(
          operatorModeStateParam,
        )}`,
      );

      // Toggle from interactive (default) to code mode
      await click('[data-test-submode-switcher] button');
      await click('[data-test-boxel-menu-item-text="Code"]');

      assert.dom('[data-test-submode-switcher] button').hasText('Code');
      assert.dom('[data-test-code-mode]').exists();

      // Submode is reflected in the URL
<<<<<<< HEAD
      assert.operatorModeParametersMatch(currentURL(), {
        stacks: [
          [
            {
              id: `${testRealmURL}Person/fadhlan`,
              format: 'isolated',
            },
          ],
          [
            {
              id: `${testRealmURL}Pet/mango`,
              format: 'isolated',
            },
          ],
        ],
        submode: Submode.Code,
        codePath: `${testRealmURL}Pet/mango.json`,
        fileView: 'inheritance',
        openDirs: ['Pet/'],
      });
=======
      assert.strictEqual(
        currentURL(),
        `/?operatorModeEnabled=true&operatorModeState=${encodeURIComponent(
          stringify({
            stacks: [
              [
                {
                  id: `${testRealmURL}Person/fadhlan`,
                  format: 'isolated',
                },
              ],
              [
                {
                  id: `${testRealmURL}Pet/mango`,
                  format: 'isolated',
                },
              ],
            ],
            submode: 'code',
            codePath: `${testRealmURL}Pet/mango.json`,
            fileView: 'inheritance',
            openDirs: { [testRealmURL]: ['Pet/'] },
          })!,
        )}`,
      );
>>>>>>> fed0a10d

      // Toggle back to interactive mode
      await click('[data-test-submode-switcher] button');
      await click('[data-test-boxel-menu-item-text="Interact"]');

      // Stacks are restored
      assert.dom('[data-test-operator-mode-stack]').exists({ count: 2 });

      // Submode is reflected in the URL
      assert.operatorModeParametersMatch(
        currentURL().replace('true', 'false'),
        {
          stacks: [
            [
              {
                id: `${testRealmURL}Person/fadhlan`,
                format: 'isolated',
              },
            ],
<<<<<<< HEAD
            [
              {
                id: `${testRealmURL}Pet/mango`,
                format: 'isolated',
              },
            ],
          ],
          submode: Submode.Interact,
          fileView: 'inheritance',
          openDirs: ['Pet/'],
        },
=======
            submode: 'interact',
            fileView: 'inheritance',
            openDirs: { [testRealmURL]: ['Pet/'] },
          })!,
        )}`,
>>>>>>> fed0a10d
      );
    });

    test('card preview will show in the 3rd column when submode is set to code', async function (assert) {
      let operatorModeStateParam = stringify({
        stacks: [
          [
            {
              id: `${testRealmURL}Person/fadhlan`,
              format: 'isolated',
            },
          ],
        ],
        submode: 'code',
        codePath: `${testRealmURL}Person/fadhlan.json`,
      })!;

      await visit(
        `/?operatorModeEnabled=true&operatorModeState=${encodeURIComponent(
          operatorModeStateParam,
        )}`,
      );

      await waitFor('[data-test-card-resource-loaded]');

      assert.dom('[data-test-code-mode-card-preview-header]').hasText('Person');
      assert
        .dom('[data-test-code-mode-card-preview-body]')
        .includesText('Fadhlan');

      assert
        .dom('[data-test-preview-card-footer-button-isolated]')
        .hasClass('active');

      await click('[data-test-preview-card-footer-button-embedded]');
      assert
        .dom('[data-test-preview-card-footer-button-embedded]')
        .hasClass('active');
      assert
        .dom('[data-test-code-mode-card-preview-body ] .embedded-card')
        .exists();

      await click('[data-test-preview-card-footer-button-edit]');
      assert
        .dom('[data-test-preview-card-footer-button-edit]')
        .hasClass('active');

      assert
        .dom('[data-test-code-mode-card-preview-body ] .edit-card')
        .exists();

      // Only preview is shown in the right column when viewing an instance, no schema editor
      assert.dom('[data-test-card-schema]').doesNotExist();
    });
  });

  test<TestContextWithSSE>('stack item live updates when index changes', async function (assert) {
    let expectedEvents = [
      {
        type: 'index',
        data: {
          type: 'incremental',
          invalidations: [`${testRealmURL}Person/fadhlan`],
        },
      },
    ];
    let operatorModeStateParam = stringify({
      stacks: [
        [
          {
            id: `${testRealmURL}Person/fadhlan`,
            format: 'isolated',
          },
        ],
      ],
    })!;
    let operatorModeStateService = this.owner.lookup(
      'service:operator-mode-state-service',
    ) as OperatorModeStateService;

    await visit(
      `/?operatorModeEnabled=true&operatorModeState=${encodeURIComponent(
        operatorModeStateParam,
      )}`,
    );
    assert
      .dom('[data-test-operator-mode-stack="0"] [data-test-person]')
      .hasText('Fadhlan');
    await this.expectEvents(
      assert,
      realm,
      adapter,
      expectedEvents,
      async () => {
        await realm.write(
          'Person/fadhlan.json',
          JSON.stringify({
            data: {
              type: 'card',
              attributes: {
                firstName: 'FadhlanXXX',
              },
              meta: {
                adoptsFrom: {
                  module: '../person',
                  name: 'Person',
                },
              },
            },
          } as LooseSingleCardDocument),
        );
      },
    );
    await waitUntil(() => operatorModeStateService.reloadItem.isIdle);
    assert
      .dom('[data-test-operator-mode-stack="0"] [data-test-person]')
      .hasText('FadhlanXXX');
  });

  test<TestContextWithSSE>('card preview live updates when index changes', async function (assert) {
    let expectedEvents = [
      {
        type: 'index',
        data: {
          type: 'incremental',
          invalidations: [`${testRealmURL}Person/fadhlan`],
        },
      },
    ];
    let operatorModeStateParam = stringify({
      stacks: [
        [
          {
            id: `${testRealmURL}Person/fadhlan`,
            format: 'isolated',
          },
        ],
      ],
      submode: 'code',
      codePath: `${testRealmURL}Person/fadhlan.json`,
    })!;
    await visit(
      `/?operatorModeEnabled=true&operatorModeState=${encodeURIComponent(
        operatorModeStateParam,
      )}`,
    );
    await waitFor('[data-test-card-resource-loaded]');
    await this.expectEvents(
      assert,
      realm,
      adapter,
      expectedEvents,
      async () => {
        await realm.write(
          'Person/fadhlan.json',
          JSON.stringify({
            data: {
              type: 'card',
              attributes: {
                firstName: 'FadhlanXXX',
              },
              meta: {
                adoptsFrom: {
                  module: '../person',
                  name: 'Person',
                },
              },
            },
          } as LooseSingleCardDocument),
        );
      },
    );
    await waitUntil(
      () =>
        document
          .querySelector('[data-test-code-mode-card-preview-body]')
          ?.textContent?.includes('FadhlanXXX'),
    );
    assert
      .dom('[data-test-code-mode-card-preview-body]')
      .includesText('FadhlanXXX');
  });

  test('card instance JSON displayed in monaco editor', async function (assert) {
    let operatorModeStateParam = stringify({
      stacks: [
        [
          {
            id: `${testRealmURL}Pet/mango`,
            format: 'isolated',
          },
        ],
      ],
      submode: 'code',
      codePath: `${testRealmURL}Pet/mango.json`,
    })!;
    await visit(
      `/?operatorModeEnabled=true&operatorModeState=${encodeURIComponent(
        operatorModeStateParam,
      )}`,
    );
    await waitFor('[data-test-editor]');
    assert.deepEqual(JSON.parse(getMonacoContent()), {
      data: {
        attributes: {
          name: 'Mango',
        },
        meta: {
          adoptsFrom: {
            module: `${testRealmURL}pet`,
            name: 'Pet',
          },
        },
      },
    });
    await waitForSyntaxHighlighting('"Pet"', 'rgb(4, 81, 165)');
    await percySnapshot(assert);
  });

  test<TestContextWithSave>('card instance change made in monaco editor is auto-saved', async function (assert) {
    assert.expect(2);

    let expected: LooseSingleCardDocument = {
      data: {
        attributes: {
          name: 'MangoXXX',
        },
        meta: {
          adoptsFrom: {
            module: `${testRealmURL}pet`,
            name: 'Pet',
          },
        },
      },
    };
    let operatorModeStateParam = stringify({
      stacks: [
        [
          {
            id: `${testRealmURL}Pet/mango`,
            format: 'isolated',
          },
        ],
      ],
      submode: 'code',
      codePath: `${testRealmURL}Pet/mango.json`,
    })!;
    await visit(
      `/?operatorModeEnabled=true&operatorModeState=${encodeURIComponent(
        operatorModeStateParam,
      )}`,
    );
    await waitFor('[data-test-editor]');

    this.onSave((json) => {
      if (typeof json === 'string') {
        throw new Error('expected JSON save data');
      }
      assert.strictEqual(json.data.attributes?.name, 'MangoXXX');
    });

    setMonacoContent(JSON.stringify(expected));

    await waitFor('[data-test-save-idle]');

    assert
      .dom('[data-test-code-mode-card-preview-body] [data-test-field="name"]')
      .containsText('MangoXXX');
  });

  test<
    TestContextWithSave & TestContextWithSSE
  >('card instance change made in card editor is auto-saved', async function (assert) {
    assert.expect(3);

    let expectedEvents = [
      {
        type: 'index',
        data: {
          type: 'incremental',
          invalidations: [`${testRealmURL}Pet/mango`],
        },
      },
    ];
    let expected: LooseSingleCardDocument = {
      data: {
        type: 'card',
        attributes: {
          name: 'MangoXXX',
          description: null,
          thumbnailURL: null,
        },
        meta: {
          adoptsFrom: {
            module: `../pet`,
            name: 'Pet',
          },
        },
      },
    };
    let operatorModeStateParam = stringify({
      stacks: [
        [
          {
            id: `${testRealmURL}Pet/mango`,
            format: 'isolated',
          },
        ],
      ],
      submode: 'code',
      codePath: `${testRealmURL}Pet/mango.json`,
    })!;
    await visit(
      `/?operatorModeEnabled=true&operatorModeState=${encodeURIComponent(
        operatorModeStateParam,
      )}`,
    );
    await waitFor('[data-test-editor]');

    this.onSave((json) => {
      if (typeof json === 'string') {
        throw new Error('expected JSON save data');
      }
      assert.strictEqual(json.data.attributes?.name, 'MangoXXX');
    });

    await click('[data-test-preview-card-footer-button-edit]');
    await this.expectEvents(
      assert,
      realm,
      adapter,
      expectedEvents,
      async () => {
        await fillIn('[data-test-field="name"] input', 'MangoXXX');
      },
    );
    await waitFor('[data-test-save-idle]');
    assert.strictEqual(
      getMonacoContent(),
      JSON.stringify(expected, null, 2),
      'monaco content has updated',
    );
  });

  test<TestContextWithSave>('non-card instance change made in monaco editor is auto-saved', async function (assert) {
    assert.expect(1);
    let operatorModeStateParam = stringify({
      stacks: [[]],
      submode: 'code',
      codePath: `${testRealmURL}README.txt`,
    })!;
    await visit(
      `/?operatorModeEnabled=true&operatorModeState=${encodeURIComponent(
        operatorModeStateParam,
      )}`,
    );
    await waitFor('[data-test-editor]');

    this.onSave((content) => {
      if (typeof content !== 'string') {
        throw new Error('expected string save data');
      }
      assert.strictEqual(content, 'Hello Mars');
    });

    setMonacoContent('Hello Mars');

    await waitFor('[data-test-save-idle]');

    await percySnapshot(assert);
  });

  test<TestContextWithSave>('unsaved changes made in monaco editor are saved when switching out of code mode', async function (assert) {
    assert.expect(1);
    let operatorModeStateParam = stringify({
      stacks: [[]],
      submode: 'code',
      codePath: `${testRealmURL}README.txt`,
    })!;
    await visit(
      `/?operatorModeEnabled=true&operatorModeState=${encodeURIComponent(
        operatorModeStateParam,
      )}`,
    );
    await waitFor('[data-test-editor]');

    this.onSave((content) => {
      if (typeof content !== 'string') {
        throw new Error('expected string save data');
      }
      assert.strictEqual(content, 'Hello Mars');
    });

    setMonacoContent('Hello Mars');
    await click('[data-test-submode-switcher] button');
    await click('[data-test-boxel-menu-item-text="Interact"]');
  });

  test<TestContextWithSave>('unsaved changes made in card editor are saved when switching out of code mode', async function (assert) {
    config.autoSaveDelayMs = 1000; // slowdown the auto save so it doesn't interfere with this test
    let numSaves = 0;
    try {
      assert.expect(1);

      let operatorModeStateParam = stringify({
        stacks: [
          [
            {
              id: `${testRealmURL}Pet/mango`,
              format: 'isolated',
            },
          ],
        ],
        submode: 'code',
        codePath: `${testRealmURL}Pet/mango.json`,
      })!;
      await visit(
        `/?operatorModeEnabled=true&operatorModeState=${encodeURIComponent(
          operatorModeStateParam,
        )}`,
      );
      await waitFor('[data-test-editor]');

      this.onSave((json) => {
        if (typeof json === 'string') {
          throw new Error('expected JSON save data');
        }
        if (numSaves > 0) {
          // this is the auto-save--we can ignore it
        } else {
          assert.strictEqual(json.data.attributes?.name, 'MangoXXX');
          numSaves++;
        }
      });

      await click('[data-test-preview-card-footer-button-edit]');
      await fillIn('[data-test-field="name"] input', 'MangoXXX');
      await click('[data-test-submode-switcher] button');
      await click('[data-test-boxel-menu-item-text="Interact"]');
    } finally {
      config.autoSaveDelayMs = 0;
    }
  });

  test<TestContextWithSave>('invalid JSON card instance change made in monaco editor is NOT auto-saved', async function (assert) {
    assert.expect(1);
    let operatorModeStateParam = stringify({
      stacks: [
        [
          {
            id: `${testRealmURL}Pet/mango`,
            format: 'isolated',
          },
        ],
      ],
      submode: 'code',
      codePath: `${testRealmURL}Pet/mango.json`,
    })!;
    await visit(
      `/?operatorModeEnabled=true&operatorModeState=${encodeURIComponent(
        operatorModeStateParam,
      )}`,
    );
    await waitFor('[data-test-editor]');

    this.onSave(() => {
      assert.ok(false, `save should never happen`);
    });
    setMonacoContent(`{ this is not actual JSON }`);

    // autosave happens 500ms after inactivity, so we wait 1s to make sure save
    // doesn't occur
    await new Promise((res) => setTimeout(res, 1000));

    assert.strictEqual(getMonacoContent(), `{ this is not actual JSON }`);
  });

  test<
    TestContextWithSave & TestContextWithSSE
  >('card definition change made in monaco editor is auto-saved', async function (assert) {
    assert.expect(2);

    let expected = `
      import { contains, field, Component, CardDef } from "https://cardstack.com/base/card-api";
      import StringCard from "https://cardstack.com/base/string";

      export class Pet extends CardDef {
        static displayName = 'PetXXX';  // this is the change
        @field name = contains(StringCard);
        @field title = contains(StringCard, {
          computeVia: function (this: Pet) {
            return this.name;
          },
        });
        static embedded = class Embedded extends Component<typeof this> {
          <template>
            <h3 data-test-pet={{@model.name}}>
              <@fields.name/>
            </h3>
          </template>
        }
      }
    `;
    let expectedEvents = [
      {
        type: 'index',
        data: {
          type: 'incremental',
          invalidations: [
            `${testRealmURL}pet.gts`,
            `${testRealmURL}Pet/mango`,
            `${testRealmURL}Pet/vangogh`,
            `${testRealmURL}Person/fadhlan`,
            `${testRealmURL}person`,
          ],
        },
      },
    ];
    let operatorModeStateParam = stringify({
      stacks: [
        [
          {
            id: `${testRealmURL}Pet/mango`,
            format: 'isolated',
          },
        ],
      ],
      submode: 'code',
      codePath: `${testRealmURL}pet.gts`,
    })!;
    await visit(
      `/?operatorModeEnabled=true&operatorModeState=${encodeURIComponent(
        operatorModeStateParam,
      )}`,
    );
    await waitFor('[data-test-editor]');

    await this.expectEvents(
      assert,
      realm,
      adapter,
      expectedEvents,
      async () => {
        setMonacoContent(expected);
        await waitFor('[data-test-save-idle]');
      },
    );

    await percySnapshot(assert);

    let fileRef = await adapter.openFile('pet.gts');
    if (!fileRef) {
      throw new Error('file not found');
    }
    assert.deepEqual(
      fileRef.content as string,
      expected,
      'pet.gts changes were saved',
    );
  });

  test<TestContextWithSSE>('Can delete a card instance from code mode with no recent files to fall back on', async function (assert) {
    let expectedEvents = [
      {
        type: 'index',
        data: {
          type: 'incremental',
          invalidations: [`${testRealmURL}Pet/vangogh`],
        },
      },
    ];
    let operatorModeStateParam = stringify({
      stacks: [
        [
          {
            id: `${testRealmURL}Person/fadhlan`,
            format: 'isolated',
          },
          {
            id: `${testRealmURL}Pet/vangogh`,
            format: 'isolated',
          },
        ],
      ],
    })!;
    window.localStorage.setItem(
      'recent-cards',
      JSON.stringify([
        `${testRealmURL}Pet/vangogh`,
        `${testRealmURL}Person/fadhlan`,
      ]),
    );
    window.localStorage.setItem(
      'recent-files',
      JSON.stringify([[testRealmURL, 'Pet/vangogh.json']]),
    );
    await visit(
      `/?operatorModeEnabled=true&operatorModeState=${encodeURIComponent(
        operatorModeStateParam,
      )}`,
    );
    assert
      .dom(`[data-test-stack-card="${testRealmURL}Person/fadhlan"`)
      .exists();
    assert.dom(`[data-test-stack-card="${testRealmURL}Pet/vangogh"`).exists();

    await click('[data-test-submode-switcher] button');
    await click('[data-test-boxel-menu-item-text="Code"]');
    await waitFor('[data-test-editor]');
    assert.strictEqual(
      window.localStorage.getItem('recent-files'),
      JSON.stringify([[testRealmURL, 'Pet/vangogh.json']]),
    );

    await waitFor(`[data-test-action-button="Delete"]`);
    await click('[data-test-action-button="Delete"]');
    await waitFor(`[data-test-delete-modal="${testRealmURL}Pet/vangogh"]`);
    await percySnapshot(assert);
    await this.expectEvents(
      assert,
      realm,
      adapter,
      expectedEvents,
      async () => {
        await click('[data-test-confirm-delete-button]');
      },
    );
    await waitFor('[data-test-empty-code-mode]');
    await percySnapshot(
      'Acceptance | operator mode tests | Can delete a card instance from code mode with no recent files - empty code mode',
    );
    await click('[data-test-submode-switcher] button');
    await click('[data-test-boxel-menu-item-text="Interact"]');
    assert
      .dom(`[data-test-stack-card="${testRealmURL}Person/fadhlan"`)
      .exists();
    assert
      .dom(`[data-test-stack-card="${testRealmURL}Pet/vangogh"`)
      .doesNotExist('stack item removed');
    assert.deepEqual(
      window.localStorage.getItem('recent-cards'),
      JSON.stringify([`${testRealmURL}Person/fadhlan`]),
      'the deleted card has been removed from recent cards',
    );
    assert.deepEqual(
      window.localStorage.getItem('recent-files'),
      '[]',
      'the deleted card has been removed from recent files',
    );

    let notFound = await adapter.openFile('Pet/vangogh.json');
    assert.strictEqual(notFound, undefined, 'file ref does not exist');
  });

  test<TestContextWithSSE>('Can delete a card instance from code mode and fall back to recent file', async function (assert) {
    let expectedEvents = [
      {
        type: 'index',
        data: {
          type: 'incremental',
          invalidations: [`${testRealmURL}Pet/vangogh`],
        },
      },
    ];
    let operatorModeStateParam = stringify({
      stacks: [
        [
          {
            id: `${testRealmURL}Person/fadhlan`,
            format: 'isolated',
          },
          {
            id: `${testRealmURL}Pet/vangogh`,
            format: 'isolated',
          },
        ],
      ],
    })!;
    window.localStorage.setItem(
      'recent-files',
      JSON.stringify([
        [testRealmURL, 'Pet/vangogh.json'],
        [testRealmURL, 'Pet/mango.json'],
      ]),
    );
    await visit(
      `/?operatorModeEnabled=true&operatorModeState=${encodeURIComponent(
        operatorModeStateParam,
      )}`,
    );
    assert
      .dom(`[data-test-stack-card="${testRealmURL}Person/fadhlan"`)
      .exists();
    assert.dom(`[data-test-stack-card="${testRealmURL}Pet/vangogh"`).exists();

    await click('[data-test-submode-switcher] button');
    await click('[data-test-boxel-menu-item-text="Code"]');
    await waitFor('[data-test-editor]');
    assert.strictEqual(
      window.localStorage.getItem('recent-files'),
      JSON.stringify([
        [testRealmURL, 'Pet/vangogh.json'],
        [testRealmURL, 'Pet/mango.json'],
      ]),
    );

    await waitFor(`[data-test-action-button="Delete"]`);
    await click('[data-test-action-button="Delete"]');
    await waitFor(`[data-test-delete-modal="${testRealmURL}Pet/vangogh"]`);
    await this.expectEvents(
      assert,
      realm,
      adapter,
      expectedEvents,
      async () => {
        await click('[data-test-confirm-delete-button]');
      },
    );
    await waitFor('[data-test-editor]');
    assert
      .dom('[data-test-card-url-bar-input]')
      .hasValue(`${testRealmURL}Pet/mango.json`);
    assert.deepEqual(JSON.parse(getMonacoContent()), {
      data: {
        attributes: {
          name: 'Mango',
        },
        meta: {
          adoptsFrom: {
            module: `${testRealmURL}pet`,
            name: 'Pet',
          },
        },
      },
    });
    await click('[data-test-submode-switcher] button');
    await click('[data-test-boxel-menu-item-text="Interact"]');
    assert
      .dom(`[data-test-stack-card="${testRealmURL}Person/fadhlan"`)
      .exists();
    assert
      .dom(`[data-test-stack-card="${testRealmURL}Pet/vangogh"`)
      .doesNotExist('stack item removed');
    assert.deepEqual(
      window.localStorage.getItem('recent-files'),
      JSON.stringify([[testRealmURL, 'Pet/mango.json']]),
      'the deleted card has been removed from recent files',
    );
  });

  module('0 stacks', function () {
    test('Clicking card in search panel opens card on a new stack', async function (assert) {
      let operatorModeStateParam = stringify({
        stacks: [],
      })!;

      await visit(
        `/?operatorModeEnabled=true&operatorModeState=${encodeURIComponent(
          operatorModeStateParam,
        )}`,
      );

      assert.dom('[data-test-operator-mode-stack]').doesNotExist();
      assert.dom('[data-test-search-sheet]').doesNotHaveClass('prompt'); // Search closed

      // Click on search-input
      await click('[data-test-search-input] input');

      assert.dom('[data-test-search-sheet]').hasClass('prompt'); // Search opened

      await fillIn('[data-test-search-input] input', 'Mango');

      assert.dom('[data-test-search-sheet]').hasClass('results'); // Search open

      await waitFor(`[data-test-search-result="${testRealmURL}Pet/mango"]`, {
        timeout: 2000,
      });

      // Click on search result
      await click(`[data-test-search-result="${testRealmURL}Pet/mango"]`);

      assert.dom('[data-test-search-sheet]').doesNotHaveClass('results'); // Search closed

      // The card appears on a new stack
      assert.dom('[data-test-operator-mode-stack]').exists({ count: 1 });
      assert
        .dom(
          '[data-test-operator-mode-stack="0"] [data-test-stack-card-index="0"]',
        )
        .includesText('Mango');
      assert
        .dom(
          '[data-test-operator-mode-stack="0"] [data-test-stack-card-index="1"]',
        )
        .doesNotExist();
      assert.dom('[data-test-search-input] input').hasValue('');
    });
  });
});<|MERGE_RESOLUTION|>--- conflicted
+++ resolved
@@ -351,7 +351,6 @@
       await click('[data-test-stack-card-index="1"] [data-test-close-button]');
 
       // The stack should be updated in the URL
-<<<<<<< HEAD
       assert.operatorModeParametersMatch(currentURL().replace(/%22/g, ''), {
         stacks: [
           [
@@ -363,28 +362,8 @@
         ],
         submode: Submode.Interact,
         fileView: 'inheritance',
-        openDirs: [],
+        openDirs: {},
       });
-=======
-      assert.strictEqual(
-        currentURL(),
-        `/?operatorModeEnabled=true&operatorModeState=${encodeURIComponent(
-          stringify({
-            stacks: [
-              [
-                {
-                  id: `${testRealmURL}Person/fadhlan`,
-                  format: 'isolated',
-                },
-              ],
-            ],
-            submode: 'interact',
-            fileView: 'inheritance',
-            openDirs: {},
-          })!,
-        )}`,
-      );
->>>>>>> fed0a10d
 
       await waitFor('[data-test-pet="Mango"]');
       await click('[data-test-pet="Mango"]');
@@ -672,7 +651,6 @@
       assert.dom('[data-test-operator-mode-stack="0"]').includesText('Fadhlan');
 
       // The stack should be updated in the URL
-<<<<<<< HEAD
       assert.operatorModeParametersMatch(currentURL(), {
         stacks: [
           [
@@ -684,28 +662,8 @@
         ],
         submode: Submode.Interact,
         fileView: 'inheritance',
-        openDirs: [],
+        openDirs: {},
       });
-=======
-      assert.strictEqual(
-        currentURL(),
-        `/?operatorModeEnabled=true&operatorModeState=${encodeURIComponent(
-          stringify({
-            stacks: [
-              [
-                {
-                  id: `${testRealmURL}Person/fadhlan`,
-                  format: 'isolated',
-                },
-              ],
-            ],
-            submode: 'interact',
-            fileView: 'inheritance',
-            openDirs: {},
-          })!,
-        )}`,
-      );
->>>>>>> fed0a10d
 
       // Close the last card in the last stack that is left - should get the empty state
       await click(
@@ -844,7 +802,6 @@
       assert.dom('[data-test-code-mode]').exists();
 
       // Submode is reflected in the URL
-<<<<<<< HEAD
       assert.operatorModeParametersMatch(currentURL(), {
         stacks: [
           [
@@ -863,35 +820,8 @@
         submode: Submode.Code,
         codePath: `${testRealmURL}Pet/mango.json`,
         fileView: 'inheritance',
-        openDirs: ['Pet/'],
+        openDirs: { [testRealmURL]: ['Pet/'] },
       });
-=======
-      assert.strictEqual(
-        currentURL(),
-        `/?operatorModeEnabled=true&operatorModeState=${encodeURIComponent(
-          stringify({
-            stacks: [
-              [
-                {
-                  id: `${testRealmURL}Person/fadhlan`,
-                  format: 'isolated',
-                },
-              ],
-              [
-                {
-                  id: `${testRealmURL}Pet/mango`,
-                  format: 'isolated',
-                },
-              ],
-            ],
-            submode: 'code',
-            codePath: `${testRealmURL}Pet/mango.json`,
-            fileView: 'inheritance',
-            openDirs: { [testRealmURL]: ['Pet/'] },
-          })!,
-        )}`,
-      );
->>>>>>> fed0a10d
 
       // Toggle back to interactive mode
       await click('[data-test-submode-switcher] button');
@@ -911,7 +841,6 @@
                 format: 'isolated',
               },
             ],
-<<<<<<< HEAD
             [
               {
                 id: `${testRealmURL}Pet/mango`,
@@ -921,15 +850,8 @@
           ],
           submode: Submode.Interact,
           fileView: 'inheritance',
-          openDirs: ['Pet/'],
-        },
-=======
-            submode: 'interact',
-            fileView: 'inheritance',
-            openDirs: { [testRealmURL]: ['Pet/'] },
-          })!,
-        )}`,
->>>>>>> fed0a10d
+          openDirs: { [testRealmURL]: ['Pet/'] },
+        },
       );
     });
 
