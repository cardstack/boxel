--- conflicted
+++ resolved
@@ -29,19 +29,13 @@
   setupLocalIndexing(hooks);
   setupMockMessageService(hooks);
 
-<<<<<<< HEAD
-=======
   hooks.afterEach(async function () {
-    await waitFor('[data-test-save-idle]');
     localStorage.removeItem('recent-cards');
   });
 
   hooks.beforeEach(async function () {
     localStorage.removeItem('recent-cards');
-  });
-
->>>>>>> 89950d8b
-  hooks.beforeEach(async function () {
+
     adapter = new TestRealmAdapter({
       'pet.gts': `
         import { contains, field, Component, Card } from "https://cardstack.com/base/card-api";
