import {
  visit,
  currentURL,
  click,
  triggerEvent,
  waitFor,
} from '@ember/test-helpers';

import percySnapshot from '@percy/ember';
import { setupApplicationTest } from 'ember-qunit';

import window from 'ember-window-mock';
import { setupWindowMock } from 'ember-window-mock/test-support';
import { module, test } from 'qunit';
import stringify from 'safe-stable-stringify';

import { Realm } from '@cardstack/runtime-common/realm';

import { Submode } from '@cardstack/host/components/submode-switcher';
import type LoaderService from '@cardstack/host/services/loader-service';

import {
  TestRealm,
  TestRealmAdapter,
  setupLocalIndexing,
  setupServerSentEvents,
  setupOnSave,
  testRealmURL,
  sourceFetchRedirectHandle,
  sourceFetchReturnUrlHandle,
} from '../helpers';

module('Acceptance | operator mode tests', function (hooks) {
  let realm: Realm;
  let adapter: TestRealmAdapter;

  setupApplicationTest(hooks);
  setupLocalIndexing(hooks);
  setupServerSentEvents(hooks);
  setupOnSave(hooks);
  setupWindowMock(hooks);

  hooks.afterEach(async function () {
    window.localStorage.removeItem('recent-cards');
    window.localStorage.removeItem('recent-files');
  });

  hooks.beforeEach(async function () {
    window.localStorage.removeItem('recent-cards');
    window.localStorage.removeItem('recent-files');

    adapter = new TestRealmAdapter({
      'pet.gts': `
        import { contains, field, Component, CardDef } from "https://cardstack.com/base/card-api";
        import StringCard from "https://cardstack.com/base/string";

        export class Pet extends CardDef {
          static displayName = 'Pet';
          @field name = contains(StringCard);
          @field title = contains(StringCard, {
            computeVia: function (this: Pet) {
              return this.name;
            },
          });
          static embedded = class Embedded extends Component<typeof this> {
            <template>
              <h3 data-test-pet={{@model.name}}>
                <@fields.name/>
              </h3>
            </template>
          }
        }
      `,
      'shipping-info.gts': `
        import { contains, field, Component, FieldDef } from "https://cardstack.com/base/card-api";
        import StringCard from "https://cardstack.com/base/string";
        export class ShippingInfo extends FieldDef {
          static displayName = 'Shipping Info';
          @field preferredCarrier = contains(StringCard);
          @field remarks = contains(StringCard);
          @field title = contains(StringCard, {
            computeVia: function (this: ShippingInfo) {
              return this.preferredCarrier;
            },
          });
          static embedded = class Embedded extends Component<typeof this> {
            <template>
              <span data-test-preferredCarrier={{@model.preferredCarrier}}></span>
              <@fields.preferredCarrier/>
            </template>
          }
        }
      `,
      'address.gts': `
        import { contains, field, Component, FieldDef } from "https://cardstack.com/base/card-api";
        import StringCard from "https://cardstack.com/base/string";
        import { ShippingInfo } from "./shipping-info";
        import { FieldContainer } from '@cardstack/boxel-ui/components';

        export class Address extends FieldDef {
          static displayName = 'Address';
          @field city = contains(StringCard);
          @field country = contains(StringCard);
          @field shippingInfo = contains(ShippingInfo);
          static embedded = class Embedded extends Component<typeof this> {
            <template>
              <h3 data-test-city={{@model.city}}>
                <@fields.city/>
              </h3>
              <h3 data-test-country={{@model.country}}>
                <@fields.country/>
              </h3>
              <div data-test-shippingInfo-field><@fields.shippingInfo/></div>
            </template>
          }

          static edit = class Edit extends Component<typeof this> {
            <template>
              <FieldContainer @label='city' @tag='label' data-test-boxel-input-city>
                <@fields.city />
              </FieldContainer>
              <FieldContainer @label='country' @tag='label' data-test-boxel-input-country>
                <@fields.country />
              </FieldContainer>
              <div data-test-shippingInfo-field><@fields.shippingInfo/></div>
            </template>
          };
        }
      `,
      'person.gts': `
        import { contains, linksTo, field, Component, CardDef, linksToMany } from "https://cardstack.com/base/card-api";
        import StringCard from "https://cardstack.com/base/string";
        import { Pet } from "./pet";
        import { Address } from "./address";

        export class Person extends CardDef {
          static displayName = 'Person';
          @field firstName = contains(StringCard);
          @field pet = linksTo(Pet);
          @field friends = linksToMany(Pet);
          @field firstLetterOfTheName = contains(StringCard, {
            computeVia: function (this: Chain) {
              if (!this.firstName) {
                return;
              }
              return this.firstName[0];
            },
          });
          @field title = contains(StringCard, {
            computeVia: function (this: Person) {
              return this.firstName;
            },
          });
          @field address = contains(Address);
          static isolated = class Isolated extends Component<typeof this> {
            <template>
              <h2 data-test-person={{@model.firstName}}>
                <@fields.firstName/>
              </h2>
              <p data-test-first-letter-of-the-name={{@model.firstLetterOfTheName}}>
                <@fields.firstLetterOfTheName/>
              </p>
              Pet: <@fields.pet/>
              Friends: <@fields.friends/>
              Address: <@fields.address/>
            </template>
          }
        }
      `,
      'README.txt': `Hello World`,
      'person-entry.json': {
        data: {
          type: 'card',
          attributes: {
            title: 'Person Card',
            description: 'Catalog entry for Person Card',
            ref: {
              module: `${testRealmURL}person`,
              name: 'Person',
            },
          },
          meta: {
            adoptsFrom: {
              module: 'https://cardstack.com/base/catalog-entry',
              name: 'CatalogEntry',
            },
          },
        },
      },
      'Pet/mango.json': {
        data: {
          attributes: {
            name: 'Mango',
          },
          meta: {
            adoptsFrom: {
              module: `${testRealmURL}pet`,
              name: 'Pet',
            },
          },
        },
      },
      'Pet/vangogh.json': {
        data: {
          attributes: {
            name: 'Van Gogh',
          },
          meta: {
            adoptsFrom: {
              module: `${testRealmURL}pet`,
              name: 'Pet',
            },
          },
        },
      },

      'Person/fadhlan.json': {
        data: {
          attributes: {
            firstName: 'Fadhlan',
            address: {
              city: 'Bandung',
              country: 'Indonesia',
              shippingInfo: {
                preferredCarrier: 'DHL',
                remarks: `Don't let bob deliver the package--he's always bringing it to the wrong address`,
              },
            },
          },
          relationships: {
            pet: {
              links: {
                self: `${testRealmURL}Pet/mango`,
              },
            },
          },
          meta: {
            adoptsFrom: {
              module: `${testRealmURL}person`,
              name: 'Person',
            },
          },
        },
      },
      'grid.json': {
        data: {
          type: 'card',
          attributes: {},
          meta: {
            adoptsFrom: {
              module: 'https://cardstack.com/base/cards-grid',
              name: 'CardsGrid',
            },
          },
        },
      },
      'index.json': {
        data: {
          type: 'card',
          attributes: {},
          meta: {
            adoptsFrom: {
              module: 'https://cardstack.com/base/cards-grid',
              name: 'CardsGrid',
            },
          },
        },
      },
      '.realm.json': {
        name: 'Test Workspace B',
        backgroundURL:
          'https://i.postimg.cc/VNvHH93M/pawel-czerwinski-Ly-ZLa-A5jti-Y-unsplash.jpg',
        iconURL: 'https://i.postimg.cc/L8yXRvws/icon.png',
      },
    });

    let loader = (this.owner.lookup('service:loader-service') as LoaderService)
      .loader;

    realm = await TestRealm.createWithAdapter(adapter, loader, this.owner, {
      isAcceptanceTest: true,
      overridingHandlers: [
        async (req: Request) => {
          return sourceFetchRedirectHandle(req, adapter, testRealmURL);
        },
        async (req: Request) => {
          return sourceFetchReturnUrlHandle(req, realm.maybeHandle.bind(realm));
        },
      ],
    });
    await realm.ready;
  });

<<<<<<< HEAD
  module('1 stack', function () {
    test('visiting index card and entering operator mode', async function (assert) {
      await visit('/');

      assert.strictEqual(currentURL(), '/');

      // Enter operator mode
      await triggerEvent(document.body, 'keydown', {
        code: 'Key.',
        key: '.',
        ctrlKey: true,
      });

      assert.dom('[data-test-operator-mode-stack]').exists();
      assert.dom('[data-test-stack-card-index="0"]').exists(); // Index card opens in the stack

      await waitFor(`[data-test-cards-grid-item="${testRealmURL}Pet/mango"]`);
      await percySnapshot(assert);

      assert.operatorModeParametersMatch(currentURL(), {
        stacks: [
          [
            {
              id: `${testRealmURL}index`,
              format: 'isolated',
            },
          ],
        ],
        submode: Submode.Interact,
      });
    });

    test('restoring the stack from query param', async function (assert) {
      let operatorModeStateParam = stringify({
        stacks: [
          [
            {
              id: `${testRealmURL}Person/fadhlan`,
              format: 'isolated',
            },
            {
              id: `${testRealmURL}Pet/mango`,
              format: 'isolated',
            },
          ],
        ],
      })!;

      await visit(
        `/?operatorModeEnabled=true&operatorModeState=${encodeURIComponent(
          operatorModeStateParam,
        )}`,
      );

      await percySnapshot(assert);

      assert
        .dom('[data-test-stack-card-index="0"] [data-test-boxel-header-title]')
        .includesText('Person');

      assert
        .dom('[data-test-stack-card-index="1"] [data-test-boxel-header-title]')
        .includesText('Pet');

      // Remove mango (the dog) from the stack
      await click('[data-test-stack-card-index="1"] [data-test-close-button]');

      // The stack should be updated in the URL
      assert.operatorModeParametersMatch(currentURL(), {
        stacks: [
          [
            {
              id: `${testRealmURL}Person/fadhlan`,
              format: 'isolated',
            },
          ],
        ],
        submode: Submode.Interact,
        fileView: 'inheritance',
        openDirs: {},
        codeSelection: {},
      });

      await waitFor('[data-test-pet="Mango"]');
      await click('[data-test-pet="Mango"]');

      // The stack should be reflected in the URL
      assert.strictEqual(
        currentURL(),
        `/?operatorModeEnabled=true&operatorModeState=${encodeURIComponent(
          stringify({
            stacks: [
              [
                {
                  id: `${testRealmURL}Person/fadhlan`,
                  format: 'isolated',
                },
                {
                  id: `${testRealmURL}Pet/mango`,
                  format: 'isolated',
                },
              ],
            ],
            submode: 'interact',
            fileView: 'inheritance',
            openDirs: {},
            codeSelection: {},
          })!,
        )}`,
      );

      // Click Edit on the top card
      await click('[data-test-stack-card-index="1"] [data-test-edit-button]');

      // The edit format should be reflected in the URL
      assert.strictEqual(
        currentURL(),
        `/?operatorModeEnabled=true&operatorModeState=${encodeURIComponent(
          stringify({
            stacks: [
              [
                {
                  id: `${testRealmURL}Person/fadhlan`,
                  format: 'isolated',
                },
                {
                  id: `${testRealmURL}Pet/mango`,
                  format: 'edit',
                },
              ],
            ],
            submode: 'interact',
            fileView: 'inheritance',
            openDirs: {},
            codeSelection: {},
          })!,
        )}`,
      );
    });

    test('restoring the stack from query param when card is in edit format', async function (assert) {
      let operatorModeStateParam = stringify({
        stacks: [
          [
            {
              id: `${testRealmURL}Person/fadhlan`,
              format: 'edit',
            },
          ],
        ],
      })!;

      await visit(
        `/?operatorModeEnabled=true&operatorModeState=${encodeURIComponent(
          operatorModeStateParam,
        )}`,
      );
=======
  test('visiting index card and entering operator mode', async function (assert) {
    await visit('/');
>>>>>>> eed21f4f

    assert.strictEqual(currentURL(), '/');

    // Enter operator mode
    await triggerEvent(document.body, 'keydown', {
      code: 'Key.',
      key: '.',
      ctrlKey: true,
    });

    assert.dom('[data-test-operator-mode-stack]').exists();
    assert.dom('[data-test-stack-card-index="0"]').exists(); // Index card opens in the stack

    await waitFor(`[data-test-cards-grid-item="${testRealmURL}Pet/mango"]`);
    await percySnapshot(assert);

    assert.operatorModeParametersMatch(currentURL(), {
      stacks: [
        [
          {
            id: `${testRealmURL}index`,
            format: 'isolated',
          },
        ],
      ],
      submode: Submode.Interact,
    });
  });

  module('2 stacks', function () {
    test('Toggling submode will open code submode and toggling back will restore the stack', async function (assert) {
      let operatorModeStateParam = stringify({
        stacks: [
          [
            {
              id: `${testRealmURL}Person/fadhlan`,
              format: 'isolated',
            },
          ],
          [
            {
              id: `${testRealmURL}Pet/mango`,
              format: 'isolated',
            },
          ],
        ],
      })!;

      await visit(
        `/?operatorModeEnabled=true&operatorModeState=${encodeURIComponent(
          operatorModeStateParam,
        )}`,
      );

      // Toggle from interact (default) to code submode
      await click('[data-test-submode-switcher] button');
      await click('[data-test-boxel-menu-item-text="Code"]');

      assert.dom('[data-test-submode-switcher] button').hasText('Code');
      assert.dom('[data-test-code-mode]').exists();

      // Submode is reflected in the URL
      assert.operatorModeParametersMatch(currentURL(), {
        stacks: [
          [
            {
              id: `${testRealmURL}Person/fadhlan`,
              format: 'isolated',
            },
          ],
<<<<<<< HEAD
        ],
        submode: Submode.Interact,
        fileView: 'inheritance',
        openDirs: {},
        codeSelection: {},
      });

      // Close the last card in the last stack that is left - should get the empty state
      await click(
        '[data-test-operator-mode-stack="0"] [data-test-close-button]',
      );

      assert.dom('.no-cards').includesText('Add a card to get started');
    });

    test('visiting 2 stacks from differing realms', async function (assert) {
      let operatorModeStateParam = stringify({
        stacks: [
          [
            {
              id: `${testRealmURL}Person/fadhlan`,
              format: 'isolated',
            },
          ],
=======
>>>>>>> eed21f4f
          [
            {
              id: `${testRealmURL}Pet/mango`,
              format: 'isolated',
            },
          ],
        ],
        submode: Submode.Code,
        codePath: `${testRealmURL}Pet/mango.json`,
        fileView: 'inheritance',
        openDirs: { [testRealmURL]: ['Pet/'] },
      });

      // Toggle back to interactive mode
      await click('[data-test-submode-switcher] button');
      await click('[data-test-boxel-menu-item-text="Interact"]');

      // Stacks are restored
      assert.dom('[data-test-operator-mode-stack]').exists({ count: 2 });

<<<<<<< HEAD
      let operatorModeStateParam = stringify({
        stacks: [
          [
            {
              id: `${testRealmURL}Person/fadhlan`,
              format: 'isolated',
            },
          ],
          [
            {
              id: `${testRealmURL}index`,
              format: 'isolated',
            },
            {
              id: `${testRealmURL}Pet/mango`,
              format: 'isolated',
            },
          ],
        ],
      })!;

      await visit(
        `/?operatorModeEnabled=true&operatorModeState=${encodeURIComponent(
          operatorModeStateParam,
        )}`,
      );

      assert.dom('[data-test-operator-mode-stack]').exists({ count: 2 });

      // Click on search-input
      await click('[data-test-search-input] input');

      assert.dom('[data-test-search-sheet]').hasClass('prompt'); // Search opened

      // Click on a recent search
      await click(`[data-test-search-result="${testRealmURL}Person/fadhlan"]`);
      assert.dom('[data-test-search-sheet]').doesNotHaveClass('prompt'); // Search closed

      assert.dom('[data-test-operator-mode-stack]').exists({ count: 2 });
      assert
        .dom(
          '[data-test-operator-mode-stack="0"] [data-test-stack-card-index="0"]',
        )
        .includesText('Fadhlan');
      assert
        .dom(
          '[data-test-operator-mode-stack="0"] [data-test-stack-card-index="1"]',
        )
        .doesNotExist();
      assert
        .dom(
          '[data-test-operator-mode-stack="1"] [data-test-stack-card-index="0"]',
        )
        .includesText('Fadhlan');
      assert
        .dom(
          '[data-test-operator-mode-stack="1"] [data-test-stack-card-index="1"]',
        )
        .doesNotExist();
    });

    test('Toggling submode will open code mode and toggling back will restore the stack', async function (assert) {
      let operatorModeStateParam = stringify({
        stacks: [
          [
            {
              id: `${testRealmURL}Person/fadhlan`,
              format: 'isolated',
            },
          ],
          [
            {
              id: `${testRealmURL}Pet/mango`,
              format: 'isolated',
            },
          ],
        ],
      })!;

      await visit(
        `/?operatorModeEnabled=true&operatorModeState=${encodeURIComponent(
          operatorModeStateParam,
        )}`,
      );

      // Toggle from interactive (default) to code mode
      await click('[data-test-submode-switcher] button');
      await click('[data-test-boxel-menu-item-text="Code"]');

      assert.dom('[data-test-submode-switcher] button').hasText('Code');
      assert.dom('[data-test-code-mode]').exists();

      // Submode is reflected in the URL
      assert.operatorModeParametersMatch(currentURL(), {
        stacks: [
          [
            {
              id: `${testRealmURL}Person/fadhlan`,
              format: 'isolated',
            },
          ],
          [
            {
              id: `${testRealmURL}Pet/mango`,
              format: 'isolated',
            },
          ],
        ],
        submode: Submode.Code,
        codePath: `${testRealmURL}Pet/mango.json`,
        fileView: 'inheritance',
        openDirs: { [testRealmURL]: ['Pet/'] },
        codeSelection: {},
      });

      // Toggle back to interactive mode
      await click('[data-test-submode-switcher] button');
      await click('[data-test-boxel-menu-item-text="Interact"]');

      // Stacks are restored
      assert.dom('[data-test-operator-mode-stack]').exists({ count: 2 });

=======
>>>>>>> eed21f4f
      // Submode is reflected in the URL
      assert.operatorModeParametersMatch(currentURL(), {
        stacks: [
          [
            {
              id: `${testRealmURL}Person/fadhlan`,
              format: 'isolated',
            },
          ],
          [
            {
              id: `${testRealmURL}Pet/mango`,
              format: 'isolated',
            },
          ],
        ],
        submode: Submode.Interact,
        fileView: 'inheritance',
        openDirs: { [testRealmURL]: ['Pet/'] },
        codeSelection: {},
      });
    });
  });
});<|MERGE_RESOLUTION|>--- conflicted
+++ resolved
@@ -291,168 +291,8 @@
     await realm.ready;
   });
 
-<<<<<<< HEAD
-  module('1 stack', function () {
-    test('visiting index card and entering operator mode', async function (assert) {
-      await visit('/');
-
-      assert.strictEqual(currentURL(), '/');
-
-      // Enter operator mode
-      await triggerEvent(document.body, 'keydown', {
-        code: 'Key.',
-        key: '.',
-        ctrlKey: true,
-      });
-
-      assert.dom('[data-test-operator-mode-stack]').exists();
-      assert.dom('[data-test-stack-card-index="0"]').exists(); // Index card opens in the stack
-
-      await waitFor(`[data-test-cards-grid-item="${testRealmURL}Pet/mango"]`);
-      await percySnapshot(assert);
-
-      assert.operatorModeParametersMatch(currentURL(), {
-        stacks: [
-          [
-            {
-              id: `${testRealmURL}index`,
-              format: 'isolated',
-            },
-          ],
-        ],
-        submode: Submode.Interact,
-      });
-    });
-
-    test('restoring the stack from query param', async function (assert) {
-      let operatorModeStateParam = stringify({
-        stacks: [
-          [
-            {
-              id: `${testRealmURL}Person/fadhlan`,
-              format: 'isolated',
-            },
-            {
-              id: `${testRealmURL}Pet/mango`,
-              format: 'isolated',
-            },
-          ],
-        ],
-      })!;
-
-      await visit(
-        `/?operatorModeEnabled=true&operatorModeState=${encodeURIComponent(
-          operatorModeStateParam,
-        )}`,
-      );
-
-      await percySnapshot(assert);
-
-      assert
-        .dom('[data-test-stack-card-index="0"] [data-test-boxel-header-title]')
-        .includesText('Person');
-
-      assert
-        .dom('[data-test-stack-card-index="1"] [data-test-boxel-header-title]')
-        .includesText('Pet');
-
-      // Remove mango (the dog) from the stack
-      await click('[data-test-stack-card-index="1"] [data-test-close-button]');
-
-      // The stack should be updated in the URL
-      assert.operatorModeParametersMatch(currentURL(), {
-        stacks: [
-          [
-            {
-              id: `${testRealmURL}Person/fadhlan`,
-              format: 'isolated',
-            },
-          ],
-        ],
-        submode: Submode.Interact,
-        fileView: 'inheritance',
-        openDirs: {},
-        codeSelection: {},
-      });
-
-      await waitFor('[data-test-pet="Mango"]');
-      await click('[data-test-pet="Mango"]');
-
-      // The stack should be reflected in the URL
-      assert.strictEqual(
-        currentURL(),
-        `/?operatorModeEnabled=true&operatorModeState=${encodeURIComponent(
-          stringify({
-            stacks: [
-              [
-                {
-                  id: `${testRealmURL}Person/fadhlan`,
-                  format: 'isolated',
-                },
-                {
-                  id: `${testRealmURL}Pet/mango`,
-                  format: 'isolated',
-                },
-              ],
-            ],
-            submode: 'interact',
-            fileView: 'inheritance',
-            openDirs: {},
-            codeSelection: {},
-          })!,
-        )}`,
-      );
-
-      // Click Edit on the top card
-      await click('[data-test-stack-card-index="1"] [data-test-edit-button]');
-
-      // The edit format should be reflected in the URL
-      assert.strictEqual(
-        currentURL(),
-        `/?operatorModeEnabled=true&operatorModeState=${encodeURIComponent(
-          stringify({
-            stacks: [
-              [
-                {
-                  id: `${testRealmURL}Person/fadhlan`,
-                  format: 'isolated',
-                },
-                {
-                  id: `${testRealmURL}Pet/mango`,
-                  format: 'edit',
-                },
-              ],
-            ],
-            submode: 'interact',
-            fileView: 'inheritance',
-            openDirs: {},
-            codeSelection: {},
-          })!,
-        )}`,
-      );
-    });
-
-    test('restoring the stack from query param when card is in edit format', async function (assert) {
-      let operatorModeStateParam = stringify({
-        stacks: [
-          [
-            {
-              id: `${testRealmURL}Person/fadhlan`,
-              format: 'edit',
-            },
-          ],
-        ],
-      })!;
-
-      await visit(
-        `/?operatorModeEnabled=true&operatorModeState=${encodeURIComponent(
-          operatorModeStateParam,
-        )}`,
-      );
-=======
   test('visiting index card and entering operator mode', async function (assert) {
     await visit('/');
->>>>>>> eed21f4f
 
     assert.strictEqual(currentURL(), '/');
 
@@ -523,33 +363,6 @@
               format: 'isolated',
             },
           ],
-<<<<<<< HEAD
-        ],
-        submode: Submode.Interact,
-        fileView: 'inheritance',
-        openDirs: {},
-        codeSelection: {},
-      });
-
-      // Close the last card in the last stack that is left - should get the empty state
-      await click(
-        '[data-test-operator-mode-stack="0"] [data-test-close-button]',
-      );
-
-      assert.dom('.no-cards').includesText('Add a card to get started');
-    });
-
-    test('visiting 2 stacks from differing realms', async function (assert) {
-      let operatorModeStateParam = stringify({
-        stacks: [
-          [
-            {
-              id: `${testRealmURL}Person/fadhlan`,
-              format: 'isolated',
-            },
-          ],
-=======
->>>>>>> eed21f4f
           [
             {
               id: `${testRealmURL}Pet/mango`,
@@ -570,131 +383,6 @@
       // Stacks are restored
       assert.dom('[data-test-operator-mode-stack]').exists({ count: 2 });
 
-<<<<<<< HEAD
-      let operatorModeStateParam = stringify({
-        stacks: [
-          [
-            {
-              id: `${testRealmURL}Person/fadhlan`,
-              format: 'isolated',
-            },
-          ],
-          [
-            {
-              id: `${testRealmURL}index`,
-              format: 'isolated',
-            },
-            {
-              id: `${testRealmURL}Pet/mango`,
-              format: 'isolated',
-            },
-          ],
-        ],
-      })!;
-
-      await visit(
-        `/?operatorModeEnabled=true&operatorModeState=${encodeURIComponent(
-          operatorModeStateParam,
-        )}`,
-      );
-
-      assert.dom('[data-test-operator-mode-stack]').exists({ count: 2 });
-
-      // Click on search-input
-      await click('[data-test-search-input] input');
-
-      assert.dom('[data-test-search-sheet]').hasClass('prompt'); // Search opened
-
-      // Click on a recent search
-      await click(`[data-test-search-result="${testRealmURL}Person/fadhlan"]`);
-      assert.dom('[data-test-search-sheet]').doesNotHaveClass('prompt'); // Search closed
-
-      assert.dom('[data-test-operator-mode-stack]').exists({ count: 2 });
-      assert
-        .dom(
-          '[data-test-operator-mode-stack="0"] [data-test-stack-card-index="0"]',
-        )
-        .includesText('Fadhlan');
-      assert
-        .dom(
-          '[data-test-operator-mode-stack="0"] [data-test-stack-card-index="1"]',
-        )
-        .doesNotExist();
-      assert
-        .dom(
-          '[data-test-operator-mode-stack="1"] [data-test-stack-card-index="0"]',
-        )
-        .includesText('Fadhlan');
-      assert
-        .dom(
-          '[data-test-operator-mode-stack="1"] [data-test-stack-card-index="1"]',
-        )
-        .doesNotExist();
-    });
-
-    test('Toggling submode will open code mode and toggling back will restore the stack', async function (assert) {
-      let operatorModeStateParam = stringify({
-        stacks: [
-          [
-            {
-              id: `${testRealmURL}Person/fadhlan`,
-              format: 'isolated',
-            },
-          ],
-          [
-            {
-              id: `${testRealmURL}Pet/mango`,
-              format: 'isolated',
-            },
-          ],
-        ],
-      })!;
-
-      await visit(
-        `/?operatorModeEnabled=true&operatorModeState=${encodeURIComponent(
-          operatorModeStateParam,
-        )}`,
-      );
-
-      // Toggle from interactive (default) to code mode
-      await click('[data-test-submode-switcher] button');
-      await click('[data-test-boxel-menu-item-text="Code"]');
-
-      assert.dom('[data-test-submode-switcher] button').hasText('Code');
-      assert.dom('[data-test-code-mode]').exists();
-
-      // Submode is reflected in the URL
-      assert.operatorModeParametersMatch(currentURL(), {
-        stacks: [
-          [
-            {
-              id: `${testRealmURL}Person/fadhlan`,
-              format: 'isolated',
-            },
-          ],
-          [
-            {
-              id: `${testRealmURL}Pet/mango`,
-              format: 'isolated',
-            },
-          ],
-        ],
-        submode: Submode.Code,
-        codePath: `${testRealmURL}Pet/mango.json`,
-        fileView: 'inheritance',
-        openDirs: { [testRealmURL]: ['Pet/'] },
-        codeSelection: {},
-      });
-
-      // Toggle back to interactive mode
-      await click('[data-test-submode-switcher] button');
-      await click('[data-test-boxel-menu-item-text="Interact"]');
-
-      // Stacks are restored
-      assert.dom('[data-test-operator-mode-stack]').exists({ count: 2 });
-
-=======
->>>>>>> eed21f4f
       // Submode is reflected in the URL
       assert.operatorModeParametersMatch(currentURL(), {
         stacks: [
