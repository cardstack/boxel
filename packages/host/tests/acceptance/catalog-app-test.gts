import { click, waitFor, waitUntil } from '@ember/test-helpers';

import { getService } from '@universal-ember/test-support';
import { module, test } from 'qunit';

import { validate as uuidValidate } from 'uuid';

import { APP_BOXEL_MESSAGE_MSGTYPE } from '@cardstack/runtime-common/matrix-constants';

import ListingInstallCommand from '@cardstack/host/commands/listing-install';
import ListingRemixCommand from '@cardstack/host/commands/listing-remix';
import ListingUseCommand from '@cardstack/host/commands/listing-use';

import { type Submode } from '@cardstack/host/components/submode-switcher';

import { CardDef } from 'https://cardstack.com/base/card-api';

import {
  setupLocalIndexing,
  setupOnSave,
  testRealmURL,
  setupUserSubscription,
  setupAcceptanceTestRealm,
  visitOperatorMode,
  waitForCodeEditor,
} from '../helpers';
import { setupMockMatrix } from '../helpers/mock-matrix';
import { setupApplicationTest } from '../helpers/setup';

const catalogRealmURL = 'http://localhost:4201/catalog/';
const testRealm2URL = `http://test-realm/test2/`;
const mortgageCalculatorCardId = `${catalogRealmURL}CardListing/4aca5509-09d5-4aec-aeba-1cd26628cca9`;

const authorCardSource = `
  import { field, contains, CardDef } from 'https://cardstack.com/base/card-api';
  import StringField from 'https://cardstack.com/base/string';

  export class Author extends CardDef {
    static displayName = 'Author';
    @field firstName = contains(StringField);
    @field lastName = contains(StringField);
    @field title = contains(StringField, {
      computeVia: function (this: Author) {
        return [this.firstName, this.lastName].filter(Boolean).join(' ');
      },
    });
  }
`;

let matrixRoomId: string;
module('Acceptance | catalog app tests', function (hooks) {
  setupApplicationTest(hooks);
  setupLocalIndexing(hooks);
  setupOnSave(hooks);

  let mockMatrixUtils = setupMockMatrix(hooks, {
    loggedInAs: '@testuser:localhost',
    activeRealms: [testRealmURL, testRealm2URL],
  });

  let { getRoomIds, getRoomEvents, createAndJoinRoom } = mockMatrixUtils;

  hooks.beforeEach(async function () {
    matrixRoomId = createAndJoinRoom({
      sender: '@testuser:localhost',
      name: 'room-test',
    });
    setupUserSubscription(matrixRoomId);
    await setupAcceptanceTestRealm({
      mockMatrixUtils,
      contents: {
        'author/author.gts': authorCardSource,
        'author/Author/example.json': {
          data: {
            type: 'card',
            attributes: {
              firstName: 'Mike',
              lastName: 'Dane',
              summary: 'Author',
            },
            meta: {
              adoptsFrom: {
                module: '../author',
                name: 'Author',
              },
            },
          },
        },
        'Spec/author.json': {
          data: {
            type: 'card',
            attributes: {
              ref: {
                name: 'Author',
                module: '../author/author',
              },
            },
            specType: 'card',
            containedExamples: [],
            title: 'Author',
            description: 'Spec for Author card',
            meta: {
              adoptsFrom: {
                module: 'https://cardstack.com/base/spec',
                name: 'Spec',
              },
            },
          },
        },
        'Listing/author.json': {
          data: {
            type: 'card',
            attributes: {
              title: 'Author',
              name: 'Author',
              summary: 'Author',
              images: null,
              description: null,
              thumbnailURL: null,
            },
            relationships: {
              'specs.0': {
                links: {
                  self: '../Spec/author',
                },
              },
              publisher: {
                links: {
                  self: null,
                },
              },
              'categories.0': {
                links: {
                  self: null,
                },
              },
              'tags.0': {
                links: {
                  self: null,
                },
              },
              license: {
                links: {
                  self: null,
                },
              },
              'examples.0': {
                links: {
                  self: '../author/Author/example',
                },
              },
            },
            meta: {
              adoptsFrom: {
                module: `${catalogRealmURL}catalog-app/listing/listing`,
                name: 'Listing',
              },
            },
          },
        },
        'index.json': {
          data: {
            type: 'card',
            attributes: {},
            meta: {
              adoptsFrom: {
                module: 'https://cardstack.com/base/cards-grid',
                name: 'CardsGrid',
              },
            },
          },
        },
        '.realm.json': {
          name: 'Test Workspace B',
          backgroundURL:
            'https://i.postimg.cc/VNvHH93M/pawel-czerwinski-Ly-ZLa-A5jti-Y-unsplash.jpg',
          iconURL: 'https://i.postimg.cc/L8yXRvws/icon.png',
        },
      },
    });
    await setupAcceptanceTestRealm({
      mockMatrixUtils,
      realmURL: testRealm2URL,
      contents: {
        'index.json': {
          data: {
            type: 'card',
            meta: {
              adoptsFrom: {
                module: 'https://cardstack.com/base/cards-grid',
                name: 'CardsGrid',
              },
            },
          },
        },
      },
    });
  });

  async function verifyButtonAction(
    assert: Assert,
    buttonSelector: string,
    expectedText: string,
    expectedMessage: string,
  ) {
    await waitFor(buttonSelector);
    assert.dom(buttonSelector).containsText(expectedText);
    await click(buttonSelector);
    await click(`[data-test-boxel-menu-item-text="Test Workspace B"]`);

    await waitFor(`[data-room-settled]`);
    await waitUntil(() => getRoomIds().length > 0);

    const roomId = getRoomIds().pop()!;
    const message = getRoomEvents(roomId).pop()!;

    assert.strictEqual(message.content.msgtype, APP_BOXEL_MESSAGE_MSGTYPE);
    assert.strictEqual(message.content.body, expectedMessage);
  }

  async function verifySubmode(assert: Assert, submode: Submode) {
    assert.dom(`[data-test-submode-switcher=${submode}]`).exists();
  }

  async function toggleFileTree() {
    await click('[data-test-file-browser-toggle]');
  }

  // open directory if it is not already open and verify its in an open state
  async function openDir(assert: Assert, dirPath: string) {
    let selector = `[data-test-directory="${dirPath}"] .icon`; //.icon is the tag with open state class
    let element = document.querySelector(selector);
    if ((element as HTMLElement)?.classList.contains('closed')) {
      await click(`[data-test-directory="${dirPath}"]`);
    }
    assert.dom(selector).hasClass('open');
    let dirName = element?.getAttribute('data-test-directory');
    return dirName;
  }

  async function verifyFolderInFileTree(assert: Assert, dirName: string) {
    let dirSelector = `[data-test-directory="${dirName}"]`;
    assert.dom(dirSelector).exists();
    return dirName;
  }

  async function verifyFolderWithUUIDInFileTree(
    assert: Assert,
    dirNamePrefix: string, //name without UUID
  ) {
    const element = document.querySelector(
      `[data-test-directory^="${dirNamePrefix}-"]`,
    );
    const dirName = element?.getAttribute('data-test-directory');
    const uuid =
      dirName?.replace(`${dirNamePrefix}-`, '').replace('/', '') || '';
    assert.ok(uuidValidate(uuid), 'uuid is a valid uuid');
    return dirName;
  }

  async function verifyFileInFileTree(assert: Assert, fileName: string) {
    const fileSelector = `[data-test-file="${fileName}"]`;
    assert.dom(fileSelector).exists();
  }

  async function verifyJSONWithUUIDInFolder(assert: Assert, dirPath: string) {
    const fileSelector = `[data-test-file^="${dirPath}"]`;
    assert.dom(fileSelector).exists();
    const element = document.querySelector(fileSelector);
    const filePath = element?.getAttribute('data-test-file');
    let parts = filePath?.split('/');
    if (parts) {
      let fileName = parts[parts.length - 1];
      let uuid = fileName.replace(`.json`, '');
      assert.ok(uuidValidate(uuid), 'uuid is a valid uuid');
    } else {
      throw new Error(
        'file name shape not as expected when checking for [uuid].[extension]',
      );
    }
  }

  async function executeCommand(
    commandClass:
      | typeof ListingUseCommand
      | typeof ListingInstallCommand
      | typeof ListingRemixCommand,
    listingUrl: string,
    realm: string,
  ) {
    const commandService = getService('command-service');
    const store = getService('store');

    const command = new commandClass(commandService.commandContext);
    const listing = (await store.get(listingUrl)) as CardDef;

    return command.execute({
      realm,
      listing,
    });
  }

  module('catalog', async function (hooks) {
    hooks.beforeEach(async function () {
      await visitOperatorMode({
        stacks: [
          [
            {
              id: `${catalogRealmURL}`,
              format: 'isolated',
            },
          ],
        ],
      });

      await waitFor('.catalog-content');
      await waitFor('.showcase-center-div');
    });

    test('after clicking "Remix" button, the ai room is initiated, and prompt is given correctly', async function (assert) {
      await waitFor(
        `[data-test-card="${mortgageCalculatorCardId}"] [data-test-card-title="Mortgage Calculator"]`,
      );
      assert
        .dom(
          `[data-test-card="${mortgageCalculatorCardId}"] [data-test-card-title="Mortgage Calculator"]`,
        )
        .containsText(
          'Mortgage Calculator',
          '"Mortgage Calculator" button exist in listing',
        );
      await verifyButtonAction(
        assert,
        `[data-test-card="${mortgageCalculatorCardId}"] [data-test-catalog-listing-fitted-remix-button]`,
        'Remix',
        'I would like to remix this Mortgage Calculator under the following realm: http://test-realm/test/',
      );
    });

    test('after clicking "Preview" button, the example card opens up onto the stack', async function (assert) {
      await waitFor(
        `[data-test-card="${mortgageCalculatorCardId}"] [data-test-card-title="Mortgage Calculator"]`,
      );
      assert
        .dom(
          `[data-test-card="${mortgageCalculatorCardId}"] [data-test-card-title="Mortgage Calculator"]`,
        )
        .containsText(
          'Mortgage Calculator',
          '"Mortgage Calculator" button exist in listing',
        );
      await click(
        `[data-test-card="${mortgageCalculatorCardId}"] [data-test-catalog-listing-fitted-preview-button]`,
      );
      assert
        .dom(
          `[data-test-stack-card="${catalogRealmURL}mortgage-calculator/MortgageCalculator/example"] [data-test-boxel-card-header-title]`,
        )
        .exists();
      assert
        .dom(
          `[data-test-stack-card="${catalogRealmURL}mortgage-calculator/MortgageCalculator/example"] [data-test-boxel-card-header-title]`,
        )
        .hasText('Mortgage Calculator');
    });
  });

  module('listing isolated', async function (hooks) {
    hooks.beforeEach(async function () {
      await visitOperatorMode({
        stacks: [
          [
            {
              id: mortgageCalculatorCardId,
              format: 'isolated',
            },
          ],
        ],
      });
    });

    test('after clicking "Remix" button, the ai room is initiated, and prompt is given correctly', async function (assert) {
      await verifyButtonAction(
        assert,
        `[data-test-card="${mortgageCalculatorCardId}"] [data-test-catalog-listing-isolated-remix-button]`,
        'Remix',
        'I would like to remix this Mortgage Calculator under the following realm: http://test-realm/test/',
<<<<<<< HEAD
      );
=======
      );
    });

    test('after clicking "Preview" button, the example card opens up onto the stack', async function (assert) {
      await click(
        `[data-test-card="${mortgageCalculatorCardId}"] [data-test-catalog-listing-isolated-preview-button]`,
      );
      assert
        .dom(
          `[data-test-stack-card="${catalogRealmURL}mortgage-calculator/MortgageCalculator/example"] [data-test-boxel-card-header-title]`,
        )
        .exists();
      assert
        .dom(
          `[data-test-stack-card="${catalogRealmURL}mortgage-calculator/MortgageCalculator/example"] [data-test-boxel-card-header-title]`,
        )
        .hasText('Mortgage Calculator');
>>>>>>> e8a3c2f7
    });
  });

<<<<<<< HEAD
    test('after clicking "Preview" button, the example card opens up onto the stack', async function (assert) {
      await click(
        `[data-test-card="${mortgageCalculatorCardId}"] [data-test-catalog-listing-isolated-preview-button]`,
      );
      assert
        .dom(
          `[data-test-stack-card="${catalogRealmURL}mortgage-calculator/MortgageCalculator/example"] [data-test-boxel-card-header-title]`,
        )
        .exists();
      assert
        .dom(
          `[data-test-stack-card="${catalogRealmURL}mortgage-calculator/MortgageCalculator/example"] [data-test-boxel-card-header-title]`,
        )
        .hasText('Mortgage Calculator');
    });
  });

=======
>>>>>>> e8a3c2f7
  module('commands', async function (hooks) {
    hooks.beforeEach(async function () {
      // we always run a command inside interact mode
      await visitOperatorMode({
        stacks: [[]],
      });
    });
    module('"use"', async function () {
      test('card listing', async function (assert) {
        const listingName = 'author';
        const listingId = testRealmURL + 'Listing/author.json';
        await executeCommand(ListingUseCommand, listingId, testRealm2URL);
        await visitOperatorMode({
          submode: 'code',
          fileView: 'browser',
          codePath: `${testRealm2URL}index`,
        });
        await waitForCodeEditor();
        let outerFolder = await verifyFolderWithUUIDInFileTree(
          assert,
          listingName,
        );
        if (outerFolder) {
          await openDir(assert, outerFolder);
        }

        let instanceFolder = outerFolder + 'Author' + '/';
        await verifyFolderInFileTree(assert, instanceFolder);
        if (instanceFolder) {
          await openDir(assert, instanceFolder);
        }
        await verifyJSONWithUUIDInFolder(assert, instanceFolder);
      });
    });
    module('"install"', async function () {
      test('card listing ', async function (assert) {
        // Given a card listing named "mortgage-calculator":
        /*
         * mortgage-calculator/mortgage-calculator.gts <- spec points to this
         * mortgage-calculator/MortgageCalculator/example.json <- listing points to this
         */

        // When I install the listing into my selected realm, it should be:
        /*
         *  mortgage-calculator-[uuid]/
         *  mortgage-calculator-[uuid]/mortgage-calculator.gts
         *  mortgage-calculator-[uuid]/MortgageCalculator/[uuid].json
         */

        const listingName = 'mortgage-calculator';

        await executeCommand(
          ListingInstallCommand,
          mortgageCalculatorCardId,
          testRealm2URL,
        );
        await visitOperatorMode({
          submode: 'code',
          fileView: 'browser',
          codePath: `${testRealm2URL}index`,
        });
        await waitForCodeEditor();

        // mortgage-calculator-[uuid]/
        let outerFolder = await verifyFolderWithUUIDInFileTree(
          assert,
          listingName,
        );
        if (outerFolder) {
          await openDir(assert, outerFolder);
        }
        // mortgage-calculator-[uuid]/mortgage-calculator.gts
        let gtsFilePath = outerFolder + 'mortgage-calculator.gts';
        await verifyFileInFileTree(assert, gtsFilePath);
        // mortgage-calculator-[uuid]/MortgageCalculator/example.json
        let instanceFolder = outerFolder + 'MortgageCalculator' + '/';
        await verifyFolderInFileTree(assert, instanceFolder);
        if (instanceFolder) {
          await openDir(assert, instanceFolder);
        }
        await verifyJSONWithUUIDInFolder(assert, instanceFolder);
      });

      test('field listing', async function (assert) {
        // Given a field listing named "contact-link":
        /*
         * fields/contact-link.gts <- spec points to this
         */
        // When I install the listing into my selected realm, it should be:
        /*
         * contact-link-[uuid]/contact-link.gts
         */

        const listingName = 'contact-link';
        const contactLinkFieldListingCardId = `${catalogRealmURL}FieldListing/fb9494c4-0d61-4d2d-a6c0-7b16ca40b42b`;

        await executeCommand(
          ListingInstallCommand,
          contactLinkFieldListingCardId,
          testRealm2URL,
        );

        await visitOperatorMode({
          submode: 'code',
          fileView: 'browser',
          codePath: `${testRealm2URL}index`,
        });

        await waitForCodeEditor();

        // contact-link-[uuid]/
        let outerFolder = await verifyFolderWithUUIDInFileTree(
          assert,
          listingName,
        );
        if (outerFolder) {
          await openDir(assert, outerFolder);
        }
        let gtsFilePath = outerFolder + 'contact-link.gts';
        // contact-link-[uuid]/contact-link.gts
        await verifyFileInFileTree(assert, gtsFilePath);
      });

      test('skill listing', async function (assert) {
        // Given a skill listing named "talk-like-a-pirate":
        /*
         * SkillListing/talk-like-a-pirate.json <- listing points to this
         */
        // When I install the listing into my selected realm, it should be:
        /*
         * talk-like-a-pirate-[uuid]/Skill/[uuid].json
         */
        const listingName = 'talk-like-a-pirate';
<<<<<<< HEAD
        const listingId = `${catalogRealmURL}SkillListing/${listingName}`;
        await executeCommand(ListingInstallCommand, listingId, testRealm2URL);
=======
        await executeCommand(
          ListingInstallCommand,
          `${catalogRealmURL}SkillListing/${listingName}`,
          testRealm2URL,
        );
>>>>>>> e8a3c2f7
        await visitOperatorMode({
          submode: 'code',
          fileView: 'browser',
          codePath: `${testRealm2URL}index`,
        });
        await waitForCodeEditor();

        let outerFolder = await verifyFolderWithUUIDInFileTree(
          assert,
          listingName,
        );
        if (outerFolder) {
          await openDir(assert, outerFolder);
        }
        let instanceFolder = outerFolder + 'Skill' + '/';
        await verifyFolderInFileTree(assert, instanceFolder);
        if (instanceFolder) {
          await openDir(assert, instanceFolder);
        }
<<<<<<< HEAD
=======

>>>>>>> e8a3c2f7
        await verifyJSONWithUUIDInFolder(assert, instanceFolder);
      });
    });
    module('"remix"', async function () {
      test('card listing: installs the card and redirects to code mode with persisted playground selection for first example successfully', async function (assert) {
        const listingName = 'author';
        const listingId = `${testRealmURL}Listing/${listingName}`;
        await visitOperatorMode({
          stacks: [[]],
        });
        await executeCommand(ListingRemixCommand, listingId, testRealm2URL);
        await waitForCodeEditor();
        await verifySubmode(assert, 'code');
        await toggleFileTree();
        let outerFolder = await verifyFolderWithUUIDInFileTree(
          assert,
          listingName,
        );
        let instanceFolder = outerFolder + 'Author/';
        await verifyFolderInFileTree(assert, instanceFolder);
<<<<<<< HEAD
        // await verifyFileInFielTree(assert, instancePath)
=======
>>>>>>> e8a3c2f7
        let gtsFilePath = outerFolder + `${listingName}.gts`;
        await verifyFileInFileTree(assert, gtsFilePath);
        await waitForCodeEditor();
        assert
          .dom(
            '[data-test-playground-panel] [data-test-boxel-card-header-title]',
          )
          .hasText('Author');
<<<<<<< HEAD
      });
      test('skill listing: installs the card and redirects to code mode with persisted playground selection for first example successfully', async function (assert) {
        const listingName = 'talk-like-a-pirate';
        const listingId = `${catalogRealmURL}SkillListing/${listingName}`;
        await executeCommand(ListingRemixCommand, listingId, testRealm2URL);
        await waitForCodeEditor();
        await verifySubmode(assert, 'code');
        await toggleFileTree();
        let outerFolder = await verifyFolderWithUUIDInFileTree(
          assert,
          listingName,
        );
        if (outerFolder) {
          await openDir(assert, outerFolder);
        }
        let instanceFolder = outerFolder + 'Skill' + '/';
        await verifyFolderInFileTree(assert, instanceFolder);
        if (instanceFolder) {
          await openDir(assert, instanceFolder);
        }
        await verifyJSONWithUUIDInFolder(assert, instanceFolder);
=======
>>>>>>> e8a3c2f7
      });
    });

    test('"use" is successful even if target realm does not have a trailing slash', async function (assert) {
      const listingName = 'author';
      const listingId = testRealmURL + 'Listing/author.json';
      await executeCommand(
        ListingUseCommand,
        listingId,
        removeTrailingSlash(testRealm2URL),
      );
      await visitOperatorMode({
        submode: 'code',
        fileView: 'browser',
        codePath: `${testRealm2URL}index`,
      });
      await waitForCodeEditor();
      let outerFolder = await verifyFolderWithUUIDInFileTree(
        assert,
        listingName,
      );
      if (outerFolder) {
        await openDir(assert, outerFolder);
      }

      let instanceFolder = outerFolder + 'Author' + '/';
      await verifyFolderInFileTree(assert, instanceFolder);
      if (instanceFolder) {
        await openDir(assert, instanceFolder);
      }
      await verifyJSONWithUUIDInFolder(assert, instanceFolder);
    });

    test('"install" is successful even if target realm does not have a trailing slash', async function (assert) {
      const listingName = 'mortgage-calculator';
      await executeCommand(
        ListingInstallCommand,
        mortgageCalculatorCardId,
        removeTrailingSlash(testRealm2URL),
      );
      await visitOperatorMode({
        submode: 'code',
        fileView: 'browser',
        codePath: `${testRealm2URL}index`,
      });
      await waitForCodeEditor();

      // mortgage-calculator-[uuid]/
      let outerFolder = await verifyFolderWithUUIDInFileTree(
        assert,
        listingName,
      );
      if (outerFolder) {
        await openDir(assert, outerFolder);
      }
      // mortgage-calculator-[uuid]/mortgage-calculator.gts
      let gtsFilePath = outerFolder + 'mortgage-calculator.gts';
      await verifyFileInFileTree(assert, gtsFilePath);
      // mortgage-calculator-[uuid]/MortgageCalculator/example.json
      let instanceFolder = outerFolder + 'MortgageCalculator' + '/';
      await verifyFolderInFileTree(assert, instanceFolder);
      if (instanceFolder) {
        await openDir(assert, instanceFolder);
      }
      await verifyJSONWithUUIDInFolder(assert, instanceFolder);
    });

    test('"remix" is successful even if target realm does not have a trailing slash', async function (assert) {
      const listingName = 'author';
      const listingId = `${testRealmURL}Listing/${listingName}`;
      await visitOperatorMode({
        stacks: [[]],
      });
      await executeCommand(
        ListingRemixCommand,
        listingId,
        removeTrailingSlash(testRealm2URL),
      );
      await waitForCodeEditor();
      await verifySubmode(assert, 'code');
      await toggleFileTree();
      let outerFolder = await verifyFolderWithUUIDInFileTree(
        assert,
        listingName,
      );
      let instanceFolder = outerFolder + 'Author/';
      await verifyFolderInFileTree(assert, instanceFolder);
<<<<<<< HEAD
      // await verifyFileInFielTree(assert, instancePath)
=======
>>>>>>> e8a3c2f7
      let gtsFilePath = outerFolder + `${listingName}.gts`;
      await verifyFileInFileTree(assert, gtsFilePath);
      await waitForCodeEditor();
      assert
        .dom('[data-test-playground-panel] [data-test-boxel-card-header-title]')
        .hasText('Author');
    });
  });
});

function removeTrailingSlash(url: string): string {
  return url.endsWith('/') && url.length > 1 ? url.slice(0, -1) : url;
}<|MERGE_RESOLUTION|>--- conflicted
+++ resolved
@@ -385,9 +385,6 @@
         `[data-test-card="${mortgageCalculatorCardId}"] [data-test-catalog-listing-isolated-remix-button]`,
         'Remix',
         'I would like to remix this Mortgage Calculator under the following realm: http://test-realm/test/',
-<<<<<<< HEAD
-      );
-=======
       );
     });
 
@@ -405,30 +402,9 @@
           `[data-test-stack-card="${catalogRealmURL}mortgage-calculator/MortgageCalculator/example"] [data-test-boxel-card-header-title]`,
         )
         .hasText('Mortgage Calculator');
->>>>>>> e8a3c2f7
     });
   });
 
-<<<<<<< HEAD
-    test('after clicking "Preview" button, the example card opens up onto the stack', async function (assert) {
-      await click(
-        `[data-test-card="${mortgageCalculatorCardId}"] [data-test-catalog-listing-isolated-preview-button]`,
-      );
-      assert
-        .dom(
-          `[data-test-stack-card="${catalogRealmURL}mortgage-calculator/MortgageCalculator/example"] [data-test-boxel-card-header-title]`,
-        )
-        .exists();
-      assert
-        .dom(
-          `[data-test-stack-card="${catalogRealmURL}mortgage-calculator/MortgageCalculator/example"] [data-test-boxel-card-header-title]`,
-        )
-        .hasText('Mortgage Calculator');
-    });
-  });
-
-=======
->>>>>>> e8a3c2f7
   module('commands', async function (hooks) {
     hooks.beforeEach(async function () {
       // we always run a command inside interact mode
@@ -562,16 +538,8 @@
          * talk-like-a-pirate-[uuid]/Skill/[uuid].json
          */
         const listingName = 'talk-like-a-pirate';
-<<<<<<< HEAD
         const listingId = `${catalogRealmURL}SkillListing/${listingName}`;
         await executeCommand(ListingInstallCommand, listingId, testRealm2URL);
-=======
-        await executeCommand(
-          ListingInstallCommand,
-          `${catalogRealmURL}SkillListing/${listingName}`,
-          testRealm2URL,
-        );
->>>>>>> e8a3c2f7
         await visitOperatorMode({
           submode: 'code',
           fileView: 'browser',
@@ -591,10 +559,6 @@
         if (instanceFolder) {
           await openDir(assert, instanceFolder);
         }
-<<<<<<< HEAD
-=======
-
->>>>>>> e8a3c2f7
         await verifyJSONWithUUIDInFolder(assert, instanceFolder);
       });
     });
@@ -615,10 +579,6 @@
         );
         let instanceFolder = outerFolder + 'Author/';
         await verifyFolderInFileTree(assert, instanceFolder);
-<<<<<<< HEAD
-        // await verifyFileInFielTree(assert, instancePath)
-=======
->>>>>>> e8a3c2f7
         let gtsFilePath = outerFolder + `${listingName}.gts`;
         await verifyFileInFileTree(assert, gtsFilePath);
         await waitForCodeEditor();
@@ -627,7 +587,6 @@
             '[data-test-playground-panel] [data-test-boxel-card-header-title]',
           )
           .hasText('Author');
-<<<<<<< HEAD
       });
       test('skill listing: installs the card and redirects to code mode with persisted playground selection for first example successfully', async function (assert) {
         const listingName = 'talk-like-a-pirate';
@@ -649,8 +608,6 @@
           await openDir(assert, instanceFolder);
         }
         await verifyJSONWithUUIDInFolder(assert, instanceFolder);
-=======
->>>>>>> e8a3c2f7
       });
     });
 
@@ -738,10 +695,6 @@
       );
       let instanceFolder = outerFolder + 'Author/';
       await verifyFolderInFileTree(assert, instanceFolder);
-<<<<<<< HEAD
-      // await verifyFileInFielTree(assert, instancePath)
-=======
->>>>>>> e8a3c2f7
       let gtsFilePath = outerFolder + `${listingName}.gts`;
       await verifyFileInFileTree(assert, gtsFilePath);
       await waitForCodeEditor();
