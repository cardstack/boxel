import { click, waitFor, waitUntil, fillIn } from '@ember/test-helpers';

import { getService } from '@universal-ember/test-support';
import { module, test } from 'qunit';

import { validate as uuidValidate } from 'uuid';

import { APP_BOXEL_MESSAGE_MSGTYPE } from '@cardstack/runtime-common/matrix-constants';

import ListingInstallCommand from '@cardstack/host/commands/listing-install';
import ListingRemixCommand from '@cardstack/host/commands/listing-remix';
import ListingUseCommand from '@cardstack/host/commands/listing-use';

import { type Submode } from '@cardstack/host/components/submode-switcher';

import { CardDef } from 'https://cardstack.com/base/card-api';

import {
  setupLocalIndexing,
  setupOnSave,
  testRealmURL,
  setupUserSubscription,
  setupAcceptanceTestRealm,
  visitOperatorMode,
  waitForCodeEditor,
} from '../helpers';
import { setupMockMatrix } from '../helpers/mock-matrix';
import { setupApplicationTest } from '../helpers/setup';

const catalogRealmURL = 'http://localhost:4201/catalog/';
const testRealm2URL = `http://test-realm/test2/`;
const mortgageCalculatorCardId = `${catalogRealmURL}CardListing/4aca5509-09d5-4aec-aeba-1cd26628cca9`;

const authorCardSource = `
  import { field, contains, CardDef } from 'https://cardstack.com/base/card-api';
  import StringField from 'https://cardstack.com/base/string';

  export class Author extends CardDef {
    static displayName = 'Author';
    @field firstName = contains(StringField);
    @field lastName = contains(StringField);
    @field title = contains(StringField, {
      computeVia: function (this: Author) {
        return [this.firstName, this.lastName].filter(Boolean).join(' ');
      },
    });
  }
`;

let matrixRoomId: string;
module('Acceptance | Catalog | catalog app tests', function (hooks) {
  setupApplicationTest(hooks);
  setupLocalIndexing(hooks);
  setupOnSave(hooks);

  let mockMatrixUtils = setupMockMatrix(hooks, {
    loggedInAs: '@testuser:localhost',
    activeRealms: [testRealmURL, testRealm2URL],
  });

  let { getRoomIds, getRoomEvents, createAndJoinRoom } = mockMatrixUtils;

  hooks.beforeEach(async function () {
    matrixRoomId = createAndJoinRoom({
      sender: '@testuser:localhost',
      name: 'room-test',
    });
    setupUserSubscription(matrixRoomId);
    // this setup test realm is pretending to be a mock catalog
    await setupAcceptanceTestRealm({
      realmURL: testRealmURL,
      mockMatrixUtils,
      contents: {
        'author/author.gts': authorCardSource,
        'author/Author/example.json': {
          data: {
            type: 'card',
            attributes: {
              firstName: 'Mike',
              lastName: 'Dane',
              summary: 'Author',
            },
            meta: {
              adoptsFrom: {
                module: '../author',
                name: 'Author',
              },
            },
          },
        },
        'Spec/author.json': {
          data: {
            type: 'card',
            attributes: {
              ref: {
                name: 'Author',
                module: '../author/author',
              },
            },
            specType: 'card',
            containedExamples: [],
            title: 'Author',
            description: 'Spec for Author card',
            meta: {
              adoptsFrom: {
                module: 'https://cardstack.com/base/spec',
                name: 'Spec',
              },
            },
          },
        },
        'Listing/author.json': {
          data: {
            type: 'card',
            attributes: {
              title: 'Author',
              name: 'Author',
              summary: 'Author',
              images: null,
              description: null,
              thumbnailURL: null,
            },
            relationships: {
              'specs.0': {
                links: {
                  self: '../Spec/author',
                },
              },
              publisher: {
                links: {
                  self: null,
                },
              },
              'categories.0': {
                links: {
                  self: null,
                },
              },
              'tags.0': {
                links: {
                  self: null,
                },
              },
              license: {
                links: {
                  self: null,
                },
              },
              'examples.0': {
                links: {
                  self: '../author/Author/example',
                },
              },
            },
            meta: {
              adoptsFrom: {
                module: `${catalogRealmURL}catalog-app/listing/listing`,
                name: 'Listing',
              },
            },
          },
        },
        'index.json': {
          data: {
            type: 'card',
            attributes: {},
            relationships: {
              'startHere.0': {
                links: {
                  self: './Listing/author',
                },
              },
            },
            meta: {
              adoptsFrom: {
                module: `${catalogRealmURL}catalog-app/catalog`,
                name: 'Catalog',
              },
            },
          },
        },
        '.realm.json': {
          name: 'Cardstack Catalog',
          backgroundURL:
            'https://i.postimg.cc/VNvHH93M/pawel-czerwinski-Ly-ZLa-A5jti-Y-unsplash.jpg',
          iconURL: 'https://i.postimg.cc/L8yXRvws/icon.png',
        },
      },
    });
    await setupAcceptanceTestRealm({
      mockMatrixUtils,
      realmURL: testRealm2URL,
      contents: {
        'index.json': {
          data: {
            type: 'card',
            meta: {
              adoptsFrom: {
                module: 'https://cardstack.com/base/cards-grid',
                name: 'CardsGrid',
              },
            },
          },
        },
        '.realm.json': {
          name: 'Test Workspace B',
          backgroundURL:
            'https://i.postimg.cc/VNvHH93M/pawel-czerwinski-Ly-ZLa-A5jti-Y-unsplash.jpg',
          iconURL: 'https://i.postimg.cc/L8yXRvws/icon.png',
        },
      },
    });
  });

  async function verifyButtonAction(
    assert: Assert,
    buttonSelector: string,
    expectedText: string,
    expectedMessage: string,
  ) {
    await waitFor(buttonSelector);
    assert.dom(buttonSelector).containsText(expectedText);
    await click(buttonSelector);
    await click(`[data-test-boxel-menu-item-text="Cardstack Catalog"]`);

    await waitFor(`[data-room-settled]`);
    await waitUntil(() => getRoomIds().length > 0);

    const roomId = getRoomIds().pop()!;
    const message = getRoomEvents(roomId).pop()!;

    assert.strictEqual(message.content.msgtype, APP_BOXEL_MESSAGE_MSGTYPE);
    assert.strictEqual(message.content.body, expectedMessage);
  }

  async function verifySubmode(assert: Assert, submode: Submode) {
    assert.dom(`[data-test-submode-switcher=${submode}]`).exists();
  }

  async function toggleFileTree() {
    await click('[data-test-file-browser-toggle]');
  }

  // open directory if it is not already open and verify its in an open state
  async function openDir(assert: Assert, dirPath: string) {
    let selector = `[data-test-directory="${dirPath}"] .icon`; //.icon is the tag with open state class
    let element = document.querySelector(selector);
    if ((element as HTMLElement)?.classList.contains('closed')) {
      await click(`[data-test-directory="${dirPath}"]`);
    }
    assert.dom(selector).hasClass('open');
    let dirName = element?.getAttribute('data-test-directory');
    return dirName;
  }

  async function verifyFolderInFileTree(assert: Assert, dirName: string) {
    let dirSelector = `[data-test-directory="${dirName}"]`;
    assert.dom(dirSelector).exists();
    return dirName;
  }

  async function verifyFolderWithUUIDInFileTree(
    assert: Assert,
    dirNamePrefix: string, //name without UUID
  ) {
    const element = document.querySelector(
      `[data-test-directory^="${dirNamePrefix}-"]`,
    );
    const dirName = element?.getAttribute('data-test-directory');
    const uuid =
      dirName?.replace(`${dirNamePrefix}-`, '').replace('/', '') || '';
    assert.ok(uuidValidate(uuid), 'uuid is a valid uuid');
    return dirName;
  }

  async function verifyFileInFileTree(assert: Assert, fileName: string) {
    const fileSelector = `[data-test-file="${fileName}"]`;
    assert.dom(fileSelector).exists();
  }

  async function verifyJSONWithUUIDInFolder(assert: Assert, dirPath: string) {
    const fileSelector = `[data-test-file^="${dirPath}"]`;
    assert.dom(fileSelector).exists();
    const element = document.querySelector(fileSelector);
    const filePath = element?.getAttribute('data-test-file');
    let parts = filePath?.split('/');
    if (parts) {
      let fileName = parts[parts.length - 1];
      let uuid = fileName.replace(`.json`, '');
      assert.ok(uuidValidate(uuid), 'uuid is a valid uuid');
      return filePath;
    } else {
      throw new Error(
        'file name shape not as expected when checking for [uuid].[extension]',
      );
    }
  }

  async function executeCommand(
    commandClass:
      | typeof ListingUseCommand
      | typeof ListingInstallCommand
      | typeof ListingRemixCommand,
    listingUrl: string,
    realm: string,
  ) {
    const commandService = getService('command-service');
    const store = getService('store');

    const command = new commandClass(commandService.commandContext);
    const listing = (await store.get(listingUrl)) as CardDef;

    return command.execute({
      realm,
      listing,
    });
  }

  module('catalog', async function (hooks) {
    hooks.beforeEach(async function () {
      await visitOperatorMode({
        stacks: [
          [
            {
              id: `${catalogRealmURL}`,
              format: 'isolated',
            },
          ],
        ],
      });

      await waitFor('.catalog-content');
      await waitFor('.showcase-center-div');
    });

    test('after clicking "Remix" button, the ai room is initiated, and prompt is given correctly', async function (assert) {
      await waitFor(
        `[data-test-card="${mortgageCalculatorCardId}"] [data-test-card-title="Mortgage Calculator"]`,
      );
      assert
        .dom(
          `[data-test-card="${mortgageCalculatorCardId}"] [data-test-card-title="Mortgage Calculator"]`,
        )
        .containsText(
          'Mortgage Calculator',
          '"Mortgage Calculator" button exist in listing',
        );
      await verifyButtonAction(
        assert,
        `[data-test-card="${mortgageCalculatorCardId}"] [data-test-catalog-listing-fitted-remix-button]`,
        'Remix',
        'I would like to remix this Mortgage Calculator under the following realm: http://test-realm/test/',
      );
    });

    test('after clicking "Remix" button, current realm (particularly catalog realm) is never displayed in realm options', async function (assert) {
      // testing fitted
      await visitOperatorMode({
        stacks: [
          [
            {
              id: `${testRealmURL}index`,
              format: 'isolated',
            },
          ],
        ],
      });

      const listingId = testRealmURL + 'Listing/author';

      await waitFor(
        `[data-test-card="${listingId}"] [data-test-card-title="Author"]`,
      );
      assert
        .dom(`[data-test-card="${listingId}"] [data-test-card-title="Author"]`)
        .containsText('Author', '"Author" button exist in listing');
      await click(
        `[data-test-card="${listingId}"] [data-test-catalog-listing-fitted-remix-button]`,
      );
      assert
        .dom('[data-test-boxel-dropdown-content] [data-test-boxel-menu-item]')
        .exists({ count: 1 });
      assert
        .dom(
          '[data-test-boxel-dropdown-content] [data-test-boxel-menu-item-text="Cardstack Catalog"]',
        )
        .doesNotExist();
      assert
        .dom(
          '[data-test-boxel-dropdown-content] [data-test-boxel-menu-item-text="Test Workspace B"]',
        )
        .exists();

      // testing isolated
      await visitOperatorMode({
        stacks: [
          [
            {
              id: listingId,
              format: 'isolated',
            },
          ],
        ],
      });
      await click(
        `[data-test-card="${listingId}"] [data-test-catalog-listing-isolated-remix-button]`,
      );
      assert
        .dom('[data-test-boxel-dropdown-content] [data-test-boxel-menu-item]')
        .exists({ count: 1 });
      assert
        .dom(
          '[data-test-boxel-dropdown-content] [data-test-boxel-menu-item-text="Cardstack Catalog"]',
        )
        .doesNotExist();
      assert
        .dom(
          '[data-test-boxel-dropdown-content] [data-test-boxel-menu-item-text="Test Workspace B"]',
        )
        .exists();
    });

    test('after clicking "Preview" button, the example card opens up onto the stack', async function (assert) {
      await waitFor(
        `[data-test-card="${mortgageCalculatorCardId}"] [data-test-card-title="Mortgage Calculator"]`,
      );
      assert
        .dom(
          `[data-test-card="${mortgageCalculatorCardId}"] [data-test-card-title="Mortgage Calculator"]`,
        )
        .containsText(
          'Mortgage Calculator',
          '"Mortgage Calculator" button exist in listing',
        );
      await click(
        `[data-test-card="${mortgageCalculatorCardId}"] [data-test-catalog-listing-fitted-preview-button]`,
      );
      assert
        .dom(
          `[data-test-stack-card="${catalogRealmURL}mortgage-calculator/MortgageCalculator/example"] [data-test-boxel-card-header-title]`,
        )
        .exists();
      assert
        .dom(
          `[data-test-stack-card="${catalogRealmURL}mortgage-calculator/MortgageCalculator/example"] [data-test-boxel-card-header-title]`,
        )
        .hasText('Mortgage Calculator');
    });

    module('tab navigation', async function () {
      // showcase tab has different behavior compared to other tabs (apps, cards, fields, skills)
      module('show results as per catalog tab selected', async function () {
        test('switch to showcase tab', async function (assert) {
          await click('[data-tab-label="Showcase"]');
          assert
            .dom('[data-test-navigation-reset-button="showcase"]')
            .exists(`"Catalog Home" button should exist`)
            .hasClass('is-selected');
          assert.dom('[data-test-boxel-radio-option-id="grid"]').doesNotExist();
        });

<<<<<<< HEAD
        // Step 2: verify you looking at catalog grid view / list view
        await waitFor('[data-test-catalog-list-view]');
        assert
          .dom('[data-test-catalog-list-view]')
          .exists(
            'Catalog list view should be visible when filters are applied',
          );
=======
        test('switch to apps tab', async function (assert) {
          await click('[data-tab-label="Apps"]');
          assert
            .dom('[data-test-navigation-reset-button="app"]')
            .exists(`"All Apps" button should exist`)
            .hasClass('is-selected');
          assert.dom('[data-test-boxel-radio-option-id="grid"]').exists();
        });
>>>>>>> 225f4c68
      });
    });

    module('filters', async function (hooks) {
      hooks.beforeEach(async function () {
        // filter by search
        await waitFor('[data-test-filter-search-input]');
        await click('[data-test-filter-search-input]');
        await fillIn('[data-test-filter-search-input]', 'Mortgage');
        // filter by category
        await click('[data-test-filter-list-item="All"]');
        // filter by tag
        let tagPill = document.querySelector('[data-test-tag-list-pill]');
        if (tagPill) {
          await click(tagPill);
        }
      });

      test('list view is shown if filters are applied', async function (assert) {
        await waitFor('[data-test-catalog-list-view]');
        assert
          .dom('[data-test-catalog-list-view]')
          .exists(
            'Catalog list view should be visible when filters are applied',
          );
      });

      test('should be reset when clicking "Catalog Home" button', async function (assert) {
        assert
          .dom('[data-test-showcase-view]')
          .doesNotExist('Should be in list view after applying filter');

        await click('[data-test-navigation-reset-button="showcase"]');

        assert
          .dom('[data-test-showcase-view]')
          .exists('Should return to showcase view after clicking Catalog Home');

        assert
          .dom('[data-test-filter-search-input]')
          .hasValue('', 'Search input should be cleared');
        assert
          .dom('[data-test-filter-list-item].is-selected')
          .doesNotExist('No category should be selected after reset');
        assert
          .dom('[data-test-tag-list-pill].selected')
          .doesNotExist('No tag should be selected after reset');
      });

      test('should be reset when clicking "All Apps" button', async function (assert) {
        await click('[data-tab-label="Apps"]');
        assert
          .dom('[data-tab-label="Apps"]')
          .hasClass('active', 'Apps tab should be active');

        await click('[data-test-navigation-reset-button="app"]');
        assert
          .dom('[data-test-showcase-view]')
          .doesNotExist('Should remain in list view, not return to showcase');
        await waitFor('[data-test-catalog-list-view]');
        assert
          .dom('[data-test-catalog-list-view]')
          .exists('Catalog list view should still be visible');

        assert
          .dom('[data-test-filter-search-input]')
          .hasValue('', 'Search input should be cleared');
        assert
          .dom('[data-test-filter-list-item].is-selected')
          .doesNotExist('No category should be selected after reset');
        assert
          .dom('[data-test-tag-list-pill].selected')
          .doesNotExist('No tag should be selected after reset');
      });
    });
  });

  module('listing isolated', async function (hooks) {
    hooks.beforeEach(async function () {
      await visitOperatorMode({
        stacks: [
          [
            {
              id: mortgageCalculatorCardId,
              format: 'isolated',
            },
          ],
        ],
      });
    });

    test('after clicking "Remix" button, the ai room is initiated, and prompt is given correctly', async function (assert) {
      await verifyButtonAction(
        assert,
        `[data-test-card="${mortgageCalculatorCardId}"] [data-test-catalog-listing-isolated-remix-button]`,
        'Remix',
        'I would like to remix this Mortgage Calculator under the following realm: http://test-realm/test/',
      );
    });

    test('after clicking "Preview" button, the example card opens up onto the stack', async function (assert) {
      await click(
        `[data-test-card="${mortgageCalculatorCardId}"] [data-test-catalog-listing-isolated-preview-button]`,
      );
      assert
        .dom(
          `[data-test-stack-card="${catalogRealmURL}mortgage-calculator/MortgageCalculator/example"] [data-test-boxel-card-header-title]`,
        )
        .exists();
      assert
        .dom(
          `[data-test-stack-card="${catalogRealmURL}mortgage-calculator/MortgageCalculator/example"] [data-test-boxel-card-header-title]`,
        )
        .hasText('Mortgage Calculator');
    });
  });

  module('commands', async function (hooks) {
    hooks.beforeEach(async function () {
      // we always run a command inside interact mode
      await visitOperatorMode({
        stacks: [[]],
      });
    });
    module('"use"', async function () {
      test('card listing', async function (assert) {
        const listingName = 'author';
        const listingId = testRealmURL + 'Listing/author.json';
        await executeCommand(ListingUseCommand, listingId, testRealm2URL);
        await visitOperatorMode({
          submode: 'code',
          fileView: 'browser',
          codePath: `${testRealm2URL}index`,
        });
        await waitForCodeEditor();
        let outerFolder = await verifyFolderWithUUIDInFileTree(
          assert,
          listingName,
        );
        if (outerFolder) {
          await openDir(assert, outerFolder);
        }

        let instanceFolder = outerFolder + 'Author' + '/';
        await verifyFolderInFileTree(assert, instanceFolder);
        if (instanceFolder) {
          await openDir(assert, instanceFolder);
        }
        await verifyJSONWithUUIDInFolder(assert, instanceFolder);
      });
    });
    module('"install"', async function () {
      test('card listing ', async function (assert) {
        // Given a card listing named "mortgage-calculator":
        /*
         * mortgage-calculator/mortgage-calculator.gts <- spec points to this
         * mortgage-calculator/MortgageCalculator/example.json <- listing points to this
         */

        // When I install the listing into my selected realm, it should be:
        /*
         *  mortgage-calculator-[uuid]/
         *  mortgage-calculator-[uuid]/mortgage-calculator.gts
         *  mortgage-calculator-[uuid]/MortgageCalculator/[uuid].json
         */

        const listingName = 'mortgage-calculator';

        await executeCommand(
          ListingInstallCommand,
          mortgageCalculatorCardId,
          testRealm2URL,
        );
        await visitOperatorMode({
          submode: 'code',
          fileView: 'browser',
          codePath: `${testRealm2URL}index`,
        });
        await waitForCodeEditor();

        // mortgage-calculator-[uuid]/
        let outerFolder = await verifyFolderWithUUIDInFileTree(
          assert,
          listingName,
        );
        if (outerFolder) {
          await openDir(assert, outerFolder);
        }
        // mortgage-calculator-[uuid]/mortgage-calculator.gts
        let gtsFilePath = outerFolder + 'mortgage-calculator.gts';
        await verifyFileInFileTree(assert, gtsFilePath);
        // mortgage-calculator-[uuid]/MortgageCalculator/example.json
        let instanceFolder = outerFolder + 'MortgageCalculator' + '/';
        await verifyFolderInFileTree(assert, instanceFolder);
        if (instanceFolder) {
          await openDir(assert, instanceFolder);
        }
        await verifyJSONWithUUIDInFolder(assert, instanceFolder);
      });

      test('field listing', async function (assert) {
        // Given a field listing named "contact-link":
        /*
         * fields/contact-link.gts <- spec points to this
         */
        // When I install the listing into my selected realm, it should be:
        /*
         * contact-link-[uuid]/fields/contact-link.gts
         */

        const listingName = 'contact-link';
        const contactLinkFieldListingCardId = `${catalogRealmURL}FieldListing/fb9494c4-0d61-4d2d-a6c0-7b16ca40b42b`;

        await executeCommand(
          ListingInstallCommand,
          contactLinkFieldListingCardId,
          testRealm2URL,
        );

        await visitOperatorMode({
          submode: 'code',
          fileView: 'browser',
          codePath: `${testRealm2URL}index`,
        });

        await waitForCodeEditor();

        // contact-link-[uuid]/
        let outerFolder = await verifyFolderWithUUIDInFileTree(
          assert,
          listingName,
        );
        if (outerFolder) {
          await openDir(assert, outerFolder);
        }
        await openDir(assert, `${outerFolder}fields/`);
        let gtsFilePath = `${outerFolder}fields/contact-link.gts`;
        // contact-link-[uuid]/fields/contact-link.gts
        await verifyFileInFileTree(assert, gtsFilePath);
      });

      test('skill listing', async function (assert) {
        // Given a skill listing named "talk-like-a-pirate":
        /*
         * SkillListing/talk-like-a-pirate.json <- listing points to this
         */
        // When I install the listing into my selected realm, it should be:
        /*
         * talk-like-a-pirate-[uuid]/Skill/[uuid].json
         */
        const listingName = 'talk-like-a-pirate';
        const listingId = `${catalogRealmURL}SkillListing/${listingName}`;
        await executeCommand(ListingInstallCommand, listingId, testRealm2URL);
        await visitOperatorMode({
          submode: 'code',
          fileView: 'browser',
          codePath: `${testRealm2URL}index`,
        });
        await waitForCodeEditor();

        let outerFolder = await verifyFolderWithUUIDInFileTree(
          assert,
          listingName,
        );
        if (outerFolder) {
          await openDir(assert, outerFolder);
        }
        let instanceFolder = outerFolder + 'Skill' + '/';
        await verifyFolderInFileTree(assert, instanceFolder);
        if (instanceFolder) {
          await openDir(assert, instanceFolder);
        }
        await verifyJSONWithUUIDInFolder(assert, instanceFolder);
      });
    });
    module('"remix"', async function () {
      test('card listing: installs the card and redirects to code mode with persisted playground selection for first example successfully', async function (assert) {
        const listingName = 'author';
        const listingId = `${testRealmURL}Listing/${listingName}`;
        await visitOperatorMode({
          stacks: [[]],
        });
        await executeCommand(ListingRemixCommand, listingId, testRealm2URL);
        await waitForCodeEditor();
        await verifySubmode(assert, 'code');
        await toggleFileTree();
        let outerFolder = await verifyFolderWithUUIDInFileTree(
          assert,
          listingName,
        );
        let instanceFolder = outerFolder + 'Author/';
        await verifyFolderInFileTree(assert, instanceFolder);
        let gtsFilePath = outerFolder + `${listingName}.gts`;
        await verifyFileInFileTree(assert, gtsFilePath);
        await waitForCodeEditor();
        assert
          .dom(
            '[data-test-playground-panel] [data-test-boxel-card-header-title]',
          )
          .hasText('Author - Mike Dane');
      });
      test('skill listing: installs the card and redirects to code mode with preview on first skill successfully', async function (assert) {
        const listingName = 'talk-like-a-pirate';
        const listingId = `${catalogRealmURL}SkillListing/${listingName}`;
        await executeCommand(ListingRemixCommand, listingId, testRealm2URL);
        await waitForCodeEditor();
        await verifySubmode(assert, 'code');
        await toggleFileTree();
        let outerFolder = await verifyFolderWithUUIDInFileTree(
          assert,
          listingName,
        );
        if (outerFolder) {
          await openDir(assert, outerFolder);
        }
        let instanceFolder = outerFolder + 'Skill' + '/';
        await verifyFolderInFileTree(assert, instanceFolder);
        if (instanceFolder) {
          await openDir(assert, instanceFolder);
        }
        let filePath = await verifyJSONWithUUIDInFolder(assert, instanceFolder);
        let cardId = testRealm2URL + filePath;
        let headerId = cardId.replace('.json', '');
        await waitFor('[data-test-card-resource-loaded]');
        assert
          .dom(`[data-test-code-mode-card-renderer-header="${headerId}"]`)
          .exists();
      });
    });

    test('"use" is successful even if target realm does not have a trailing slash', async function (assert) {
      const listingName = 'author';
      const listingId = testRealmURL + 'Listing/author.json';
      await executeCommand(
        ListingUseCommand,
        listingId,
        removeTrailingSlash(testRealm2URL),
      );
      await visitOperatorMode({
        submode: 'code',
        fileView: 'browser',
        codePath: `${testRealm2URL}index`,
      });
      await waitForCodeEditor();
      let outerFolder = await verifyFolderWithUUIDInFileTree(
        assert,
        listingName,
      );
      if (outerFolder) {
        await openDir(assert, outerFolder);
      }

      let instanceFolder = outerFolder + 'Author' + '/';
      await verifyFolderInFileTree(assert, instanceFolder);
      if (instanceFolder) {
        await openDir(assert, instanceFolder);
      }
      await verifyJSONWithUUIDInFolder(assert, instanceFolder);
    });

    test('"install" is successful even if target realm does not have a trailing slash', async function (assert) {
      const listingName = 'mortgage-calculator';
      await executeCommand(
        ListingInstallCommand,
        mortgageCalculatorCardId,
        removeTrailingSlash(testRealm2URL),
      );
      await visitOperatorMode({
        submode: 'code',
        fileView: 'browser',
        codePath: `${testRealm2URL}index`,
      });
      await waitForCodeEditor();

      // mortgage-calculator-[uuid]/
      let outerFolder = await verifyFolderWithUUIDInFileTree(
        assert,
        listingName,
      );
      if (outerFolder) {
        await openDir(assert, outerFolder);
      }
      // mortgage-calculator-[uuid]/mortgage-calculator.gts
      let gtsFilePath = outerFolder + 'mortgage-calculator.gts';
      await verifyFileInFileTree(assert, gtsFilePath);
      // mortgage-calculator-[uuid]/MortgageCalculator/example.json
      let instanceFolder = outerFolder + 'MortgageCalculator' + '/';
      await verifyFolderInFileTree(assert, instanceFolder);
      if (instanceFolder) {
        await openDir(assert, instanceFolder);
      }
      await verifyJSONWithUUIDInFolder(assert, instanceFolder);
    });

    test('"remix" is successful even if target realm does not have a trailing slash', async function (assert) {
      const listingName = 'author';
      const listingId = `${testRealmURL}Listing/${listingName}`;
      await visitOperatorMode({
        stacks: [[]],
      });
      await executeCommand(
        ListingRemixCommand,
        listingId,
        removeTrailingSlash(testRealm2URL),
      );
      await waitForCodeEditor();
      await verifySubmode(assert, 'code');
      await toggleFileTree();
      let outerFolder = await verifyFolderWithUUIDInFileTree(
        assert,
        listingName,
      );
      let instanceFolder = outerFolder + 'Author/';
      await verifyFolderInFileTree(assert, instanceFolder);
      let gtsFilePath = outerFolder + `${listingName}.gts`;
      await verifyFileInFileTree(assert, gtsFilePath);
      await waitForCodeEditor();
      assert
        .dom('[data-test-playground-panel] [data-test-boxel-card-header-title]')
        .hasText('Author - Mike Dane');
    });
  });
});

function removeTrailingSlash(url: string): string {
  return url.endsWith('/') && url.length > 1 ? url.slice(0, -1) : url;
}<|MERGE_RESOLUTION|>--- conflicted
+++ resolved
@@ -459,15 +459,6 @@
           assert.dom('[data-test-boxel-radio-option-id="grid"]').doesNotExist();
         });
 
-<<<<<<< HEAD
-        // Step 2: verify you looking at catalog grid view / list view
-        await waitFor('[data-test-catalog-list-view]');
-        assert
-          .dom('[data-test-catalog-list-view]')
-          .exists(
-            'Catalog list view should be visible when filters are applied',
-          );
-=======
         test('switch to apps tab', async function (assert) {
           await click('[data-tab-label="Apps"]');
           assert
@@ -476,7 +467,6 @@
             .hasClass('is-selected');
           assert.dom('[data-test-boxel-radio-option-id="grid"]').exists();
         });
->>>>>>> 225f4c68
       });
     });
 
