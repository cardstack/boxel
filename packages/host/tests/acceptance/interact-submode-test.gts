import {
  currentURL,
  click,
  fillIn,
  triggerKeyEvent,
} from '@ember/test-helpers';

import { triggerEvent } from '@ember/test-helpers';

import window from 'ember-window-mock';
import { module, test } from 'qunit';
import stringify from 'safe-stable-stringify';

import { FieldContainer, GridContainer } from '@cardstack/boxel-ui/components';

import {
  baseRealm,
  type LooseSingleCardDocument,
  Deferred,
  SingleCardDocument,
} from '@cardstack/runtime-common';
import { Realm } from '@cardstack/runtime-common/realm';

import type OperatorModeStateService from '@cardstack/host/services/operator-mode-state-service';
import { claimsFromRawToken } from '@cardstack/host/services/realm';
import type RecentCardsService from '@cardstack/host/services/recent-cards-service';

import {
  percySnapshot,
  setupLocalIndexing,
  setupServerSentEvents,
  setupOnSave,
  testRealmURL,
  type TestContextWithSSE,
  type TestContextWithSave,
  setupAcceptanceTestRealm,
  visitOperatorMode,
  lookupLoaderService,
  lookupNetworkService,
} from '../helpers';
import { setupMockMatrix } from '../helpers/mock-matrix';
import { setupApplicationTest } from '../helpers/setup';

const testRealm2URL = `http://test-realm/test2/`;

module('Acceptance | interact submode tests', function (hooks) {
  let realm: Realm;

  setupApplicationTest(hooks);
  setupLocalIndexing(hooks);
  setupServerSentEvents(hooks);
  setupOnSave(hooks);
  let { setRealmPermissions, setActiveRealms } = setupMockMatrix(hooks, {
    loggedInAs: '@testuser:staging',
    activeRealms: [testRealmURL, testRealm2URL],
  });

  hooks.beforeEach(async function () {
    let loader = lookupLoaderService().loader;
    let cardApi: typeof import('https://cardstack.com/base/card-api');
    let string: typeof import('https://cardstack.com/base/string');
    let catalogEntry: typeof import('https://cardstack.com/base/catalog-entry');
    let cardsGrid: typeof import('https://cardstack.com/base/cards-grid');
    cardApi = await loader.import(`${baseRealm.url}card-api`);
    string = await loader.import(`${baseRealm.url}string`);
    catalogEntry = await loader.import(`${baseRealm.url}catalog-entry`);
    cardsGrid = await loader.import(`${baseRealm.url}cards-grid`);

    let {
      field,
      contains,
      containsMany,
      linksTo,
      linksToMany,
      CardDef,
      Component,
      FieldDef,
    } = cardApi;
    let { default: StringField } = string;
    let { CatalogEntry } = catalogEntry;
    let { CardsGrid } = cardsGrid;

    class Pet extends CardDef {
      static displayName = 'Pet';
      @field name = contains(StringField);
      @field favoriteTreat = contains(StringField);

      @field title = contains(StringField, {
        computeVia: function (this: Pet) {
          return this.name;
        },
      });
      static fitted = class Fitted extends Component<typeof this> {
        <template>
          <h3 data-test-pet={{@model.name}}>
            <@fields.name />
          </h3>
        </template>
      };
      static isolated = class Isolated extends Component<typeof this> {
        <template>
          <GridContainer class='container'>
            <h2><@fields.title /></h2>
            <div>
              <div>Favorite Treat: <@fields.favoriteTreat /></div>
              <div data-test-editable-meta>
                {{#if @canEdit}}
                  <@fields.title />
                  is editable.
                {{else}}
                  <@fields.title />
                  is NOT editable.
                {{/if}}
              </div>
            </div>
          </GridContainer>
        </template>
      };
    }

    class Puppy extends Pet {
      static displayName = 'Puppy';
      @field age = contains(StringField);
    }

    class ShippingInfo extends FieldDef {
      static displayName = 'Shipping Info';
      @field preferredCarrier = contains(StringField);
      @field remarks = contains(StringField);
      @field title = contains(StringField, {
        computeVia: function (this: ShippingInfo) {
          return this.preferredCarrier;
        },
      });
      static embedded = class Embedded extends Component<typeof this> {
        <template>
          <span data-test-preferredCarrier={{@model.preferredCarrier}}></span>
          <@fields.preferredCarrier />
        </template>
      };
    }

    class Address extends FieldDef {
      static displayName = 'Address';
      @field city = contains(StringField);
      @field country = contains(StringField);
      @field shippingInfo = contains(ShippingInfo);
      static embedded = class Embedded extends Component<typeof this> {
        <template>
          <h3 data-test-city={{@model.city}}>
            <@fields.city />
          </h3>
          <h3 data-test-country={{@model.country}}>
            <@fields.country />
          </h3>
          <div data-test-shippingInfo-field><@fields.shippingInfo /></div>

          <div data-test-editable-meta>
            {{#if @canEdit}}
              address is editable.
            {{else}}
              address is NOT editable.
            {{/if}}
          </div>
        </template>
      };

      static edit = class Edit extends Component<typeof this> {
        <template>
          <FieldContainer @label='city' @tag='label' data-test-boxel-input-city>
            <@fields.city />
          </FieldContainer>
          <FieldContainer
            @label='country'
            @tag='label'
            data-test-boxel-input-country
          >
            <@fields.country />
          </FieldContainer>
          <div data-test-shippingInfo-field><@fields.shippingInfo /></div>
        </template>
      };
    }

    class Person extends CardDef {
      static displayName = 'Person';
      @field firstName = contains(StringField);
      @field pet = linksTo(Pet);
      @field friends = linksToMany(Pet);
      @field firstLetterOfTheName = contains(StringField, {
        computeVia: function (this: Person) {
          if (!this.firstName) {
            return;
          }
          return this.firstName[0];
        },
      });
      @field title = contains(StringField, {
        computeVia: function (this: Person) {
          return this.firstName;
        },
      });
      @field primaryAddress = contains(Address);
      @field additionalAddresses = containsMany(Address);

      static isolated = class Isolated extends Component<typeof this> {
        <template>
          <h2 data-test-person={{@model.firstName}}>
            <@fields.firstName />
          </h2>
          <p data-test-first-letter-of-the-name={{@model.firstLetterOfTheName}}>
            <@fields.firstLetterOfTheName />
          </p>
          Pet:
          <@fields.pet />
          Friends:
          <@fields.friends />
          Primary Address:
          <@fields.primaryAddress />
          Additional Adresses:
          <@fields.additionalAddresses />
        </template>
      };
    }

    class Personnel extends Person {
      static displayName = 'Personnel';
    }

    let generateCatalogEntry = (
      fileName: string,
      title: string,
      ref: { module: string; name: string },
    ) => ({
      [`${fileName}.json`]: new CatalogEntry({
        title,
        description: `Catalog entry for ${title}`,
        isField: false,
        ref,
      }),
    });
    let catalogEntries = {};
    for (let i = 0; i < 5; i++) {
      let entry = generateCatalogEntry(`p-${i + 1}`, `Personnel-${i + 1}`, {
        module: `${testRealmURL}personnel`,
        name: 'Personnel',
      });
      catalogEntries = { ...catalogEntries, ...entry };
    }

    let mangoPet = new Pet({ name: 'Mango' });

    ({ realm } = await setupAcceptanceTestRealm({
      contents: {
        'address.gts': { Address },
        'person.gts': { Person },
        'personnel.gts': { Personnel },
        'pet.gts': { Pet, Puppy },
        'shipping-info.gts': { ShippingInfo },
        'README.txt': `Hello World`,
        'person-entry.json': new CatalogEntry({
          title: 'Person Card',
          description: 'Catalog entry for Person Card',
          isField: false,
          ref: {
            module: `${testRealmURL}person`,
            name: 'Person',
          },
        }),
        'pet-entry.json': new CatalogEntry({
          title: 'Pet Card',
          description: 'Catalog entry for Pet Card',
          isField: false,
          ref: {
            module: `${testRealmURL}pet`,
            name: 'Pet',
          },
        }),
        ...catalogEntries,
        'puppy-entry.json': new CatalogEntry({
          title: 'Puppy Card',
          description: 'Catalog entry for Puppy Card',
          isField: false,
          ref: {
            module: `${testRealmURL}pet`,
            name: 'Puppy',
          },
        }),
        'Pet/mango.json': mangoPet,
        'Pet/vangogh.json': new Pet({ name: 'Van Gogh' }),
        'Person/fadhlan.json': new Person({
          firstName: 'Fadhlan',
          address: new Address({
            city: 'Bandung',
            country: 'Indonesia',
            shippingInfo: new ShippingInfo({
              preferredCarrier: 'DHL',
              remarks: `Don't let bob deliver the package--he's always bringing it to the wrong address`,
            }),
          }),
          additionalAddresses: [
            new Address({
              city: 'Jakarta',
              country: 'Indonesia',
              shippingInfo: new ShippingInfo({
                preferredCarrier: 'FedEx',
                remarks: `Make sure to deliver to the back door`,
              }),
            }),
            new Address({
              city: 'Bali',
              country: 'Indonesia',
              shippingInfo: new ShippingInfo({
                preferredCarrier: 'UPS',
                remarks: `Call ahead to make sure someone is home`,
              }),
            }),
          ],
          pet: mangoPet,
          friends: [mangoPet],
        }),
        'Puppy/marco.json': new Puppy({ name: 'Marco', age: '5 months' }),
        'grid.json': new CardsGrid(),
        'index.json': new CardsGrid(),
        '.realm.json': {
          name: 'Test Workspace B',
          backgroundURL:
            'https://i.postimg.cc/VNvHH93M/pawel-czerwinski-Ly-ZLa-A5jti-Y-unsplash.jpg',
          iconURL: 'https://i.postimg.cc/L8yXRvws/icon.png',
        },
      },
    }));
    await setupAcceptanceTestRealm({
      realmURL: testRealm2URL,
      contents: {
        'index.json': new CardsGrid(),
        '.realm.json': {
          name: 'Test Workspace A',
          backgroundURL:
            'https://i.postimg.cc/tgRHRV8C/pawel-czerwinski-h-Nrd99q5pe-I-unsplash.jpg',
          iconURL: 'https://i.postimg.cc/d0B9qMvy/icon.png',
        },
        'Pet/ringo.json': new Pet({ name: 'Ringo' }),
        'Person/hassan.json': new Person({
          firstName: 'Hassan',
          pet: mangoPet,
          additionalAddresses: [
            new Address({
              city: 'New York',
              country: 'USA',
              shippingInfo: new ShippingInfo({
                preferredCarrier: 'DHL',
                remarks: `Don't let bob deliver the package--he's always bringing it to the wrong address`,
              }),
            }),
          ],
          friends: [mangoPet],
        }),
      },
    });
  });

  module('0 stacks', function () {
    test('Clicking card in search panel opens card on a new stack', async function (assert) {
      await visitOperatorMode({});

      assert.dom('[data-test-operator-mode-stack]').doesNotExist();
      assert.dom('[data-test-search-sheet]').doesNotHaveClass('prompt'); // Search closed

      // Click on search-input
      await click('[data-test-search-field]');

      assert.dom('[data-test-search-sheet]').hasClass('prompt'); // Search opened

      await fillIn('[data-test-search-field]', 'Mango');

      assert.dom('[data-test-search-sheet]').hasClass('results'); // Search open

      // Click on search result
      await click(`[data-test-search-result="${testRealmURL}Pet/mango"]`);

      // Search closed

      // The card appears on a new stack
      assert.dom('[data-test-operator-mode-stack]').exists({ count: 1 });
      assert
        .dom(
          '[data-test-operator-mode-stack="0"] [data-test-stack-card-index="0"]',
        )
        .includesText('Mango');
      assert
        .dom(
          '[data-test-operator-mode-stack="0"] [data-test-stack-card-index="1"]',
        )
        .doesNotExist();
      assert.dom('[data-test-search-field]').hasValue('');
    });

    test('Can search for an index card by URL (without "index" in path)', async function (assert) {
      await visitOperatorMode({});

      await click('[data-test-search-field]');

      await fillIn('[data-test-search-field]', testRealmURL);

      assert
        .dom('[data-test-search-label]')
        .includesText('Card found at http://test-realm/test/');
      assert
        .dom('[data-test-card="http://test-realm/test/index"]')
        .exists({ count: 1 });
    });

    test('Can open a recent card in empty stack', async function (assert) {
      await visitOperatorMode({});

      await click('[data-test-search-field]');
      await fillIn('[data-test-search-field]', `${testRealmURL}person-entry`);

      await click('[data-test-card="http://test-realm/test/person-entry"]');

      assert
        .dom(`[data-test-stack-card="${testRealmURL}person-entry"]`)
        .containsText('Test Workspace B');

      // Close the card, find it in recent cards, and reopen it
      await click(
        `[data-test-stack-card="${testRealmURL}person-entry"] [data-test-close-button]`,
      );

      await click('[data-test-search-field]');
      assert.dom('[data-test-search-sheet]').hasClass('prompt');

      await click(`[data-test-search-result="${testRealmURL}person-entry"]`);

      assert
        .dom(`[data-test-stack-card="${testRealmURL}person-entry"]`)
        .exists();
    });
  });

  module('1 stack', function (_hooks) {
    test('restoring the stack from query param', async function (assert) {
      await visitOperatorMode({
        stacks: [
          [
            {
              id: `${testRealmURL}Person/fadhlan`,
              format: 'isolated',
            },
            {
              id: `${testRealmURL}Pet/mango`,
              format: 'isolated',
            },
          ],
        ],
      });

      await percySnapshot(assert);

      assert
        .dom('[data-test-stack-card-index="0"] [data-test-boxel-header-title]')
        .includesText('Person');

      assert
        .dom('[data-test-stack-card-index="1"] [data-test-boxel-header-title]')
        .includesText('Pet');

      // Remove mango (the dog) from the stack
      await click('[data-test-stack-card-index="1"] [data-test-close-button]');

      assert.operatorModeParametersMatch(currentURL(), {
        stacks: [
          [
            {
              id: `${testRealmURL}Person/fadhlan`,
              format: 'isolated',
            },
          ],
        ],
      });

      await click('[data-test-operator-mode-stack] [data-test-pet="Mango"]');
      let expectedURL = `/?operatorModeState=${encodeURIComponent(
        stringify({
          stacks: [
            [
              {
                id: `${testRealmURL}Person/fadhlan`,
                format: 'isolated',
              },
              {
                id: `${testRealmURL}Pet/mango`,
                format: 'isolated',
              },
            ],
          ],
          submode: 'interact',
          fileView: 'inspector',
          openDirs: {},
        })!,
      )}`;
      assert.strictEqual(currentURL(), expectedURL);

      // Click Edit on the top card
      await click('[data-test-stack-card-index="1"] [data-test-edit-button]');

      // The edit format should be reflected in the URL
      assert.strictEqual(
        currentURL(),
        `/?operatorModeState=${encodeURIComponent(
          stringify({
            stacks: [
              [
                {
                  id: `${testRealmURL}Person/fadhlan`,
                  format: 'isolated',
                },
                {
                  id: `${testRealmURL}Pet/mango`,
                  format: 'edit',
                },
              ],
            ],
            submode: 'interact',
            fileView: 'inspector',
            openDirs: {},
          })!,
        )}`,
      );
    });

    test('restoring the stack from query param when card is in edit format', async function (assert) {
      await visitOperatorMode({
        stacks: [
          [
            {
              id: `${testRealmURL}Person/fadhlan`,
              format: 'edit',
            },
          ],
        ],
      });

      await percySnapshot(assert);

      assert.dom('[data-test-field="firstName"] input').exists(); // Existence of an input field means it is in edit mode
    });

    test('click left or right add card button will open the search panel and then click on a recent card will open a new stack on the left or right', async function (assert) {
      await visitOperatorMode({
        stacks: [
          [
            {
              id: `${testRealmURL}Person/fadhlan`,
              format: 'isolated',
            },
            {
              id: `${testRealmURL}Pet/mango`,
              format: 'edit',
            },
          ],
        ],
      });

      let operatorModeStateService = this.owner.lookup(
        'service:operator-mode-state-service',
      ) as OperatorModeStateService;
      let recentCardsService = this.owner.lookup(
        'service:recent-cards-service',
      ) as RecentCardsService;

      let firstStack = operatorModeStateService.state.stacks[0];
      // @ts-ignore Property '#private' is missing in type 'Card[]' but required in type 'TrackedArray<Card>'.glint(2741) - don't care about this error here, just stubbing
      recentCardsService.recentCards = firstStack.map((item) => item.card);

      assert.dom('[data-test-operator-mode-stack]').exists({ count: 1 });
      assert.dom('[data-test-add-card-left-stack]').exists();
      assert.dom('[data-test-add-card-right-stack]').exists();
      assert.dom('[data-test-search-sheet]').doesNotHaveClass('prompt'); // Search closed

      // Add a card to the left stack
      await click('[data-test-add-card-left-stack]');

      assert.dom('[data-test-search-field]').isFocused();
      assert.dom('[data-test-search-sheet]').hasClass('prompt'); // Search opened

      await click(`[data-test-search-result="${testRealmURL}Pet/mango"]`);

      assert.dom('[data-test-search-sheet]').doesNotHaveClass('prompt'); // Search closed
      assert.dom('[data-test-operator-mode-stack="0"]').includesText('Mango'); // Mango goes on the left stack
      assert.dom('[data-test-operator-mode-stack="1"]').includesText('Fadhlan');

      // Buttons to add a neighbor stack are gone
      assert.dom('[data-test-add-card-left-stack]').doesNotExist();
      assert.dom('[data-test-add-card-right-stack]').doesNotExist();

      // Close the only card in the 1st stack
      await click(
        '[data-test-operator-mode-stack="0"] [data-test-close-button]',
      );

      assert
        .dom('[data-test-operator-mode-stack]')
        .exists({ count: 1 }, 'after close, expect 1 stack');
      assert
        .dom('[data-test-add-card-left-stack]')
        .exists('after close, expect add to left stack button');
      assert
        .dom('[data-test-add-card-right-stack]')
        .exists('after close, expect add to right stack button');

      // Add a card to the left stack
      await click('[data-test-add-card-left-stack]');

      assert.dom('[data-test-search-sheet]').hasClass('prompt'); // Search opened

      await click(`[data-test-search-result="${testRealmURL}Person/fadhlan"]`);

      assert.dom('[data-test-search-sheet]').doesNotHaveClass('prompt'); // Search closed

      // There are now 2 stacks
      assert.dom('[data-test-operator-mode-stack]').exists({ count: 2 });
      assert.dom('[data-test-operator-mode-stack="0"]').includesText('Fadhlan');
      assert.dom('[data-test-operator-mode-stack="1"]').includesText('Mango'); // Mango gets moved onto the right stack

      // Buttons to add a neighbor stack are gone
      assert.dom('[data-test-add-card-left-stack]').doesNotExist();
      assert.dom('[data-test-add-card-right-stack]').doesNotExist();

      // Close the only card in the 1st stack
      await click(
        '[data-test-operator-mode-stack="0"] [data-test-close-button]',
      );

      // There is now only 1 stack and the buttons to add a neighbor stack are back
      assert.dom('[data-test-operator-mode-stack]').exists({ count: 1 });
      assert.dom('[data-test-add-card-left-stack]').exists();
      assert.dom('[data-test-add-card-right-stack]').exists();

      // Replace the current stack by interacting with search prompt directly
      // Click on search-input
      await click('[data-test-search-field]');

      assert.dom('[data-test-search-sheet]').hasClass('prompt'); // Search opened

      await click(`[data-test-search-result="${testRealmURL}Person/fadhlan"]`);

      assert.dom('[data-test-search-sheet]').doesNotHaveClass('prompt'); // Search closed

      // There is still only 1 stack
      assert.dom('[data-test-operator-mode-stack]').exists({ count: 1 });
    });

    test('Clicking search panel (without left and right buttons activated) replaces open card on existing stack', async function (assert) {
      await visitOperatorMode({
        stacks: [
          [
            {
              id: `${testRealmURL}Person/fadhlan`,
              format: 'isolated',
            },
            {
              id: `${testRealmURL}Pet/mango`,
              format: 'isolated',
            },
          ],
        ],
      });

      let operatorModeStateService = this.owner.lookup(
        'service:operator-mode-state-service',
      ) as OperatorModeStateService;
      let recentCardsService = this.owner.lookup(
        'service:recent-cards-service',
      ) as RecentCardsService;

      // @ts-ignore Property '#private' is missing in type 'Card[]' but required in type 'TrackedArray<Card>'.glint(2741) - don't care about this error here, just stubbing
      recentCardsService.recentCards =
        operatorModeStateService.state.stacks[0].map((item) => item.card);

      assert.dom('[data-test-operator-mode-stack]').exists({ count: 1 });
      assert.dom('[data-test-add-card-left-stack]').exists();
      assert.dom('[data-test-add-card-right-stack]').exists();
      assert.dom('[data-test-search-sheet]').doesNotHaveClass('prompt'); // Search closed

      // Click on search-input
      await click('[data-test-search-field]');

      assert.dom('[data-test-search-sheet]').hasClass('prompt'); // Search opened

      // Click on a recent search
      await click(`[data-test-search-result="${testRealmURL}Pet/mango"]`);

      assert.dom('[data-test-search-sheet]').doesNotHaveClass('prompt'); // Search closed

      // The recent card REPLACES onto on current stack
      assert.dom('[data-test-operator-mode-stack]').exists({ count: 1 });
      assert
        .dom(
          '[data-test-operator-mode-stack="0"] [data-test-stack-card-index="0"]',
        )
        .includesText('Mango');
      assert
        .dom(
          '[data-test-operator-mode-stack="0"] [data-test-stack-card-index="1"]',
        )
        .doesNotExist();
    });

    test('search can be dismissed with escape', async function (assert) {
      await visitOperatorMode({});
      await click('[data-test-search-field]');

      assert.dom('[data-test-search-sheet]').hasClass('prompt');

      await triggerKeyEvent(
        '[data-test-search-sheet] input',
        'keydown',
        'Escape',
      );

      assert.dom('[data-test-search-sheet]').hasClass('closed');
    });

    test<TestContextWithSave>('can create a card from the index stack item', async function (assert) {
      assert.expect(7);
      await visitOperatorMode({
        stacks: [[{ id: `${testRealmURL}index`, format: 'isolated' }]],
      });
      let deferred = new Deferred<void>();
      this.onSave((_, json) => {
        if (typeof json === 'string') {
          throw new Error('expected JSON save data');
        }
        if (json.data.attributes?.firstName === null) {
          // Because we create an empty card, upon choosing a catalog item, we must skip the scenario where attributes null
          return;
        }
        assert.strictEqual(json.data.attributes?.firstName, 'Hassan');
        assert.strictEqual(json.data.meta.realmURL, testRealmURL);
        deferred.fulfill();
      });
      await click('[data-test-create-new-card-button]');
      assert
        .dom('[data-test-card-catalog-item-selected]')
        .doesNotExist('No card is pre-selected');
      assert.dom('[data-test-card-catalog-item]').exists({ count: 7 });
      assert
        .dom('[data-test-show-more-cards]')
        .containsText('3 not shown', 'Entries are paginated');
      await click(`[data-test-select="${testRealmURL}person-entry"]`);
      await click('[data-test-card-catalog-go-button]');

      await fillIn(`[data-test-field="firstName"] input`, 'Hassan');
      await click('[data-test-stack-card-index="1"] [data-test-close-button]');

      await deferred.promise;
    });

<<<<<<< HEAD
    test<TestContextWithSave>('card-catalog can pre-select the current filtered card type', async function (assert) {
      assert.expect(12);
      await visitOperatorMode({
        stacks: [[{ id: `${testRealmURL}index`, format: 'isolated' }]],
      });
      let deferred: Deferred<SingleCardDocument<string>> | undefined;
      this.onSave((_, json) => {
        if (typeof json === 'string') {
          throw new Error('expected JSON save data');
        }
        deferred?.fulfill(json);
      });

      await click('[data-test-boxel-filter-list-button="Person"]');
      await click('[data-test-create-new-card-button]');
      assert.dom('[data-test-card-catalog-item]').exists({ count: 10 });
      assert
        .dom('[data-test-show-more-cards]')
        .doesNotExist('All cards are visible');
      assert
        .dom(
          `[data-test-card-catalog-item="${testRealmURL}person-entry"][data-test-card-catalog-item-selected]`,
        )
        .exists('Person catalog entry is pre-selected');
      assert
        .dom('[data-test-card-catalog-item-selected]')
        .exists({ count: 1 }, 'Only 1 card is selected');

      await click('[data-test-card-catalog-cancel-button]');
      await click('[data-test-boxel-filter-list-button="All Cards"]');
      await click('[data-test-create-new-card-button]');
      assert
        .dom('[data-test-card-catalog-item-selected]')
        .doesNotExist(
          'Pre-selection is cleared when filter does not specify card type',
        );
      assert.dom('[data-test-card-catalog-item]').exists({ count: 7 });
      assert
        .dom('[data-test-show-more-cards]')
        .containsText('3 not shown', 'Entries are paginated');
      await click('[data-test-card-catalog-cancel-button]');

      await click('[data-test-boxel-filter-list-button="Puppy"]');
      await click('[data-test-create-new-card-button]');
      assert
        .dom(
          `[data-test-card-catalog-item="${testRealmURL}puppy-entry"][data-test-card-catalog-item-selected]`,
        )
        .exists('Puppy catalog entry is pre-selected');
      assert
        .dom('[data-test-card-catalog-item-selected]')
        .exists({ count: 1 }, 'Only 1 card is selected');
      await click('[data-test-card-catalog-go-button]');

      deferred = new Deferred<SingleCardDocument<string>>();
      await fillIn(`[data-test-field="name"] input`, 'Snoopy');
      await click('[data-test-stack-card-index="1"] [data-test-close-button]');

      let json = await deferred.promise;
      assert.strictEqual(json.data.attributes?.name, 'Snoopy');
      assert.strictEqual(json.data.meta.realmURL, testRealmURL);
      assert.deepEqual(
        json.data.meta.adoptsFrom,
        {
          module: '../pet',
          name: 'Puppy',
        },
        'Created card type is correct',
      );
    });

    test<TestContextWithSave>('can change selection on card catalog after a card was pre-selected', async function (assert) {
      assert.expect(10);
      await visitOperatorMode({
        stacks: [[{ id: `${testRealmURL}index`, format: 'isolated' }]],
      });

      let deferred: Deferred<SingleCardDocument<string>> | undefined;
      this.onSave((_, json) => {
        if (typeof json === 'string') {
          throw new Error('expected JSON save data');
        }
        deferred?.fulfill(json);
      });

      await click('[data-test-boxel-filter-list-button="Puppy"]');
      await click('[data-test-create-new-card-button]');
      assert.dom('[data-test-card-catalog-item]').exists({ count: 10 });
      assert
        .dom('[data-test-show-more-cards]')
        .doesNotExist('All cards are visible');
      assert
        .dom(
          `[data-test-card-catalog-item="${testRealmURL}puppy-entry"][data-test-card-catalog-item-selected]`,
        )
        .exists('Puppy catalog entry is pre-selected');
      assert
        .dom('[data-test-card-catalog-item-selected]')
        .exists({ count: 1 }, 'Only 1 card is selected');

      await click(`[data-test-select="${baseRealm.url}types/card"]`); // changing card selection
      assert
        .dom(
          `[data-test-card-catalog-item="${baseRealm.url}types/card"][data-test-card-catalog-item-selected]`,
        )
        .exists('Card selection has changed');
      assert
        .dom('[data-test-card-catalog-item-selected]')
        .exists({ count: 1 }, 'Only 1 card is selected');
      assert
        .dom('[data-test-card-catalog-item]')
        .exists({ count: 10 }, 'All cards are still visible');
      await click('[data-test-card-catalog-go-button]');

      deferred = new Deferred<SingleCardDocument<string>>();
      await fillIn(`[data-test-field="title"] input`, 'Hello World');
      await click('[data-test-stack-card-index="1"] [data-test-close-button]');

      let json = await deferred.promise;
      assert.strictEqual(json.data.attributes?.title, 'Hello World');
      assert.strictEqual(json.data.meta.realmURL, testRealmURL);
      assert.deepEqual(
        json.data.meta.adoptsFrom,
        {
          module: `${baseRealm.url}card-api`,
          name: 'CardDef',
        },
        'Created card type is correct',
      );
    });

    test<TestContextWithSave>('duplicate card in a stack is not allowed', async function (assert) {
=======
    test('duplicate card in a stack is not allowed', async function (assert) {
>>>>>>> 08df803b
      await visitOperatorMode({
        stacks: [
          [
            {
              id: `${testRealmURL}index`,
              format: 'isolated',
            },
          ],
        ],
      });

      await click('[data-test-boxel-filter-list-button="All Cards"]');
      // Simulate simultaneous clicks for spam-clicking
      await Promise.all([
        click(
          `[data-test-operator-mode-stack="0"] [data-test-cards-grid-item="${testRealmURL}Person/fadhlan"]`,
        ),
        click(
          `[data-test-operator-mode-stack="0"] [data-test-cards-grid-item="${testRealmURL}Person/fadhlan"]`,
        ),
      ]);

      assert
        .dom(`[data-stack-card="${testRealmURL}Person/fadhlan"]`)
        .exists({ count: 1 });
    });

    test('embedded card from writable realm shows pencil icon in edit mode', async function (assert) {
      await visitOperatorMode({
        stacks: [
          [
            {
              id: `${testRealm2URL}Person/hassan`,
              format: 'edit',
            },
          ],
        ],
      });
      await triggerEvent(
        `[data-test-stack-card="${testRealm2URL}Person/hassan"] [data-test-links-to-editor="pet"] [data-test-field-component-card]`,
        'mouseenter',
      );
      assert
        .dom(
          `[data-test-overlay-card="${testRealmURL}Pet/mango"] [data-test-overlay-edit]`,
        )
        .exists();
      await click(
        `[data-test-overlay-card="${testRealmURL}Pet/mango"] [data-test-overlay-edit]`,
      );
      assert
        .dom(
          `[data-test-stack-card="${testRealmURL}Pet/mango"] [data-test-card-format="edit"]`,
        )
        .exists('linked card now rendered as a stack item in edit format');
    });

    test('New card is auto-attached once it is saved', async function (assert) {
      let indexCardId = `${testRealm2URL}index`;
      await visitOperatorMode({
        stacks: [
          [
            {
              id: indexCardId,
              format: 'isolated',
            },
          ],
        ],
      });
      assert.dom(`[data-test-stack-card="${indexCardId}"]`).exists();
      await click('[data-test-open-ai-assistant]');
      assert.dom('[data-test-attached-card]').doesNotExist();
      // Press the + button to create a new card instance
      await click('[data-test-create-new-card-button]');
      // Select a card from catalog entries
      await click(
        `[data-test-select="https://cardstack.com/base/fields/skill-card"]`,
      );

      await click(`[data-test-card-catalog-go-button]`);

      // When edit view of new card opens, fill in a field and press the Pencil icon to finish editing
      await fillIn(
        '[data-test-field="instructions"] textarea',
        'Do this and that and this and that',
      );
      await click('[data-test-stack-card-index="1"] [data-test-edit-button]');
    });

    test<TestContextWithSave>('new card is created in the current realm', async function (assert) {
      assert.expect(1);
      await visitOperatorMode({
        stacks: [
          [
            {
              id: `${testRealmURL}Person/fadhlan`,
              format: 'edit',
            },
          ],
        ],
      });
      this.onSave((url) => {
        if (url.href.includes('Pet')) {
          assert.ok(
            url.href.startsWith(testRealmURL),
            `The pet card is saved in the current realm ${testRealmURL}`,
          );
        }
      });
      await click('[data-test-add-new]');
      await click('[data-test-card-catalog-create-new-button]');
    });
  });

  module('1 stack, when the user lacks write permissions', function (hooks) {
    hooks.beforeEach(async function () {
      setRealmPermissions({
        [testRealmURL]: ['read'],
        [testRealm2URL]: ['read', 'write'],
      });
    });

    test('the edit button is hidden when the user lacks permissions', async function (assert) {
      await visitOperatorMode({
        stacks: [
          [
            {
              id: `${testRealmURL}Pet/mango`,
              format: 'isolated',
            },
          ],
        ],
      });
      assert.dom('[data-test-edit-button]').doesNotExist();
    });

    test('the card format components are informed whether it is editable', async function (assert) {
      await visitOperatorMode({
        stacks: [
          [
            {
              id: `${testRealmURL}Pet/mango`,
              format: 'isolated',
            },
          ],
        ],
      });

      assert
        .dom('[data-test-editable-meta]')
        .containsText('Mango is NOT editable');

      await visitOperatorMode({
        stacks: [
          [
            {
              id: `${testRealm2URL}Pet/ringo`,
              format: 'isolated',
            },
          ],
        ],
      });

      assert.dom('[data-test-editable-meta]').containsText('Ringo is editable');

      await visitOperatorMode({
        stacks: [
          [
            {
              id: `${testRealmURL}Person/fadhlan`,
              format: 'isolated',
            },
          ],
        ],
      });

      assert
        .dom('[data-test-editable-meta]')
        .containsText('address is NOT editable');

      await visitOperatorMode({
        stacks: [
          [
            {
              id: `${testRealmURL}Person/fadhlan`,
              format: 'edit',
            },
          ],
        ],
      });

      assert
        .dom("[data-test-contains-many='additionalAddresses'] input:enabled")
        .doesNotExist();

      assert
        .dom(
          "[data-test-contains-many='additionalAddresses'] [data-test-remove]",
        )
        .doesNotExist();
      assert
        .dom(
          "[data-test-contains-many='additionalAddresses'] [data-test-add-new]",
        )
        .doesNotExist();

      assert
        .dom("[data-test-field='pet'] [data-test-remove-card]")
        .doesNotExist();

      assert
        .dom("[data-test-field='friends'] [data-test-add-new]")
        .doesNotExist();
      assert
        .dom("[data-test-field='friends'] [data-test-remove-card]")
        .doesNotExist();

      await visitOperatorMode({
        stacks: [
          [
            {
              id: `${testRealm2URL}Person/hassan`,
              format: 'isolated',
            },
          ],
        ],
      });

      assert
        .dom('[data-test-editable-meta]')
        .containsText('address is editable');

      await click('[data-test-operator-mode-stack] [data-test-edit-button]');

      assert
        .dom("[data-test-contains-many='additionalAddresses'] input:disabled")
        .exists({ count: 1 });

      assert
        .dom(
          "[data-test-contains-many='additionalAddresses'] [data-test-remove]",
        )
        .exists();

      assert
        .dom(
          "[data-test-contains-many='additionalAddresses'] [data-test-add-new]",
        )
        .exists();

      assert.dom("[data-test-field='pet'] [data-test-remove-card]").exists();
      assert.dom("[data-test-field='friends'] [data-test-add-new]").exists();
      assert
        .dom("[data-test-field='friends'] [data-test-remove-card]")
        .exists();
    });
    test('the delete item is not present in "..." menu of stack item', async function (assert) {
      await visitOperatorMode({
        stacks: [
          [
            {
              id: `${testRealmURL}Pet/mango`,
              format: 'isolated',
            },
          ],
        ],
      });
      await click('[data-test-more-options-button]');
      assert
        .dom('[data-test-boxel-menu-item-text="Delete"]')
        .doesNotExist('delete menu item is not rendered');
    });

    test('the "..."" menu does not exist for card overlay in index view (since delete is the only item in this menu)', async function (assert) {
      await visitOperatorMode({
        stacks: [
          [
            {
              id: `${testRealmURL}index`,
              format: 'isolated',
            },
          ],
        ],
      });
      assert
        .dom(
          `[data-test-overlay-card="${testRealmURL}Pet/mango"] [data-test-overlay-more-options]`,
        )
        .doesNotExist('"..." menu does not exist');
    });

    test('embedded card from read-only realm does not show pencil icon in edit mode', async (assert) => {
      await visitOperatorMode({
        stacks: [
          [
            {
              id: `${testRealm2URL}Person/hassan`,
              format: 'edit',
            },
          ],
        ],
      });
      await triggerEvent(
        `[data-test-stack-card="${testRealm2URL}Person/hassan"] [data-test-links-to-editor="pet"] [data-test-field-component-card]`,
        'mouseenter',
      );
      assert
        .dom(`[data-test-overlay-card="${testRealmURL}Pet/mango"]`)
        .exists();
      assert
        .dom(
          `[data-test-overlay-card="${testRealmURL}Pet/mango"] [data-test-overlay-edit]`,
        )
        .doesNotExist('edit icon not displayed for linked card');
      await click(
        `[data-test-links-to-editor="pet"] [data-test-field-component-card]`,
      );
      assert
        .dom(
          `[data-test-stack-card="${testRealmURL}Pet/mango"] [data-test-card-format="isolated"]`,
        )
        .exists(
          'linked card now rendered as a stack item in isolated (non-edit) format',
        );
    });
  });

  module('2 stacks with differing permissions', function (hooks) {
    hooks.beforeEach(async function () {
      setRealmPermissions({
        [testRealmURL]: ['read'],
        [testRealm2URL]: ['read', 'write'],
      });
    });

    test('the edit button respects the realm permissions of the cards in differing realms', async function (assert) {
      assert.expect(6);
      await visitOperatorMode({
        stacks: [
          [
            {
              id: `${testRealmURL}Pet/mango`,
              format: 'isolated',
            },
          ],
          [
            {
              id: `${testRealm2URL}Pet/ringo`,
              format: 'isolated',
            },
          ],
        ],
      });

      lookupNetworkService().mount(
        async (req) => {
          if (req.method !== 'GET' && req.method !== 'HEAD') {
            let token = req.headers.get('Authorization');
            assert.notStrictEqual(token, null);

            let claims = claimsFromRawToken(token!);
            assert.deepEqual(claims.user, '@testuser:staging');
            assert.strictEqual(claims.realm, 'http://test-realm/test2/');
            assert.deepEqual(claims.permissions, ['read', 'write']);
          }
          return null;
        },
        { prepend: true },
      );

      assert
        .dom('[data-test-operator-mode-stack="0"] [data-test-edit-button]')
        .doesNotExist();
      assert
        .dom('[data-test-operator-mode-stack="1"] [data-test-edit-button]')
        .exists();
      await click(
        '[data-test-operator-mode-stack="1"] [data-test-edit-button]',
      );
      await fillIn(
        '[data-test-operator-mode-stack="1"] [data-test-field="name"] [data-test-boxel-input]',
        'Updated Ringo',
      );
      await click(
        '[data-test-operator-mode-stack="1"] [data-test-edit-button]',
      );
    });

    test('the delete item in "..." menu of stack item respects realm permissions of the cards in differing realms', async function (assert) {
      await visitOperatorMode({
        stacks: [
          [
            {
              id: `${testRealmURL}Pet/mango`,
              format: 'isolated',
            },
          ],
          [
            {
              id: `${testRealm2URL}Pet/ringo`,
              format: 'isolated',
            },
          ],
        ],
      });
      await click(
        '[data-test-operator-mode-stack="0"] [data-test-more-options-button]',
      );
      assert
        .dom('[data-test-boxel-menu-item-text="Delete"]')
        .doesNotExist('delete menu item is not rendered');

      await click(
        '[data-test-operator-mode-stack="1"] [data-test-more-options-button]',
      );
      assert
        .dom('[data-test-boxel-menu-item-text="Delete"]')
        .exists('delete menu is rendered');
    });

    test('the "..."" menu for card overlay in index view respects realm permissions of cards in differing realms', async function (assert) {
      await visitOperatorMode({
        stacks: [
          [
            {
              id: `${testRealmURL}index`,
              format: 'isolated',
            },
          ],
          [
            {
              id: `${testRealm2URL}index`,
              format: 'isolated',
            },
          ],
        ],
      });
      assert
        .dom(
          `[data-test-operator-mode-stack="0"] [data-test-overlay-card="${testRealmURL}Pet/mango"] [data-test-overlay-more-options]`,
        )
        .doesNotExist('"..." menu does not exist');

      await click(
        '[data-test-operator-mode-stack="0"] [data-test-boxel-filter-list-button="All Cards"]',
      );
      await click(
        '[data-test-operator-mode-stack="1"] [data-test-boxel-filter-list-button="All Cards"]',
      );
      await triggerEvent(
        `[data-test-operator-mode-stack="1"] [data-test-cards-grid-item="${testRealm2URL}Pet/ringo"]`,
        'mouseenter',
      );
      assert
        .dom(
          `[data-test-operator-mode-stack="1"] [data-test-overlay-card="${testRealm2URL}Pet/ringo"] [data-test-overlay-more-options]`,
        )
        .exists('"..." menu exists');
    });
  });

  module('2 stacks', function () {
    test('restoring the stacks from query param', async function (assert) {
      await visitOperatorMode({
        stacks: [
          [
            {
              id: `${testRealmURL}Person/fadhlan`,
              format: 'isolated',
            },
          ],
          [
            {
              id: `${testRealmURL}Pet/mango`,
              format: 'isolated',
            },
          ],
        ],
      });

      await percySnapshot(assert); // 2 stacks from the same realm share the same background

      assert.dom('[data-test-operator-mode-stack]').exists({ count: 2 });
      assert.dom('[data-test-operator-mode-stack="0"]').includesText('Fadhlan');
      assert.dom('[data-test-operator-mode-stack="1"]').includesText('Mango');

      // Close the card in the 2nd stack
      await click(
        '[data-test-operator-mode-stack="1"] [data-test-close-button]',
      );
      assert.dom('[data-test-operator-mode-stack="0"]').exists();

      // 2nd stack is removed, 1st stack remains
      assert.dom('[data-test-operator-mode-stack="1"]').doesNotExist();
      assert.dom('[data-test-operator-mode-stack="0"]').includesText('Fadhlan');

      assert.operatorModeParametersMatch(currentURL(), {
        stacks: [
          [
            {
              id: `${testRealmURL}Person/fadhlan`,
              format: 'isolated',
            },
          ],
        ],
      });

      // Close the last card in the last stack that is left
      await click(
        '[data-test-operator-mode-stack="0"] [data-test-close-button]',
      );

      assert.dom('[data-test-workspace-chooser]').exists();
    });

    test('visiting 2 stacks from differing realms', async function (assert) {
      setActiveRealms([testRealmURL, 'http://localhost:4202/test/']);
      await visitOperatorMode({
        stacks: [
          [
            {
              id: `${testRealmURL}Person/fadhlan`,
              format: 'isolated',
            },
          ],
          [
            {
              id: 'http://localhost:4202/test/hassan',
              format: 'isolated',
            },
          ],
        ],
      });

      await percySnapshot(assert); // 2 stacks from the different realms have different backgrounds

      assert.dom('[data-test-operator-mode-stack]').exists({ count: 2 });
    });

    test('Clicking search panel (without left and right buttons activated) replaces all cards in the rightmost stack', async function (assert) {
      // creates a recent search
      window.localStorage.setItem(
        'recent-cards',
        JSON.stringify([`${testRealmURL}Person/fadhlan`]),
      );

      await visitOperatorMode({
        stacks: [
          [
            {
              id: `${testRealmURL}Person/fadhlan`,
              format: 'isolated',
            },
          ],
          [
            {
              id: `${testRealmURL}index`,
              format: 'isolated',
            },
            {
              id: `${testRealmURL}Pet/mango`,
              format: 'isolated',
            },
          ],
        ],
      });

      assert.dom('[data-test-operator-mode-stack]').exists({ count: 2 });

      // Click on search-input
      await click('[data-test-search-field]');

      assert.dom('[data-test-search-sheet]').hasClass('prompt'); // Search opened

      // Click on a recent search
      await click(`[data-test-search-result="${testRealmURL}Person/fadhlan"]`);

      assert.dom('[data-test-search-sheet]').doesNotHaveClass('prompt'); // Search closed

      assert.dom('[data-test-operator-mode-stack]').exists({ count: 2 });
      assert
        .dom(
          '[data-test-operator-mode-stack="0"] [data-test-stack-card-index="0"]',
        )
        .includesText('Fadhlan');
      assert
        .dom(
          '[data-test-operator-mode-stack="0"] [data-test-stack-card-index="1"]',
        )
        .doesNotExist();
      assert
        .dom(
          '[data-test-operator-mode-stack="1"] [data-test-stack-card-index="0"]',
        )
        .includesText('Fadhlan');
      assert
        .dom(
          '[data-test-operator-mode-stack="1"] [data-test-stack-card-index="1"]',
        )
        .doesNotExist();
    });
  });

  module('index changes', function () {
    test<TestContextWithSSE>('stack item live updates when index changes', async function (assert) {
      assert.expect(3);
      let expectedEvents = [
        {
          type: 'index',
          data: {
            type: 'incremental-index-initiation',
            realmURL: testRealmURL,
            updatedFile: `${testRealmURL}Person/fadhlan`,
          },
        },
        {
          type: 'index',
          data: {
            type: 'incremental',
            invalidations: [`${testRealmURL}Person/fadhlan`],
          },
        },
      ];
      await visitOperatorMode({
        stacks: [
          [
            {
              id: `${testRealmURL}Person/fadhlan`,
              format: 'isolated',
            },
          ],
        ],
      });
      assert
        .dom('[data-test-operator-mode-stack="0"] [data-test-person]')
        .hasText('Fadhlan');
      await this.expectEvents({
        assert,
        realm,
        expectedEvents,
        callback: async () => {
          await realm.write(
            'Person/fadhlan.json',
            JSON.stringify({
              data: {
                type: 'card',
                attributes: {
                  firstName: 'FadhlanXXX',
                },
                meta: {
                  adoptsFrom: {
                    module: '../person',
                    name: 'Person',
                  },
                },
              },
            } as LooseSingleCardDocument),
          );
        },
      });

      assert
        .dom('[data-test-operator-mode-stack="0"] [data-test-person]')
        .hasText('FadhlanXXX');
    });
  });

  module('workspace index card', function () {
    test('cannot be deleted', async function (assert) {
      await visitOperatorMode({
        stacks: [
          [
            {
              id: `${testRealmURL}index`,
              format: 'isolated',
            },
          ],
        ],
      });
      await click('[data-test-more-options-button]');
      assert.dom('[data-test-boxel-menu-item-text="Delete"]').doesNotExist();
    });
  });
});<|MERGE_RESOLUTION|>--- conflicted
+++ resolved
@@ -758,7 +758,6 @@
       await deferred.promise;
     });
 
-<<<<<<< HEAD
     test<TestContextWithSave>('card-catalog can pre-select the current filtered card type', async function (assert) {
       assert.expect(12);
       await visitOperatorMode({
@@ -890,10 +889,7 @@
       );
     });
 
-    test<TestContextWithSave>('duplicate card in a stack is not allowed', async function (assert) {
-=======
     test('duplicate card in a stack is not allowed', async function (assert) {
->>>>>>> 08df803b
       await visitOperatorMode({
         stacks: [
           [
