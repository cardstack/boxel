import {
  visit,
  currentURL,
  click,
  fillIn,
  triggerKeyEvent,
  waitFor,
  waitUntil,
} from '@ember/test-helpers';

import { setupApplicationTest } from 'ember-qunit';

import window from 'ember-window-mock';
import { setupWindowMock } from 'ember-window-mock/test-support';
import { module, test } from 'qunit';
import stringify from 'safe-stable-stringify';

import { FieldContainer } from '@cardstack/boxel-ui/components';

import {
  baseRealm,
  type LooseSingleCardDocument,
  Deferred,
} from '@cardstack/runtime-common';
import { Realm } from '@cardstack/runtime-common/realm';

import { Submodes } from '@cardstack/host/components/submode-switcher';
import type LoaderService from '@cardstack/host/services/loader-service';
import type OperatorModeStateService from '@cardstack/host/services/operator-mode-state-service';
import type RecentCardsService from '@cardstack/host/services/recent-cards-service';

import {
  percySnapshot,
  setupLocalIndexing,
  setupServerSentEvents,
  setupOnSave,
  testRealmURL,
  type TestContextWithSSE,
  type TestContextWithSave,
  setupAcceptanceTestRealm,
} from '../helpers';
<<<<<<< HEAD
=======
import { setupMatrixServiceMock } from '../helpers/mock-matrix-service';
>>>>>>> 0d84d58e

module('Acceptance | interact submode tests', function (hooks) {
  let realm: Realm;

  setupApplicationTest(hooks);
  setupLocalIndexing(hooks);
  setupServerSentEvents(hooks);
  setupOnSave(hooks);
  setupWindowMock(hooks);
  setupMatrixServiceMock(hooks);

  hooks.afterEach(async function () {
    window.localStorage.removeItem('recent-cards');
    window.localStorage.removeItem('recent-files');
  });

  hooks.beforeEach(async function () {
    window.localStorage.removeItem('recent-cards');
    window.localStorage.removeItem('recent-files');

    let loader = (this.owner.lookup('service:loader-service') as LoaderService)
      .loader;
    let cardApi: typeof import('https://cardstack.com/base/card-api');
    let string: typeof import('https://cardstack.com/base/string');
    let catalogEntry: typeof import('https://cardstack.com/base/catalog-entry');
    let cardsGrid: typeof import('https://cardstack.com/base/cards-grid');
    cardApi = await loader.import(`${baseRealm.url}card-api`);
    string = await loader.import(`${baseRealm.url}string`);
    catalogEntry = await loader.import(`${baseRealm.url}catalog-entry`);
    cardsGrid = await loader.import(`${baseRealm.url}cards-grid`);

    let {
      field,
      contains,
      linksTo,
      linksToMany,
      CardDef,
      Component,
      FieldDef,
    } = cardApi;
    let { default: StringField } = string;
    let { CatalogEntry } = catalogEntry;
    let { CardsGrid } = cardsGrid;

    class Pet extends CardDef {
      static displayName = 'Pet';
      @field name = contains(StringField);
      @field title = contains(StringField, {
        computeVia: function (this: Pet) {
          return this.name;
        },
      });
      static embedded = class Embedded extends Component<typeof this> {
        <template>
          <h3 data-test-pet={{@model.name}}>
            <@fields.name />
          </h3>
        </template>
      };
    }

    class ShippingInfo extends FieldDef {
      static displayName = 'Shipping Info';
      @field preferredCarrier = contains(StringField);
      @field remarks = contains(StringField);
      @field title = contains(StringField, {
        computeVia: function (this: ShippingInfo) {
          return this.preferredCarrier;
        },
      });
      static embedded = class Embedded extends Component<typeof this> {
        <template>
          <span data-test-preferredCarrier={{@model.preferredCarrier}}></span>
          <@fields.preferredCarrier />
        </template>
      };
    }

    class Address extends FieldDef {
      static displayName = 'Address';
      @field city = contains(StringField);
      @field country = contains(StringField);
      @field shippingInfo = contains(ShippingInfo);
      static embedded = class Embedded extends Component<typeof this> {
        <template>
          <h3 data-test-city={{@model.city}}>
            <@fields.city />
          </h3>
          <h3 data-test-country={{@model.country}}>
            <@fields.country />
          </h3>
          <div data-test-shippingInfo-field><@fields.shippingInfo /></div>
        </template>
      };

      static edit = class Edit extends Component<typeof this> {
        <template>
          <FieldContainer @label='city' @tag='label' data-test-boxel-input-city>
            <@fields.city />
          </FieldContainer>
          <FieldContainer
            @label='country'
            @tag='label'
            data-test-boxel-input-country
          >
            <@fields.country />
          </FieldContainer>
          <div data-test-shippingInfo-field><@fields.shippingInfo /></div>
        </template>
      };
    }

    class Person extends CardDef {
      static displayName = 'Person';
      @field firstName = contains(StringField);
      @field pet = linksTo(Pet);
      @field friends = linksToMany(Pet);
      @field firstLetterOfTheName = contains(StringField, {
        computeVia: function (this: Person) {
          if (!this.firstName) {
            return;
          }
          return this.firstName[0];
        },
      });
      @field title = contains(StringField, {
        computeVia: function (this: Person) {
          return this.firstName;
        },
      });
      @field address = contains(Address);
      static isolated = class Isolated extends Component<typeof this> {
        <template>
          <h2 data-test-person={{@model.firstName}}>
            <@fields.firstName />
          </h2>
          <p data-test-first-letter-of-the-name={{@model.firstLetterOfTheName}}>
            <@fields.firstLetterOfTheName />
          </p>
          Pet:
          <@fields.pet />
          Friends:
          <@fields.friends />
          Address:
          <@fields.address />
        </template>
      };
    }

    let mangoPet = new Pet({ name: 'Mango' });

    ({ realm } = await setupAcceptanceTestRealm({
      loader,
      contents: {
        'address.gts': { Address },
        'person.gts': { Person },
        'pet.gts': { Pet },
        'shipping-info.gts': { ShippingInfo },
        'README.txt': `Hello World`,
        'person-entry.json': new CatalogEntry({
          title: 'Person Card',
          description: 'Catalog entry for Person Card',
          ref: {
            module: `${testRealmURL}person`,
            name: 'Person',
          },
        }),
        'Pet/mango.json': mangoPet,
        'Pet/vangogh.json': new Pet({ name: 'Van Gogh' }),
        'Person/fadhlan.json': new Person({
          firstName: 'Fadhlan',
          address: new Address({
            city: 'Bandung',
            country: 'Indonesia',
            shippingInfo: new ShippingInfo({
              preferredCarrier: 'DHL',
              remarks: `Don't let bob deliver the package--he's always bringing it to the wrong address`,
            }),
          }),
          pet: mangoPet,
        }),
        'grid.json': new CardsGrid(),
        'index.json': new CardsGrid(),
        '.realm.json': {
          name: 'Test Workspace B',
          backgroundURL:
            'https://i.postimg.cc/VNvHH93M/pawel-czerwinski-Ly-ZLa-A5jti-Y-unsplash.jpg',
          iconURL: 'https://i.postimg.cc/L8yXRvws/icon.png',
        },
      },
    }));
  });

  module('0 stacks', function () {
    test('Clicking card in search panel opens card on a new stack', async function (assert) {
      let operatorModeStateParam = stringify({
        stacks: [],
      })!;

      await visit(
        `/?operatorModeEnabled=true&operatorModeState=${encodeURIComponent(
          operatorModeStateParam,
        )}`,
      );

      assert.dom('[data-test-operator-mode-stack]').doesNotExist();
      assert.dom('[data-test-search-sheet]').doesNotHaveClass('prompt'); // Search closed

      // Click on search-input
      await click('[data-test-search-field]');

      assert.dom('[data-test-search-sheet]').hasClass('prompt'); // Search opened

      await fillIn('[data-test-search-field]', 'Mango');

      assert.dom('[data-test-search-sheet]').hasClass('results'); // Search open

      await waitFor(`[data-test-search-result="${testRealmURL}Pet/mango"]`, {
        timeout: 2000,
      });

      // Click on search result
      await click(`[data-test-search-result="${testRealmURL}Pet/mango"]`);

      assert.dom('[data-test-search-sheet]').doesNotHaveClass('results'); // Search closed

      // The card appears on a new stack
      assert.dom('[data-test-operator-mode-stack]').exists({ count: 1 });
      assert
        .dom(
          '[data-test-operator-mode-stack="0"] [data-test-stack-card-index="0"]',
        )
        .includesText('Mango');
      assert
        .dom(
          '[data-test-operator-mode-stack="0"] [data-test-stack-card-index="1"]',
        )
        .doesNotExist();
      assert.dom('[data-test-search-field]').hasValue('');
    });

    test('Can add a card by URL using the add button', async function (assert) {
      await visit(
        `/?operatorModeEnabled=true&operatorModeState=${encodeURIComponent(
          stringify({ stacks: [] })!,
        )}`,
      );

      assert.dom('[data-test-operator-mode-stack]').doesNotExist();

      await click('[data-test-add-card-button]');
      await waitFor('[data-test-card-catalog]');
      await fillIn(
        '[data-test-card-catalog-modal] [data-test-search-field]',
        `${testRealmURL}index`,
      );

      await waitFor(`[data-test-card-catalog-item="${testRealmURL}index"]`, {
        timeout: 2000,
      });
      assert.dom('[data-test-card-catalog-item]').hasText('Test Workspace B');

      await click(`[data-test-select="${testRealmURL}index"]`);
      await click('[data-test-card-catalog-go-button]');
      await waitFor('[data-test-card-catalog]', { count: 0 });
      assert.dom('[data-test-operator-mode-stack]').exists({ count: 1 });
      assert.dom('[data-test-stack-card-index]').exists({ count: 1 });
      assert.dom('[data-test-stack-card-header]').hasText('Test Workspace B');
    });

    test('Can add an index card by URL (without "index" in path) using the add button', async function (assert) {
      const wrongURL = 'https://cardstack.com/bas';
      await visit(
        `/?operatorModeEnabled=true&operatorModeState=${encodeURIComponent(
          stringify({ stacks: [] })!,
        )}`,
      );

      assert.dom('[data-test-operator-mode-stack]').doesNotExist();

      await click('[data-test-add-card-button]');
      await waitFor('[data-test-card-catalog]');
      await fillIn(
        '[data-test-card-catalog-modal] [data-test-search-field]',
        wrongURL,
      );
      await waitFor('[data-test-boxel-input-error-message]');
      assert
        .dom('[data-test-boxel-input-error-message]')
        .hasText(`Could not find card at ${wrongURL}`);
      assert.dom('[data-test-boxel-input-validation-state="invalid"]').exists();

      await fillIn(
        '[data-test-card-catalog-modal] [data-test-search-field]',
        baseRealm.url.slice(0, -1),
      );
      await waitFor(`[data-test-card-catalog-item="${baseRealm.url}index"]`, {
        timeout: 2000,
      });
      assert.dom('[data-test-card-catalog-item]').hasText('Base Workspace');

      await fillIn(
        '[data-test-card-catalog-modal] [data-test-search-field]',
        testRealmURL,
      );
      await waitFor(`[data-test-card-catalog-item="${testRealmURL}index"]`, {
        timeout: 2000,
      });
      assert.dom('[data-test-card-catalog-item]').hasText('Test Workspace B');
      assert.dom('[data-test-boxel-input-error-message]').doesNotExist();
      assert
        .dom('[data-test-boxel-input-validation-state="invalid"]')
        .doesNotExist();

      await click(`[data-test-select="${testRealmURL}index"]`);
      await click('[data-test-card-catalog-go-button]');
      await waitFor('[data-test-card-catalog]', { count: 0 });
      assert.dom('[data-test-operator-mode-stack]').exists({ count: 1 });
      assert.dom('[data-test-stack-card-index]').exists({ count: 1 });
      assert.dom('[data-test-stack-card-header]').hasText('Test Workspace B');
    });

    test('Can open a recent card in empty stack', async function (assert) {
      let operatorModeStateParam = stringify({ stacks: [] })!;

      await visit(
        `/?operatorModeEnabled=true&operatorModeState=${encodeURIComponent(
          operatorModeStateParam,
        )}`,
      );

      await waitFor('[data-test-add-card-button]');
      await click('[data-test-add-card-button]');

      await waitFor('[data-test-search-field]');
      await click('[data-test-search-field]');
      await fillIn('[data-test-search-field]', `${testRealmURL}person-entry`);

      await waitFor(
        `[data-test-card-catalog-item="${testRealmURL}person-entry"]`,
      );
      await waitFor('[data-test-card-catalog-item]', {
        count: 1,
      });

      assert.dom('[data-test-realm-filter-button]').isDisabled();

      assert
        .dom(`[data-test-realm="Test Workspace B"] [data-test-results-count]`)
        .hasText('1 result');

      assert.dom('[data-test-card-catalog-item]').exists({ count: 1 });
      await click('[data-test-select]');

      await waitFor('[data-test-card-catalog-go-button][disabled]', {
        count: 0,
      });
      await click('[data-test-card-catalog-go-button]');
      await waitFor(`[data-test-stack-card="${testRealmURL}person-entry"]`);

      assert
        .dom(`[data-test-stack-card="${testRealmURL}person-entry"]`)
        .containsText('Test Workspace B');

      // Close the card, find it in recent cards, and reopen it
      await click(
        `[data-test-stack-card="${testRealmURL}person-entry"] [data-test-close-button]`,
      );
      await waitFor(`[data-test-stack-card="${testRealmURL}person-entry"]`, {
        count: 0,
      });
      assert.dom('[data-test-add-card-button]').exists('stack is empty');

      await click('[data-test-search-field]');
      assert.dom('[data-test-search-sheet]').hasClass('prompt');

      await waitFor(`[data-test-search-result="${testRealmURL}person-entry"]`);
      await click(`[data-test-search-result="${testRealmURL}person-entry"]`);

      await waitFor(`[data-test-stack-card="${testRealmURL}person-entry"]`);
      assert
        .dom(`[data-test-stack-card="${testRealmURL}person-entry"]`)
        .exists();
    });

    test('Handles a URL with no results', async function (assert) {
      let operatorModeStateParam = stringify({ stacks: [] })!;

      await visit(
        `/?operatorModeEnabled=true&operatorModeState=${encodeURIComponent(
          operatorModeStateParam,
        )}`,
      );

      await waitFor('[data-test-add-card-button]');
      await click('[data-test-add-card-button]');

      await waitFor('[data-test-search-field]');
      await fillIn(
        '[data-test-search-field]',
        `${testRealmURL}xyz-does-not-exist`,
      );

      await waitFor('[data-test-card-catalog]');
      await waitFor('[data-test-card-catalog-item]', { count: 0 });
      assert.dom(`[data-test-card-catalog]`).hasText('No cards available');
    });
  });

  module('1 stack', function () {
    test('restoring the stack from query param', async function (assert) {
      let operatorModeStateParam = stringify({
        stacks: [
          [
            {
              id: `${testRealmURL}Person/fadhlan`,
              format: 'isolated',
            },
            {
              id: `${testRealmURL}Pet/mango`,
              format: 'isolated',
            },
          ],
        ],
      })!;

      await visit(
        `/?operatorModeEnabled=true&operatorModeState=${encodeURIComponent(
          operatorModeStateParam,
        )}`,
      );

      await percySnapshot(assert);

      assert
        .dom('[data-test-stack-card-index="0"] [data-test-boxel-header-title]')
        .includesText('Person');

      assert
        .dom('[data-test-stack-card-index="1"] [data-test-boxel-header-title]')
        .includesText('Pet');

      // Remove mango (the dog) from the stack
      await click('[data-test-stack-card-index="1"] [data-test-close-button]');

      // The stack should be updated in the URL
      assert.operatorModeParametersMatch(currentURL(), {
        stacks: [
          [
            {
              id: `${testRealmURL}Person/fadhlan`,
              format: 'isolated',
            },
          ],
        ],
        submode: Submodes.Interact,
        fileView: 'inspector',
        openDirs: {},
        codeSelection: {},
      });

      await waitFor('[data-test-pet="Mango"]');
      await click('[data-test-pet="Mango"]');

      // The stack should be reflected in the URL
      assert.strictEqual(
        currentURL(),
        `/?operatorModeEnabled=true&operatorModeState=${encodeURIComponent(
          stringify({
            stacks: [
              [
                {
                  id: `${testRealmURL}Person/fadhlan`,
                  format: 'isolated',
                },
                {
                  id: `${testRealmURL}Pet/mango`,
                  format: 'isolated',
                },
              ],
            ],
            submode: 'interact',
            fileView: 'inspector',
            openDirs: {},
            codeSelection: {},
          })!,
        )}`,
      );

      // Click Edit on the top card
      await click('[data-test-stack-card-index="1"] [data-test-edit-button]');

      // The edit format should be reflected in the URL
      assert.strictEqual(
        currentURL(),
        `/?operatorModeEnabled=true&operatorModeState=${encodeURIComponent(
          stringify({
            stacks: [
              [
                {
                  id: `${testRealmURL}Person/fadhlan`,
                  format: 'isolated',
                },
                {
                  id: `${testRealmURL}Pet/mango`,
                  format: 'edit',
                },
              ],
            ],
            submode: 'interact',
            fileView: 'inspector',
            openDirs: {},
            codeSelection: {},
          })!,
        )}`,
      );
    });

    test('restoring the stack from query param when card is in edit format', async function (assert) {
      let operatorModeStateParam = stringify({
        stacks: [
          [
            {
              id: `${testRealmURL}Person/fadhlan`,
              format: 'edit',
            },
          ],
        ],
      })!;

      await visit(
        `/?operatorModeEnabled=true&operatorModeState=${encodeURIComponent(
          operatorModeStateParam,
        )}`,
      );

      await percySnapshot(assert);

      assert.dom('[data-test-field="firstName"] input').exists(); // Existence of an input field means it is in edit mode
    });

    test('click left or right add card button will open the search panel and then click on a recent card will open a new stack on the left or right', async function (assert) {
      let operatorModeStateParam = stringify({
        stacks: [
          [
            {
              id: `${testRealmURL}Person/fadhlan`,
              format: 'isolated',
            },
            {
              id: `${testRealmURL}Pet/mango`,
              format: 'edit',
            },
          ],
        ],
      })!;

      await visit(
        `/?operatorModeEnabled=true&operatorModeState=${encodeURIComponent(
          operatorModeStateParam,
        )}`,
      );

      let operatorModeStateService = this.owner.lookup(
        'service:operator-mode-state-service',
      ) as OperatorModeStateService;
      let recentCardsService = this.owner.lookup(
        'service:recent-cards-service',
      ) as RecentCardsService;

      let firstStack = operatorModeStateService.state.stacks[0];
      // @ts-ignore Property '#private' is missing in type 'Card[]' but required in type 'TrackedArray<Card>'.glint(2741) - don't care about this error here, just stubbing
      recentCardsService.recentCards = firstStack.map((item) => item.card);

      assert.dom('[data-test-operator-mode-stack]').exists({ count: 1 });
      assert.dom('[data-test-add-card-left-stack]').exists();
      assert.dom('[data-test-add-card-right-stack]').exists();
      assert.dom('[data-test-search-sheet]').doesNotHaveClass('prompt'); // Search closed

      // Add a card to the left stack
      await click('[data-test-add-card-left-stack]');

      assert.dom('[data-test-search-sheet]').hasClass('prompt'); // Search opened

      await click(`[data-test-search-result="${testRealmURL}Pet/mango"]`);

      assert.dom('[data-test-search-sheet]').doesNotHaveClass('prompt'); // Search closed

      // There are now 2 stacks
      assert.dom('[data-test-operator-mode-stack]').exists({ count: 2 });
      assert.dom('[data-test-operator-mode-stack="0"]').includesText('Mango'); // Mango goes on the left stack
      assert.dom('[data-test-operator-mode-stack="1"]').includesText('Fadhlan');

      // Buttons to add a neighbor stack are gone
      assert.dom('[data-test-add-card-left-stack]').doesNotExist();
      assert.dom('[data-test-add-card-right-stack]').doesNotExist();

      // Close the only card in the 1st stack
      await click(
        '[data-test-operator-mode-stack="0"] [data-test-close-button]',
      );

      // There is now only 1 stack and the buttons to add a neighbor stack are back
      assert.dom('[data-test-operator-mode-stack]').exists({ count: 1 });
      assert.dom('[data-test-add-card-left-stack]').exists();
      assert.dom('[data-test-add-card-right-stack]').exists();

      // Add a card to the right stack
      await click('[data-test-add-card-left-stack]');

      assert.dom('[data-test-search-sheet]').hasClass('prompt'); // Search opened

      await click(`[data-test-search-result="${testRealmURL}Person/fadhlan"]`);

      assert.dom('[data-test-search-sheet]').doesNotHaveClass('prompt'); // Search closed

      // There are now 2 stacks
      assert.dom('[data-test-operator-mode-stack]').exists({ count: 2 });
      assert.dom('[data-test-operator-mode-stack="0"]').includesText('Fadhlan');
      assert.dom('[data-test-operator-mode-stack="1"]').includesText('Mango'); // Mango gets move onto the right stack

      // Buttons to add a neighbor stack are gone
      assert.dom('[data-test-add-card-left-stack]').doesNotExist();
      assert.dom('[data-test-add-card-right-stack]').doesNotExist();

      // Close the only card in the 1st stack
      await click(
        '[data-test-operator-mode-stack="0"] [data-test-close-button]',
      );

      // There is now only 1 stack and the buttons to add a neighbor stack are back
      assert.dom('[data-test-operator-mode-stack]').exists({ count: 1 });
      assert.dom('[data-test-add-card-left-stack]').exists();
      assert.dom('[data-test-add-card-right-stack]').exists();

      // Replace the current stack by interacting with search prompt directly
      // Click on search-input
      await click('[data-test-search-field]');

      assert.dom('[data-test-search-sheet]').hasClass('prompt'); // Search opened

      await click(`[data-test-search-result="${testRealmURL}Person/fadhlan"]`);

      assert.dom('[data-test-search-sheet]').doesNotHaveClass('prompt'); // Search closed

      // There is still only 1 stack
      assert.dom('[data-test-operator-mode-stack]').exists({ count: 1 });
    });

    test('Clicking search panel (without left and right buttons activated) replaces open card on existing stack', async function (assert) {
      let operatorModeStateParam = stringify({
        stacks: [
          [
            {
              id: `${testRealmURL}Person/fadhlan`,
              format: 'isolated',
            },
            {
              id: `${testRealmURL}Pet/mango`,
              format: 'isolated',
            },
          ],
        ],
      })!;

      await visit(
        `/?operatorModeEnabled=true&operatorModeState=${encodeURIComponent(
          operatorModeStateParam,
        )}`,
      );

      let operatorModeStateService = this.owner.lookup(
        'service:operator-mode-state-service',
      ) as OperatorModeStateService;
      let recentCardsService = this.owner.lookup(
        'service:recent-cards-service',
      ) as RecentCardsService;

      // @ts-ignore Property '#private' is missing in type 'Card[]' but required in type 'TrackedArray<Card>'.glint(2741) - don't care about this error here, just stubbing
      recentCardsService.recentCards =
        operatorModeStateService.state.stacks[0].map((item) => item.card);

      assert.dom('[data-test-operator-mode-stack]').exists({ count: 1 });
      assert.dom('[data-test-add-card-left-stack]').exists();
      assert.dom('[data-test-add-card-right-stack]').exists();
      assert.dom('[data-test-search-sheet]').doesNotHaveClass('prompt'); // Search closed

      // Click on search-input
      await click('[data-test-search-field]');

      assert.dom('[data-test-search-sheet]').hasClass('prompt'); // Search opened

      // Click on a recent search
      await click(`[data-test-search-result="${testRealmURL}Pet/mango"]`);

      assert.dom('[data-test-search-sheet]').doesNotHaveClass('prompt'); // Search closed

      // The recent card REPLACES onto on current stack
      assert.dom('[data-test-operator-mode-stack]').exists({ count: 1 });
      assert
        .dom(
          '[data-test-operator-mode-stack="0"] [data-test-stack-card-index="0"]',
        )
        .includesText('Mango');
      assert
        .dom(
          '[data-test-operator-mode-stack="0"] [data-test-stack-card-index="1"]',
        )
        .doesNotExist();
    });

    test('search can be dismissed with escape', async function (assert) {
      let operatorModeStateParam = stringify({
        stacks: [],
      })!;

      await visit(
        `/?operatorModeEnabled=true&operatorModeState=${encodeURIComponent(
          operatorModeStateParam,
        )}`,
      );
      await click('[data-test-search-field]');

      assert.dom('[data-test-search-sheet]').hasClass('prompt');

      await triggerKeyEvent(
        '[data-test-search-sheet] input',
        'keydown',
        'Escape',
      );

      assert.dom('[data-test-search-sheet]').hasClass('closed');
    });

    test<TestContextWithSave>('can create a card from the index stack item', async function (assert) {
      assert.expect(4);
      let operatorModeStateParam = stringify({
        stacks: [
          [
            {
              id: `${testRealmURL}index`,
              format: 'isolated',
            },
          ],
        ],
      })!;
      await visit(
        `/?operatorModeEnabled=true&operatorModeState=${encodeURIComponent(
          operatorModeStateParam,
        )}`,
      );

      let deferred = new Deferred<void>();
      this.onSave((json) => {
        if (typeof json === 'string') {
          throw new Error('expected JSON save data');
        }
        assert.strictEqual(json.data.attributes?.firstName, 'Hassan');
        assert.strictEqual(json.data.meta.realmURL, testRealmURL);
        deferred.fulfill();
      });
      await click('[data-test-create-new-card-button]');
      await waitFor(
        `[data-test-card-catalog-item="${testRealmURL}person-entry"]`,
      );
      await click(`[data-test-select="${testRealmURL}person-entry"]`);
      await click('[data-test-card-catalog-go-button]');

      await waitFor('[data-test-stack-card-index="1"]');
      await fillIn(`[data-test-field="firstName"] input`, 'Hassan');
      await click('[data-test-stack-card-index="1"] [data-test-close-button]');

      await deferred.promise;
    });
  });

  module('2 stacks', function () {
    test('restoring the stacks from query param', async function (assert) {
      let operatorModeStateParam = stringify({
        stacks: [
          [
            {
              id: `${testRealmURL}Person/fadhlan`,
              format: 'isolated',
            },
          ],
          [
            {
              id: `${testRealmURL}Pet/mango`,
              format: 'isolated',
            },
          ],
        ],
      })!;

      await visit(
        `/?operatorModeEnabled=true&operatorModeState=${encodeURIComponent(
          operatorModeStateParam,
        )}`,
      );

      await percySnapshot(assert); // 2 stacks from the same realm share the same background

      assert.dom('[data-test-operator-mode-stack]').exists({ count: 2 });
      assert.dom('[data-test-operator-mode-stack="0"]').includesText('Fadhlan');
      assert.dom('[data-test-operator-mode-stack="1"]').includesText('Mango');

      // Close the card in the 2nd stack
      await click(
        '[data-test-operator-mode-stack="1"] [data-test-close-button]',
      );
      assert.dom('[data-test-operator-mode-stack="0"]').exists();

      // 2nd stack is removed, 1st stack remains
      assert.dom('[data-test-operator-mode-stack="1"]').doesNotExist();
      assert.dom('[data-test-operator-mode-stack="0"]').includesText('Fadhlan');

      // The stack should be updated in the URL
      assert.operatorModeParametersMatch(currentURL(), {
        stacks: [
          [
            {
              id: `${testRealmURL}Person/fadhlan`,
              format: 'isolated',
            },
          ],
        ],
        submode: Submodes.Interact,
        fileView: 'inspector',
        openDirs: {},
        codeSelection: {},
      });

      // Close the last card in the last stack that is left - should get the empty state
      await click(
        '[data-test-operator-mode-stack="0"] [data-test-close-button]',
      );

      assert.dom('.no-cards').includesText('Add a card to get started');
    });

    test('visiting 2 stacks from differing realms', async function (assert) {
      let operatorModeStateParam = stringify({
        stacks: [
          [
            {
              id: `${testRealmURL}Person/fadhlan`,
              format: 'isolated',
            },
          ],
          [
            {
              id: 'http://localhost:4202/test/hassan',
              format: 'isolated',
            },
          ],
        ],
      })!;

      await visit(
        `/?operatorModeEnabled=true&operatorModeState=${encodeURIComponent(
          operatorModeStateParam,
        )}`,
      );

      await percySnapshot(assert); // 2 stacks from the different realms have different backgrounds

      assert.dom('[data-test-operator-mode-stack]').exists({ count: 2 });
    });

    test('Clicking search panel (without left and right buttons activated) replaces all cards in the rightmost stack', async function (assert) {
      // creates a recent search
      window.localStorage.setItem(
        'recent-cards',
        JSON.stringify([`${testRealmURL}Person/fadhlan`]),
      );

      let operatorModeStateParam = stringify({
        stacks: [
          [
            {
              id: `${testRealmURL}Person/fadhlan`,
              format: 'isolated',
            },
          ],
          [
            {
              id: `${testRealmURL}index`,
              format: 'isolated',
            },
            {
              id: `${testRealmURL}Pet/mango`,
              format: 'isolated',
            },
          ],
        ],
      })!;

      await visit(
        `/?operatorModeEnabled=true&operatorModeState=${encodeURIComponent(
          operatorModeStateParam,
        )}`,
      );

      assert.dom('[data-test-operator-mode-stack]').exists({ count: 2 });

      // Click on search-input
      await click('[data-test-search-field]');

      assert.dom('[data-test-search-sheet]').hasClass('prompt'); // Search opened

      // Click on a recent search
      await click(`[data-test-search-result="${testRealmURL}Person/fadhlan"]`);
      assert.dom('[data-test-search-sheet]').doesNotHaveClass('prompt'); // Search closed

      assert.dom('[data-test-operator-mode-stack]').exists({ count: 2 });
      assert
        .dom(
          '[data-test-operator-mode-stack="0"] [data-test-stack-card-index="0"]',
        )
        .includesText('Fadhlan');
      assert
        .dom(
          '[data-test-operator-mode-stack="0"] [data-test-stack-card-index="1"]',
        )
        .doesNotExist();
      assert
        .dom(
          '[data-test-operator-mode-stack="1"] [data-test-stack-card-index="0"]',
        )
        .includesText('Fadhlan');
      assert
        .dom(
          '[data-test-operator-mode-stack="1"] [data-test-stack-card-index="1"]',
        )
        .doesNotExist();
    });
  });

  test<TestContextWithSSE>('stack item live updates when index changes', async function (assert) {
    assert.expect(3);
    let expectedEvents = [
      {
        type: 'index',
        data: {
          type: 'incremental',
          invalidations: [`${testRealmURL}Person/fadhlan`],
        },
      },
    ];
    let operatorModeStateParam = stringify({
      stacks: [
        [
          {
            id: `${testRealmURL}Person/fadhlan`,
            format: 'isolated',
          },
        ],
      ],
    })!;
    await visit(
      `/?operatorModeEnabled=true&operatorModeState=${encodeURIComponent(
        operatorModeStateParam,
      )}`,
    );
    assert
      .dom('[data-test-operator-mode-stack="0"] [data-test-person]')
      .hasText('Fadhlan');
    await this.expectEvents({
      assert,
      realm,
      expectedEvents,
      callback: async () => {
        await realm.write(
          'Person/fadhlan.json',
          JSON.stringify({
            data: {
              type: 'card',
              attributes: {
                firstName: 'FadhlanXXX',
              },
              meta: {
                adoptsFrom: {
                  module: '../person',
                  name: 'Person',
                },
              },
            },
          } as LooseSingleCardDocument),
        );
      },
    });
    await waitUntil(() =>
      document
        .querySelector('[data-test-operator-mode-stack="0"] [data-test-person]')
        ?.textContent?.includes('FadhlanXXX'),
    );
    assert
      .dom('[data-test-operator-mode-stack="0"] [data-test-person]')
      .hasText('FadhlanXXX');
  });
});<|MERGE_RESOLUTION|>--- conflicted
+++ resolved
@@ -39,10 +39,7 @@
   type TestContextWithSave,
   setupAcceptanceTestRealm,
 } from '../helpers';
-<<<<<<< HEAD
-=======
 import { setupMatrixServiceMock } from '../helpers/mock-matrix-service';
->>>>>>> 0d84d58e
 
 module('Acceptance | interact submode tests', function (hooks) {
   let realm: Realm;
