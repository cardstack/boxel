--- conflicted
+++ resolved
@@ -679,15 +679,12 @@
           document.querySelectorAll('[data-test-operator-mode-stack]')
             .length === 2,
       );
-<<<<<<< HEAD
-=======
 
       await waitUntil(() =>
         document
           .querySelector('[data-test-operator-mode-stack="1"]')
           ?.textContent?.includes('Mango'),
       );
->>>>>>> 7a6a294f
 
       assert.dom('[data-test-operator-mode-stack="0"]').includesText('Mango'); // Mango goes on the left stack
       assert.dom('[data-test-operator-mode-stack="1"]').includesText('Fadhlan');
@@ -717,14 +714,11 @@
 
       // There are now 2 stacks
       await waitFor('[data-test-operator-mode-stack="0"] [data-test-person]');
-<<<<<<< HEAD
-=======
       await waitUntil(
         () =>
           document.querySelectorAll('[data-test-operator-mode-stack]')
             .length === 2,
       );
->>>>>>> 7a6a294f
       assert.dom('[data-test-operator-mode-stack]').exists({ count: 2 });
       assert.dom('[data-test-operator-mode-stack="0"]').includesText('Fadhlan');
       await waitUntil(() =>
