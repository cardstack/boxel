import { on } from '@ember/modifier';
import {
  currentURL,
  click,
  fillIn,
  triggerKeyEvent,
} from '@ember/test-helpers';

import { triggerEvent } from '@ember/test-helpers';

import window from 'ember-window-mock';
import { module, test } from 'qunit';
import stringify from 'safe-stable-stringify';

import { FieldContainer, GridContainer } from '@cardstack/boxel-ui/components';

import {
  baseRealm,
  type LooseSingleCardDocument,
  Deferred,
  SingleCardDocument,
} from '@cardstack/runtime-common';
import { Realm } from '@cardstack/runtime-common/realm';

import type OperatorModeStateService from '@cardstack/host/services/operator-mode-state-service';
import { claimsFromRawToken } from '@cardstack/host/services/realm';
import type RecentCardsService from '@cardstack/host/services/recent-cards-service';

import {
  percySnapshot,
  setupLocalIndexing,
  setupServerSentEvents,
  setupOnSave,
  testRealmURL,
  type TestContextWithSSE,
  type TestContextWithSave,
  setupAcceptanceTestRealm,
  visitOperatorMode,
  lookupLoaderService,
  lookupNetworkService,
  setupUserSubscription,
} from '../helpers';
import { setupMockMatrix } from '../helpers/mock-matrix';
import { setupApplicationTest } from '../helpers/setup';

const testRealm2URL = `http://test-realm/test2/`;
const testRealm3URL = `http://test-realm/test3/`;

let matrixRoomId: string;
module('Acceptance | interact submode tests', function (hooks) {
  let realm: Realm;

  setupApplicationTest(hooks);
  setupLocalIndexing(hooks);
  setupServerSentEvents(hooks);
  setupOnSave(hooks);
  let mockMatrixUtils = setupMockMatrix(hooks, {
    loggedInAs: '@testuser:staging',
    activeRealms: [testRealmURL, testRealm2URL, testRealm3URL],
  });

  let { setRealmPermissions, setActiveRealms, createAndJoinRoom } =
<<<<<<< HEAD
    mockMatrixUtils;

  hooks.beforeEach(async function () {
    matrixRoomId = createAndJoinRoom({
      sender: '@testuser:staging',
      name: 'room-test',
    });
=======
    setupMockMatrix(hooks, {
      loggedInAs: '@testuser:localhost',
      activeRealms: [testRealmURL, testRealm2URL, testRealm3URL],
    });

  hooks.beforeEach(async function () {
    matrixRoomId = createAndJoinRoom('@testuser:localhost', 'room-test');
>>>>>>> 1614af11
    setupUserSubscription(matrixRoomId);

    let loader = lookupLoaderService().loader;
    let cardApi: typeof import('https://cardstack.com/base/card-api');
    let string: typeof import('https://cardstack.com/base/string');
    let spec: typeof import('https://cardstack.com/base/spec');
    let cardsGrid: typeof import('https://cardstack.com/base/cards-grid');
    cardApi = await loader.import(`${baseRealm.url}card-api`);
    string = await loader.import(`${baseRealm.url}string`);
    spec = await loader.import(`${baseRealm.url}spec`);
    cardsGrid = await loader.import(`${baseRealm.url}cards-grid`);

    let {
      field,
      contains,
      containsMany,
      linksTo,
      linksToMany,
      CardDef,
      Component,
      FieldDef,
    } = cardApi;
    let { default: StringField } = string;
    let { Spec } = spec;
    let { CardsGrid } = cardsGrid;

    class Pet extends CardDef {
      static displayName = 'Pet';
      @field name = contains(StringField);
      @field favoriteTreat = contains(StringField);

      @field title = contains(StringField, {
        computeVia: function (this: Pet) {
          return this.name;
        },
      });
      static fitted = class Fitted extends Component<typeof this> {
        <template>
          <h3 data-test-pet={{@model.name}}>
            <@fields.name />
          </h3>
        </template>
      };
      static isolated = class Isolated extends Component<typeof this> {
        <template>
          <GridContainer class='container'>
            <h2><@fields.title /></h2>
            <div>
              <div>Favorite Treat: <@fields.favoriteTreat /></div>
              <div data-test-editable-meta>
                {{#if @canEdit}}
                  <@fields.title />
                  is editable.
                {{else}}
                  <@fields.title />
                  is NOT editable.
                {{/if}}
              </div>
            </div>
          </GridContainer>
        </template>
      };
    }

    class Puppy extends Pet {
      static displayName = 'Puppy';
      @field age = contains(StringField);
    }

    class ShippingInfo extends FieldDef {
      static displayName = 'Shipping Info';
      @field preferredCarrier = contains(StringField);
      @field remarks = contains(StringField);
      @field title = contains(StringField, {
        computeVia: function (this: ShippingInfo) {
          return this.preferredCarrier;
        },
      });
      static embedded = class Embedded extends Component<typeof this> {
        <template>
          <span data-test-preferredCarrier={{@model.preferredCarrier}}></span>
          <@fields.preferredCarrier />
        </template>
      };
    }

    class Address extends FieldDef {
      static displayName = 'Address';
      @field city = contains(StringField);
      @field country = contains(StringField);
      @field shippingInfo = contains(ShippingInfo);
      static embedded = class Embedded extends Component<typeof this> {
        <template>
          <h3 data-test-city={{@model.city}}>
            <@fields.city />
          </h3>
          <h3 data-test-country={{@model.country}}>
            <@fields.country />
          </h3>
          <div data-test-shippingInfo-field><@fields.shippingInfo /></div>

          <div data-test-editable-meta>
            {{#if @canEdit}}
              address is editable.
            {{else}}
              address is NOT editable.
            {{/if}}
          </div>
        </template>
      };

      static edit = class Edit extends Component<typeof this> {
        <template>
          <FieldContainer @label='city' @tag='label' data-test-boxel-input-city>
            <@fields.city />
          </FieldContainer>
          <FieldContainer
            @label='country'
            @tag='label'
            data-test-boxel-input-country
          >
            <@fields.country />
          </FieldContainer>
          <div data-test-shippingInfo-field><@fields.shippingInfo /></div>
        </template>
      };
    }

    class Person extends CardDef {
      static displayName = 'Person';
      @field firstName = contains(StringField);
      @field pet = linksTo(Pet);
      @field friends = linksToMany(Pet);
      @field firstLetterOfTheName = contains(StringField, {
        computeVia: function (this: Person) {
          if (!this.firstName) {
            return;
          }
          return this.firstName[0];
        },
      });
      @field title = contains(StringField, {
        computeVia: function (this: Person) {
          return this.firstName;
        },
      });
      @field primaryAddress = contains(Address);
      @field additionalAddresses = containsMany(Address);

      static isolated = class Isolated extends Component<typeof this> {
        updateAndSavePet = () => {
          let pet = this.args.model.pet;
          if (pet) {
            pet.name = 'Updated Pet';
            this.args.context?.actions?.saveCard(pet);
          }
        };
        <template>
          <h2 data-test-person={{@model.firstName}}>
            <@fields.firstName />
          </h2>
          <p data-test-first-letter-of-the-name={{@model.firstLetterOfTheName}}>
            <@fields.firstLetterOfTheName />
          </p>
          Pet:
          <@fields.pet />
          Friends:
          <@fields.friends />
          Primary Address:
          <@fields.primaryAddress />
          Additional Adresses:
          <@fields.additionalAddresses />
          <button
            data-test-update-and-save-pet
            {{on 'click' this.updateAndSavePet}}
          >
            Update and Save Pet
          </button>
        </template>
      };
    }

    class Personnel extends Person {
      static displayName = 'Personnel';
    }

    let generateSpec = (
      fileName: string,
      title: string,
      ref: { module: string; name: string },
    ) => ({
      [`${fileName}.json`]: new Spec({
        title,
        description: `Spec for ${title}`,
        specType: 'card',
        ref,
      }),
    });
    let catalogEntries = {};
    for (let i = 0; i < 5; i++) {
      let entry = generateSpec(`p-${i + 1}`, `Personnel-${i + 1}`, {
        module: `${testRealmURL}personnel`,
        name: 'Personnel',
      });
      catalogEntries = { ...catalogEntries, ...entry };
    }

    let mangoPet = new Pet({ name: 'Mango' });

    ({ realm } = await setupAcceptanceTestRealm({
      contents: {
        'address.gts': { Address },
        'person.gts': { Person },
        'personnel.gts': { Personnel },
        'pet.gts': { Pet, Puppy },
        'shipping-info.gts': { ShippingInfo },
        'README.txt': `Hello World`,
        'person-entry.json': new Spec({
          name: 'Person Card',
          description: 'Spec for Person Card',
          specType: 'card',
          ref: {
            module: `${testRealmURL}person`,
            name: 'Person',
          },
        }),
        'pet-entry.json': new Spec({
          name: 'Pet Card',
          description: 'Spec for Pet Card',
          specType: 'card',
          ref: {
            module: `${testRealmURL}pet`,
            name: 'Pet',
          },
        }),
        ...catalogEntries,
        'puppy-entry.json': new Spec({
          name: 'Puppy Card',
          description: 'Spec for Puppy Card',
          specType: 'card',
          ref: {
            module: `${testRealmURL}pet`,
            name: 'Puppy',
          },
        }),
        'Pet/mango.json': mangoPet,
        'Pet/vangogh.json': new Pet({ name: 'Van Gogh' }),
        'Person/fadhlan.json': new Person({
          firstName: 'Fadhlan',
          address: new Address({
            city: 'Bandung',
            country: 'Indonesia',
            shippingInfo: new ShippingInfo({
              preferredCarrier: 'DHL',
              remarks: `Don't let bob deliver the package--he's always bringing it to the wrong address`,
            }),
          }),
          additionalAddresses: [
            new Address({
              city: 'Jakarta',
              country: 'Indonesia',
              shippingInfo: new ShippingInfo({
                preferredCarrier: 'FedEx',
                remarks: `Make sure to deliver to the back door`,
              }),
            }),
            new Address({
              city: 'Bali',
              country: 'Indonesia',
              shippingInfo: new ShippingInfo({
                preferredCarrier: 'UPS',
                remarks: `Call ahead to make sure someone is home`,
              }),
            }),
          ],
          pet: mangoPet,
          friends: [mangoPet],
        }),
        'Puppy/marco.json': new Puppy({ name: 'Marco', age: '5 months' }),
        'grid.json': new CardsGrid(),
        'index.json': new CardsGrid(),
        '.realm.json': {
          name: 'Test Workspace B',
          backgroundURL:
            'https://i.postimg.cc/VNvHH93M/pawel-czerwinski-Ly-ZLa-A5jti-Y-unsplash.jpg',
          iconURL: 'https://i.postimg.cc/L8yXRvws/icon.png',
        },
      },
    }));
    await setupAcceptanceTestRealm({
      realmURL: testRealm2URL,
      contents: {
        'index.json': new CardsGrid(),
        '.realm.json': {
          name: 'Test Workspace A',
          backgroundURL:
            'https://i.postimg.cc/tgRHRV8C/pawel-czerwinski-h-Nrd99q5pe-I-unsplash.jpg',
          iconURL: 'https://boxel-images.boxel.ai/icons/cardstack.png',
        },
        'Pet/ringo.json': new Pet({ name: 'Ringo' }),
        'Person/hassan.json': new Person({
          firstName: 'Hassan',
          pet: mangoPet,
          additionalAddresses: [
            new Address({
              city: 'New York',
              country: 'USA',
              shippingInfo: new ShippingInfo({
                preferredCarrier: 'DHL',
                remarks: `Don't let bob deliver the package--he's always bringing it to the wrong address`,
              }),
            }),
          ],
          friends: [mangoPet],
        }),
      },
    });
    await setupAcceptanceTestRealm({
      realmURL: testRealm3URL,
      contents: {
        'index.json': new CardsGrid(),
        '.realm.json': {
          name: 'Test Workspace C',
          backgroundURL:
            'https://boxel-images.boxel.ai/background-images/4k-powder-puff.jpg',
          iconURL: 'https://boxel-images.boxel.ai/icons/cardstack.png',
        },
      },
    });
  });

  module('0 stacks', function () {
    test('Clicking card in search panel opens card on a new stack', async function (assert) {
      await visitOperatorMode({});

      assert.dom('[data-test-operator-mode-stack]').doesNotExist();
      assert.dom('[data-test-search-sheet]').doesNotHaveClass('prompt'); // Search closed

      // Click on search-input
      await click('[data-test-search-field]');

      assert.dom('[data-test-search-sheet]').hasClass('prompt'); // Search opened

      await fillIn('[data-test-search-field]', 'Mango');

      assert.dom('[data-test-search-sheet]').hasClass('results'); // Search open

      // Click on search result
      await click(`[data-test-search-result="${testRealmURL}Pet/mango"]`);

      // Search closed

      // The card appears on a new stack
      assert.dom('[data-test-operator-mode-stack]').exists({ count: 1 });
      assert
        .dom(
          '[data-test-operator-mode-stack="0"] [data-test-stack-card-index="0"]',
        )
        .includesText('Mango');
      assert
        .dom(
          '[data-test-operator-mode-stack="0"] [data-test-stack-card-index="1"]',
        )
        .doesNotExist();
      assert.dom('[data-test-search-field]').hasValue('');
    });

    test('Can search for an index card by URL (without "index" in path)', async function (assert) {
      await visitOperatorMode({});

      await click('[data-test-search-field]');

      await fillIn('[data-test-search-field]', testRealmURL);

      assert
        .dom('[data-test-search-label]')
        .includesText('Card found at http://test-realm/test/');
      assert
        .dom('[data-test-card="http://test-realm/test/index"]')
        .exists({ count: 1 });
    });

    test('Can open a recent card in empty stack', async function (assert) {
      await visitOperatorMode({});

      await click('[data-test-search-field]');
      await fillIn('[data-test-search-field]', `${testRealmURL}person-entry`);

      await click('[data-test-card="http://test-realm/test/person-entry"]');

      assert
        .dom(`[data-test-stack-card="${testRealmURL}person-entry"]`)
        .containsText('http://test-realm/test/person');

      // Close the card, find it in recent cards, and reopen it
      await click(
        `[data-test-stack-card="${testRealmURL}person-entry"] [data-test-close-button]`,
      );

      await click('[data-test-search-field]');
      assert.dom('[data-test-search-sheet]').hasClass('prompt');

      await click(`[data-test-search-result="${testRealmURL}person-entry"]`);

      assert
        .dom(`[data-test-stack-card="${testRealmURL}person-entry"]`)
        .exists();
    });
  });

  module('1 stack', function (_hooks) {
    test('restoring the stack from query param', async function (assert) {
      await visitOperatorMode({
        stacks: [
          [
            {
              id: `${testRealmURL}Person/fadhlan`,
              format: 'isolated',
            },
            {
              id: `${testRealmURL}Pet/mango`,
              format: 'isolated',
            },
          ],
        ],
      });

      await percySnapshot(assert);

      assert
        .dom(
          '[data-test-stack-card-index="0"] [data-test-boxel-card-header-title]',
        )
        .includesText('Person');

      assert
        .dom(
          '[data-test-stack-card-index="1"] [data-test-boxel-card-header-title]',
        )
        .includesText('Pet');

      // Remove mango (the dog) from the stack
      await click('[data-test-stack-card-index="1"] [data-test-close-button]');

      assert.operatorModeParametersMatch(currentURL(), {
        stacks: [
          [
            {
              id: `${testRealmURL}Person/fadhlan`,
              format: 'isolated',
            },
          ],
        ],
      });

      await click('[data-test-operator-mode-stack] [data-test-pet="Mango"]');
      let expectedURL = `/?operatorModeState=${encodeURIComponent(
        stringify({
          stacks: [
            [
              {
                id: `${testRealmURL}Person/fadhlan`,
                format: 'isolated',
              },
              {
                id: `${testRealmURL}Pet/mango`,
                format: 'isolated',
              },
            ],
          ],
          submode: 'interact',
          fileView: 'inspector',
          openDirs: {},
        })!,
      )}`;
      assert.strictEqual(currentURL(), expectedURL);

      // Click Edit on the top card
      await click('[data-test-stack-card-index="1"] [data-test-edit-button]');

      // The edit format should be reflected in the URL
      assert.strictEqual(
        currentURL(),
        `/?operatorModeState=${encodeURIComponent(
          stringify({
            stacks: [
              [
                {
                  id: `${testRealmURL}Person/fadhlan`,
                  format: 'isolated',
                },
                {
                  id: `${testRealmURL}Pet/mango`,
                  format: 'edit',
                },
              ],
            ],
            submode: 'interact',
            fileView: 'inspector',
            openDirs: {},
          })!,
        )}`,
      );
    });

    test('restoring the stack from query param when card is in edit format', async function (assert) {
      await visitOperatorMode({
        stacks: [
          [
            {
              id: `${testRealmURL}Person/fadhlan`,
              format: 'edit',
            },
          ],
        ],
      });

      await percySnapshot(assert);

      assert.dom('[data-test-field="firstName"] input').exists(); // Existence of an input field means it is in edit mode
    });

    test('click left or right add card button will open the search panel and then click on a recent card will open a new stack on the left or right', async function (assert) {
      await visitOperatorMode({
        stacks: [
          [
            {
              id: `${testRealmURL}Person/fadhlan`,
              format: 'isolated',
            },
            {
              id: `${testRealmURL}Pet/mango`,
              format: 'edit',
            },
          ],
        ],
      });

      let operatorModeStateService = this.owner.lookup(
        'service:operator-mode-state-service',
      ) as OperatorModeStateService;
      let recentCardsService = this.owner.lookup(
        'service:recent-cards-service',
      ) as RecentCardsService;

      let firstStack = operatorModeStateService.state.stacks[0];
      // @ts-ignore Property '#private' is missing in type 'Card[]' but required in type 'TrackedArray<Card>'.glint(2741) - don't care about this error here, just stubbing
      recentCardsService.recentCards = firstStack.map((item) => item.card);

      assert.dom('[data-test-operator-mode-stack]').exists({ count: 1 });
      assert.dom('[data-test-add-card-left-stack]').exists();
      assert.dom('[data-test-add-card-right-stack]').exists();
      assert.dom('[data-test-search-sheet]').doesNotHaveClass('prompt'); // Search closed

      // Add a card to the left stack
      await click('[data-test-add-card-left-stack]');

      assert.dom('[data-test-search-field]').isFocused();
      assert.dom('[data-test-search-sheet]').hasClass('prompt'); // Search opened

      await click(`[data-test-search-result="${testRealmURL}Pet/mango"]`);

      assert.dom('[data-test-search-sheet]').doesNotHaveClass('prompt'); // Search closed
      assert.dom('[data-test-operator-mode-stack="0"]').includesText('Mango'); // Mango goes on the left stack
      assert.dom('[data-test-operator-mode-stack="1"]').includesText('Fadhlan');

      // Buttons to add a neighbor stack are gone
      assert.dom('[data-test-add-card-left-stack]').doesNotExist();
      assert.dom('[data-test-add-card-right-stack]').doesNotExist();

      // Close the only card in the 1st stack
      await click(
        '[data-test-operator-mode-stack="0"] [data-test-close-button]',
      );

      assert
        .dom('[data-test-operator-mode-stack]')
        .exists({ count: 1 }, 'after close, expect 1 stack');
      assert
        .dom('[data-test-add-card-left-stack]')
        .exists('after close, expect add to left stack button');
      assert
        .dom('[data-test-add-card-right-stack]')
        .exists('after close, expect add to right stack button');

      // Add a card to the left stack
      await click('[data-test-add-card-left-stack]');

      assert.dom('[data-test-search-sheet]').hasClass('prompt'); // Search opened

      await click(`[data-test-search-result="${testRealmURL}Person/fadhlan"]`);

      assert.dom('[data-test-search-sheet]').doesNotHaveClass('prompt'); // Search closed

      // There are now 2 stacks
      assert.dom('[data-test-operator-mode-stack]').exists({ count: 2 });
      assert.dom('[data-test-operator-mode-stack="0"]').includesText('Fadhlan');
      assert.dom('[data-test-operator-mode-stack="1"]').includesText('Mango'); // Mango gets moved onto the right stack

      // Buttons to add a neighbor stack are gone
      assert.dom('[data-test-add-card-left-stack]').doesNotExist();
      assert.dom('[data-test-add-card-right-stack]').doesNotExist();

      // Close the only card in the 1st stack
      await click(
        '[data-test-operator-mode-stack="0"] [data-test-close-button]',
      );

      // There is now only 1 stack and the buttons to add a neighbor stack are back
      assert.dom('[data-test-operator-mode-stack]').exists({ count: 1 });
      assert.dom('[data-test-add-card-left-stack]').exists();
      assert.dom('[data-test-add-card-right-stack]').exists();

      // Replace the current stack by interacting with search prompt directly
      // Click on search-input
      await click('[data-test-search-field]');

      assert.dom('[data-test-search-sheet]').hasClass('prompt'); // Search opened

      await click(`[data-test-search-result="${testRealmURL}Person/fadhlan"]`);

      assert.dom('[data-test-search-sheet]').doesNotHaveClass('prompt'); // Search closed

      // There is still only 1 stack
      assert.dom('[data-test-operator-mode-stack]').exists({ count: 1 });
    });

    test('Clicking search panel (without left and right buttons activated) replaces open card on existing stack', async function (assert) {
      await visitOperatorMode({
        stacks: [
          [
            {
              id: `${testRealmURL}Person/fadhlan`,
              format: 'isolated',
            },
            {
              id: `${testRealmURL}Pet/mango`,
              format: 'isolated',
            },
          ],
        ],
      });

      let operatorModeStateService = this.owner.lookup(
        'service:operator-mode-state-service',
      ) as OperatorModeStateService;
      let recentCardsService = this.owner.lookup(
        'service:recent-cards-service',
      ) as RecentCardsService;

      // @ts-ignore Property '#private' is missing in type 'Card[]' but required in type 'TrackedArray<Card>'.glint(2741) - don't care about this error here, just stubbing
      recentCardsService.recentCards =
        operatorModeStateService.state.stacks[0].map((item) => item.card);

      assert.dom('[data-test-operator-mode-stack]').exists({ count: 1 });
      assert.dom('[data-test-add-card-left-stack]').exists();
      assert.dom('[data-test-add-card-right-stack]').exists();
      assert.dom('[data-test-search-sheet]').doesNotHaveClass('prompt'); // Search closed

      // Click on search-input
      await click('[data-test-search-field]');

      assert.dom('[data-test-search-sheet]').hasClass('prompt'); // Search opened

      // Click on a recent search
      await click(`[data-test-search-result="${testRealmURL}Pet/mango"]`);

      assert.dom('[data-test-search-sheet]').doesNotHaveClass('prompt'); // Search closed

      // The recent card REPLACES onto on current stack
      assert.dom('[data-test-operator-mode-stack]').exists({ count: 1 });
      assert
        .dom(
          '[data-test-operator-mode-stack="0"] [data-test-stack-card-index="0"]',
        )
        .includesText('Mango');
      assert
        .dom(
          '[data-test-operator-mode-stack="0"] [data-test-stack-card-index="1"]',
        )
        .doesNotExist();
    });

    test('search can be dismissed with escape', async function (assert) {
      await visitOperatorMode({});
      await click('[data-test-search-field]');

      assert.dom('[data-test-search-sheet]').hasClass('prompt');

      await triggerKeyEvent(
        '[data-test-search-sheet] input',
        'keydown',
        'Escape',
      );

      assert.dom('[data-test-search-sheet]').hasClass('closed');
    });

    test<TestContextWithSave>('can create a card from the index stack item', async function (assert) {
      assert.expect(7);
      await visitOperatorMode({
        stacks: [[{ id: `${testRealmURL}index`, format: 'isolated' }]],
      });
      let deferred = new Deferred<void>();
      this.onSave((_, json) => {
        if (typeof json === 'string') {
          throw new Error('expected JSON save data');
        }
        if (json.data.attributes?.firstName === null) {
          // Because we create an empty card, upon choosing a catalog item, we must skip the scenario where attributes null
          return;
        }
        assert.strictEqual(json.data.attributes?.firstName, 'Hassan');
        assert.strictEqual(json.data.meta.realmURL, testRealmURL);
        deferred.fulfill();
      });
      await click('[data-test-create-new-card-button]');
      assert
        .dom('[data-test-card-catalog-item-selected]')
        .doesNotExist('No card is pre-selected');
      assert.dom('[data-test-card-catalog-item]').exists({ count: 7 });
      assert
        .dom('[data-test-show-more-cards]')
        .containsText('3 not shown', 'Entries are paginated');
      await click(`[data-test-select="${testRealmURL}person-entry"]`);
      await click('[data-test-card-catalog-go-button]');

      await fillIn(`[data-test-field="firstName"] input`, 'Hassan');
      await click('[data-test-stack-card-index="1"] [data-test-close-button]');

      await deferred.promise;
    });

    test<TestContextWithSave>('card-catalog can pre-select the current filtered card type', async function (assert) {
      assert.expect(12);
      await visitOperatorMode({
        stacks: [[{ id: `${testRealmURL}index`, format: 'isolated' }]],
      });
      let deferred: Deferred<SingleCardDocument<string>> | undefined;
      this.onSave((_, json) => {
        if (typeof json === 'string') {
          throw new Error('expected JSON save data');
        }
        deferred?.fulfill(json);
      });

      await click('[data-test-boxel-filter-list-button="Person"]');
      await click('[data-test-create-new-card-button]');
      assert.dom('[data-test-card-catalog-item]').exists({ count: 10 });
      assert
        .dom('[data-test-show-more-cards]')
        .doesNotExist('All cards are visible');
      assert
        .dom(
          `[data-test-card-catalog-item="${testRealmURL}person-entry"][data-test-card-catalog-item-selected]`,
        )
        .exists('Person spec is pre-selected');
      assert
        .dom('[data-test-card-catalog-item-selected]')
        .exists({ count: 1 }, 'Only 1 card is selected');

      await click('[data-test-card-catalog-cancel-button]');
      await click('[data-test-boxel-filter-list-button="All Cards"]');
      await click('[data-test-create-new-card-button]');
      assert
        .dom('[data-test-card-catalog-item-selected]')
        .doesNotExist(
          'Pre-selection is cleared when filter does not specify card type',
        );
      assert.dom('[data-test-card-catalog-item]').exists({ count: 7 });
      assert
        .dom('[data-test-show-more-cards]')
        .containsText('3 not shown', 'Entries are paginated');
      await click('[data-test-card-catalog-cancel-button]');

      await click('[data-test-boxel-filter-list-button="Puppy"]');
      await click('[data-test-create-new-card-button]');
      assert
        .dom(
          `[data-test-card-catalog-item="${testRealmURL}puppy-entry"][data-test-card-catalog-item-selected]`,
        )
        .exists('Puppy spec is pre-selected');
      assert
        .dom('[data-test-card-catalog-item-selected]')
        .exists({ count: 1 }, 'Only 1 card is selected');
      await click('[data-test-card-catalog-go-button]');

      deferred = new Deferred<SingleCardDocument<string>>();
      await fillIn(`[data-test-field="name"] input`, 'Snoopy');
      await click('[data-test-stack-card-index="1"] [data-test-close-button]');

      let json = await deferred.promise;
      assert.strictEqual(json.data.attributes?.name, 'Snoopy');
      assert.strictEqual(json.data.meta.realmURL, testRealmURL);
      assert.deepEqual(
        json.data.meta.adoptsFrom,
        {
          module: '../pet',
          name: 'Puppy',
        },
        'Created card type is correct',
      );
    });

    test<TestContextWithSave>('can change selection on card catalog after a card was pre-selected', async function (assert) {
      assert.expect(10);
      await visitOperatorMode({
        stacks: [[{ id: `${testRealmURL}index`, format: 'isolated' }]],
      });

      let deferred: Deferred<SingleCardDocument<string>> | undefined;
      this.onSave((_, json) => {
        if (typeof json === 'string') {
          throw new Error('expected JSON save data');
        }
        deferred?.fulfill(json);
      });

      await click('[data-test-boxel-filter-list-button="Puppy"]');
      await click('[data-test-create-new-card-button]');
      assert.dom('[data-test-card-catalog-item]').exists({ count: 10 });
      assert
        .dom('[data-test-show-more-cards]')
        .doesNotExist('All cards are visible');
      assert
        .dom(
          `[data-test-card-catalog-item="${testRealmURL}puppy-entry"][data-test-card-catalog-item-selected]`,
        )
        .exists('Puppy spec is pre-selected');
      assert
        .dom('[data-test-card-catalog-item-selected]')
        .exists({ count: 1 }, 'Only 1 card is selected');

      await click(`[data-test-select="${baseRealm.url}types/card"]`); // changing card selection
      assert
        .dom(
          `[data-test-card-catalog-item="${baseRealm.url}types/card"][data-test-card-catalog-item-selected]`,
        )
        .exists('Card selection has changed');
      assert
        .dom('[data-test-card-catalog-item-selected]')
        .exists({ count: 1 }, 'Only 1 card is selected');
      assert
        .dom('[data-test-card-catalog-item]')
        .exists({ count: 10 }, 'All cards are still visible');
      await click('[data-test-card-catalog-go-button]');

      deferred = new Deferred<SingleCardDocument<string>>();
      await fillIn(`[data-test-field="title"] input`, 'Hello World');
      await click('[data-test-stack-card-index="1"] [data-test-close-button]');

      let json = await deferred.promise;
      assert.strictEqual(json.data.attributes?.title, 'Hello World');
      assert.strictEqual(json.data.meta.realmURL, testRealmURL);
      assert.deepEqual(
        json.data.meta.adoptsFrom,
        {
          module: `${baseRealm.url}card-api`,
          name: 'CardDef',
        },
        'Created card type is correct',
      );
    });

    test('duplicate card in a stack is not allowed', async function (assert) {
      await visitOperatorMode({
        stacks: [
          [
            {
              id: `${testRealmURL}index`,
              format: 'isolated',
            },
          ],
        ],
      });

      await click('[data-test-boxel-filter-list-button="All Cards"]');
      // Simulate simultaneous clicks for spam-clicking
      await Promise.all([
        click(
          `[data-test-operator-mode-stack="0"] [data-test-cards-grid-item="${testRealmURL}Person/fadhlan"]`,
        ),
        click(
          `[data-test-operator-mode-stack="0"] [data-test-cards-grid-item="${testRealmURL}Person/fadhlan"]`,
        ),
      ]);

      assert
        .dom(`[data-stack-card="${testRealmURL}Person/fadhlan"]`)
        .exists({ count: 1 });
    });

    test('embedded card from writable realm shows pencil icon in edit mode', async function (assert) {
      await visitOperatorMode({
        stacks: [
          [
            {
              id: `${testRealm2URL}Person/hassan`,
              format: 'edit',
            },
          ],
        ],
      });
      await triggerEvent(
        `[data-test-stack-card="${testRealm2URL}Person/hassan"] [data-test-links-to-editor="pet"] [data-test-field-component-card]`,
        'mouseenter',
      );
      assert
        .dom(
          `[data-test-overlay-card="${testRealmURL}Pet/mango"] [data-test-overlay-edit]`,
        )
        .exists();
      await click(
        `[data-test-overlay-card="${testRealmURL}Pet/mango"] [data-test-overlay-edit]`,
      );
      assert
        .dom(
          `[data-test-stack-card="${testRealmURL}Pet/mango"] [data-test-card-format="edit"]`,
        )
        .exists('linked card now rendered as a stack item in edit format');
    });

    test('can save mutated card without having opened in stack', async function (assert) {
      await visitOperatorMode({
        stacks: [
          [
            {
              id: `${testRealm2URL}Person/hassan`,
              format: 'isolated',
            },
          ],
        ],
      });
      await click('[data-test-update-and-save-pet]');
      await triggerEvent(
        `[data-test-stack-card="${testRealm2URL}Person/hassan"] [data-test-pet]`,
        'mouseenter',
      );
      await click(
        `[data-test-overlay-card="${testRealmURL}Pet/mango"] [data-test-overlay-edit]`,
      );
      assert
        .dom(
          `[data-test-stack-card="${testRealmURL}Pet/mango"] [data-test-field="name"] input`,
        )
        .hasValue('Updated Pet');
    });

    test('New card is auto-attached once it is saved', async function (assert) {
      let indexCardId = `${testRealm2URL}index`;
      await visitOperatorMode({
        stacks: [
          [
            {
              id: indexCardId,
              format: 'isolated',
            },
          ],
        ],
      });
      assert.dom(`[data-test-stack-card="${indexCardId}"]`).exists();
      await click('[data-test-open-ai-assistant]');
      assert.dom('[data-test-attached-card]').doesNotExist();
      // Press the + button to create a new card instance
      await click('[data-test-create-new-card-button]');
      // Select a card from catalog entries
      await click(
        `[data-test-select="https://cardstack.com/base/fields/skill-card"]`,
      );

      await click(`[data-test-card-catalog-go-button]`);

      // When edit view of new card opens, fill in a field and press the Pencil icon to finish editing
      await fillIn(
        '[data-test-field="instructions"] textarea',
        'Do this and that and this and that',
      );
      await click('[data-test-stack-card-index="1"] [data-test-edit-button]');
    });

    test<TestContextWithSave>('new card is created in the selected realm', async function (assert) {
      assert.expect(1);
      await visitOperatorMode({
        stacks: [
          [
            {
              id: `${testRealmURL}Person/fadhlan`,
              format: 'edit',
            },
          ],
        ],
      });
      this.onSave((url) => {
        if (url.href.includes('Pet')) {
          assert.ok(
            url.href.startsWith(testRealmURL),
            `The pet card is saved in the selected realm ${testRealmURL}`,
          );
        }
      });
      await click('[data-test-add-new]');
      await click(
        `[data-test-card-catalog-create-new-button="${testRealmURL}"]`,
      );
      await click(`[data-test-card-catalog-go-button]`);
    });

    test<TestContextWithSave>('new card is created in the realm that has no results from card chooser', async function (assert) {
      assert.expect(2);
      await visitOperatorMode({
        stacks: [
          [
            {
              id: `${testRealmURL}Person/fadhlan`,
              format: 'edit',
            },
          ],
        ],
      });
      this.onSave((url) => {
        if (url.href.includes('Pet')) {
          assert.ok(
            url.href.startsWith(testRealm3URL),
            `The pet card is saved in the selected realm ${testRealm3URL}`,
          );
        }
      });
      await click('[data-test-add-new]');
      assert
        .dom(`[data-test-realm="Test Workspace C"] header`)
        .containsText('Test Workspace C No results');
      await click(
        `[data-test-card-catalog-create-new-button="${testRealm3URL}"]`,
      );
      await click(`[data-test-card-catalog-go-button]`);
    });
  });

  module('1 stack, when the user lacks write permissions', function (hooks) {
    hooks.beforeEach(async function () {
      setRealmPermissions({
        [testRealmURL]: ['read'],
        [testRealm2URL]: ['read', 'write'],
      });
    });

    test('the edit button is hidden when the user lacks permissions', async function (assert) {
      await visitOperatorMode({
        stacks: [
          [
            {
              id: `${testRealmURL}Pet/mango`,
              format: 'isolated',
            },
          ],
        ],
      });
      assert.dom('[data-test-edit-button]').doesNotExist();
    });

    test('the card format components are informed whether it is editable', async function (assert) {
      await visitOperatorMode({
        stacks: [
          [
            {
              id: `${testRealmURL}Pet/mango`,
              format: 'isolated',
            },
          ],
        ],
      });

      assert
        .dom('[data-test-editable-meta]')
        .containsText('Mango is NOT editable');

      await visitOperatorMode({
        stacks: [
          [
            {
              id: `${testRealm2URL}Pet/ringo`,
              format: 'isolated',
            },
          ],
        ],
      });

      assert.dom('[data-test-editable-meta]').containsText('Ringo is editable');

      await visitOperatorMode({
        stacks: [
          [
            {
              id: `${testRealmURL}Person/fadhlan`,
              format: 'isolated',
            },
          ],
        ],
      });

      assert
        .dom('[data-test-editable-meta]')
        .containsText('address is NOT editable');

      await visitOperatorMode({
        stacks: [
          [
            {
              id: `${testRealmURL}Person/fadhlan`,
              format: 'edit',
            },
          ],
        ],
      });

      assert
        .dom("[data-test-contains-many='additionalAddresses'] input:enabled")
        .doesNotExist();

      assert
        .dom(
          "[data-test-contains-many='additionalAddresses'] [data-test-remove]",
        )
        .doesNotExist();
      assert
        .dom(
          "[data-test-contains-many='additionalAddresses'] [data-test-add-new]",
        )
        .doesNotExist();

      assert
        .dom("[data-test-field='pet'] [data-test-remove-card]")
        .doesNotExist();

      assert
        .dom("[data-test-field='friends'] [data-test-add-new]")
        .doesNotExist();
      assert
        .dom("[data-test-field='friends'] [data-test-remove-card]")
        .doesNotExist();

      await visitOperatorMode({
        stacks: [
          [
            {
              id: `${testRealm2URL}Person/hassan`,
              format: 'isolated',
            },
          ],
        ],
      });

      assert
        .dom('[data-test-editable-meta]')
        .containsText('address is editable');

      await click('[data-test-operator-mode-stack] [data-test-edit-button]');

      assert
        .dom("[data-test-contains-many='additionalAddresses'] input:disabled")
        .exists({ count: 1 });

      assert
        .dom(
          "[data-test-contains-many='additionalAddresses'] [data-test-remove]",
        )
        .exists();

      assert
        .dom(
          "[data-test-contains-many='additionalAddresses'] [data-test-add-new]",
        )
        .exists();

      assert.dom("[data-test-field='pet'] [data-test-remove-card]").exists();
      assert.dom("[data-test-field='friends'] [data-test-add-new]").exists();
      assert
        .dom("[data-test-field='friends'] [data-test-remove-card]")
        .exists();
    });
    test('the delete item is not present in "..." menu of stack item', async function (assert) {
      await visitOperatorMode({
        stacks: [
          [
            {
              id: `${testRealmURL}Pet/mango`,
              format: 'isolated',
            },
          ],
        ],
      });
      await click('[data-test-more-options-button]');
      assert
        .dom('[data-test-boxel-menu-item-text="Delete"]')
        .doesNotExist('delete menu item is not rendered');
    });

    test('the "..."" menu does not exist for card overlay in index view (since delete is the only item in this menu)', async function (assert) {
      await visitOperatorMode({
        stacks: [
          [
            {
              id: `${testRealmURL}index`,
              format: 'isolated',
            },
          ],
        ],
      });
      assert
        .dom(
          `[data-test-overlay-card="${testRealmURL}Pet/mango"] [data-test-overlay-more-options]`,
        )
        .doesNotExist('"..." menu does not exist');
    });

    test('embedded card from read-only realm does not show pencil icon in edit mode', async (assert) => {
      await visitOperatorMode({
        stacks: [
          [
            {
              id: `${testRealm2URL}Person/hassan`,
              format: 'edit',
            },
          ],
        ],
      });
      await triggerEvent(
        `[data-test-stack-card="${testRealm2URL}Person/hassan"] [data-test-links-to-editor="pet"] [data-test-field-component-card]`,
        'mouseenter',
      );
      assert
        .dom(`[data-test-overlay-card="${testRealmURL}Pet/mango"]`)
        .exists();
      assert
        .dom(
          `[data-test-overlay-card="${testRealmURL}Pet/mango"] [data-test-overlay-edit]`,
        )
        .doesNotExist('edit icon not displayed for linked card');
      await click(
        `[data-test-links-to-editor="pet"] [data-test-field-component-card]`,
      );
      assert
        .dom(
          `[data-test-stack-card="${testRealmURL}Pet/mango"] [data-test-card-format="isolated"]`,
        )
        .exists(
          'linked card now rendered as a stack item in isolated (non-edit) format',
        );
    });
  });

  module('2 stacks with differing permissions', function (hooks) {
    hooks.beforeEach(async function () {
      setRealmPermissions({
        [testRealmURL]: ['read'],
        [testRealm2URL]: ['read', 'write'],
      });
    });

    test('the edit button respects the realm permissions of the cards in differing realms', async function (assert) {
      assert.expect(6);
      await visitOperatorMode({
        stacks: [
          [
            {
              id: `${testRealmURL}Pet/mango`,
              format: 'isolated',
            },
          ],
          [
            {
              id: `${testRealm2URL}Pet/ringo`,
              format: 'isolated',
            },
          ],
        ],
      });

      lookupNetworkService().mount(
        async (req) => {
          if (req.method !== 'GET' && req.method !== 'HEAD') {
            let token = req.headers.get('Authorization');
            assert.notStrictEqual(token, null);

            let claims = claimsFromRawToken(token!);
            assert.deepEqual(claims.user, '@testuser:localhost');
            assert.strictEqual(claims.realm, 'http://test-realm/test2/');
            assert.deepEqual(claims.permissions, ['read', 'write']);
          }
          return null;
        },
        { prepend: true },
      );

      assert
        .dom('[data-test-operator-mode-stack="0"] [data-test-edit-button]')
        .doesNotExist();
      assert
        .dom('[data-test-operator-mode-stack="1"] [data-test-edit-button]')
        .exists();
      await click(
        '[data-test-operator-mode-stack="1"] [data-test-edit-button]',
      );
      await fillIn(
        '[data-test-operator-mode-stack="1"] [data-test-field="name"] [data-test-boxel-input]',
        'Updated Ringo',
      );
      await click(
        '[data-test-operator-mode-stack="1"] [data-test-edit-button]',
      );
    });

    test('the delete item in "..." menu of stack item respects realm permissions of the cards in differing realms', async function (assert) {
      await visitOperatorMode({
        stacks: [
          [
            {
              id: `${testRealmURL}Pet/mango`,
              format: 'isolated',
            },
          ],
          [
            {
              id: `${testRealm2URL}Pet/ringo`,
              format: 'isolated',
            },
          ],
        ],
      });
      await click(
        '[data-test-operator-mode-stack="0"] [data-test-more-options-button]',
      );
      assert
        .dom('[data-test-boxel-menu-item-text="Delete"]')
        .doesNotExist('delete menu item is not rendered');

      await click(
        '[data-test-operator-mode-stack="1"] [data-test-more-options-button]',
      );
      assert
        .dom('[data-test-boxel-menu-item-text="Delete"]')
        .exists('delete menu is rendered');
    });

    test('the "..."" menu for card overlay in index view respects realm permissions of cards in differing realms', async function (assert) {
      await visitOperatorMode({
        stacks: [
          [
            {
              id: `${testRealmURL}index`,
              format: 'isolated',
            },
          ],
          [
            {
              id: `${testRealm2URL}index`,
              format: 'isolated',
            },
          ],
        ],
      });
      assert
        .dom(
          `[data-test-operator-mode-stack="0"] [data-test-overlay-card="${testRealmURL}Pet/mango"] [data-test-overlay-more-options]`,
        )
        .doesNotExist('"..." menu does not exist');

      await click(
        '[data-test-operator-mode-stack="0"] [data-test-boxel-filter-list-button="All Cards"]',
      );
      await click(
        '[data-test-operator-mode-stack="1"] [data-test-boxel-filter-list-button="All Cards"]',
      );
      await triggerEvent(
        `[data-test-operator-mode-stack="1"] [data-test-cards-grid-item="${testRealm2URL}Pet/ringo"]`,
        'mouseenter',
      );
      assert
        .dom(
          `[data-test-operator-mode-stack="1"] [data-test-overlay-card="${testRealm2URL}Pet/ringo"] [data-test-overlay-more-options]`,
        )
        .exists('"..." menu exists');
    });
  });

  module('2 stacks', function () {
    test('restoring the stacks from query param', async function (assert) {
      await visitOperatorMode({
        stacks: [
          [
            {
              id: `${testRealmURL}Person/fadhlan`,
              format: 'isolated',
            },
          ],
          [
            {
              id: `${testRealmURL}Pet/mango`,
              format: 'isolated',
            },
          ],
        ],
      });

      await percySnapshot(assert); // 2 stacks from the same realm share the same background

      assert.dom('[data-test-operator-mode-stack]').exists({ count: 2 });
      assert.dom('[data-test-operator-mode-stack="0"]').includesText('Fadhlan');
      assert.dom('[data-test-operator-mode-stack="1"]').includesText('Mango');

      // Close the card in the 2nd stack
      await click(
        '[data-test-operator-mode-stack="1"] [data-test-close-button]',
      );
      assert.dom('[data-test-operator-mode-stack="0"]').exists();

      // 2nd stack is removed, 1st stack remains
      assert.dom('[data-test-operator-mode-stack="1"]').doesNotExist();
      assert.dom('[data-test-operator-mode-stack="0"]').includesText('Fadhlan');

      assert.operatorModeParametersMatch(currentURL(), {
        stacks: [
          [
            {
              id: `${testRealmURL}Person/fadhlan`,
              format: 'isolated',
            },
          ],
        ],
      });

      // Close the last card in the last stack that is left
      await click(
        '[data-test-operator-mode-stack="0"] [data-test-close-button]',
      );

      assert.dom('[data-test-workspace-chooser]').exists();
    });

    test<TestContextWithSave>('can create a card when 2 stacks are present', async function (assert) {
      assert.expect(3);
      await visitOperatorMode({
        stacks: [
          [
            {
              id: `${testRealmURL}Person/fadhlan`,
              format: 'isolated',
            },
          ],
          [{ id: `${testRealmURL}index`, format: 'isolated' }],
        ],
      });
      let deferred = new Deferred<void>();
      let saveCount = 0;
      let petId: string | undefined;
      this.onSave((id, json) => {
        if (id.href.includes('Pet/')) {
          petId = id.href;
          saveCount++;
          if (typeof json === 'string') {
            throw new Error('expected JSON save data');
          }
          if (saveCount === 1) {
            // first save is an empty card
            assert.strictEqual(json.data.attributes?.name, null);
          } else if (saveCount === 2) {
            // second save is after a field has been filled in
            assert.strictEqual(json.data.attributes?.name, 'Paper');
            deferred.fulfill();
          } else {
            assert.ok(false, 'unexpected save of Pet card');
          }
        }
      });
      await click(
        `[data-test-operator-mode-stack="0"] [data-test-edit-button]`,
      );
      await click(
        `[data-test-operator-mode-stack="0"] [data-test-links-to-editor="pet"] [data-test-remove-card]`,
      );
      await click(
        `[data-test-operator-mode-stack="0"] [data-test-links-to-editor="pet"] [data-test-add-new]`,
      );
      await click(
        `[data-test-card-catalog-create-new-button="${testRealmURL}"]`,
      );
      await click(`[data-test-card-catalog-go-button]`);
      await fillIn(
        `[data-test-operator-mode-stack="0"] [data-test-stack-card-index="1"] [data-test-field="name"] input`,
        'Paper',
      );
      await click(
        `[data-test-operator-mode-stack="0"] [data-test-stack-card-index="1"] [data-test-edit-button]`,
      );

      await deferred.promise;
      assert
        .dom(`[data-test-card="${petId}"]`)
        .includesText('Paper', 'the card is rendered correctly');
    });

    test('visiting 2 stacks from differing realms', async function (assert) {
      setActiveRealms([testRealmURL, 'http://localhost:4202/test/']);
      await visitOperatorMode({
        stacks: [
          [
            {
              id: `${testRealmURL}Person/fadhlan`,
              format: 'isolated',
            },
          ],
          [
            {
              id: 'http://localhost:4202/test/hassan',
              format: 'isolated',
            },
          ],
        ],
      });

      await percySnapshot(assert); // 2 stacks from the different realms have different backgrounds

      assert.dom('[data-test-operator-mode-stack]').exists({ count: 2 });
    });

    test('Clicking search panel (without left and right buttons activated) replaces all cards in the rightmost stack', async function (assert) {
      // creates a recent search
      window.localStorage.setItem(
        'recent-cards',
        JSON.stringify([`${testRealmURL}Person/fadhlan`]),
      );

      await visitOperatorMode({
        stacks: [
          [
            {
              id: `${testRealmURL}Person/fadhlan`,
              format: 'isolated',
            },
          ],
          [
            {
              id: `${testRealmURL}index`,
              format: 'isolated',
            },
            {
              id: `${testRealmURL}Pet/mango`,
              format: 'isolated',
            },
          ],
        ],
      });

      assert.dom('[data-test-operator-mode-stack]').exists({ count: 2 });

      // Click on search-input
      await click('[data-test-search-field]');

      assert.dom('[data-test-search-sheet]').hasClass('prompt'); // Search opened

      // Click on a recent search
      await click(`[data-test-search-result="${testRealmURL}Person/fadhlan"]`);

      assert.dom('[data-test-search-sheet]').doesNotHaveClass('prompt'); // Search closed

      assert.dom('[data-test-operator-mode-stack]').exists({ count: 2 });
      assert
        .dom(
          '[data-test-operator-mode-stack="0"] [data-test-stack-card-index="0"]',
        )
        .includesText('Fadhlan');
      assert
        .dom(
          '[data-test-operator-mode-stack="0"] [data-test-stack-card-index="1"]',
        )
        .doesNotExist();
      assert
        .dom(
          '[data-test-operator-mode-stack="1"] [data-test-stack-card-index="0"]',
        )
        .includesText('Fadhlan');
      assert
        .dom(
          '[data-test-operator-mode-stack="1"] [data-test-stack-card-index="1"]',
        )
        .doesNotExist();
    });

    test('card that has already been opened before will reflect its latest state after being mutated through a relationship', async function (assert) {
      await visitOperatorMode({
        stacks: [
          [
            {
              id: `${testRealmURL}Pet/mango`,
              format: 'isolated',
            },
          ],
        ],
      });

      await visitOperatorMode({
        stacks: [
          [
            {
              id: `${testRealm2URL}Person/hassan`,
              format: 'isolated',
            },
          ],
        ],
      });

      await click('[data-test-update-and-save-pet]');

      await triggerEvent(
        `[data-test-stack-card="${testRealm2URL}Person/hassan"] [data-test-pet]`,
        'mouseenter',
      );

      await click(
        `[data-test-overlay-card="${testRealmURL}Pet/mango"] [data-test-overlay-edit]`,
      );

      assert
        .dom(
          `[data-test-stack-card="${testRealmURL}Pet/mango"] [data-test-field="name"] input`,
        )
        .hasValue('Updated Pet');
    });
  });

  module('index changes', function () {
    test<TestContextWithSSE>('stack item live updates when index changes', async function (assert) {
      assert.expect(3);
      let expectedEvents = [
        {
          type: 'index',
          data: {
            type: 'incremental-index-initiation',
            realmURL: testRealmURL,
            updatedFile: `${testRealmURL}Person/fadhlan`,
          },
        },
        {
          type: 'index',
          data: {
            type: 'incremental',
            invalidations: [`${testRealmURL}Person/fadhlan`],
          },
        },
      ];
      await visitOperatorMode({
        stacks: [
          [
            {
              id: `${testRealmURL}Person/fadhlan`,
              format: 'isolated',
            },
          ],
        ],
      });
      assert
        .dom('[data-test-operator-mode-stack="0"] [data-test-person]')
        .hasText('Fadhlan');
      await this.expectEvents({
        assert,
        realm,
        expectedEvents,
        callback: async () => {
          await realm.write(
            'Person/fadhlan.json',
            JSON.stringify({
              data: {
                type: 'card',
                attributes: {
                  firstName: 'FadhlanXXX',
                },
                meta: {
                  adoptsFrom: {
                    module: '../person',
                    name: 'Person',
                  },
                },
              },
            } as LooseSingleCardDocument),
          );
        },
      });

      assert
        .dom('[data-test-operator-mode-stack="0"] [data-test-person]')
        .hasText('FadhlanXXX');
    });

    test<TestContextWithSSE>('stack item live updates with error', async function (assert) {
      console.log('test started?');
      assert.expect(7);
      let expectedEvents = [
        {
          type: 'index',
          data: {
            type: 'incremental-index-initiation',
            realmURL: testRealmURL,
            updatedFile: `${testRealmURL}Person/fadhlan`,
          },
        },
        {
          type: 'index',
          data: {
            type: 'incremental',
            invalidations: [`${testRealmURL}Person/fadhlan`],
          },
        },
      ];
      console.log('visitOperatorMode');
      await visitOperatorMode({
        stacks: [
          [
            {
              id: `${testRealmURL}Person/fadhlan`,
              format: 'isolated',
            },
          ],
        ],
      });
      console.log('visit cgomplete');
      assert
        .dom(`[data-test-stack-card="${testRealmURL}Person/fadhlan"]`)
        .exists('card is displayed');
      assert
        .dom(
          `[data-test-stack-card="${testRealmURL}Person/fadhlan"] [data-test-card-error]`,
        )
        .doesNotExist('card error state is NOT displayed');

      console.log('about to expect events');

      await this.expectEvents({
        assert,
        realm,
        expectedEvents,
        callback: async () => {
          await realm.write(
            'Person/fadhlan.json',
            JSON.stringify({
              data: {
                type: 'card',
                relationships: {
                  pet: {
                    links: { self: './missing' },
                  },
                },
                meta: {
                  adoptsFrom: {
                    module: '../person',
                    name: 'Person',
                  },
                },
              },
            } as LooseSingleCardDocument),
          );
        },
      });

      assert
        .dom(
          `[data-test-stack-card="${testRealmURL}Person/fadhlan"] [data-test-card-error]`,
        )
        .exists('card error state is displayed');

      await this.expectEvents({
        assert,
        realm,
        expectedEvents,
        callback: async () => {
          await realm.write(
            'Person/fadhlan.json',
            JSON.stringify({
              data: {
                type: 'card',
                relationships: {
                  pet: { links: { self: null } },
                },
                meta: {
                  adoptsFrom: {
                    module: '../person',
                    name: 'Person',
                  },
                },
              },
            } as LooseSingleCardDocument),
          );
        },
      });
      assert
        .dom(`[data-test-stack-card="${testRealmURL}Person/fadhlan"]`)
        .exists('card is displayed');
      assert
        .dom(
          `[data-test-stack-card="${testRealmURL}Person/fadhlan"] [data-test-card-error]`,
        )
        .doesNotExist('card error state is NOT displayed');
    });
  });

  module('workspace index card', function () {
    test('cannot be deleted', async function (assert) {
      await visitOperatorMode({
        stacks: [
          [
            {
              id: `${testRealmURL}index`,
              format: 'isolated',
            },
          ],
        ],
      });
      await click('[data-test-more-options-button]');
      assert.dom('[data-test-boxel-menu-item-text="Delete"]').doesNotExist();
    });
  });
});<|MERGE_RESOLUTION|>--- conflicted
+++ resolved
@@ -60,23 +60,16 @@
   });
 
   let { setRealmPermissions, setActiveRealms, createAndJoinRoom } =
-<<<<<<< HEAD
-    mockMatrixUtils;
-
-  hooks.beforeEach(async function () {
-    matrixRoomId = createAndJoinRoom({
-      sender: '@testuser:staging',
-      name: 'room-test',
-    });
-=======
     setupMockMatrix(hooks, {
       loggedInAs: '@testuser:localhost',
       activeRealms: [testRealmURL, testRealm2URL, testRealm3URL],
     });
 
   hooks.beforeEach(async function () {
-    matrixRoomId = createAndJoinRoom('@testuser:localhost', 'room-test');
->>>>>>> 1614af11
+    matrixRoomId = createAndJoinRoom({
+      sender: '@testuser:localhost',
+      name: 'room-test',
+    });
     setupUserSubscription(matrixRoomId);
 
     let loader = lookupLoaderService().loader;
