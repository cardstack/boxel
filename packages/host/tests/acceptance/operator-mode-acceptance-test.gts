import {
  visit,
  currentURL,
  click,
  waitFor,
  fillIn,
  waitUntil,
  triggerEvent,
} from '@ember/test-helpers';

import { getPageTitle } from 'ember-page-title/test-support';
import window from 'ember-window-mock';
import { module, test } from 'qunit';

import { FieldContainer } from '@cardstack/boxel-ui/components';

import {
  baseRealm,
  encodeWebSafeBase64,
  primitive,
  type Realm,
  type LooseSingleCardDocument,
} from '@cardstack/runtime-common';

import { APP_BOXEL_REALM_SERVER_EVENT_MSGTYPE } from '@cardstack/runtime-common/matrix-constants';

import { Submodes } from '@cardstack/host/components/submode-switcher';
import { tokenRefreshPeriodSec } from '@cardstack/host/services/realm';

import { SessionLocalStorageKey } from '@cardstack/host/utils/local-storage-keys';

import {
  percySnapshot,
  setupLocalIndexing,
  setupServerSentEvents,
  setupOnSave,
  testRealmURL,
  setupAcceptanceTestRealm,
  visitOperatorMode,
  lookupLoaderService,
  lookupNetworkService,
  createJWT,
  testRealmSecretSeed,
  setupUserSubscription,
  setupRealmServerEndpoints,
  TestContextWithSSE,
} from '../helpers';
import { setupMockMatrix } from '../helpers/mock-matrix';
import { setupApplicationTest } from '../helpers/setup';

let matrixRoomId: string;
module('Acceptance | operator mode tests', function (hooks) {
  let testRealm: Realm;
  setupApplicationTest(hooks);
  setupLocalIndexing(hooks);
  setupServerSentEvents(hooks);
  setupOnSave(hooks);
  let { setExpiresInSec, createAndJoinRoom, simulateRemoteMessage } =
    setupMockMatrix(hooks, {
      loggedInAs: '@testuser:localhost',
      activeRealms: [testRealmURL],
    });

  hooks.beforeEach(async function () {
<<<<<<< HEAD
    matrixRoomId = createAndJoinRoom({
      sender: '@testuser:staging',
      name: 'room-test',
    });
=======
    matrixRoomId = createAndJoinRoom('@testuser:localhost', 'room-test');
>>>>>>> 1614af11
    setupUserSubscription(matrixRoomId);

    setExpiresInSec(60 * 60);

    let loader = lookupLoaderService().loader;
    let cardApi: typeof import('https://cardstack.com/base/card-api');
    let string: typeof import('https://cardstack.com/base/string');
    cardApi = await loader.import(`${baseRealm.url}card-api`);
    string = await loader.import(`${baseRealm.url}string`);

    let {
      field,
      contains,
      deserialize,
      linksTo,
      linksToMany,
      BaseDef,
      CardDef,
      Component,
      FieldDef,
    } = cardApi;
    let { default: StringField } = string;
    type BaseDefConstructor = typeof BaseDef;
    type BaseInstanceType<T extends BaseDefConstructor> = T extends {
      [primitive]: infer P;
    }
      ? P
      : InstanceType<T>;

    class Pet extends CardDef {
      static displayName = 'Pet';
      static headerColor = '#355e3b';
      @field name = contains(StringField);
      @field title = contains(StringField, {
        computeVia: function (this: Pet) {
          return this.name;
        },
      });
      static embedded = class Embedded extends Component<typeof this> {
        <template>
          <h3 data-test-pet={{@model.name}}>
            <@fields.name />
          </h3>
        </template>
      };
      static isolated = class Isolated extends Component<typeof this> {
        <template>
          <div class='pet-isolated'>
            <h2 data-test-pet-isolated={{@model.name}}>
              <@fields.name />
            </h2>
          </div>
          <style scoped>
            .pet-isolated {
              height: 100%;
              background-color: #355e3b;
            }
            h2 {
              margin: 0;
              padding: 20px;
              color: white;
            }
          </style>
        </template>
      };
    }
    class ShippingInfo extends FieldDef {
      static displayName = 'Shipping Info';
      @field preferredCarrier = contains(StringField);
      @field remarks = contains(StringField);
      @field title = contains(StringField, {
        computeVia: function (this: ShippingInfo) {
          return this.preferredCarrier;
        },
      });
      static embedded = class Embedded extends Component<typeof this> {
        <template>
          <span data-test-preferredCarrier={{@model.preferredCarrier}}></span>
          <@fields.preferredCarrier />
        </template>
      };
    }

    class CountryWithNoEmbedded extends CardDef {
      static displayName = 'Country';
      @field name = contains(StringField);
      @field title = contains(StringField, {
        computeVia(this: CountryWithNoEmbedded) {
          return this.name;
        },
      });
    }

    class AddressWithNoEmbedded extends FieldDef {
      static displayName = 'Address';
      @field city = contains(StringField);
      @field country = contains(StringField);
      @field shippingInfo = contains(ShippingInfo);

      static edit = class Edit extends Component<typeof this> {
        <template>
          <FieldContainer @label='city' @tag='label' data-test-boxel-input-city>
            <@fields.city />
          </FieldContainer>
          <FieldContainer
            @label='country'
            @tag='label'
            data-test-boxel-input-country
          >
            <@fields.country />
          </FieldContainer>
          <div data-test-shippingInfo-field><@fields.shippingInfo /></div>
        </template>
      };
    }

    class Address extends FieldDef {
      static displayName = 'Address';
      @field city = contains(StringField);
      @field country = contains(StringField);
      @field shippingInfo = contains(ShippingInfo);
      static embedded = class Embedded extends Component<typeof this> {
        <template>
          <h3 data-test-city={{@model.city}}>
            <@fields.city />
          </h3>
          <h3 data-test-country={{@model.country}}>
            <@fields.country />
          </h3>
          <div data-test-shippingInfo-field><@fields.shippingInfo /></div>
        </template>
      };

      static edit = class Edit extends Component<typeof this> {
        <template>
          <FieldContainer @label='city' @tag='label' data-test-boxel-input-city>
            <@fields.city />
          </FieldContainer>
          <FieldContainer
            @label='country'
            @tag='label'
            data-test-boxel-input-country
          >
            <@fields.country />
          </FieldContainer>
          <div data-test-shippingInfo-field><@fields.shippingInfo /></div>
        </template>
      };
    }

    class Person extends CardDef {
      static displayName = 'Person';
      @field firstName = contains(StringField);
      @field pet = linksTo(Pet);
      @field friends = linksToMany(Pet);
      @field firstLetterOfTheName = contains(StringField, {
        computeVia: function (this: Person) {
          if (!this.firstName) {
            return;
          }
          return this.firstName[0];
        },
      });
      @field title = contains(StringField, {
        computeVia: function (this: Person) {
          return this.firstName;
        },
      });
      @field address = contains(Address);
      @field addressWithNoEmbedded = contains(AddressWithNoEmbedded);
      @field countryWithNoEmbedded = linksTo(CountryWithNoEmbedded);
      static isolated = class Isolated extends Component<typeof this> {
        <template>
          <h2 data-test-person={{@model.firstName}}>
            <@fields.firstName />
          </h2>
          <p data-test-first-letter-of-the-name={{@model.firstLetterOfTheName}}>
            <@fields.firstLetterOfTheName />
          </p>
          Pet:
          <@fields.pet />
          Friends:
          <@fields.friends />
          Address:
          <@fields.address />
          <div data-test-address-with-no-embedded>
            Address With No Embedded:
            <@fields.addressWithNoEmbedded />
          </div>
          <div data-test-country-with-no-embedded>Country With No Embedded:
            <@fields.countryWithNoEmbedded />
          </div>
        </template>
      };
    }

    class BoomField extends FieldDef {
      static [primitive]: string;
      static async [deserialize]<T extends BaseDefConstructor>(
        this: T,
      ): Promise<BaseInstanceType<T>> {
        throw new Error('Boom!');
      }
      static embedded = class Embedded extends Component<typeof this> {
        <template>
          {{@model}}
        </template>
      };
    }

    class BoomPerson extends CardDef {
      static displayName = 'Boom Person';
      @field firstName = contains(StringField);
      @field boom = contains(BoomField);
      @field title = contains(StringField, {
        computeVia: function (this: BoomPerson) {
          return this.firstName;
        },
      });
    }

    ({ realm: testRealm } = await setupAcceptanceTestRealm({
      contents: {
        'address.gts': { Address },
        'boom-field.gts': { BoomField },
        'boom-person.gts': { BoomPerson },
        'country-with-no-embedded-template.gts': { CountryWithNoEmbedded },
        'address-with-no-embedded-template.gts': { AddressWithNoEmbedded },
        'person.gts': { Person },
        'pet.gts': { Pet },
        'shipping-info.gts': { ShippingInfo },
        'README.txt': `Hello World`,
        'person-entry.json': {
          data: {
            type: 'card',
            attributes: {
              title: 'Person Card',
              description: 'Spec for Person Card',
              specType: 'card',
              ref: {
                module: `${testRealmURL}person`,
                name: 'Person',
              },
            },
            meta: {
              adoptsFrom: {
                module: 'https://cardstack.com/base/spec',
                name: 'Spec',
              },
            },
          },
        },
        'Pet/mango.json': {
          data: {
            attributes: {
              name: 'Mango',
            },
            meta: {
              adoptsFrom: {
                module: `${testRealmURL}pet`,
                name: 'Pet',
              },
            },
          },
        },
        'Pet/vangogh.json': {
          data: {
            attributes: {
              name: 'Van Gogh',
            },
            meta: {
              adoptsFrom: {
                module: `${testRealmURL}pet`,
                name: 'Pet',
              },
            },
          },
        },
        'Person/fadhlan.json': {
          data: {
            attributes: {
              firstName: 'Fadhlan',
              address: {
                city: 'Bandung',
                country: 'Indonesia',
                shippingInfo: {
                  preferredCarrier: 'DHL',
                  remarks: `Don't let bob deliver the package--he's always bringing it to the wrong address`,
                },
              },
            },
            relationships: {
              pet: {
                links: {
                  self: `${testRealmURL}Pet/mango`,
                },
              },
            },
            meta: {
              adoptsFrom: {
                module: `${testRealmURL}person`,
                name: 'Person',
              },
            },
          },
        },
        'Person/error.json': {
          data: {
            attributes: {
              firstName: 'Error',
            },
            relationships: {
              pet: {
                links: {
                  self: './missing-link',
                },
              },
            },
            meta: {
              adoptsFrom: {
                module: `${testRealmURL}person`,
                name: 'Person',
              },
            },
          },
        },
        'boom.json': {
          data: {
            attributes: {
              firstName: 'Boom!',
            },
            meta: {
              adoptsFrom: {
                module: './boom-person',
                name: 'BoomPerson',
              },
            },
          },
        },
        'grid.json': {
          data: {
            type: 'card',
            attributes: {},
            meta: {
              adoptsFrom: {
                module: 'https://cardstack.com/base/cards-grid',
                name: 'CardsGrid',
              },
            },
          },
        },
        'index.json': {
          data: {
            type: 'card',
            attributes: {},
            meta: {
              adoptsFrom: {
                module: 'https://cardstack.com/base/cards-grid',
                name: 'CardsGrid',
              },
            },
          },
        },
        '.realm.json': {
          name: 'Test Workspace B',
          backgroundURL:
            'https://i.postimg.cc/VNvHH93M/pawel-czerwinski-Ly-ZLa-A5jti-Y-unsplash.jpg',
          iconURL: 'https://i.postimg.cc/L8yXRvws/icon.png',
        },
      },
    }));
  });

  test('visiting operator mode', async function (assert) {
    await visit('/');
    await click('[data-test-workspace="Test Workspace B"]');

    assert.dom('[data-test-operator-mode-stack]').exists();
    assert.dom('[data-test-stack-card-index="0"]').exists(); // Index card opens in the stack
    assert.strictEqual(getPageTitle(), 'Test Workspace B');
    await click('[data-test-boxel-filter-list-button="All Cards"]');

    await waitFor(`[data-test-cards-grid-item="${testRealmURL}Pet/mango"]`);

    assert
      .dom(`[data-test-cards-grid-item="${testRealmURL}Pet/mango"]`)
      .exists();
    assert
      .dom(`[data-test-cards-grid-item="${testRealmURL}Pet/vangogh"]`)
      .exists();
    assert
      .dom(`[data-test-cards-grid-item="${testRealmURL}Person/fadhlan"]`)
      .exists();
    assert
      .dom(`[data-test-cards-grid-item="${testRealmURL}index"]`)
      .doesNotExist('grid cards do not show other grid cards');
    // this was an unspelled, but very valid assertion that percy is making
    // that I'm now making concrete
    assert
      .dom(`[data-test-cards-grid-item="${testRealmURL}grid"]`)
      .doesNotExist('grid cards do not show other grid cards');

    await percySnapshot(assert);

    assert.operatorModeParametersMatch(currentURL(), {
      stacks: [
        [
          {
            id: `${testRealmURL}index`,
            format: 'isolated',
          },
        ],
      ],
      submode: Submodes.Interact,
    });

    await click(`[data-test-cards-grid-item="${testRealmURL}Pet/mango"]`);
    await percySnapshot(assert); /* snapshot for special styling */
    assert.operatorModeParametersMatch(currentURL(), {
      stacks: [
        [
          {
            id: `${testRealmURL}index`,
            format: 'isolated',
          },
          {
            id: `${testRealmURL}Pet/mango`,
            format: 'isolated',
          },
        ],
      ],
      submode: Submodes.Interact,
    });
    assert.strictEqual(getPageTitle(), 'Mango');
  });

  module(
    'card with an error that has a last known good state',
    function (hooks) {
      hooks.beforeEach(async function () {
        await testRealm.write(
          'Person/fadhlan.json',
          JSON.stringify({
            data: {
              relationships: {
                pet: {
                  links: {
                    self: './missing-link',
                  },
                },
              },
              meta: {
                adoptsFrom: {
                  module: `${testRealmURL}person`,
                  name: 'Person',
                },
              },
            },
          } as LooseSingleCardDocument),
        );
      });

      test('index card shows last known good state for instances that have an error', async function (assert) {
        await visit('/');
        await click('[data-test-workspace="Test Workspace B"]');
        await click('[data-test-boxel-filter-list-button="All Cards"]');

        assert
          .dom(
            `[data-test-cards-grid-item="${testRealmURL}Person/fadhlan"][data-test-instance-error]`,
          )
          .exists('the instance with an error is displayed');
        assert
          .dom(
            `[data-test-cards-grid-item="${testRealmURL}Person/fadhlan"][data-test-instance-error] [data-test-card-title]`,
          )
          .containsText(
            'Fadhlan',
            'the last known good state of the instance is displayed',
          );

        await percySnapshot(assert);
        await click(
          `[data-test-cards-grid-item="${testRealmURL}Person/fadhlan"]`,
        );

        assert.dom(`[data-test-card-error]`).exists();
        assert.dom(`[data-test-error-title]`).includesText('Link Not Found');
      });

      test<TestContextWithSSE>('can delete a card', async function (assert) {
        await visit('/');
        await click('[data-test-workspace="Test Workspace B"]');
        await click('[data-test-boxel-filter-list-button="All Cards"]');

        await triggerEvent(
          `[data-test-cards-grid-item="http://test-realm/test/Person/fadhlan"]`,
          'mouseenter',
        );
        await click(
          '[data-test-overlay-card="http://test-realm/test/Person/fadhlan"] [data-test-overlay-more-options]',
        );

        await click('[data-test-boxel-menu-item-text="Delete"]');

        await waitFor(`[data-test-delete-modal-container]`);
        assert
          .dom(`[data-test-delete-modal-container]`)
          .containsText('Delete the card Fadhlan?');

        await this.expectEvents({
          assert,
          realm: testRealm,
          expectedNumberOfEvents: 1,
          callback: async () => {
            await click('[data-test-confirm-delete-button]');
          },
        });

        assert
          .dom(`[data-test-cards-grid-item="${testRealmURL}Person/fadhlan"]`)
          .doesNotExist('the card is deleted');
      });
    },
  );

  test('index card shows default error tile for instances that have an error and no last known good state', async function (assert) {
    await visit('/');
    await click('[data-test-workspace="Test Workspace B"]');
    await click('[data-test-boxel-filter-list-button="All Cards"]');

    assert
      .dom(
        `[data-test-cards-grid-item="${testRealmURL}Person/error"][data-test-instance-error]`,
      )
      .exists('the instance with an error is displayed');
    assert
      .dom(
        `[data-test-cards-grid-item="${testRealmURL}Person/error"][data-test-instance-error] [data-test-instance-error-name]`,
      )
      .containsText('Person/error');
  });

  test('can visit a card in error state via canonical URL', async function (assert) {
    await visit('/test/Person/error');

    assert
      .dom(
        `[data-test-stack-card="${testRealmURL}Person/error"] [data-test-card-error]`,
      )
      .exists('the error state of the card is displayed');
    assert.dom('[data-test-error-title]').includesText('Link Not Found');
    await click('[data-test-error-detail-toggle] button');
    assert
      .dom('[data-test-error-detail]')
      .includesText(`missing file ${testRealmURL}Person/missing-link.json`);
  });

  test('can open code submode when card or field has no embedded template', async function (assert) {
    await visitOperatorMode({
      stacks: [
        [
          {
            id: `${testRealmURL}Person/fadhlan`,
            format: 'isolated',
          },
        ],
      ],
    });

    await waitFor(
      '[data-test-stack-card="http://test-realm/test/Person/fadhlan"]',
    );
    await waitFor('[data-test-address-with-no-embedded]');
    await waitFor(
      '[data-test-address-with-no-embedded] [data-test-open-code-submode]',
    );
    await percySnapshot(assert);
    assert
      .dom(
        '[data-test-address-with-no-embedded] [data-test-missing-embedded-template-text]',
      )
      .hasText('Missing embedded component for FieldDef: Address');
    assert
      .dom('[data-test-country-with-no-embedded] [data-test-empty-field]')
      .exists();

    await click(
      '[data-test-address-with-no-embedded] [data-test-open-code-submode]',
    );
    await waitUntil(() =>
      currentURL().includes('address-with-no-embedded-template.gts'),
    );
    assert.operatorModeParametersMatch(currentURL(), {
      codePath: `${testRealmURL}address-with-no-embedded-template.gts`,
    });
    assert.strictEqual(
      getPageTitle(),
      `address-with-no-embedded-template.gts in Test Workspace B`,
    );
  });

  test('open workspace chooser when boxel icon is clicked', async function (assert) {
    lookupNetworkService().mount(
      async (req: Request) => {
        let isOnWorkspaceChooser = document.querySelector(
          '[data-test-workspace-chooser]',
        );
        if (isOnWorkspaceChooser && req.url.includes('_info')) {
          assert
            .dom(
              `[data-test-workspace-list] [data-test-workspace-loading-indicator]`,
            )
            .exists();
        }
        return null;
      },
      { prepend: true },
    );

    await visitOperatorMode({
      stacks: [
        [
          {
            id: `${testRealmURL}Person/fadhlan`,
            format: 'isolated',
          },
        ],
      ],
    });

    assert
      .dom(`[data-test-stack-card="${testRealmURL}Person/fadhlan"]`)
      .exists();
    assert.dom('[data-test-submode-layout-title]').doesNotExist();
    assert.dom('[data-test-workspace-chooser]').doesNotExist();
    let url = currentURL().split('?')[1].replace(/^\/\?/, '') ?? '';
    let urlParameters = new URLSearchParams(url);
    assert.false(Boolean(urlParameters.get('workspaceChooserOpened')));

    await click('[data-test-workspace-chooser-toggle]');

    assert.dom('[data-test-submode-layout-title]').exists();
    assert.dom('[data-test-workspace-chooser]').exists();
    assert
      .dom(`[data-test-workspace-list] [data-test-workspace-loading-indicator]`)
      .doesNotExist();

    url = currentURL().split('?')[1].replace(/^\/\?/, '') ?? '';
    urlParameters = new URLSearchParams(url);
    assert.true(Boolean(urlParameters.get('workspaceChooserOpened')));
    await percySnapshot(assert);
  });

  test('check code mode states when switching between workspaces', async function (assert) {
    await visitOperatorMode({
      stacks: [
        [
          {
            id: `${testRealmURL}Person/fadhlan`,
            format: 'isolated',
          },
        ],
      ],
    });

    assert
      .dom(`[data-test-stack-card="${testRealmURL}Person/fadhlan"]`)
      .exists();

    await click('[data-test-submode-switcher] button');
    await click('[data-test-boxel-menu-item-text="Code"]');

    await click('[data-test-file-browser-toggle]');
    assert.dom(`[data-test-realm-name]`).hasText('In Test Workspace B');

    await click('[data-test-file="boom-person.gts"]');
    await click('[data-test-file="Person/fadhlan.json"]');
    await click('[data-test-directory="Pet/"]');
    await click('[data-test-file="Pet/mango.json"]');
    await click('[data-test-file="Pet/vangogh.json"]');
    assert.dom('[data-test-recent-file]').exists({ count: 3 });
    assert
      .dom(`[data-test-recent-file="${testRealmURL}Pet/mango.json"]`)
      .exists();
    assert
      .dom(`[data-test-recent-file="${testRealmURL}Person/fadhlan.json"]`)
      .exists();
    assert
      .dom(`[data-test-recent-file="${testRealmURL}boom-person.gts"]`)
      .exists();

    await click('[data-test-workspace-chooser-toggle]');
    await click('[data-test-workspace="Boxel Catalog"]');
    assert.dom(`[data-test-realm-name]`).hasText('In Boxel Catalog');
    assert.dom(`[data-test-file="index.json"]`).hasClass('selected');
    assert.dom('[data-test-recent-file]').exists({ count: 4 });
    assert
      .dom(`[data-test-recent-file="${testRealmURL}Pet/vangogh.json"]`)
      .exists();
    assert
      .dom(`[data-test-recent-file="${testRealmURL}Pet/mango.json"]`)
      .exists();
    assert
      .dom(`[data-test-recent-file="${testRealmURL}Person/fadhlan.json"]`)
      .exists();
    assert
      .dom(`[data-test-recent-file="${testRealmURL}boom-person.gts"]`)
      .exists();

    await click('[data-test-workspace-chooser-toggle]');
    await click('[data-test-workspace="Test Workspace B"]');
    assert.dom(`[data-test-realm-name]`).hasText('In Test Workspace B');
    assert.dom(`[data-test-file="Pet/vangogh.json"]`).hasClass('selected');
    assert.dom('[data-test-recent-file]').exists({ count: 4 });
    assert
      .dom(`[data-test-recent-file="http://localhost:4201/catalog/index.json"]`)
      .exists();
    assert
      .dom(`[data-test-recent-file="${testRealmURL}Pet/mango.json"]`)
      .exists();
    assert
      .dom(`[data-test-recent-file="${testRealmURL}Person/fadhlan.json"]`)
      .exists();
    assert
      .dom(`[data-test-recent-file="${testRealmURL}boom-person.gts"]`)
      .exists();
  });

  module('2 stacks', function () {
    test('Toggling submode will open code submode and toggling back will restore the stack', async function (assert) {
      await visitOperatorMode({
        stacks: [
          [
            {
              id: `${testRealmURL}Person/fadhlan`,
              format: 'isolated',
            },
          ],
          [
            {
              id: `${testRealmURL}Pet/mango`,
              format: 'isolated',
            },
          ],
        ],
      });

      // Toggle from interact (default) to code submode
      await waitFor('[data-test-submode-switcher]');
      await click('[data-test-submode-switcher] button');
      await click('[data-test-boxel-menu-item-text="Code"]');

      await waitFor('[data-test-submode-switcher]');
      assert.dom('[data-test-code-mode]').exists();
      assert.dom('[data-test-submode-switcher] button').hasText('Code');

      // Submode is reflected in the URL
      assert.operatorModeParametersMatch(currentURL(), {
        submode: Submodes.Code,
        codePath: `${testRealmURL}Pet/mango.json`,
        fileView: 'inspector',
        openDirs: { [testRealmURL]: ['Pet/'] },
      });

      // Toggle back to interactive mode
      await waitFor('[data-test-submode-switcher]');
      await click('[data-test-submode-switcher] button');
      await click('[data-test-boxel-menu-item-text="Interact"]');

      // Stacks are restored
      await waitFor('[data-test-operator-mode-stack]');
      assert.dom('[data-test-operator-mode-stack]').exists({ count: 2 });

      // Submode is reflected in the URL
      assert.operatorModeParametersMatch(currentURL(), {
        submode: Submodes.Interact,
      });
    });
  });

  module('realm session expiration', function (hooks) {
    let refreshInSec = 2;

    hooks.beforeEach(async function () {
      setExpiresInSec(tokenRefreshPeriodSec + refreshInSec);
    });

    test('realm session refreshes within 5 minute window of expiration', async function (assert) {
      await visit('/');

      let originalToken = window.localStorage.getItem(SessionLocalStorageKey);
      await waitUntil(
        () =>
          window.localStorage.getItem(SessionLocalStorageKey) !== originalToken,
        { timeout: refreshInSec * 3 * 1000 },
      );

      let newToken = window.localStorage.getItem(SessionLocalStorageKey);
      assert.ok(newToken, 'new session token obtained');
      assert.notEqual(
        originalToken,
        newToken,
        'new session token is different than original session token',
      );
    });
  });

  module('account popover', function (hooks) {
    let userResponseBody = {
      data: {
        type: 'user',
        id: 1,
        attributes: {
          matrixUserId: '@testuser:localhost',
          stripeCustomerId: 'stripe-id-1',
          creditsAvailableInPlanAllowance: 1000,
          creditsIncludedInPlanAllowance: 1000,
          extraCreditsAvailableInBalance: 100,
        },
        relationships: {
          subscription: {
            data: {
              type: 'subscription',
              id: 1,
            },
          },
        },
      },
      included: [
        {
          type: 'subscription',
          id: 1,
          attributes: {
            startedAt: '2024-10-15T03:42:11.000Z',
            endedAt: '2025-10-15T03:42:11.000Z',
            status: 'active',
          },
          relationships: {
            plan: {
              data: {
                type: 'plan',
                id: 1,
              },
            },
          },
        },
        {
          type: 'plan',
          id: 1,
          attributes: {
            name: 'Free',
            monthlyPrice: 0,
            creditsIncluded: 1000,
          },
        },
      ],
    };

    setupRealmServerEndpoints(hooks, [
      {
        route: '_user',
        getResponse: async (_req: Request) => {
          return new Response(JSON.stringify(userResponseBody));
        },
      },
      {
        route: '_server-session',
        getResponse: async (req: Request) => {
          let data = await req.json();
          if (!data.challenge) {
            return new Response(
              JSON.stringify({
                challenge: 'test',
                room: matrixRoomId,
              }),
              {
                status: 401,
              },
            );
          } else {
            return new Response('Ok', {
              status: 200,
              headers: {
                Authorization: createJWT(
                  {
                    user: '@testuser:localhost',
                    sessionRoom: matrixRoomId,
                  },
                  '1d',
                  testRealmSecretSeed,
                ),
              },
            });
          }
        },
      },
    ]);

    test('can access and save settings via profile info popover', async function (assert) {
      await visitOperatorMode({
        stacks: [
          [
            {
              id: `${testRealmURL}Person/fadhlan`,
              format: 'isolated',
            },
          ],
        ],
      })!;

      await click('[data-test-profile-icon-button]');
      await click('[data-test-settings-button]');

      assert.dom('[data-test-profile-popover]').doesNotExist();
      assert.dom('[data-test-settings-modal]').exists();

      assert.dom('[data-test-profile-icon]').hasText('T'); // "T", from first letter of: @testuser:localhost
      assert.dom('[data-test-profile-display-name]').hasText(''); // No display name set yet
      assert
        .dom('[data-test-profile-icon]')
        .hasStyle({ backgroundColor: 'rgb(88, 226, 29)' });
      assert
        .dom('[data-test-profile-icon-handle]')
        .hasText('@testuser:localhost');

      await fillIn('[data-test-display-name-field]', '');
      assert
        .dom('[data-test-boxel-input-error-message]')
        .hasText('Name is required');

      await fillIn('[data-test-display-name-field]', 'MAKEMECRASH');

      assert.dom('[data-test-boxel-input-error-message]').doesNotExist();

      await click('[data-test-profile-settings-save-button]');

      assert
        .dom('[data-test-profile-save-error]')
        .hasText('Failed to save profile. Please try again.');

      await fillIn('[data-test-display-name-field]', 'John');
      await click('[data-test-profile-settings-save-button]');

      assert.dom('[data-test-profile-save-error]').doesNotExist();

      await waitUntil(
        () =>
          // @ts-ignore
          document
            .querySelector('[data-test-profile-display-name]')
            .textContent.trim() === 'John',
      );

      assert.dom('[data-test-profile-icon]').hasText('J'); // From display name "John"
    });

    test(`displays credit info in account popover`, async function (assert) {
      await visitOperatorMode({
        submode: 'interact',
        codePath: `${testRealmURL}employee.gts`,
      });

      await waitFor('[data-test-profile-icon-button]');
      assert.dom('[data-test-profile-icon]').hasText('T');
      assert
        .dom('[data-test-profile-icon]')
        .hasStyle({ backgroundColor: 'rgb(88, 226, 29)' });

      assert.dom('[data-test-profile-popover]').doesNotExist();

      await click('[data-test-profile-icon-button]');

      assert.dom('[data-test-profile-popover]').exists();
      assert.dom('[data-test-subscription-data="plan"]').hasText('Free');
      assert
        .dom('[data-test-subscription-data="monthly-credit"]')
        .hasText('1,000 of 1,000 left');
      assert
        .dom('[data-test-subscription-data="monthly-credit"]')
        .hasNoClass('out-of-credit');
      assert
        .dom('[data-test-subscription-data="additional-credit"]')
        .hasText('100');
      assert
        .dom('[data-test-subscription-data="additional-credit"]')
        .hasNoClass('out-of-credit');
      assert.dom('[data-test-upgrade-plan-button]').exists();
      assert.dom('[data-test-buy-more-credits]').exists();
      assert.dom('[data-test-buy-more-credits]').hasNoClass('out-of-credit');
      assert
        .dom('[data-test-upgrade-plan-button]')
        .hasAttribute('href', 'https://customer-portal-link');
      assert
        .dom('[data-test-upgrade-plan-button]')
        .hasAttribute('target', '_blank');

      assert.dom('[data-test-profile-popover]').exists();
      await click('[data-test-buy-more-credits] button');
      assert.dom('[data-test-profile-popover]').doesNotExist();
      assert
        .dom('[data-test-boxel-card-container]')
        .hasClass('profile-settings');
      assert.dom('[data-test-subscription-data="plan"]').hasText('Free');
      assert
        .dom('[data-test-subscription-data="monthly-credit"]')
        .hasText('1,000 of 1,000 left');
      assert
        .dom('[data-test-subscription-data="monthly-credit"]')
        .hasNoClass('out-of-credit');
      assert
        .dom('[data-test-subscription-data="additional-credit"]')
        .hasText('100');
      assert
        .dom('[data-test-subscription-data="additional-credit"]')
        .hasNoClass('out-of-credit');
      assert
        .dom('[data-test-manage-plan-button]')
        .hasAttribute('href', 'https://customer-portal-link');
      assert
        .dom('[data-test-manage-plan-button]')
        .hasAttribute('target', '_blank');
      assert.dom('[data-test-payment-link]').exists({ count: 3 });
      assert
        .dom('[data-test-pay-button="0"]')
        .hasAttribute(
          'href',
          `https://extra-credits-payment-link-1250?client_reference_id=${encodeWebSafeBase64(
            '@testuser:localhost',
          )}`,
        );
      assert.dom('[data-test-pay-button="0"]').hasAttribute('target', '_blank');
      assert
        .dom('[data-test-pay-button="1"]')
        .hasAttribute(
          'href',
          `https://extra-credits-payment-link-15000?client_reference_id=${encodeWebSafeBase64(
            '@testuser:localhost',
          )}`,
        );
      assert.dom('[data-test-pay-button="1"]').hasAttribute('target', '_blank');
      assert
        .dom('[data-test-pay-button="2"]')
        .hasAttribute(
          'href',
          `https://extra-credits-payment-link-80000?client_reference_id=${encodeWebSafeBase64(
            '@testuser:localhost',
          )}`,
        );
      assert.dom('[data-test-pay-button="2"]').hasAttribute('target', '_blank');

      // out of credit
      await click('[aria-label="close modal"]');

      // out of monthly credit
      userResponseBody.data.attributes.creditsAvailableInPlanAllowance = 0;
      simulateRemoteMessage(matrixRoomId, '@realm-server:localhost', {
        msgtype: APP_BOXEL_REALM_SERVER_EVENT_MSGTYPE,
        body: JSON.stringify({ eventType: 'billing-notification' }),
      });

      await click('[data-test-profile-icon-button]');
      assert.dom('[data-test-subscription-data="plan"]').hasText('Free');
      assert
        .dom('[data-test-subscription-data="monthly-credit"]')
        .hasText('0 of 1,000 left');
      assert
        .dom('[data-test-subscription-data="monthly-credit"]')
        .hasClass('out-of-credit');
      assert
        .dom('[data-test-subscription-data="additional-credit"]')
        .hasText('100');
      assert
        .dom('[data-test-subscription-data="additional-credit"]')
        .hasNoClass('out-of-credit');
      assert.dom('[data-test-buy-more-credits]').hasNoClass('out-of-credit');
      await click('[data-test-profile-icon-button]');

      // out of monthly credit and additional credit
      userResponseBody.data.attributes.extraCreditsAvailableInBalance = 0;
      simulateRemoteMessage(matrixRoomId, '@realm-server:localhost', {
        msgtype: APP_BOXEL_REALM_SERVER_EVENT_MSGTYPE,
        body: JSON.stringify({ eventType: 'billing-notification' }),
      });
      await click('[data-test-profile-icon-button]');
      assert.dom('[data-test-subscription-data="plan"]').hasText('Free');
      assert
        .dom('[data-test-subscription-data="monthly-credit"]')
        .hasText('0 of 1,000 left');
      assert
        .dom('[data-test-subscription-data="monthly-credit"]')
        .hasClass('out-of-credit');
      assert
        .dom('[data-test-subscription-data="additional-credit"]')
        .hasText('0');
      assert
        .dom('[data-test-subscription-data="additional-credit"]')
        .hasClass('out-of-credit');
      assert.dom('[data-test-buy-more-credits]').hasClass('out-of-credit');
      await click('[data-test-profile-icon-button]');

      // out of additional credit
      userResponseBody.data.attributes.creditsAvailableInPlanAllowance = 1000;
      simulateRemoteMessage(matrixRoomId, '@realm-server:localhost', {
        msgtype: APP_BOXEL_REALM_SERVER_EVENT_MSGTYPE,
        body: JSON.stringify({ eventType: 'billing-notification' }),
      });
      await click('[data-test-profile-icon-button]');
      assert.dom('[data-test-subscription-data="plan"]').hasText('Free');
      assert
        .dom('[data-test-subscription-data="monthly-credit"]')
        .hasText('1,000 of 1,000 left');
      assert
        .dom('[data-test-subscription-data="monthly-credit"]')
        .hasNoClass('out-of-credit');
      assert
        .dom('[data-test-subscription-data="additional-credit"]')
        .hasText('0');
      assert
        .dom('[data-test-subscription-data="additional-credit"]')
        .hasNoClass('out-of-credit');
      assert.dom('[data-test-buy-more-credits]').hasNoClass('out-of-credit');
    });

    test(`ai panel continues being open when switching to code submode`, async function (assert) {
      await visitOperatorMode({
        stacks: [
          [
            {
              id: `${testRealmURL}Person/fadhlan`,
              format: 'isolated',
            },
          ],
        ],
      });

      await click('[data-test-open-ai-assistant]');
      assert.dom('[data-test-ai-assistant-panel]').exists();
      await click('[data-test-submode-switcher] button');
      await click('[data-test-boxel-menu-item-text="Code"]');
      assert.dom('[data-test-ai-assistant-panel]').exists();
      await click('[data-test-open-ai-assistant]');
      assert.dom('[data-test-ai-assistant-panel]').doesNotExist();
    });
  });
});<|MERGE_RESOLUTION|>--- conflicted
+++ resolved
@@ -62,14 +62,10 @@
     });
 
   hooks.beforeEach(async function () {
-<<<<<<< HEAD
     matrixRoomId = createAndJoinRoom({
-      sender: '@testuser:staging',
+      sender: '@testuser:localhost',
       name: 'room-test',
     });
-=======
-    matrixRoomId = createAndJoinRoom('@testuser:localhost', 'room-test');
->>>>>>> 1614af11
     setupUserSubscription(matrixRoomId);
 
     setExpiresInSec(60 * 60);
