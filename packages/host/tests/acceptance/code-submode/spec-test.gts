--- conflicted
+++ resolved
@@ -1,8 +1,10 @@
-<<<<<<< HEAD
-import { click, waitFor, fillIn, find } from '@ember/test-helpers';
-=======
-import { click, waitFor, fillIn, triggerEvent } from '@ember/test-helpers';
->>>>>>> be360de1
+import {
+  click,
+  waitFor,
+  fillIn,
+  triggerEvent,
+  find,
+} from '@ember/test-helpers';
 
 import { module, test } from 'qunit';
 
@@ -600,7 +602,6 @@
       .exists();
   });
 
-<<<<<<< HEAD
   test('navigation: spec preview updates when changing between different declarations inside inspector', async function (assert) {
     await visitOperatorMode({
       submode: 'code',
@@ -619,7 +620,8 @@
     assert.dom('[data-test-exported-type]').hasText('field');
     assert.dom('[data-test-exported-name]').hasText('PersonField');
     assert.dom('[data-test-module-href]').hasText(`${testRealmURL}person`);
-=======
+  });
+
   test('show overlay on examples card', async function (assert) {
     await visitOperatorMode({
       submode: 'code',
@@ -655,6 +657,5 @@
     );
 
     assert.dom('[data-test-card-overlay]').doesNotExist();
->>>>>>> be360de1
   });
 });