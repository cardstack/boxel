import { click, waitFor, fillIn, triggerEvent } from '@ember/test-helpers';

import { module, test } from 'qunit';

import { baseRealm } from '@cardstack/runtime-common';

import {
  setupLocalIndexing,
  testRealmURL,
  setupAcceptanceTestRealm,
  visitOperatorMode,
  setupUserSubscription,
  percySnapshot,
  type TestContextWithSave,
  setupOnSave,
} from '../../helpers';

import { setupMockMatrix } from '../../helpers/mock-matrix';
import { getPlaygroundSelections } from '../../helpers/playground';

import { setupApplicationTest } from '../../helpers/setup';

import '@cardstack/runtime-common/helpers/code-equality-assertion';

const testRealm2URL = `http://test-realm/test2/`;

const personCardSource = `
  import { contains, containsMany, field, linksTo, linksToMany, CardDef, Component } from "https://cardstack.com/base/card-api";
  import StringCard from "https://cardstack.com/base/string";

  export class Person extends CardDef {
    static displayName = 'Person';
    @field firstName = contains(StringCard);
    @field lastName = contains(StringCard);
    @field title = contains(StringCard, {
      computeVia: function (this: Person) {
        return [this.firstName, this.lastName].filter(Boolean).join(' ');
      },
    });
    static isolated = class Isolated extends Component<typeof this> {
      <template>
        <div data-test-person>
          <p>First name: <@fields.firstName /></p>
          <p>Last name: <@fields.lastName /></p>
          <p>Title: <@fields.title /></p>
        </div>
        <style scoped>
          div {
            color: green;
            content: '';
          }
        </style>
      </template>
    };
  }
`;

const person1CardSource = `
  import { contains, field, Component, CardDef } from "https://cardstack.com/base/card-api";
  import StringCard from "https://cardstack.com/base/string";

  export class Person1 extends CardDef {
    static displayName = 'Person1';
  }
`;

const petCardSource = `
  import { contains, field, Component, CardDef } from "https://cardstack.com/base/card-api";
  import StringCard from "https://cardstack.com/base/string";

  export class Pet extends CardDef {
    static displayName = 'Pet';
    @field name = contains(StringCard);
    @field title = contains(StringCard, {
      computeVia: function (this: Pet) {
        return this.name;
      },
    });
    static embedded = class Embedded extends Component<typeof this> {
      <template>
        <h3 data-test-pet={{@model.name}}>
          <@fields.name/>
        </h3>
      </template>
    }
    static isolated = class Isolated extends Component<typeof this> {
      <template>
        <h1>{{@model.title}}</h1>
        <h2 data-test-pet={{@model.name}}>
          <@fields.name/>
        </h2>
        <br/> <br/> <br/> <br/> <br/> <br/> <br/> <br/> <br/> <br/> <br/> <br/> <br/> <br/> <br/> <br/> <br/> <br/> <br/>
        <br/> <br/> <br/> <br/> <br/> <br/> <br/> <br/> <br/> <br/> <br/> <br/> <br/> <br/> <br/> <br/> <br/> <br/> <br/>
        <br/> <br/> <br/> <br/> <br/> <br/> <br/> <br/> <br/> <br/> <br/> <br/> <br/> <br/> <br/> <br/> <br/> <br/> <br/>
        <br/> <br/> <br/> <br/> <br/> <br/> <br/> <br/> <br/> <br/> <br/> <br/> <br/> <br/> <br/> <br/> <br/> <br/> <br/>
        <br/> <br/> <br/> <br/> <br/> <br/> <br/> <br/> <br/> <br/> <br/> <br/> <br/> <br/> <br/> <br/> <br/> <br/> <br/>
        <br/> <br/> <br/> <br/> <br/> <br/> <br/> <br/> <br/> <br/> <br/> <br/> <br/> <br/> <br/> <br/> <br/> <br/> <br/>
      </template>
    }
  }
`;

const employeeCardSource = `
  import { contains, field, Component, CardDef } from "https://cardstack.com/base/card-api";
  import StringCard from "https://cardstack.com/base/string";

  export default class Employee extends CardDef {
    static displayName = 'Employee';
    @field name = contains(StringCard);
    @field title = contains(StringCard, {
      computeVia: function (this: Pet) {
        return this.name;
      },
    });
  }
`;

const newSkillCardSource = `
  import { contains, field, Component, CardDef } from "https://cardstack.com/base/card-api";
  import { SkillCard } from 'https://cardstack.com/base/skill-card';

  export class NewSkill extends SkillCard {
    static displayName = 'NewSkill';
  }

  export class ExtendedNewSkill extends NewSkill {
    static displayName = 'ExtendedNewSkill';
  }
`;

const polymorphicFieldCardSource = `
  import {
    Component,
    CardDef,
    field,
    contains,
    StringField,
    FieldDef,
  } from 'https://cardstack.com/base/card-api';
  import { on } from '@ember/modifier';

  export class TestField extends FieldDef {
    static displayName = 'TestField';
    @field firstName = contains(StringField);

    static fitted = class Fitted extends Component<typeof this> {
      <template>
        <div data-test-baseclass>
          BaseClass
          <@fields.firstName />
        </div>
      </template>
    };

    static embedded = class Embedded extends Component<typeof this> {
      <template>
        <div data-test-baseclass>
          Embedded BaseClass
          <@fields.firstName />
        </div>
      </template>
    };
  }
  export class SubTestField extends TestField {
    static displayName = 'SubTestField';

    static fitted = class Fitted extends Component<typeof this> {
      <template>
        <div data-test-subclass>
          SubClass
          <@fields.firstName />
        </div>
      </template>
    };

    static embedded = class Embedded extends Component<typeof this> {
      <template>
        <div data-test-subclass>
          Embedded SubClass
          <@fields.firstName />
        </div>
      </template>
    };

    static edit = class Edit extends Component<typeof this> {
      <template>
        <div data-test-edit>
          Edit
          <@fields.firstName />
        </div>
      </template>
    };
  }
  export class PolymorphicFieldExample extends CardDef {
    static displayName = 'PolymorphicFieldExample';
    @field specialField = contains(TestField);

    static isolated = class Isolated extends Component<typeof this> {
      setSubclass = () => {
        this.args.model.specialField = new SubTestField({
          firstName: 'New Name',
        });
      };
      <template>
        <button {{on 'click' this.setSubclass}} data-test-set-subclass>Set
          Subclass From Outside</button>
        <@fields.specialField />
      </template>
    };
  }
`;

let matrixRoomId: string;
module('Acceptance | Spec preview', function (hooks) {
  setupApplicationTest(hooks);
  setupLocalIndexing(hooks);
  setupOnSave(hooks);

  let mockMatrixUtils = setupMockMatrix(hooks, {
    loggedInAs: '@testuser:localhost',
    activeRealms: [testRealmURL, testRealm2URL],
  });

  let { setRealmPermissions, setActiveRealms, createAndJoinRoom } =
    mockMatrixUtils;

  hooks.beforeEach(async function () {
    matrixRoomId = createAndJoinRoom({
      sender: '@testuser:localhost',
      name: 'room-test',
    });
    setupUserSubscription(matrixRoomId);

    // this seeds the loader used during index which obtains url mappings
    // from the global loader
    await setupAcceptanceTestRealm({
      mockMatrixUtils,
      realmURL: testRealmURL,
      contents: {
        'person.gts': personCardSource,
        'person-1.gts': person1CardSource,
        'pet.gts': petCardSource,
        'employee.gts': employeeCardSource,
        'new-skill.gts': newSkillCardSource,
        'polymorphic-field.gts': polymorphicFieldCardSource,
        'person-entry.json': {
          data: {
            type: 'card',
            attributes: {
              title: 'Person',
              description: 'Spec for Person',
              specType: 'card',
              ref: {
                module: `./person`,
                name: 'Person',
              },
            },
            meta: {
              adoptsFrom: {
                module: `${baseRealm.url}spec`,
                name: 'Spec',
              },
            },
          },
        },
        'employee-entry.json': {
          data: {
            type: 'card',
            attributes: {
              specType: 'card',
              ref: {
                module: `./employee`,
                name: 'default',
              },
            },
            meta: {
              adoptsFrom: {
                module: `${baseRealm.url}spec`,
                name: 'Spec',
              },
            },
          },
        },
        'pet-entry.json': {
          data: {
            type: 'card',
            attributes: {
              specType: 'card',
              ref: {
                module: `./pet`,
                name: 'Pet',
              },
            },
            meta: {
              adoptsFrom: {
                module: `${baseRealm.url}spec`,
                name: 'Spec',
              },
            },
          },
        },
        'pet-entry-2.json': {
          data: {
            type: 'card',
            attributes: {
              specType: 'card',
              ref: {
                module: `./pet`,
                name: 'Pet',
              },
            },
            relationships: {
              'linkedExamples.0': {
                links: {
                  self: `${testRealmURL}Pet/mango`,
                },
              },
              'linkedExamples.1': {
                links: {
                  self: `${testRealmURL}Pet/pudding`,
                },
              },
            },
            meta: {
              adoptsFrom: {
                module: `${baseRealm.url}spec`,
                name: 'Spec',
              },
            },
          },
        },
        'Person/fadhlan.json': {
          data: {
            attributes: {
              firstName: 'Fadhlan',
              address: [
                {
                  city: 'Bandung',
                  country: 'Indonesia',
                  shippingInfo: {
                    preferredCarrier: 'DHL',
                    remarks: `Don't let bob deliver the package--he's always bringing it to the wrong address`,
                  },
                },
              ],
            },
            relationships: {
              pet: {
                links: {
                  self: `${testRealmURL}Pet/mango`,
                },
              },
            },
            meta: {
              adoptsFrom: {
                module: `${testRealmURL}person`,
                name: 'Person',
              },
            },
          },
        },
        'Person/1.json': {
          data: {
            type: 'card',
            attributes: {
              firstName: 'Hassan',
              lastName: 'Abdel-Rahman',
            },
            meta: {
              adoptsFrom: {
                module: '../person',
                name: 'Person',
              },
            },
          },
        },
        'Pet/mango.json': {
          data: {
            attributes: {
              name: 'Mango',
            },
            meta: {
              adoptsFrom: {
                module: `${testRealmURL}pet`,
                name: 'Pet',
              },
            },
          },
        },
        'Pet/pudding.json': {
          data: {
            attributes: {
              name: 'Pudding',
            },
            meta: {
              adoptsFrom: {
                module: `${testRealmURL}pet`,
                name: 'Pet',
              },
            },
          },
        },
        'subTestField.json': {
          data: {
            type: 'card',
            attributes: {
              readMe: null,
              ref: {
                name: 'SubTestField',
                module: './polymorphic-field',
              },
              specType: 'field',
              containedExamples: [],
              description: null,
              thumbnailURL: null,
            },
            relationships: {
              linkedExamples: {
                links: {
                  self: null,
                },
              },
            },
            meta: {
              adoptsFrom: {
                module: `${baseRealm.url}spec`,
                name: 'Spec',
              },
            },
          },
        },
        '.realm.json': {
          name: 'Test Workspace B',
          backgroundURL:
            'https://i.postimg.cc/VNvHH93M/pawel-czerwinski-Ly-ZLa-A5jti-Y-unsplash.jpg',
          iconURL: 'https://i.postimg.cc/L8yXRvws/icon.png',
        },
      },
    });
    await setupAcceptanceTestRealm({
      mockMatrixUtils,
      realmURL: testRealm2URL,
      contents: {
        'new-skill.gts': newSkillCardSource,
        'person.gts': personCardSource,
        'person-entry.json': {
          data: {
            type: 'card',
            attributes: {
              title: 'Person',
              description: 'Spec',
              specType: 'card',
              ref: {
                module: `./person`,
                name: 'Person',
              },
            },
            meta: {
              adoptsFrom: {
                module: `${baseRealm.url}spec`,
                name: 'Spec',
              },
            },
          },
        },
      },
    });
    setActiveRealms([testRealmURL, testRealm2URL]);
    setRealmPermissions({
      [testRealmURL]: ['read', 'write'],
      [testRealm2URL]: ['read'],
    });
  });
  test('view when there is a single spec instance', async function (assert) {
    await visitOperatorMode({
      submode: 'code',
      codePath: `${testRealmURL}person.gts`,
    });
    await waitFor('[data-test-accordion-item="spec-preview"]');
    assert.dom('[data-test-accordion-item="spec-preview"]').exists();
    assert.dom('[data-test-has-spec]').containsText('card');
    await click('[data-test-accordion-item="spec-preview"] button');
    await waitFor('[data-test-spec-selector]');
    assert.dom('[data-test-spec-selector]').exists();
    assert
      .dom('[data-test-spec-selector-item-path]')
      .hasText('person-entry.json');
    await percySnapshot(assert);
    assert.dom('[data-test-title] [data-test-boxel-input]').hasValue('Person');
    assert
      .dom('[data-test-description] [data-test-boxel-input]')
      .hasValue('Spec for Person');
    assert.dom('[data-test-module-href]').containsText(`${testRealmURL}person`);
    assert.dom('[data-test-exported-name]').containsText('Person');
    assert.dom('[data-test-exported-type]').containsText('card');
    await waitFor('[data-test-view-spec-instance]');
    assert.dom('[data-test-view-spec-instance]').exists();
  });
  test('view when there are multiple spec instances', async function (assert) {
    await visitOperatorMode({
      submode: 'code',
      codePath: `${testRealmURL}pet.gts`,
    });
    await waitFor('[data-test-accordion-item="spec-preview"]');
    assert.dom('[data-test-accordion-item="spec-preview"]').exists();
    assert.dom('[data-test-has-spec]').containsText('2 instances');
    await click('[data-test-accordion-item="spec-preview"] button');
    await waitFor('[data-test-spec-selector]');
    assert.dom('[data-test-spec-selector]').exists();
    assert.dom('[data-test-caret-down]').exists();
    assert
      .dom('[data-test-spec-selector-item-path]')
      .hasText('pet-entry-2.json');
    await waitFor('[data-test-view-spec-instance]');
    assert.dom('[data-test-view-spec-instance]').exists();
  });
  test('view when there are no spec instances', async function (assert) {
    await visitOperatorMode({
      submode: 'code',
      codePath: `${testRealmURL}new-skill.gts`,
    });
    await waitFor('[data-test-accordion-item="spec-preview"]');
    assert.dom('[data-test-accordion-item="spec-preview"]').exists();
    assert.dom('[data-test-create-spec-button]').exists();
    assert.dom('[data-test-create-spec-intent-message]').exists();
    await percySnapshot(assert);
  });
  test('view when users cannot write but has NO spec instance', async function (assert) {
    await visitOperatorMode({
      submode: 'code',
      codePath: `${testRealm2URL}new-skill.gts`,
    });
    await waitFor('[data-test-accordion-item="spec-preview"]');
    await click('[data-test-accordion-item="spec-preview"] button');
    assert.dom('[data-test-accordion-item="spec-preview"]').exists();
    assert.dom('[data-test-create-spec-button]').doesNotExist();
    assert.dom('[data-test-create-spec-intent-message]').doesNotExist();
    assert.dom('[data-test-cannot-write-intent-message]').exists();
    await percySnapshot(assert);
  });

  test('view when users cannot write but there exists spec instance', async function (assert) {
    await visitOperatorMode({
      submode: 'code',
      codePath: `${testRealm2URL}person.gts`,
    });
    await waitFor('[data-test-accordion-item="spec-preview"]');
    await click('[data-test-accordion-item="spec-preview"] button');
    assert.dom('[data-test-accordion-item="spec-preview"]').exists();
    assert.dom('[data-test-create-spec-button]').doesNotExist();
    assert.dom('[data-test-create-spec-intent-message]').doesNotExist();
    assert.dom('[data-test-cannot-write-intent-message]').doesNotExist();
    await percySnapshot(assert);
  });
  test('have ability to create new spec instances', async function (assert) {
    await visitOperatorMode({
      submode: 'code',
      codePath: `${testRealmURL}person-1.gts`,
    });
    assert.dom('[data-test-create-spec-button]').exists();
    await click('[data-test-accordion-item="spec-preview"] button');
    await click('[data-test-create-spec-button]');

    assert.dom('[data-test-title] [data-test-boxel-input]').hasValue('Person1');
    assert.dom('[data-test-exported-type]').hasText('card');
    assert.dom('[data-test-exported-name]').hasText('Person1');
    assert.dom('[data-test-module-href]').hasText(`${testRealmURL}person-1`);
  });
  test('have ability to create new skill spec type instances', async function (assert) {
    await visitOperatorMode({
      submode: 'code',
      codePath: `${testRealmURL}new-skill.gts`,
    });
    assert.dom('[data-test-create-spec-button]').exists();
    await click('[data-test-accordion-item="spec-preview"] button');
    await click('[data-test-create-spec-button]');

    assert
      .dom('[data-test-title] [data-test-boxel-input]')
      .hasValue('NewSkill');
    assert.dom('[data-test-exported-type]').hasText('skill');
    assert.dom('[data-test-exported-name]').hasText('NewSkill');
    assert.dom('[data-test-module-href]').hasText(`${testRealmURL}new-skill`);
  });
  test('have ability to create new extended skill spec type instances', async function (assert) {
    await visitOperatorMode({
      submode: 'code',
      codePath: `${testRealmURL}new-skill.gts`,
    });
    await click('[data-boxel-selector-item-text="ExtendedNewSkill"]');
    assert.dom('[data-test-create-spec-button]').exists();
    await click('[data-test-accordion-item="spec-preview"] button');
    await click('[data-test-create-spec-button]');

    assert
      .dom('[data-test-title] [data-test-boxel-input]')
      .hasValue('ExtendedNewSkill');
    assert.dom('[data-test-exported-type]').hasText('skill');
    assert.dom('[data-test-exported-name]').hasText('ExtendedNewSkill');
    assert.dom('[data-test-module-href]').hasText(`${testRealmURL}new-skill`);
  });

  test('when adding linked examples, card chooser options are narrowed to this type', async function (assert) {
    await visitOperatorMode({
      stacks: [
        [
          {
            id: `${testRealmURL}person-entry`,
            format: 'edit',
          },
        ],
      ],
      submode: 'interact',
    });
    assert.dom('[data-test-links-to-many="linkedExamples"]').exists();
    await click('[data-test-add-new]');
    assert
      .dom('[data-test-card-catalog-modal] [data-test-boxel-header-title]')
      .containsText('Person');
    assert.dom('[data-test-card-catalog-item]').exists({ count: 2 });
    assert
      .dom(`[data-test-card-catalog-item="${testRealmURL}Person/1"]`)
      .exists();
    assert
      .dom(`[data-test-card-catalog-item="${testRealmURL}Person/fadhlan"]`)
      .exists();
  });

  test('title does not default to "default"', async function (assert) {
    await visitOperatorMode({
      submode: 'code',
      codePath: `${testRealmURL}employee.gts`,
    });
    await waitFor('[data-test-accordion-item="spec-preview"]');
    assert.dom('[data-test-accordion-item="spec-preview"]').exists();
    await click('[data-test-accordion-item="spec-preview"] button');
    assert.dom('[data-test-title] [data-test-boxel-input]').hasValue('');
    assert.dom('[data-test-exported-name]').containsText('default');
  });

  test<TestContextWithSave>('spec auto saved', async function (assert) {
    await visitOperatorMode({
      submode: 'code',
      codePath: `${testRealmURL}person.gts`,
    });
    await waitFor('[data-test-accordion-item="spec-preview"]');
    await click('[data-test-accordion-item="spec-preview"] button');
    let readMeInput = 'This is a spec for a person';
    this.onSave((_, json) => {
      if (typeof json === 'string') {
        throw new Error('expected JSON save data');
      }
      assert.strictEqual(json.data.attributes?.readMe, readMeInput);
    });
    await fillIn('[data-test-readme] [data-test-boxel-input]', readMeInput);
  });

  test('clicking view instance button correctly navigates to spec file and displays content in editor', async function (assert) {
    await visitOperatorMode({
      submode: 'code',
      codePath: `${testRealmURL}person.gts`,
    });

    await waitFor('[data-test-view-spec-instance]');
    assert.dom('[data-test-view-spec-instance]').exists();
    await click('[data-test-view-spec-instance]');

    await waitFor('[data-test-card-url-bar-input]');
    assert
      .dom('[data-test-card-url-bar-input]')
      .hasValue(`${testRealmURL}person-entry.json`);

    await waitFor('[data-test-editor]');
    assert.dom('[data-test-editor]').hasAnyText();
    assert.dom('[data-test-editor]').containsText('Person');
    assert.dom('[data-test-editor]').containsText('Spec');
    assert.dom('[data-test-editor]').containsText('specType');

    assert
      .dom(
        `[data-test-card="${testRealmURL}person-entry"][data-test-card-format="isolated"]`,
      )
      .exists();
  });

  test('show overlay on examples card', async function (assert) {
    await visitOperatorMode({
      submode: 'code',
      codePath: `${testRealmURL}pet.gts`,
    });
    await waitFor('[data-test-accordion-item="spec-preview"]');
    assert.dom('[data-test-accordion-item="spec-preview"]').exists();
    await click('[data-test-accordion-item="spec-preview"] button');

    await waitFor('[data-test-spec-selector]');
    assert.dom('[data-test-spec-selector]').exists();

    await click('[data-test-spec-selector] > div');

    assert
      .dom('[data-option-index="0"] [data-test-spec-selector-item-path]')
      .hasText('pet-entry-2.json');
    await click('[data-option-index="0"]');

    assert.dom(`[data-test-links-to-many="linkedExamples"]`).exists();
    assert.dom(`[data-test-card="${testRealmURL}Pet/mango"]`).exists();

    await triggerEvent(
      `[data-test-card="${testRealmURL}Pet/mango"]`,
      'mouseenter',
    );

    assert.dom('[data-test-card-overlay]').exists();

    await triggerEvent(
      `[data-test-card="${testRealmURL}Pet/mango"]`,
      'mouseleave',
    );

    assert.dom('[data-test-card-overlay]').doesNotExist();
  });

<<<<<<< HEAD
  test('updatePlaygroundSelections sets card selection in playground when clicking an example card', async function (assert) {
    await visitOperatorMode({
      submode: 'code',
      codePath: `${testRealmURL}pet.gts`,
    });

    // Then open and interact with the spec preview
    await waitFor('[data-test-accordion-item="spec-preview"]');
    assert.dom('[data-test-accordion-item="spec-preview"]').exists();
    await click('[data-test-accordion-item="spec-preview"] button');

    await waitFor('[data-test-spec-selector]');
    assert.dom('[data-test-spec-selector]').exists();

    await click('[data-test-spec-selector] > div');

    assert
      .dom('[data-option-index="0"] [data-test-spec-selector-item-path]')
      .hasText('pet-entry-2.json');
    await click('[data-option-index="0"]');

    await waitFor(`[data-test-links-to-many="linkedExamples"]`);
    assert.dom(`[data-test-links-to-many="linkedExamples"]`).exists();
    assert.dom(`[data-test-card="${testRealmURL}Pet/mango"]`).exists();

    // Click the first card: Mango
    await triggerEvent(
      `[data-test-card="${testRealmURL}Pet/mango"]`,
      'mouseenter',
    );
    await waitFor('[data-test-card-overlay]');
    assert.dom('[data-test-card-overlay]').exists();

    await click(`[data-test-card="${testRealmURL}Pet/mango"]`);

    const petModuleId = `${testRealmURL}pet/Pet`;
    const petId = `${testRealmURL}Pet/mango`;

    assert.deepEqual(
      getPlaygroundSelections()?.[petModuleId],
      {
        cardId: petId,
        format: 'isolated',
      },
      'local storage is updated',
    );
    await waitFor('[data-test-selected-item]');
    assert.dom('[data-test-selected-item]').hasText('Mango');
=======
  test<TestContextWithSave>('can render containedExamples for spec for field', async function (assert) {
    await visitOperatorMode({
      submode: 'code',
      codePath: `${testRealmURL}polymorphic-field.gts`,
    });
    await waitFor('[data-test-accordion-item="spec-preview"]');
    const elementName = 'SubTestField';
    await click(`[data-test-boxel-selector-item-text="${elementName}"]`);
    assert.dom('[data-test-accordion-item="spec-preview"]').exists();
    assert.dom('[data-test-has-spec]').containsText('field');
    await click('[data-test-accordion-item="spec-preview"] button');
    await waitFor('[data-test-spec-selector]');
    assert.dom('[data-test-spec-selector]').exists();
    assert
      .dom('[data-test-module-href]')
      .containsText(`${testRealmURL}polymorphic-field`);
    assert.dom('[data-test-exported-name]').containsText('SubTestField');
    assert.dom('[data-test-exported-type]').containsText('field');
    await click('[data-test-add-new]');
    let firstNameToAdd = 'Tintin';
    let classExportName = 'SubTestField';

    this.onSave((_, json) => {
      if (typeof json === 'string') {
        throw new Error('expected JSON save data');
      }
      assert.strictEqual(json.data.attributes?.containedExamples.length, 1);
      assert.strictEqual(
        json.data.attributes?.containedExamples[0].firstName,
        firstNameToAdd,
      );
      assert.strictEqual(
        json.data.attributes?.meta.fields.containedExamples[0].adoptsFrom.name,
        classExportName,
      );
      assert.strictEqual(
        json.data.attributes?.meta.fields.containedExamples[0].adoptsFrom
          .module,
        `${testRealmURL}${classExportName}`,
      );
    });
    await fillIn(
      '[data-test-item="0"] [data-test-edit] [data-test-boxel-input]',
      firstNameToAdd,
    );
    assert.dom('[data-test-edit]').exists({ count: 1 });
    assert.dom('[data-test-item="0"] [data-test-edit]').containsText('Edit');
    await percySnapshot(assert);
>>>>>>> 94d1cafe
  });
});<|MERGE_RESOLUTION|>--- conflicted
+++ resolved
@@ -720,56 +720,6 @@
     assert.dom('[data-test-card-overlay]').doesNotExist();
   });
 
-<<<<<<< HEAD
-  test('updatePlaygroundSelections sets card selection in playground when clicking an example card', async function (assert) {
-    await visitOperatorMode({
-      submode: 'code',
-      codePath: `${testRealmURL}pet.gts`,
-    });
-
-    // Then open and interact with the spec preview
-    await waitFor('[data-test-accordion-item="spec-preview"]');
-    assert.dom('[data-test-accordion-item="spec-preview"]').exists();
-    await click('[data-test-accordion-item="spec-preview"] button');
-
-    await waitFor('[data-test-spec-selector]');
-    assert.dom('[data-test-spec-selector]').exists();
-
-    await click('[data-test-spec-selector] > div');
-
-    assert
-      .dom('[data-option-index="0"] [data-test-spec-selector-item-path]')
-      .hasText('pet-entry-2.json');
-    await click('[data-option-index="0"]');
-
-    await waitFor(`[data-test-links-to-many="linkedExamples"]`);
-    assert.dom(`[data-test-links-to-many="linkedExamples"]`).exists();
-    assert.dom(`[data-test-card="${testRealmURL}Pet/mango"]`).exists();
-
-    // Click the first card: Mango
-    await triggerEvent(
-      `[data-test-card="${testRealmURL}Pet/mango"]`,
-      'mouseenter',
-    );
-    await waitFor('[data-test-card-overlay]');
-    assert.dom('[data-test-card-overlay]').exists();
-
-    await click(`[data-test-card="${testRealmURL}Pet/mango"]`);
-
-    const petModuleId = `${testRealmURL}pet/Pet`;
-    const petId = `${testRealmURL}Pet/mango`;
-
-    assert.deepEqual(
-      getPlaygroundSelections()?.[petModuleId],
-      {
-        cardId: petId,
-        format: 'isolated',
-      },
-      'local storage is updated',
-    );
-    await waitFor('[data-test-selected-item]');
-    assert.dom('[data-test-selected-item]').hasText('Mango');
-=======
   test<TestContextWithSave>('can render containedExamples for spec for field', async function (assert) {
     await visitOperatorMode({
       submode: 'code',
@@ -818,6 +768,55 @@
     assert.dom('[data-test-edit]').exists({ count: 1 });
     assert.dom('[data-test-item="0"] [data-test-edit]').containsText('Edit');
     await percySnapshot(assert);
->>>>>>> 94d1cafe
+  });
+
+  test('updatePlaygroundSelections sets card selection in playground when clicking an example card', async function (assert) {
+    await visitOperatorMode({
+      submode: 'code',
+      codePath: `${testRealmURL}pet.gts`,
+    });
+
+    // Then open and interact with the spec preview
+    await waitFor('[data-test-accordion-item="spec-preview"]');
+    assert.dom('[data-test-accordion-item="spec-preview"]').exists();
+    await click('[data-test-accordion-item="spec-preview"] button');
+
+    await waitFor('[data-test-spec-selector]');
+    assert.dom('[data-test-spec-selector]').exists();
+
+    await click('[data-test-spec-selector] > div');
+
+    assert
+      .dom('[data-option-index="0"] [data-test-spec-selector-item-path]')
+      .hasText('pet-entry-2.json');
+    await click('[data-option-index="0"]');
+
+    await waitFor(`[data-test-links-to-many="linkedExamples"]`);
+    assert.dom(`[data-test-links-to-many="linkedExamples"]`).exists();
+    assert.dom(`[data-test-card="${testRealmURL}Pet/mango"]`).exists();
+
+    // Click the first card: Mango
+    await triggerEvent(
+      `[data-test-card="${testRealmURL}Pet/mango"]`,
+      'mouseenter',
+    );
+    await waitFor('[data-test-card-overlay]');
+    assert.dom('[data-test-card-overlay]').exists();
+
+    await click(`[data-test-card="${testRealmURL}Pet/mango"]`);
+
+    const petModuleId = `${testRealmURL}pet/Pet`;
+    const petId = `${testRealmURL}Pet/mango`;
+
+    assert.deepEqual(
+      getPlaygroundSelections()?.[petModuleId],
+      {
+        cardId: petId,
+        format: 'isolated',
+      },
+      'local storage is updated',
+    );
+    await waitFor('[data-test-selected-item]');
+    assert.dom('[data-test-selected-item]').hasText('Mango');
   });
 });