import { click, waitFor, fillIn, triggerEvent } from '@ember/test-helpers';

import { module, test } from 'qunit';

import { baseRealm } from '@cardstack/runtime-common';

import {
  setupLocalIndexing,
  testRealmURL,
  setupAcceptanceTestRealm,
  visitOperatorMode,
  setupUserSubscription,
  percySnapshot,
  type TestContextWithSave,
  setupOnSave,
} from '../../helpers';
import { setupMockMatrix } from '../../helpers/mock-matrix';
import { setupApplicationTest } from '../../helpers/setup';

import '@cardstack/runtime-common/helpers/code-equality-assertion';

const testRealm2URL = `http://test-realm/test2/`;

const personCardSource = `
  import { contains, containsMany, field, linksTo, linksToMany, CardDef, Component } from "https://cardstack.com/base/card-api";
  import StringCard from "https://cardstack.com/base/string";

  export class Person extends CardDef {
    static displayName = 'Person';
    @field firstName = contains(StringCard);
    @field lastName = contains(StringCard);
    @field title = contains(StringCard, {
      computeVia: function (this: Person) {
        return [this.firstName, this.lastName].filter(Boolean).join(' ');
      },
    });
    static isolated = class Isolated extends Component<typeof this> {
      <template>
        <div data-test-person>
          <p>First name: <@fields.firstName /></p>
          <p>Last name: <@fields.lastName /></p>
          <p>Title: <@fields.title /></p>
        </div>
        <style scoped>
          div {
            color: green;
            content: '';
          }
        </style>
      </template>
    };
  }
`;

const person1CardSource = `
  import { contains, field, Component, CardDef } from "https://cardstack.com/base/card-api";
  import StringCard from "https://cardstack.com/base/string";

  export class Person1 extends CardDef {
    static displayName = 'Person1';
  }
`;

const petCardSource = `
  import { contains, field, Component, CardDef } from "https://cardstack.com/base/card-api";
  import StringCard from "https://cardstack.com/base/string";

  export class Pet extends CardDef {
    static displayName = 'Pet';
    @field name = contains(StringCard);
    @field title = contains(StringCard, {
      computeVia: function (this: Pet) {
        return this.name;
      },
    });
    static embedded = class Embedded extends Component<typeof this> {
      <template>
        <h3 data-test-pet={{@model.name}}>
          <@fields.name/>
        </h3>
      </template>
    }
    static isolated = class Isolated extends Component<typeof this> {
      <template>
        <h1>{{@model.title}}</h1>
        <h2 data-test-pet={{@model.name}}>
          <@fields.name/>
        </h2>
        <br/> <br/> <br/> <br/> <br/> <br/> <br/> <br/> <br/> <br/> <br/> <br/> <br/> <br/> <br/> <br/> <br/> <br/> <br/>
        <br/> <br/> <br/> <br/> <br/> <br/> <br/> <br/> <br/> <br/> <br/> <br/> <br/> <br/> <br/> <br/> <br/> <br/> <br/>
        <br/> <br/> <br/> <br/> <br/> <br/> <br/> <br/> <br/> <br/> <br/> <br/> <br/> <br/> <br/> <br/> <br/> <br/> <br/>
        <br/> <br/> <br/> <br/> <br/> <br/> <br/> <br/> <br/> <br/> <br/> <br/> <br/> <br/> <br/> <br/> <br/> <br/> <br/>
        <br/> <br/> <br/> <br/> <br/> <br/> <br/> <br/> <br/> <br/> <br/> <br/> <br/> <br/> <br/> <br/> <br/> <br/> <br/>
        <br/> <br/> <br/> <br/> <br/> <br/> <br/> <br/> <br/> <br/> <br/> <br/> <br/> <br/> <br/> <br/> <br/> <br/> <br/>
      </template>
    }
  }
`;

const employeeCardSource = `
  import { contains, field, Component, CardDef } from "https://cardstack.com/base/card-api";
  import StringCard from "https://cardstack.com/base/string";

  export default class Employee extends CardDef {
    static displayName = 'Employee';
    @field name = contains(StringCard);
    @field title = contains(StringCard, {
      computeVia: function (this: Pet) {
        return this.name;
      },
    });
  }
`;

const newSkillCardSource = `
  import { contains, field, Component, CardDef } from "https://cardstack.com/base/card-api";
  import { SkillCard } from 'https://cardstack.com/base/skill-card';

  export class NewSkill extends SkillCard {
    static displayName = 'NewSkill';
  }

  export class ExtendedNewSkill extends NewSkill {
    static displayName = 'ExtendedNewSkill';
  }
`;

const polymorphicFieldCardSource = `
  import {
    Component,
    CardDef,
    field,
    contains,
    StringField,
    FieldDef,
  } from 'https://cardstack.com/base/card-api';
  import { on } from '@ember/modifier';

  export class TestField extends FieldDef {
    static displayName = 'TestField';
    @field firstName = contains(StringField);

    static fitted = class Fitted extends Component<typeof this> {
      <template>
        <div data-test-baseclass>
          BaseClass
          <@fields.firstName />
        </div>
      </template>
    };

    static embedded = class Embedded extends Component<typeof this> {
      <template>
        <div data-test-baseclass>
          Embedded BaseClass
          <@fields.firstName />
        </div>
      </template>
    };
  }
  export class SubTestField extends TestField {
    static displayName = 'SubTestField';

    static fitted = class Fitted extends Component<typeof this> {
      <template>
        <div data-test-subclass>
          SubClass
          <@fields.firstName />
        </div>
      </template>
    };

    static embedded = class Embedded extends Component<typeof this> {
      <template>
        <div data-test-subclass>
          Embedded SubClass
          <@fields.firstName />
        </div>
      </template>
    };

    static edit = class Edit extends Component<typeof this> {
      <template>
        <div data-test-edit>
          Edit
          <@fields.firstName />
        </div>
      </template>
    };
  }
  export class PolymorphicFieldExample extends CardDef {
    static displayName = 'PolymorphicFieldExample';
    @field specialField = contains(TestField);

    static isolated = class Isolated extends Component<typeof this> {
      setSubclass = () => {
        this.args.model.specialField = new SubTestField({
          firstName: 'New Name',
        });
      };
      <template>
        <button {{on 'click' this.setSubclass}} data-test-set-subclass>Set
          Subclass From Outside</button>
        <@fields.specialField />
      </template>
    };
  }
`;

let matrixRoomId: string;
module('Acceptance | Spec preview', function (hooks) {
  setupApplicationTest(hooks);
  setupLocalIndexing(hooks);
  setupOnSave(hooks);

  let mockMatrixUtils = setupMockMatrix(hooks, {
    loggedInAs: '@testuser:localhost',
    activeRealms: [testRealmURL, testRealm2URL],
  });

  let { setRealmPermissions, setActiveRealms, createAndJoinRoom } =
    mockMatrixUtils;

  hooks.beforeEach(async function () {
    matrixRoomId = createAndJoinRoom({
      sender: '@testuser:localhost',
      name: 'room-test',
    });
    setupUserSubscription(matrixRoomId);

    // this seeds the loader used during index which obtains url mappings
    // from the global loader
    await setupAcceptanceTestRealm({
      mockMatrixUtils,
      realmURL: testRealmURL,
      contents: {
        'person.gts': personCardSource,
        'person-1.gts': person1CardSource,
        'pet.gts': petCardSource,
        'employee.gts': employeeCardSource,
        'new-skill.gts': newSkillCardSource,
        'polymorphic-field.gts': polymorphicFieldCardSource,
        'person-entry.json': {
          data: {
            type: 'card',
            attributes: {
              title: 'Person',
              description: 'Spec for Person',
              specType: 'card',
              ref: {
                module: `./person`,
                name: 'Person',
              },
            },
            meta: {
              adoptsFrom: {
                module: `${baseRealm.url}spec`,
                name: 'Spec',
              },
            },
          },
        },
        'employee-entry.json': {
          data: {
            type: 'card',
            attributes: {
              specType: 'card',
              ref: {
                module: `./employee`,
                name: 'default',
              },
            },
            meta: {
              adoptsFrom: {
                module: `${baseRealm.url}spec`,
                name: 'Spec',
              },
            },
          },
        },
        'pet-entry.json': {
          data: {
            type: 'card',
            attributes: {
              specType: 'card',
              ref: {
                module: `./pet`,
                name: 'Pet',
              },
            },
            meta: {
              adoptsFrom: {
                module: `${baseRealm.url}spec`,
                name: 'Spec',
              },
            },
          },
        },
        'pet-entry-2.json': {
          data: {
            type: 'card',
            attributes: {
              specType: 'card',
              ref: {
                module: `./pet`,
                name: 'Pet',
              },
            },
            relationships: {
              'linkedExamples.0': {
                links: {
                  self: `${testRealmURL}Pet/mango`,
                },
              },
              'linkedExamples.1': {
                links: {
                  self: `${testRealmURL}Pet/pudding`,
                },
              },
            },
            meta: {
              adoptsFrom: {
                module: `${baseRealm.url}spec`,
                name: 'Spec',
              },
            },
          },
        },
        'Person/fadhlan.json': {
          data: {
            attributes: {
              firstName: 'Fadhlan',
              address: [
                {
                  city: 'Bandung',
                  country: 'Indonesia',
                  shippingInfo: {
                    preferredCarrier: 'DHL',
                    remarks: `Don't let bob deliver the package--he's always bringing it to the wrong address`,
                  },
                },
              ],
            },
            relationships: {
              pet: {
                links: {
                  self: `${testRealmURL}Pet/mango`,
                },
              },
            },
            meta: {
              adoptsFrom: {
                module: `${testRealmURL}person`,
                name: 'Person',
              },
            },
          },
        },
        'Person/1.json': {
          data: {
            type: 'card',
            attributes: {
              firstName: 'Hassan',
              lastName: 'Abdel-Rahman',
            },
            meta: {
              adoptsFrom: {
                module: '../person',
                name: 'Person',
              },
            },
          },
        },
        'Pet/mango.json': {
          data: {
            attributes: {
              name: 'Mango',
            },
            meta: {
              adoptsFrom: {
                module: `${testRealmURL}pet`,
                name: 'Pet',
              },
            },
          },
        },
<<<<<<< HEAD
        'subTestField.json': {
          data: {
            type: 'card',
            attributes: {
              readMe: null,
              ref: {
                name: 'SubTestField',
                module: './polymorphic-field',
              },
              specType: 'field',
              containedExamples: [],
              description: null,
              thumbnailURL: null,
            },
            relationships: {
              linkedExamples: {
                links: {
                  self: null,
                },
              },
            },
            meta: {
              adoptsFrom: {
                module: `${baseRealm.url}spec`,
                name: 'Spec',
=======
        'Pet/pudding.json': {
          data: {
            attributes: {
              name: 'Pudding',
            },
            meta: {
              adoptsFrom: {
                module: `${testRealmURL}pet`,
                name: 'Pet',
>>>>>>> c6d60463
              },
            },
          },
        },
        '.realm.json': {
          name: 'Test Workspace B',
          backgroundURL:
            'https://i.postimg.cc/VNvHH93M/pawel-czerwinski-Ly-ZLa-A5jti-Y-unsplash.jpg',
          iconURL: 'https://i.postimg.cc/L8yXRvws/icon.png',
        },
      },
    });
    await setupAcceptanceTestRealm({
      mockMatrixUtils,
      realmURL: testRealm2URL,
      contents: {
        'new-skill.gts': newSkillCardSource,
        'person.gts': personCardSource,
        'person-entry.json': {
          data: {
            type: 'card',
            attributes: {
              title: 'Person',
              description: 'Spec',
              specType: 'card',
              ref: {
                module: `./person`,
                name: 'Person',
              },
            },
            meta: {
              adoptsFrom: {
                module: `${baseRealm.url}spec`,
                name: 'Spec',
              },
            },
          },
        },
      },
    });
    setActiveRealms([testRealmURL, testRealm2URL]);
    setRealmPermissions({
      [testRealmURL]: ['read', 'write'],
      [testRealm2URL]: ['read'],
    });
  });
  test('view when there is a single spec instance', async function (assert) {
    await visitOperatorMode({
      submode: 'code',
      codePath: `${testRealmURL}person.gts`,
    });
    await waitFor('[data-test-accordion-item="spec-preview"]');
    assert.dom('[data-test-accordion-item="spec-preview"]').exists();
    assert.dom('[data-test-has-spec]').containsText('card');
    await click('[data-test-accordion-item="spec-preview"] button');
    await waitFor('[data-test-spec-selector]');
    assert.dom('[data-test-spec-selector]').exists();
    assert
      .dom('[data-test-spec-selector-item-path]')
      .hasText('person-entry.json');
    await percySnapshot(assert);
    assert.dom('[data-test-title] [data-test-boxel-input]').hasValue('Person');
    assert
      .dom('[data-test-description] [data-test-boxel-input]')
      .hasValue('Spec for Person');
    assert.dom('[data-test-module-href]').containsText(`${testRealmURL}person`);
    assert.dom('[data-test-exported-name]').containsText('Person');
    assert.dom('[data-test-exported-type]').containsText('card');
    await waitFor('[data-test-view-spec-instance]');
    assert.dom('[data-test-view-spec-instance]').exists();
  });
  test('view when there are multiple spec instances', async function (assert) {
    await visitOperatorMode({
      submode: 'code',
      codePath: `${testRealmURL}pet.gts`,
    });
    await waitFor('[data-test-accordion-item="spec-preview"]');
    assert.dom('[data-test-accordion-item="spec-preview"]').exists();
    assert.dom('[data-test-has-spec]').containsText('2 instances');
    await click('[data-test-accordion-item="spec-preview"] button');
    await waitFor('[data-test-spec-selector]');
    assert.dom('[data-test-spec-selector]').exists();
    assert.dom('[data-test-caret-down]').exists();
    assert
      .dom('[data-test-spec-selector-item-path]')
      .hasText('pet-entry-2.json');
    await waitFor('[data-test-view-spec-instance]');
    assert.dom('[data-test-view-spec-instance]').exists();
  });
  test('view when there are no spec instances', async function (assert) {
    await visitOperatorMode({
      submode: 'code',
      codePath: `${testRealmURL}new-skill.gts`,
    });
    await waitFor('[data-test-accordion-item="spec-preview"]');
    assert.dom('[data-test-accordion-item="spec-preview"]').exists();
    assert.dom('[data-test-create-spec-button]').exists();
    assert.dom('[data-test-create-spec-intent-message]').exists();
    await percySnapshot(assert);
  });
  test('view when users cannot write but has NO spec instance', async function (assert) {
    await visitOperatorMode({
      submode: 'code',
      codePath: `${testRealm2URL}new-skill.gts`,
    });
    await waitFor('[data-test-accordion-item="spec-preview"]');
    await click('[data-test-accordion-item="spec-preview"] button');
    assert.dom('[data-test-accordion-item="spec-preview"]').exists();
    assert.dom('[data-test-create-spec-button]').doesNotExist();
    assert.dom('[data-test-create-spec-intent-message]').doesNotExist();
    assert.dom('[data-test-cannot-write-intent-message]').exists();
    await percySnapshot(assert);
  });

  test('view when users cannot write but there exists spec instance', async function (assert) {
    await visitOperatorMode({
      submode: 'code',
      codePath: `${testRealm2URL}person.gts`,
    });
    await waitFor('[data-test-accordion-item="spec-preview"]');
    await click('[data-test-accordion-item="spec-preview"] button');
    assert.dom('[data-test-accordion-item="spec-preview"]').exists();
    assert.dom('[data-test-create-spec-button]').doesNotExist();
    assert.dom('[data-test-create-spec-intent-message]').doesNotExist();
    assert.dom('[data-test-cannot-write-intent-message]').doesNotExist();
    await percySnapshot(assert);
  });
  test('have ability to create new spec instances', async function (assert) {
    await visitOperatorMode({
      submode: 'code',
      codePath: `${testRealmURL}person-1.gts`,
    });
    assert.dom('[data-test-create-spec-button]').exists();
    await click('[data-test-accordion-item="spec-preview"] button');
    await click('[data-test-create-spec-button]');

    assert.dom('[data-test-title] [data-test-boxel-input]').hasValue('Person1');
    assert.dom('[data-test-exported-type]').hasText('card');
    assert.dom('[data-test-exported-name]').hasText('Person1');
    assert.dom('[data-test-module-href]').hasText(`${testRealmURL}person-1`);
  });
  test('have ability to create new skill spec type instances', async function (assert) {
    await visitOperatorMode({
      submode: 'code',
      codePath: `${testRealmURL}new-skill.gts`,
    });
    assert.dom('[data-test-create-spec-button]').exists();
    await click('[data-test-accordion-item="spec-preview"] button');
    await click('[data-test-create-spec-button]');

    assert
      .dom('[data-test-title] [data-test-boxel-input]')
      .hasValue('NewSkill');
    assert.dom('[data-test-exported-type]').hasText('skill');
    assert.dom('[data-test-exported-name]').hasText('NewSkill');
    assert.dom('[data-test-module-href]').hasText(`${testRealmURL}new-skill`);
  });
  test('have ability to create new extended skill spec type instances', async function (assert) {
    await visitOperatorMode({
      submode: 'code',
      codePath: `${testRealmURL}new-skill.gts`,
    });
    await click('[data-boxel-selector-item-text="ExtendedNewSkill"]');
    assert.dom('[data-test-create-spec-button]').exists();
    await click('[data-test-accordion-item="spec-preview"] button');
    await click('[data-test-create-spec-button]');

    assert
      .dom('[data-test-title] [data-test-boxel-input]')
      .hasValue('ExtendedNewSkill');
    assert.dom('[data-test-exported-type]').hasText('skill');
    assert.dom('[data-test-exported-name]').hasText('ExtendedNewSkill');
    assert.dom('[data-test-module-href]').hasText(`${testRealmURL}new-skill`);
  });

  test('when adding linked examples, card chooser options are narrowed to this type', async function (assert) {
    await visitOperatorMode({
      stacks: [
        [
          {
            id: `${testRealmURL}person-entry`,
            format: 'edit',
          },
        ],
      ],
      submode: 'interact',
    });
    assert.dom('[data-test-links-to-many="linkedExamples"]').exists();
    await click('[data-test-add-new]');
    assert
      .dom('[data-test-card-catalog-modal] [data-test-boxel-header-title]')
      .containsText('Person');
    assert.dom('[data-test-card-catalog-item]').exists({ count: 2 });
    assert
      .dom(`[data-test-card-catalog-item="${testRealmURL}Person/1"]`)
      .exists();
    assert
      .dom(`[data-test-card-catalog-item="${testRealmURL}Person/fadhlan"]`)
      .exists();
  });

  test('title does not default to "default"', async function (assert) {
    await visitOperatorMode({
      submode: 'code',
      codePath: `${testRealmURL}employee.gts`,
    });
    await waitFor('[data-test-accordion-item="spec-preview"]');
    assert.dom('[data-test-accordion-item="spec-preview"]').exists();
    await click('[data-test-accordion-item="spec-preview"] button');
    assert.dom('[data-test-title] [data-test-boxel-input]').hasValue('');
    assert.dom('[data-test-exported-name]').containsText('default');
  });

  test<TestContextWithSave>('spec auto saved', async function (assert) {
    await visitOperatorMode({
      submode: 'code',
      codePath: `${testRealmURL}person.gts`,
    });
    await waitFor('[data-test-accordion-item="spec-preview"]');
    await click('[data-test-accordion-item="spec-preview"] button');
    let readMeInput = 'This is a spec for a person';
    this.onSave((_, json) => {
      if (typeof json === 'string') {
        throw new Error('expected JSON save data');
      }
      assert.strictEqual(json.data.attributes?.readMe, readMeInput);
    });
    await fillIn('[data-test-readme] [data-test-boxel-input]', readMeInput);
  });

  test('clicking view instance button correctly navigates to spec file and displays content in editor', async function (assert) {
    await visitOperatorMode({
      submode: 'code',
      codePath: `${testRealmURL}person.gts`,
    });

    await waitFor('[data-test-view-spec-instance]');
    assert.dom('[data-test-view-spec-instance]').exists();
    await click('[data-test-view-spec-instance]');

    await waitFor('[data-test-card-url-bar-input]');
    assert
      .dom('[data-test-card-url-bar-input]')
      .hasValue(`${testRealmURL}person-entry.json`);

    await waitFor('[data-test-editor]');
    assert.dom('[data-test-editor]').hasAnyText();
    assert.dom('[data-test-editor]').containsText('Person');
    assert.dom('[data-test-editor]').containsText('Spec');
    assert.dom('[data-test-editor]').containsText('specType');

    assert
      .dom(
        `[data-test-card="${testRealmURL}person-entry"][data-test-card-format="isolated"]`,
      )
      .exists();
  });

<<<<<<< HEAD
  test<TestContextWithSave>('can render containedExamples for spec for field', async function (assert) {
    await visitOperatorMode({
      submode: 'code',
      codePath: `${testRealmURL}polymorphic-field.gts`,
    });
    await waitFor('[data-test-accordion-item="spec-preview"]');
    const elementName = 'SubTestField';
    await click(`[data-test-boxel-selector-item-text="${elementName}"]`);
    assert.dom('[data-test-accordion-item="spec-preview"]').exists();
    assert.dom('[data-test-has-spec]').containsText('field');
    await click('[data-test-accordion-item="spec-preview"] button');
    await waitFor('[data-test-spec-selector]');
    assert.dom('[data-test-spec-selector]').exists();
    assert
      .dom('[data-test-module-href]')
      .containsText(`${testRealmURL}polymorphic-field`);
    assert.dom('[data-test-exported-name]').containsText('SubTestField');
    assert.dom('[data-test-exported-type]').containsText('field');
    await click('[data-test-add-new]');
    let firstNameToAdd = 'Tintin';
    let classExportName = 'SubTestField';

    this.onSave((_, json) => {
      if (typeof json === 'string') {
        throw new Error('expected JSON save data');
      }
      assert.strictEqual(json.data.attributes?.containedExamples.length, 1);
      assert.strictEqual(
        json.data.attributes?.containedExamples[0].firstName,
        firstNameToAdd,
      );
      assert.strictEqual(
        json.data.attributes?.meta.fields.containedExamples[0].adoptsFrom.name,
        classExportName,
      );
      assert.strictEqual(
        json.data.attributes?.meta.fields.containedExamples[0].adoptsFrom
          .module,
        `${testRealmURL}${classExportName}`,
      );
    });
    await fillIn(
      '[data-test-item="0"] [data-test-edit] [data-test-boxel-input]',
      firstNameToAdd,
    );
    assert.dom('[data-test-edit]').exists({ count: 1 });
    assert.dom('[data-test-item="0"] [data-test-edit]').containsText('Edit');
    await percySnapshot(assert);
=======
  test('show overlay on examples card', async function (assert) {
    await visitOperatorMode({
      submode: 'code',
      codePath: `${testRealmURL}pet.gts`,
    });
    await waitFor('[data-test-accordion-item="spec-preview"]');
    assert.dom('[data-test-accordion-item="spec-preview"]').exists();
    await click('[data-test-accordion-item="spec-preview"] button');

    await waitFor('[data-test-spec-selector]');
    assert.dom('[data-test-spec-selector]').exists();

    await click('[data-test-spec-selector] > div');

    assert
      .dom('[data-option-index="0"] [data-test-spec-selector-item-path]')
      .hasText('pet-entry-2.json');
    await click('[data-option-index="0"]');

    assert.dom(`[data-test-links-to-many="linkedExamples"]`).exists();
    assert.dom(`[data-test-card="${testRealmURL}Pet/mango"]`).exists();

    await triggerEvent(
      `[data-test-card="${testRealmURL}Pet/mango"]`,
      'mouseenter',
    );

    assert.dom('[data-test-card-overlay]').exists();

    await triggerEvent(
      `[data-test-card="${testRealmURL}Pet/mango"]`,
      'mouseleave',
    );

    assert.dom('[data-test-card-overlay]').doesNotExist();
>>>>>>> c6d60463
  });
});<|MERGE_RESOLUTION|>--- conflicted
+++ resolved
@@ -384,7 +384,19 @@
             },
           },
         },
-<<<<<<< HEAD
+        'Pet/pudding.json': {
+          data: {
+            attributes: {
+              name: 'Pudding',
+            },
+            meta: {
+              adoptsFrom: {
+                module: `${testRealmURL}pet`,
+                name: 'Pet',
+              },
+            },
+          },
+        },
         'subTestField.json': {
           data: {
             type: 'card',
@@ -410,17 +422,6 @@
               adoptsFrom: {
                 module: `${baseRealm.url}spec`,
                 name: 'Spec',
-=======
-        'Pet/pudding.json': {
-          data: {
-            attributes: {
-              name: 'Pudding',
-            },
-            meta: {
-              adoptsFrom: {
-                module: `${testRealmURL}pet`,
-                name: 'Pet',
->>>>>>> c6d60463
               },
             },
           },
@@ -679,7 +680,43 @@
       .exists();
   });
 
-<<<<<<< HEAD
+  test('show overlay on examples card', async function (assert) {
+    await visitOperatorMode({
+      submode: 'code',
+      codePath: `${testRealmURL}pet.gts`,
+    });
+    await waitFor('[data-test-accordion-item="spec-preview"]');
+    assert.dom('[data-test-accordion-item="spec-preview"]').exists();
+    await click('[data-test-accordion-item="spec-preview"] button');
+
+    await waitFor('[data-test-spec-selector]');
+    assert.dom('[data-test-spec-selector]').exists();
+
+    await click('[data-test-spec-selector] > div');
+
+    assert
+      .dom('[data-option-index="0"] [data-test-spec-selector-item-path]')
+      .hasText('pet-entry-2.json');
+    await click('[data-option-index="0"]');
+
+    assert.dom(`[data-test-links-to-many="linkedExamples"]`).exists();
+    assert.dom(`[data-test-card="${testRealmURL}Pet/mango"]`).exists();
+
+    await triggerEvent(
+      `[data-test-card="${testRealmURL}Pet/mango"]`,
+      'mouseenter',
+    );
+
+    assert.dom('[data-test-card-overlay]').exists();
+
+    await triggerEvent(
+      `[data-test-card="${testRealmURL}Pet/mango"]`,
+      'mouseleave',
+    );
+
+    assert.dom('[data-test-card-overlay]').doesNotExist();
+  });
+
   test<TestContextWithSave>('can render containedExamples for spec for field', async function (assert) {
     await visitOperatorMode({
       submode: 'code',
@@ -728,42 +765,5 @@
     assert.dom('[data-test-edit]').exists({ count: 1 });
     assert.dom('[data-test-item="0"] [data-test-edit]').containsText('Edit');
     await percySnapshot(assert);
-=======
-  test('show overlay on examples card', async function (assert) {
-    await visitOperatorMode({
-      submode: 'code',
-      codePath: `${testRealmURL}pet.gts`,
-    });
-    await waitFor('[data-test-accordion-item="spec-preview"]');
-    assert.dom('[data-test-accordion-item="spec-preview"]').exists();
-    await click('[data-test-accordion-item="spec-preview"] button');
-
-    await waitFor('[data-test-spec-selector]');
-    assert.dom('[data-test-spec-selector]').exists();
-
-    await click('[data-test-spec-selector] > div');
-
-    assert
-      .dom('[data-option-index="0"] [data-test-spec-selector-item-path]')
-      .hasText('pet-entry-2.json');
-    await click('[data-option-index="0"]');
-
-    assert.dom(`[data-test-links-to-many="linkedExamples"]`).exists();
-    assert.dom(`[data-test-card="${testRealmURL}Pet/mango"]`).exists();
-
-    await triggerEvent(
-      `[data-test-card="${testRealmURL}Pet/mango"]`,
-      'mouseenter',
-    );
-
-    assert.dom('[data-test-card-overlay]').exists();
-
-    await triggerEvent(
-      `[data-test-card="${testRealmURL}Pet/mango"]`,
-      'mouseleave',
-    );
-
-    assert.dom('[data-test-card-overlay]').doesNotExist();
->>>>>>> c6d60463
   });
 });