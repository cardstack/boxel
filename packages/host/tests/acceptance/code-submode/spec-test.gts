--- conflicted
+++ resolved
@@ -20,11 +20,7 @@
   visitOperatorMode,
   setupUserSubscription,
   percySnapshot,
-<<<<<<< HEAD
-  lookupService,
   type TestContextWithSave,
-=======
->>>>>>> 826ff1bb
   setupOnSave,
   withSlowSave,
 } from '../../helpers';
