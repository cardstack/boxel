--- conflicted
+++ resolved
@@ -1468,13 +1468,7 @@
       await openFileInPlayground('boom-person.gts', testRealmURL, {
         declaration: 'BoomPerson',
       });
-<<<<<<< HEAD
-      assert
-        .dom('[data-test-instance-chooser]')
-        .containsText('Untitled Boom Person');
-=======
       assert.dom('[data-test-instance-chooser]').hasText('Please Select');
->>>>>>> 1a41d5ca
       assert
         .dom('[data-test-card-error]')
         .exists('auto-generated card has error in it');
@@ -1528,19 +1522,8 @@
       await openFileInPlayground('boom-person.gts', testRealmURL, {
         declaration: 'BoomPerson',
       });
-<<<<<<< HEAD
-      assert
-        .dom('[data-test-instance-chooser]')
-        .containsText('Untitled Boom Person');
-      assert.dom('[data-test-error-container]').doesNotExist();
-
-      await createNewInstance();
-      // switch to isolated mode to see the current server state
-      await click('[data-test-format-chooser="isolated"]');
-
-=======
-      assert.dom('[data-test-instance-chooser]').hasText('Please Select');
->>>>>>> 1a41d5ca
+      assert.dom('[data-test-instance-chooser]').containsText('Please Select');
+
       assert
         .dom('[data-test-error-container]')
         .containsText(
