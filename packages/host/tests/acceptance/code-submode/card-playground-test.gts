--- conflicted
+++ resolved
@@ -1317,7 +1317,6 @@
 
       await click('[data-test-error-detail-toggle] button');
       assert.dom('[data-test-error-detail]').containsText('fn is not defined');
-<<<<<<< HEAD
 
       await withoutLoaderMonitoring(async () => {
         // The loader service is shared between the realm server and the host.
@@ -1345,22 +1344,17 @@
         timeout: 5_000,
       });
       assert.dom('[data-test-error-container]').doesNotExist();
-=======
->>>>>>> da221749
     });
 
     test('it can clear card-creation error (that resulted in new file in the realm) when different card-def is selected', async function (assert) {
       await openFileInPlayground('boom-person.gts', testRealmURL, 'BoomPerson');
       assert.dom('[data-test-instance-chooser]').hasText('Please Select');
-<<<<<<< HEAD
       assert.dom('[data-test-error-container]').doesNotExist();
 
       await createNewInstance();
       // switch to isolated mode to see the current server state
       await click('[data-test-format-chooser="isolated"]');
 
-=======
->>>>>>> da221749
       assert
         .dom('[data-test-error-container]')
         .containsText(
