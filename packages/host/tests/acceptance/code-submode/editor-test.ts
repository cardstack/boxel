--- conflicted
+++ resolved
@@ -44,13 +44,8 @@
   setupLocalIndexing(hooks);
   setupServerSentEvents(hooks);
   setupOnSave(hooks);
-<<<<<<< HEAD
   let mockMatrixUtils = setupMockMatrix(hooks, {
-    loggedInAs: '@testuser:staging',
-=======
-  let { setRealmPermissions, createAndJoinRoom } = setupMockMatrix(hooks, {
     loggedInAs: '@testuser:localhost',
->>>>>>> 1614af11
     activeRealms: [baseRealm.url, testRealmURL],
   });
 
@@ -59,14 +54,10 @@
   hooks.beforeEach(async function () {
     setRealmPermissions({ [testRealmURL]: ['read', 'write'] });
 
-<<<<<<< HEAD
     matrixRoomId = createAndJoinRoom({
-      sender: '@testuser:staging',
+      sender: '@testuser:localhost',
       name: 'room-test',
     });
-=======
-    matrixRoomId = createAndJoinRoom('@testuser:localhost', 'room-test');
->>>>>>> 1614af11
     setupUserSubscription(matrixRoomId);
 
     monacoService = this.owner.lookup(
