--- conflicted
+++ resolved
@@ -215,14 +215,10 @@
       contents: files,
     }));
 
-<<<<<<< HEAD
     matrixRoomId = createAndJoinRoom({
-      sender: '@testuser:staging',
+      sender: '@testuser:localhost',
       name: 'room-test',
     });
-=======
-    matrixRoomId = createAndJoinRoom('@testuser:localhost', 'room-test');
->>>>>>> 1614af11
     setupUserSubscription(matrixRoomId);
 
     lookupNetworkService().mount(
