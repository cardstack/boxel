--- conflicted
+++ resolved
@@ -10,13 +10,8 @@
 
 import { baseRealm, Deferred } from '@cardstack/runtime-common';
 
-<<<<<<< HEAD
-=======
-import { Realm } from '@cardstack/runtime-common/realm';
-
 import MonacoService from '@cardstack/host/services/monaco-service';
 
->>>>>>> 66bc216e
 import {
   setupLocalIndexing,
   testRealmURL,
@@ -213,26 +208,8 @@
 
 let matrixRoomId: string;
 module('Acceptance | code submode | schema editor tests', function (hooks) {
-<<<<<<< HEAD
-=======
-  let realm: Realm;
   let monacoService: MonacoService;
 
-  async function saveField(
-    context: TestContextWithSSE,
-    assert: Assert,
-    expectedEvents: { type: string; data: Record<string, any> }[],
-  ) {
-    await context.expectEvents({
-      assert,
-      realm,
-      expectedEvents,
-      callback: async () => {
-        await click('[data-test-save-field-button]');
-      },
-    });
-  }
->>>>>>> 66bc216e
   setupApplicationTest(hooks);
   setupLocalIndexing(hooks);
   setupOnSave(hooks);
@@ -340,15 +317,11 @@
           iconURL: 'https://i.postimg.cc/L8yXRvws/icon.png',
         },
       },
-<<<<<<< HEAD
-    });
-=======
-    }));
+    });
 
     monacoService = this.owner.lookup(
       'service:monaco-service',
     ) as MonacoService;
->>>>>>> 66bc216e
   });
 
   test('schema editor lists the inheritance chain', async function (assert) {
@@ -590,10 +563,11 @@
     await click('[data-test-card-catalog-go-button]');
     // There is some additional thing we are waiting on here, probably the
     // card to load in the card resource, but I'm not too sure so using waitUntil instead
-    await waitUntil(() =>
-      document
-        .querySelector('[data-test-selected-type-display-name]')
-        ?.textContent?.includes('BigInteger'),
+    await waitUntil(
+      () =>
+        document
+          .querySelector('[data-test-selected-type-display-name]')
+          ?.textContent?.includes('BigInteger'),
     );
 
     await assert
@@ -615,10 +589,11 @@
     await click('[data-test-card-catalog-go-button]');
     // There is some additional thing we are waiting on here, probably the
     // card to load in the card resource, but I'm not too sure so using waitUntil instead
-    await waitUntil(() =>
-      document
-        .querySelector('[data-test-selected-type-display-name]')
-        ?.textContent?.includes('Date'),
+    await waitUntil(
+      () =>
+        document
+          .querySelector('[data-test-selected-type-display-name]')
+          ?.textContent?.includes('Date'),
     );
 
     await assert.dom('[data-test-selected-type-display-name]').hasText('Date');
