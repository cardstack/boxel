import {
  click,
  waitFor,
  fillIn,
  triggerEvent,
  waitUntil,
} from '@ember/test-helpers';

import { module, test } from 'qunit';

import { baseRealm, Deferred } from '@cardstack/runtime-common';

<<<<<<< HEAD
=======
import MonacoService from '@cardstack/host/services/monaco-service';

>>>>>>> 4be95971
import {
  setupLocalIndexing,
  testRealmURL,
  setupAcceptanceTestRealm,
  setupOnSave,
  getMonacoContent,
  visitOperatorMode,
  waitForCodeEditor,
  setupUserSubscription,
  type TestContextWithSave,
} from '../../helpers';
import { setupMockMatrix } from '../../helpers/mock-matrix';
import { setupApplicationTest } from '../../helpers/setup';

import '@cardstack/runtime-common/helpers/code-equality-assertion';

const indexCardSource = `
  import { CardDef, Component } from "https://cardstack.com/base/card-api";

  export class Index extends CardDef {
    static isolated = class Isolated extends Component<typeof this> {
      <template>
        <div data-test-index-card>
          Hello, world!
        </div>
      </template>
    };
  }
`;

const personCardSource = `
  import { contains, containsMany, field, linksToMany, CardDef, Component, StringField } from "https://cardstack.com/base/card-api";
  import { Friend } from './friend';

  export class Person extends CardDef {
    static displayName = 'Person';
    @field firstName = contains(StringField);
    @field lastName = contains(StringField);
    @field title = contains(StringField, {
      computeVia: function (this: Person) {
        return [this.firstName, this.lastName].filter(Boolean).join(' ');
      },
    });
    @field friends = linksToMany(Friend);
    @field address = containsMany(StringField);
    static isolated = class Isolated extends Component<typeof this> {
      <template>
        <div data-test-person>
          <p>First name: <@fields.firstName /></p>
          <p>Last name: <@fields.lastName /></p>
          <p>Title: <@fields.title /></p>
          <p>Address List: <@fields.address /></p>
          <p>Friends: <@fields.friends /></p>
        </div>
        <style scoped>
          div {
            color: green;
            content: '';
          }
        </style>
      </template>
    };
  }
`;

const employeeCardSource = `
  import {
    contains,
    field,
    Component,
  } from 'https://cardstack.com/base/card-api';
  import StringField from 'https://cardstack.com/base/string';
  import { Person } from './person';

  export class Employee extends Person {
    static displayName = 'Employee';
    @field employeeId = contains(StringField);
    @field department = contains(StringField);

    static isolated = class Isolated extends Component<typeof this> {
      <template>
        <@fields.firstName /> <@fields.lastName />

        Department: <@fields.department />
      </template>
    };
  }
`;

const inThisFileSource = `
  import {
    contains,
    field,
    CardDef,
    FieldDef,
  } from 'https://cardstack.com/base/card-api';
  import StringField from 'https://cardstack.com/base/string';

  export const exportedVar = 'exported var';

  const localVar = 'local var';

  class LocalClass {}
  export class ExportedClass {}

  export class ExportedClassInheritLocalClass extends LocalClass {}

  function localFunction() {}
  export function exportedFunction() {}

  export { LocalClass as AClassWithExportName };

  class LocalCard extends CardDef {
    static displayName = 'local card';
  }

  export class ExportedCard extends CardDef {
    static displayName = 'exported card';
    @field someString = contains(StringField);
  }

  export class ExportedCardInheritLocalCard extends LocalCard {
    static displayName = 'exported card extends local card';
  }

  class LocalField extends FieldDef {
    static displayName = 'local field';
  }
  export class ExportedField extends FieldDef {
    static displayName = 'exported field';
    @field someString = contains(StringField);
  }

  export class ExportedFieldInheritLocalField extends LocalField {
    static displayName = 'exported field extends local field';
  }

  export default class DefaultClass {}
`;

const friendCardSource = `
  import { contains, linksTo, field, CardDef, Component } from "https://cardstack.com/base/card-api";
  import StringField from "https://cardstack.com/base/string";

  export class Friend extends CardDef {
    static displayName = 'Friend';
    @field name = contains(StringField);
    @field friend = linksTo(() => Friend);
    @field title = contains(StringField, {
      computeVia: function (this: Person) {
        return name;
      },
    });
    static isolated = class Isolated extends Component<typeof this> {
      <template>
        <div data-test-person>
          <p>First name: <@fields.firstName /></p>
          <p>Last name: <@fields.lastName /></p>
          <p>Title: <@fields.title /></p>
        </div>
        <style scoped>
          div {
            color: green;
            content: '';
          }
        </style>
      </template>
    };
  }
`;

const ambiguousDisplayNamesCardSource = `
  import {
    CardDef,
    field,
    linksTo,
    Component,
  } from 'https://cardstack.com/base/card-api';

  export class Editor extends CardDef {
    static displayName = 'Author Bio';
  }

  export class Author extends CardDef {
    static displayName = 'Author Bio';
  }

  export class BlogPost extends CardDef {
    static displayName = 'Blog Post';
    @field authorBio = linksTo(Author);
    @field editorBio = linksTo(Editor);
  }
`;

let matrixRoomId: string;
module('Acceptance | code submode | schema editor tests', function (hooks) {
<<<<<<< HEAD
=======
  let monacoService: MonacoService;

>>>>>>> 4be95971
  setupApplicationTest(hooks);
  setupLocalIndexing(hooks);
  setupOnSave(hooks);

  let mockMatrixUtils = setupMockMatrix(hooks, {
    loggedInAs: '@testuser:localhost',
    activeRealms: [baseRealm.url, testRealmURL],
  });

  let { createAndJoinRoom } = mockMatrixUtils;

  hooks.beforeEach(async function () {
    matrixRoomId = createAndJoinRoom({
      sender: '@testuser:localhost',
      name: 'room-test',
    });
    setupUserSubscription(matrixRoomId);

    // this seeds the loader used during index which obtains url mappings
    // from the global loader
    await setupAcceptanceTestRealm({
      mockMatrixUtils,
      contents: {
        'index.gts': indexCardSource,
        'empty.gts': ' ',
        'pet-person.gts': personCardSource,
        'person.gts': personCardSource,
        'friend.gts': friendCardSource,
        'employee.gts': employeeCardSource,
        'in-this-file.gts': inThisFileSource,
        'ambiguous-display-names.gts': ambiguousDisplayNamesCardSource,
        'person-entry.json': {
          data: {
            type: 'card',
            attributes: {
              title: 'Person',
              description: 'Spec',
              specType: 'card',
              ref: {
                module: `./person`,
                name: 'Person',
              },
            },
            meta: {
              adoptsFrom: {
                module: `${baseRealm.url}spec`,
                name: 'Spec',
              },
            },
          },
        },
        'index.json': {
          data: {
            type: 'card',
            attributes: {},
            meta: {
              adoptsFrom: {
                module: './index',
                name: 'Index',
              },
            },
          },
        },
        'not-json.json': 'I am not JSON.',
        'Person/1.json': {
          data: {
            type: 'card',
            attributes: {
              firstName: 'Hassan',
              lastName: 'Abdel-Rahman',
            },
            meta: {
              adoptsFrom: {
                module: '../person',
                name: 'Person',
              },
            },
          },
        },
        'z00.json': '{}',
        'z01.json': '{}',
        'z02.json': '{}',
        'z03.json': '{}',
        'z04.json': '{}',
        'z05.json': '{}',
        'z06.json': '{}',
        'z07.json': '{}',
        'z08.json': '{}',
        'z09.json': '{}',
        'z10.json': '{}',
        'z11.json': '{}',
        'z12.json': '{}',
        'z13.json': '{}',
        'z14.json': '{}',
        'z15.json': '{}',
        'z16.json': '{}',
        'z17.json': '{}',
        'z18.json': '{}',
        'z19.json': '{}',
        'zzz/zzz/file.json': '{}',
        '.realm.json': {
          name: 'Test Workspace B',
          backgroundURL:
            'https://i.postimg.cc/VNvHH93M/pawel-czerwinski-Ly-ZLa-A5jti-Y-unsplash.jpg',
          iconURL: 'https://i.postimg.cc/L8yXRvws/icon.png',
        },
      },
    });
<<<<<<< HEAD
=======

    monacoService = this.owner.lookup(
      'service:monaco-service',
    ) as MonacoService;
>>>>>>> 4be95971
  });

  test('schema editor lists the inheritance chain', async function (assert) {
    await visitOperatorMode({
      submode: 'code',
      codePath: `${testRealmURL}person.gts`,
    });

    await waitForCodeEditor();
    await waitFor('[data-test-card-schema]');

    assert.dom('[data-test-card-schema]').exists({ count: 3 });
    assert.dom('[data-test-total-fields]').containsText('8 Fields');

    assert
      .dom('[data-test-card-schema="Person"] [data-test-total-fields]')
      .containsText('+ 5 Fields');
    assert
      .dom(
        `[data-test-card-schema="Person"] [data-test-field-name="firstName"] [data-test-card-display-name="String"]`,
      )
      .exists();
    assert
      .dom(
        `[data-test-card-schema="Person"] [data-test-field-name="lastName"] [data-test-card-display-name="String"]`,
      )
      .exists();
    assert
      .dom(
        `[data-test-card-schema="Person"] [data-test-field-name="title"] [data-test-card-display-name="String"]`,
      )
      .exists();
    assert
      .dom(
        `[data-test-card-schema="Person"] [data-test-field-name="title"] [data-test-field-types]`,
      )
      .hasText('Override, Computed');
    assert
      .dom(
        `[data-test-card-schema="Person"] [data-test-field-name="title"] [data-test-computed-icon]`,
      )
      .exists();

    assert
      .dom(
        `[data-test-card-schema="Person"] [data-test-field-name="friends"] [data-test-card-display-name="Friend"]`,
      )
      .exists();
    assert
      .dom(
        `[data-test-card-schema="Person"] [data-test-field-name="friends"] [data-test-field-types]`,
      )
      .hasText('Link, Collection');
    assert
      .dom(
        `[data-test-card-schema="Person"] [data-test-field-name="friends"] [data-test-linked-icon]`,
      )
      .exists();

    assert
      .dom(
        `[data-test-card-schema="Person"] [data-test-field-name="address"] [data-test-card-display-name="String"]`,
      )
      .exists();
    assert
      .dom(
        `[data-test-card-schema="Person"] [data-test-field-name="address"] [data-test-field-types]`,
      )
      .hasText('Collection');

    assert
      .dom('[data-test-card-schema="Card"] [data-test-total-fields]')
      .containsText('+ 3 Fields');
    assert
      .dom(
        `[data-test-card-schema="Card"] [data-test-field-name="title"] [data-test-overridden-field-link]`,
      )
      .exists();
    assert
      .dom(
        `[data-test-card-schema="Card"] [data-test-field-name="title"] [data-test-field-types]`,
      )
      .hasText('Overridden');

    assert
      .dom(
        `[data-test-card-schema="Card"] [data-test-field-name="description"] [data-test-card-display-name="String"]`,
      )
      .exists();
    assert
      .dom(
        `[data-test-card-schema="Card"] [data-test-field-name="thumbnailURL"] [data-test-card-display-name="String"]`,
      )
      .exists();

    assert
      .dom('[data-test-card-schema="Base"] [data-test-total-fields]')
      .containsText('No Fields');
    assert.dom(`[data-test-card-schema="Base"]`).exists();

    // Check that realm icons in the schema editor are correct (card and its fields)

    let realm1IconUrl = 'https://i.postimg.cc/L8yXRvws/icon.png';
    let realm2IconUrl = 'https://boxel-images.boxel.ai/icons/cardstack.png';

    await waitFor(
      // using non test selectors to disambiguate what we are waiting for, as
      // without these the selectors are matching DOM that is not being tested
      '[data-test-card-schema="Person"] .pill .icon [data-test-realm-icon-url]',
    );
    assert
      .dom(`[data-test-card-schema="Person"] [data-test-realm-icon-url]`)
      .hasAttribute('data-test-realm-icon-url', realm1IconUrl);

    await waitFor(
      '[data-test-card-schema="Person"] [data-test-field-name="firstName"] [data-test-realm-icon-url]',
    );

    assert
      .dom(
        `[data-test-card-schema="Person"] [data-test-field-name="firstName"] [data-test-realm-icon-url]`,
      )
      .hasAttribute('data-test-realm-icon-url', realm2IconUrl);

    await waitFor(
      // using non test selectors to disambiguate what we are waiting for, as
      // without these the selectors are matching DOM that is not being tested
      '[data-test-card-schema="Card"] .pill .icon [data-test-realm-icon-url]',
    );
    assert
      .dom(`[data-test-card-schema="Card"] [data-test-realm-icon-url]`)
      .hasAttribute('data-test-realm-icon-url', realm2IconUrl);
  });

  test('when selecting card definition from a card instance in code mode, the right hand panel changes from card preview to schema mode', async function (assert) {
    await visitOperatorMode({
      submode: 'code',
      codePath: `${testRealmURL}Person/1.json`,
    });

    await waitForCodeEditor();
    await waitFor('[data-test-code-mode-card-preview-body]');
    assert
      .dom('[data-test-code-mode-card-preview-body]')
      .containsText('Hassan');
    await waitFor(`button[data-test-clickable-definition-container`);
    await click(`button[data-test-clickable-definition-container`);
    await waitFor('[data-test-card-schema]');
    assert.dom('[data-test-card-schema]').exists({ count: 3 });
    assert.dom('[data-test-total-fields]').containsText('8 Fields');
  });

  test('shows displayName of CardResource when field refers to itself', async function (assert) {
    await visitOperatorMode({
      submode: 'code',
      codePath: `${testRealmURL}friend.gts`,
    });

    await waitForCodeEditor();
    await waitFor('[data-test-card-schema]');

    assert
      .dom('[data-test-card-schema-navigational-button]')
      .containsText('Friend');
    assert
      .dom(
        `[data-test-card-schema="Friend"] [data-test-field-name="name"] [data-test-card-display-name="String"]`,
      )
      .exists();
  });

  test('card type and fields are clickable and navigate to the correct file', async function (assert) {
    await visitOperatorMode({
      submode: 'code',
      codePath: `${testRealmURL}employee.gts`,
    });

    await waitForCodeEditor();
    await waitFor(
      '[data-test-card-schema="Employee"] [data-test-card-schema-navigational-button]',
    );

    // Click on card definition button
    await click(
      '[data-test-card-schema="Person"] [data-test-card-schema-navigational-button]',
    );

    await waitFor('[data-test-current-module-name="person.gts"]');

    assert.dom('[data-test-current-module-name]').hasText('person.gts');

    // Go back so that we can test clicking on a field definition button
    await visitOperatorMode({
      submode: 'code',
      codePath: `${testRealmURL}employee.gts`,
    });

    await waitFor(
      '[data-test-card-schema="Employee"] [data-test-field-name="department"] [data-test-card-display-name="String"]',
    );

    await click(
      '[data-test-card-schema="Employee"] [data-test-field-name="department"] [data-test-card-display-name="String"]',
    );

    await waitFor('[data-test-current-module-name="card-api.gts"]');
    assert.dom('[data-test-current-module-name]').hasText('card-api.gts');
  });

  test('adding a field from schema editor - whole flow test', async function (assert) {
    await visitOperatorMode({
      submode: 'code',
      codePath: `${testRealmURL}person.gts`,
    });

    await waitForCodeEditor();
    await waitFor('[data-test-add-field-button]');
    assert.dom('[data-test-add-field-button]').exists({ count: 1 }); // Only top level card has an option to add a field

    await click('[data-test-add-field-button]');
    assert.dom('[data-test-save-field-button]').hasAttribute('disabled');

    await click('[data-test-cancel-adding-field-button]');
    assert.dom('[data-test-edit-field-modal]').doesNotExist();

    await click('[data-test-add-field-button]');
    assert.dom('[data-test-edit-field-modal]').exists();

    await waitFor('[data-test-selected-type-display-name]');
    assert.dom('[data-test-selected-type-display-name]').hasText('String'); // String field selected by default

    await click('[data-test-choose-card-button]');
    await waitFor(
      '[data-test-select="https://cardstack.com/base/fields/biginteger-field"]',
    );
    await click(
      '[data-test-select="https://cardstack.com/base/fields/biginteger-field"]',
    );
    await click('[data-test-card-catalog-go-button]');
    // There is some additional thing we are waiting on here, probably the
    // card to load in the card resource, but I'm not too sure so using waitUntil instead
    await waitUntil(() =>
      document
        .querySelector('[data-test-selected-type-display-name]')
        ?.textContent?.includes('BigInteger'),
    );

    await assert
      .dom('[data-test-selected-type] [data-test-realm-icon-url]')
      .exists();
    await assert
      .dom('[data-test-selected-type-display-name]')
      .hasText('BigInteger');

    await click('[data-test-choose-card-button]');

    await waitFor(
      '[data-test-select="https://cardstack.com/base/fields/date-field"]',
    );

    await click(
      '[data-test-select="https://cardstack.com/base/fields/date-field"]',
    );
    await click('[data-test-card-catalog-go-button]');
    // There is some additional thing we are waiting on here, probably the
    // card to load in the card resource, but I'm not too sure so using waitUntil instead
    await waitUntil(() =>
      document
        .querySelector('[data-test-selected-type-display-name]')
        ?.textContent?.includes('Date'),
    );

    await assert.dom('[data-test-selected-type-display-name]').hasText('Date');
    assert.dom('[data-test-save-field-button]').hasAttribute('disabled');

    await fillIn('[data-test-field-name-input]', ' birth date');
    assert
      .dom('[data-test-boxel-input-error-message]')
      .hasText('Field names cannot contain spaces');
    await fillIn('[data-test-field-name-input]', 'Birth');
    assert
      .dom('[data-test-boxel-input-error-message]')
      .hasText('Field names must start with a lowercase letter');
    await fillIn('[data-test-field-name-input]', 'birth-date');
    assert
      .dom('[data-test-boxel-input-error-message]')
      .hasText(
        'Field names can only contain letters, numbers, and underscores',
      );

    await fillIn('[data-test-field-name-input]', 'firstName');
    await click('[data-test-save-field-button]');
    await waitFor('[data-test-boxel-input-error-message]');
    assert
      .dom('[data-test-boxel-input-error-message]')
      .hasText('the field "firstName" already exists');
    assert.dom('[data-test-save-field-button]').hasAttribute('disabled');

    await fillIn('[data-test-field-name-input]', 'birthdate');

    assert
      .dom('[data-test-save-field-button]')
      .doesNotHaveAttribute('disabled');

    await click('[data-test-save-field-button]');
    await waitFor(
      '[data-test-card-schema="Person"] [data-test-field-name="birthdate"] [data-test-card-display-name="Date"]',
    );

    assert
      .dom(
        `[data-test-card-schema="Person"] [data-test-field-name="birthdate"] [data-test-card-display-name="Date"]`,
      )
      .exists();

    assert.ok(getMonacoContent().includes('birthdate = contains(DateField)'));
  });

  test('adding a field from schema editor - cardinality test', async function (assert) {
    let waitForOpts = { timeout: 2000 }; // Helps mitigating flaky tests since Writing to a file + reflecting that in the UI can be a bit slow
    await visitOperatorMode({
      submode: 'code',
      codePath: `${testRealmURL}person.gts`,
    });

    await waitForCodeEditor();
    await waitFor('[data-test-add-field-button]');

    // Field is a card descending from FieldDef
    await click('[data-test-add-field-button]');
    await click('[data-test-choose-card-button]');
    await waitFor(
      '[data-test-select="https://cardstack.com/base/fields/biginteger-field"]',
    );
    await click(
      '[data-test-select="https://cardstack.com/base/fields/biginteger-field"]',
    );
    await click('[data-test-card-catalog-go-button]');
    await fillIn('[data-test-field-name-input]', 'luckyNumbers');
    await click('[data-test-boxel-radio-option-id="many"]');
    await waitFor('.card-chooser-area [data-test-selected-type-display-name]');
    assert
      .dom('.card-chooser-area [data-test-selected-type-display-name]')
      .containsText('BigInteger');
    await click('[data-test-save-field-button]');

    await waitFor(
      '[data-test-card-schema="Person"] [data-test-field-name="luckyNumbers"] [data-test-card-display-name="BigInteger"]',
      waitForOpts,
    );
    assert
      .dom(
        `[data-test-card-schema="Person"] [data-test-field-name="luckyNumbers"] [data-test-field-types]`,
      )
      .hasText('Collection');

    assert.ok(
      getMonacoContent().includes(
        'luckyNumbers = containsMany(BigIntegerField)',
      ),
      "code editor contains line 'luckyNumbers = containsMany(BigIntegerField)'",
    );

    // Field is a definition descending from FieldDef (cardinality: one)
    await waitFor('[data-test-add-field-button]');
    await click('[data-test-add-field-button]');
    await click('[data-test-choose-card-button]');
    await waitFor('[data-test-select="http://test-realm/test/person-entry"]');
    await click('[data-test-select="http://test-realm/test/person-entry"]');
    await click('[data-test-card-catalog-go-button]');
    await fillIn('[data-test-field-name-input]', 'favPerson');
    await click('[data-test-boxel-radio-option-id="one"]');

    await click('[data-test-save-field-button]');
    await waitFor(
      '[data-test-card-schema="Person"] [data-test-field-name="favPerson"] [data-test-card-display-name="Person"]',
      waitForOpts,
    );
    assert
      .dom(
        `[data-test-card-schema="Person"] [data-test-field-name="favPerson"] [data-test-field-types]`,
      )
      .hasText('Link');

    assert.ok(
      getMonacoContent().includes('favPerson = linksTo(() => Person);'),
      "code editor contains line 'favPerson = linksTo(() => Person);'",
    );

    // Field is a definition descending from FieldDef (cardinality: many)
    await waitFor('[data-test-add-field-button]');
    await click('[data-test-add-field-button]');
    await click('[data-test-choose-card-button]');
    await waitFor(
      '[data-test-select="http://test-realm/test/person-entry"]',
      waitForOpts,
    );
    await click('[data-test-select="http://test-realm/test/person-entry"]');
    await click('[data-test-card-catalog-go-button]');
    await fillIn('[data-test-field-name-input]', 'favPeople');
    await click('[data-test-boxel-radio-option-id="many"]');
    await click('[data-test-save-field-button]');
    await waitFor(
      '[data-test-card-schema="Person"] [data-test-field-name="favPeople"] [data-test-card-display-name="Person"]',
      waitForOpts,
    );
    assert
      .dom(
        `[data-test-card-schema="Person"] [data-test-field-name="favPeople"] [data-test-field-types]`,
      )
      .hasText('Link, Collection');
    assert.ok(
      getMonacoContent().includes('favPeople = linksToMany(() => Person);'),
    );
  });

  test<TestContextWithSave>('deleting a field from schema editor', async function (assert) {
    assert.expect(9);
    await visitOperatorMode({
      submode: 'code',
      codePath: `${testRealmURL}person.gts`,
    });

    await waitForCodeEditor();
    await waitFor('[data-test-card-schema]');

    await click(
      '[data-test-card-schema="Person"] [data-test-field-name="firstName"] [data-test-schema-editor-field-contextual-button]',
    );

    assert
      .dom('[data-test-card-schema="Person"] [data-test-total-fields]')
      .containsText('+ 5 Fields');

    assert.true(
      getMonacoContent().includes('firstName = contains(StringField)'),
    );

    this.onSave((_, content) => {
      if (typeof content !== 'string') {
        throw new Error('expected string save data');
      }
      assert.false(
        content.includes('firstName = contains(StringField)'),
        'firstName field removed from saved module',
      );
    });
    assert.dom('[data-test-remove-field-modal]').doesNotExist();
    assert.dom('[data-test-delete-modal-container]').doesNotExist();
    await click('[data-test-boxel-menu-item-text="Remove Field"]');

    assert.dom('[data-test-remove-field-modal]').exists();

    // Test closing the modal works (cancel removing a field)
    await click('[data-test-cancel-remove-field-button]');
    assert.dom('[data-test-remove-field-modal]').doesNotExist();

    // Open the modal again
    await click(
      '[data-test-card-schema="Person"] [data-test-field-name="firstName"] [data-test-schema-editor-field-contextual-button]',
    );
    await click('[data-test-boxel-menu-item-text="Remove Field"]');

    await click('[data-test-remove-field-button]');
    await waitFor('[data-test-card-schema]');

    await waitUntil(() => {
      return document
        .querySelector(
          '[data-test-card-schema="Person"] [data-test-total-fields]',
        )
        ?.textContent?.includes('4');
    });
    assert
      .dom('[data-test-card-schema="Person"] [data-test-total-fields]')
      .containsText('+ 4 Fields'); // One field less
    assert
      .dom(
        '[data-test-card-schema="Person"] [data-test-field-name="firstName"]',
      )
      .doesNotExist();
  });

  test<TestContextWithSave>('editing a field from schema editor', async function (assert) {
    assert.expect(2);
    await visitOperatorMode({
      submode: 'code',
      codePath: `${testRealmURL}person.gts`,
    });

    await waitForCodeEditor();
    await waitFor('[data-test-card-schema]');

    // Let's edit a "linksToMany" Friend field, named friends
    assert
      .dom(
        `[data-test-card-schema="Person"] [data-test-field-name="friends"] [data-test-field-types]`,
      )
      .hasText('Link, Collection');

    await click(
      '[data-test-card-schema="Person"] [data-test-field-name="friends"] [data-test-schema-editor-field-contextual-button]',
    );
    await click('[data-test-boxel-menu-item-text="Edit Field Settings"]');

    // Edit the field to be a "contains" BigInteger field, named friendCount
    await click('[data-test-choose-card-button]');
    await waitFor(
      '[data-test-select="https://cardstack.com/base/fields/biginteger-field"]',
    );
    await click(
      '[data-test-select="https://cardstack.com/base/fields/biginteger-field"]',
    );
    await click('[data-test-card-catalog-go-button]');
    await fillIn('[data-test-field-name-input]', 'friendCount');
    await click('[data-test-boxel-radio-option-id="one"]');

    this.onSave((_, content) => {
      if (typeof content !== 'string') {
        throw new Error('expected string save data');
      }
      assert.ok(content.includes('friendCount = contains(BigIntegerField)'));
    });
    await click('[data-test-save-field-button]');

    await waitFor(
      '[data-test-card-schema="Person"] [data-test-field-name="friendCount"] [data-test-card-display-name="BigInteger"]',
    );
  });

  test<TestContextWithSave>('adding a "default" field type from the schema editor', async function (assert) {
    assert.expect(1);
    await visitOperatorMode({
      submode: 'code',
      codePath: `${testRealmURL}person.gts`,
    });

    await waitForCodeEditor();
    await waitFor('[data-test-card-schema]');
    await click('[data-test-add-field-button]');

    await fillIn('[data-test-field-name-input]', 'middleName');
    let deferred = new Deferred<void>();
    this.onSave((_, content) => {
      if (typeof content !== 'string') {
        throw new Error('expected string save data');
      }
      assert.codeEqual(
        content,
        `
  import { contains, containsMany, field, linksToMany, CardDef, Component, StringField } from "https://cardstack.com/base/card-api";
  import { Friend } from './friend';

  export class Person extends CardDef {
    static displayName = 'Person';
    @field firstName = contains(StringField);
    @field lastName = contains(StringField);
    @field title = contains(StringField, {
      computeVia: function (this: Person) {
        return [this.firstName, this.lastName].filter(Boolean).join(' ');
      },
    });
    @field friends = linksToMany(Friend);
    @field address = containsMany(StringField);
    @field middleName = contains(StringField);
    static isolated = class Isolated extends Component<typeof this> {
      <template>
        <div data-test-person>
          <p>First name: <@fields.firstName /></p>
          <p>Last name: <@fields.lastName /></p>
          <p>Title: <@fields.title /></p>
          <p>Address List: <@fields.address /></p>
          <p>Friends: <@fields.friends /></p>
        </div>
        <style scoped>
          div {
            color: green;
            content: '';
          }
        </style>
      </template>
    };
  }`,
      );
      deferred.fulfill();
    });
    await click('[data-test-save-field-button]');
    await deferred.promise;
  });

  test<TestContextWithSave>('renaming a field from the schema editor', async function (assert) {
    assert.expect(1);
    await visitOperatorMode({
      submode: 'code',
      codePath: `${testRealmURL}person.gts`,
    });

    await waitForCodeEditor();
    await waitFor('[data-test-card-schema]');

    await click(
      '[data-test-card-schema="Person"] [data-test-field-name="firstName"] [data-test-schema-editor-field-contextual-button]',
    );
    await click('[data-test-boxel-menu-item-text="Edit Field Settings"]');

    await fillIn('[data-test-field-name-input]', 'givenName');

    let deferred = new Deferred<void>();
    this.onSave((_, content) => {
      if (typeof content !== 'string') {
        throw new Error('expected string save data');
      }
      assert.codeEqual(
        content,
        `
  import { contains, containsMany, field, linksToMany, CardDef, Component, StringField } from "https://cardstack.com/base/card-api";
  import { Friend } from './friend';

  export class Person extends CardDef {
    static displayName = 'Person';
    @field givenName = contains(StringField);
    @field lastName = contains(StringField);
    @field title = contains(StringField, {
      computeVia: function (this: Person) {
        return [this.firstName, this.lastName].filter(Boolean).join(' ');
      },
    });
    @field friends = linksToMany(Friend);
    @field address = containsMany(StringField);
    static isolated = class Isolated extends Component<typeof this> {
      <template>
        <div data-test-person>
          <p>First name: <@fields.firstName /></p>
          <p>Last name: <@fields.lastName /></p>
          <p>Title: <@fields.title /></p>
          <p>Address List: <@fields.address /></p>
          <p>Friends: <@fields.friends /></p>
        </div>
        <style scoped>
          div {
            color: green;
            content: '';
          }
        </style>
      </template>
    };
  }`,
      );
      deferred.fulfill();
    });
    await click('[data-test-save-field-button]');
    await deferred.promise;
  });

  test('tooltip is displayed when hovering over a pill', async function (assert) {
    await visitOperatorMode({
      submode: 'code',
      codePath: `${testRealmURL}ambiguous-display-names.gts`,
    });

    await waitForCodeEditor();
    await waitFor(`[data-test-boxel-selector-item-text="BlogPost"]`);
    await click(`[data-test-boxel-selector-item-text="BlogPost"]`);

    // hover over card type pill
    await waitFor(
      '[data-test-card-schema="Blog Post"] [data-test-card-schema-navigational-button]',
    );
    await triggerEvent(
      '[data-test-card-schema="Blog Post"] [data-test-card-schema-navigational-button]',
      'mouseenter',
    );

    await waitFor('[data-test-tooltip-content]');
    assert
      .dom('[data-test-tooltip-content]')
      .hasText('http://test-realm/test/ambiguous-display-names (BlogPost)');
    await triggerEvent(
      '[data-test-card-schema="Blog Post"] [data-test-card-schema-navigational-button]',
      'mouseleave',
    );
    // hover over card type pill (Base)
    await waitFor(
      '[data-test-card-schema="Base"] [data-test-card-schema-navigational-button]',
    );
    await triggerEvent(
      '[data-test-card-schema="Base"] [data-test-card-schema-navigational-button]',
      'mouseenter',
    );
    await waitFor('[data-test-tooltip-content]');
    assert
      .dom('[data-test-tooltip-content]')
      .hasText('https://cardstack.com/base/card-api (BaseDef)');

    await triggerEvent(
      '[data-test-card-schema="Base"] [data-test-card-schema-navigational-button]',
      'mouseleave',
    );

    // hover over authorBio and editorBio -- tooltip should be different altho they have same display names
    await waitFor(
      '[data-test-card-schema="Blog Post"] [data-test-field-name="authorBio"] [data-test-card-display-name="Author Bio"]',
    );
    await triggerEvent(
      '[data-test-card-schema="Blog Post"] [data-test-field-name="authorBio"] [data-test-card-display-name="Author Bio"]',
      'mouseenter',
    );
    await waitFor('[data-test-tooltip-content]');
    assert
      .dom('[data-test-tooltip-content]')
      .hasText('http://test-realm/test/ambiguous-display-names (Author)'); //shows Author
    await triggerEvent(
      '[data-test-card-schema="Blog Post"] [data-test-field-name="authorBio"] [data-test-card-display-name="Author Bio"]',
      'mouseleave',
    );

    await waitFor(
      '[data-test-card-schema="Blog Post"] [data-test-field-name="editorBio"] [data-test-card-display-name="Author Bio"]',
    );
    await triggerEvent(
      '[data-test-card-schema="Blog Post"] [data-test-field-name="editorBio"] [data-test-card-display-name="Author Bio"]',
      'mouseenter',
    );
    await waitFor('[data-test-tooltip-content]');
    assert
      .dom('[data-test-tooltip-content]')
      .hasText('http://test-realm/test/ambiguous-display-names (Editor)'); //shows Editor
    await triggerEvent(
      '[data-test-card-schema="Blog Post"] [data-test-field-name="editorBio"] [data-test-card-display-name="Author Bio"]',
      'mouseleave',
    );
  });

  test('an empty file is detected', async function (assert) {
    await visitOperatorMode({
      submode: 'code',
      codePath: `${testRealmURL}empty.gts`,
    });

    await waitForCodeEditor();
    await waitFor('[data-test-syntax-errors]');

    assert.dom('[data-test-boxel-copy-button]').exists();
    await triggerEvent(`[data-test-boxel-copy-button]`, 'mouseenter');
    assert.dom('[data-test-tooltip-content]').hasText('Copy to clipboard');
    assert.dom('[data-test-syntax-errors]').hasText('File is empty');
  });

  test<TestContextWithSave>('updates cursor position in monaco editor when field row clicked', async function (assert) {
    await visitOperatorMode({
      submode: 'code',
      codePath: `${testRealmURL}employee.gts`,
    });

    await waitForCodeEditor();
    await waitFor('[data-test-card-schema]');

    assert.false(
      monacoService.getLineCursorOn()?.includes('@field department'),
    );
    await click(
      `[data-test-card-schema="Employee"] [data-test-field-name-button="department"]`,
    );
    assert.true(monacoService.getLineCursorOn()?.includes('@field department'));

    await click(
      `[data-test-card-schema="Employee"] [data-test-field-name-button="employeeId"]`,
    );
    assert.true(monacoService.getLineCursorOn()?.includes('@field employeeId'));

    assert.dom('[data-test-current-module-name="employee.gts"]').exists();
    assert.dom('[data-test-current-module-name="person.gts"]').doesNotExist();

    await click(
      `[data-test-card-schema="Person"] [data-test-field-name-button="address"]`,
    );
    assert.dom('[data-test-current-module-name="employee.gts"]').doesNotExist();
    assert.dom('[data-test-current-module-name="person.gts"]').exists();
    assert.true(monacoService.getLineCursorOn()?.includes('@field address'));
  });
});<|MERGE_RESOLUTION|>--- conflicted
+++ resolved
@@ -10,11 +10,8 @@
 
 import { baseRealm, Deferred } from '@cardstack/runtime-common';
 
-<<<<<<< HEAD
-=======
 import MonacoService from '@cardstack/host/services/monaco-service';
 
->>>>>>> 4be95971
 import {
   setupLocalIndexing,
   testRealmURL,
@@ -211,11 +208,8 @@
 
 let matrixRoomId: string;
 module('Acceptance | code submode | schema editor tests', function (hooks) {
-<<<<<<< HEAD
-=======
   let monacoService: MonacoService;
 
->>>>>>> 4be95971
   setupApplicationTest(hooks);
   setupLocalIndexing(hooks);
   setupOnSave(hooks);
@@ -324,13 +318,10 @@
         },
       },
     });
-<<<<<<< HEAD
-=======
 
     monacoService = this.owner.lookup(
       'service:monaco-service',
     ) as MonacoService;
->>>>>>> 4be95971
   });
 
   test('schema editor lists the inheritance chain', async function (assert) {
