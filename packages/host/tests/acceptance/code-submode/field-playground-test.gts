--- conflicted
+++ resolved
@@ -824,7 +824,6 @@
     });
   });
 
-<<<<<<< HEAD
   test('has default templates when a format template is not provided', async function (assert) {
     await openFileInPlayground('pet.gts', testRealmURL, 'ToyField');
     assert.dom('[data-test-instance-chooser]').hasText('ToyField - Example 1');
@@ -841,7 +840,8 @@
     assert
       .dom('[data-test-compound-field-format="atom"]')
       .hasText('Untitled Toy');
-=======
+  });
+
   test('does not persist the wrong card for field', async function (assert) {
     const cardId = `${testRealmURL}Pet/mango`;
     const specId = `${testRealmURL}Spec/toy`;
@@ -878,7 +878,6 @@
       selections,
       'persisted selections are still correct',
     );
->>>>>>> 15ca81c6
   });
 
   test('editing compound field instance live updates the preview', async function (assert) {
