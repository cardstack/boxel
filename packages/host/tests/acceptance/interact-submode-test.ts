--- conflicted
+++ resolved
@@ -360,13 +360,9 @@
       await waitFor('[data-test-add-card-button]');
       await click('[data-test-add-card-button]');
 
-<<<<<<< HEAD
-      await click('[data-test-search-input] input');
-      await fillIn('[data-test-search-input] input', `${testRealmURL}index`);
-=======
       await waitFor('[data-test-url-field]');
+      await click('[data-test-url-field]');
       await fillIn('[data-test-url-field]', `${testRealmURL}index`);
->>>>>>> ddf845f2
 
       // Why is go button needed in this test when it auto-navigates IRL?
       await waitFor('[data-test-card-catalog-go-button][disabled]', {
