import {
  click,
  fillIn,
  waitFor,
  waitUntil,
  visit,
  triggerEvent,
} from '@ember/test-helpers';

import { getService } from '@universal-ember/test-support';

import window from 'ember-window-mock';
import { module, test } from 'qunit';
import stringify from 'safe-stable-stringify';

import { GridContainer } from '@cardstack/boxel-ui/components';

import {
  Deferred,
  ResolvedCodeRef,
  baseRealm,
  skillCardRef,
} from '@cardstack/runtime-common';

import {
  APP_BOXEL_ACTIVE_LLM,
  APP_BOXEL_MESSAGE_MSGTYPE,
  DEFAULT_LLM,
  APP_BOXEL_REASONING_CONTENT_KEY,
} from '@cardstack/runtime-common/matrix-constants';

import type MonacoService from '@cardstack/host/services/monaco-service';

import { BoxelContext } from 'https://cardstack.com/base/matrix-event';

import {
  setupLocalIndexing,
  setupOnSave,
  setupAuthEndpoints,
  setupUserSubscription,
  testRealmURL,
  setupAcceptanceTestRealm,
  visitOperatorMode,
  assertMessages,
  setupRealmServerEndpoints,
  type TestContextWithSave,
  delay,
  getMonacoContent,
} from '../helpers';

import {
  CardDef,
  CardInfoField,
  Component,
  CardsGrid,
  contains,
  linksTo,
  linksToMany,
  field,
  setupBaseRealm,
  StringField,
  SystemCard,
  ModelConfiguration,
} from '../helpers/base-realm';

import { setupMockMatrix } from '../helpers/mock-matrix';
import { getRoomIdForRealmAndUser } from '../helpers/mock-matrix/_utils';
import { setupApplicationTest } from '../helpers/setup';

async function selectCardFromCatalog(cardId: string) {
  await click('[data-test-attach-button]');
  await click('[data-test-attach-card-btn]');
  await fillIn('[data-test-search-field]', cardId);
  await click(`[data-test-select="${cardId}"]`);
  await click('[data-test-card-catalog-go-button]');
}

let countryDefinition = `import { field, contains, CardDef } from 'https://cardstack.com/base/card-api';
  import StringField from 'https://cardstack.com/base/string';
  export class Country extends CardDef {
    static displayName = 'Country';
    @field name = contains(StringField);
  }`;

let matrixRoomId: string;
let mockedFileContent = 'Hello, world!';
const TEST_MODEL_NAMES: Record<string, string> = {
  'openai/gpt-5': 'OpenAI: GPT-5',
  'openai/gpt-4o-mini': 'OpenAI: GPT-4o-mini',
  'anthropic/claude-sonnet-4': 'Anthropic: Claude Sonnet 4',
  'anthropic/claude-3.7-sonnet': 'Anthropic: Claude 3.7 Sonnet',
  'deepseek/deepseek-chat-v3-0324': 'DeepSeek: DeepSeek V3 0324',
  'google/gemini-2.5-flash': 'Google: Gemini 2.5 Flash',
};

function modelNameFor(llmId: string): string {
  return TEST_MODEL_NAMES[llmId] ?? llmId;
}

module('Acceptance | AI Assistant tests', function (hooks) {
  setupApplicationTest(hooks);
  setupLocalIndexing(hooks);
  setupOnSave(hooks);

  let mockMatrixUtils = setupMockMatrix(hooks, {
    loggedInAs: '@testuser:localhost',
    activeRealms: [baseRealm.url, testRealmURL],
    directRooms: [
      getRoomIdForRealmAndUser(testRealmURL, '@testuser:localhost'),
      getRoomIdForRealmAndUser(baseRealm.url, '@testuser:localhost'),
      'test-auth-realm-server-session-room',
    ],
  });

  let { createAndJoinRoom, getRoomState, simulateRemoteMessage } =
    mockMatrixUtils;

  // Setup realm server endpoints for summarization tests
  setupRealmServerEndpoints(hooks, [
    {
      route: '_request-forward',
      getResponse: async (req: Request) => {
        const body = await req.json();

        // Handle summarization requests
        if (body.url.includes('openrouter.ai/api/v1/chat/completions')) {
          const requestBody = JSON.parse(body.requestBody);

          // Check if this is a summarization request
          if (
            requestBody.messages &&
            requestBody.messages.some(
              (msg: any) =>
                msg.content &&
                msg.content.includes('Please provide a concise summary'),
            )
          ) {
            // Return a mock summary based on the conversation content
            const conversationText = requestBody.messages
              .filter(
                (msg: any) =>
                  msg.role === 'user' &&
                  !msg.content.includes('Please provide a concise summary'),
              )
              .map((msg: any) => msg.content)
              .join(' ');

            let summary = 'This conversation focused on general discussion.';

            if (conversationText.includes('project')) {
              summary =
                'This conversation focused on project help, specifically creating a new card for a person with name and age fields. The user requested assistance with card creation and field definition.';
            } else if (
              conversationText.includes('card') &&
              conversationText.includes('file')
            ) {
              summary =
                'This conversation involved discussing a person card (Hassan) and a pet definition file. The user shared both a Person card and a pet.gts file, then asked for help understanding the structure.';
            } else if (conversationText.includes('error')) {
              throw new Error('OpenRouter API error');
            }

            return new Response(
              JSON.stringify({
                choices: [
                  {
                    message: {
                      content: summary,
                    },
                  },
                ],
              }),
              {
                status: 200,
                headers: { 'Content-Type': 'application/json' },
              },
            );
          }
        }

        // Default response for other requests
        return new Response(
          JSON.stringify({
            success: true,
            data: { id: 123, name: 'test' },
          }),
          {
            status: 200,
            headers: { 'Content-Type': 'application/json' },
          },
        );
      },
    },
  ]);

  setupBaseRealm(hooks);

  hooks.beforeEach(async function () {
    matrixRoomId = createAndJoinRoom({
      sender: '@testuser:localhost',
      name: 'room-test',
    });
    setupUserSubscription();
    setupAuthEndpoints();

    class Pet extends CardDef {
      static displayName = 'Pet';
      @field name = contains(StringField);
      @field favoriteTreat = contains(StringField);

      @field title = contains(StringField, {
        computeVia: function (this: Pet) {
          return this.name;
        },
      });
      static embedded = class Embedded extends Component<typeof this> {
        <template>
          <h3 data-test-pet={{@model.name}}>
            <@fields.name />
          </h3>
        </template>
      };
      static isolated = class Isolated extends Component<typeof this> {
        <template>
          <GridContainer class='container'>
            <h2><@fields.title /></h2>
            <div>
              <div>Favorite Treat: <@fields.favoriteTreat /></div>
              <div data-test-editable-meta>
                {{#if @canEdit}}
                  <@fields.title />
                  is editable.
                {{else}}
                  <@fields.title />
                  is NOT editable.
                {{/if}}
              </div>
            </div>
          </GridContainer>
        </template>
      };
    }

    class Person extends CardDef {
      static displayName = 'Person';
      @field firstName = contains(StringField);
      @field lastName = contains(StringField);
      @field pet = linksTo(Pet);
      @field friends = linksToMany(Pet);
      @field firstLetterOfTheName = contains(StringField, {
        computeVia: function (this: Person) {
          if (!this.firstName) {
            return;
          }
          return this.firstName[0];
        },
      });
      @field title = contains(StringField, {
        computeVia: function (this: Person) {
          return [this.firstName, this.lastName].filter(Boolean).join(' ');
        },
      });

      static isolated = class Isolated extends Component<typeof this> {
        <template>
          <h2 data-test-person={{@model.firstName}}>
            <@fields.firstName />
          </h2>
          <p data-test-first-letter-of-the-name={{@model.firstLetterOfTheName}}>
            <@fields.firstLetterOfTheName />
          </p>
          Pet:
          <@fields.pet />
          Friends:
          <@fields.friends />
        </template>
      };
    }

    let mangoPet = new Pet({ name: 'Mango' });

    // Create model configurations for testing
    let openAiGpt5Model = new ModelConfiguration({
      cardInfo: new CardInfoField({
        title: modelNameFor('openai/gpt-5'),
      }),
      modelId: 'openai/gpt-5',
      toolsSupported: true,
    });

    let openAiGpt4oMiniModel = new ModelConfiguration({
      cardInfo: new CardInfoField({
        title: modelNameFor('openai/gpt-4o-mini'),
      }),
      modelId: 'openai/gpt-4o-mini',
      toolsSupported: true,
    });

    let anthropicClaudeSonnet4Model = new ModelConfiguration({
      cardInfo: new CardInfoField({
        title: modelNameFor('anthropic/claude-sonnet-4'),
      }),
      modelId: 'anthropic/claude-sonnet-4',
      toolsSupported: true,
    });

    let anthropicClaudeSonnet37Model = new ModelConfiguration({
      cardInfo: new CardInfoField({
        title: modelNameFor('anthropic/claude-3.7-sonnet'),
      }),
      modelId: 'anthropic/claude-3.7-sonnet',
      toolsSupported: true,
    });

    // Create system card with model configurations
    let defaultSystemCard = new SystemCard({
      modelConfigurations: [
        openAiGpt5Model,
        openAiGpt4oMiniModel,
        anthropicClaudeSonnet4Model,
        anthropicClaudeSonnet37Model,
      ],
    });

    let deepseekModel = new ModelConfiguration({
      cardInfo: new CardInfoField({
        title: modelNameFor('deepseek/deepseek-chat-v3-0324'),
      }),
      modelId: 'deepseek/deepseek-chat-v3-0324',
      toolsSupported: true,
    });

    let geminiFlashModel = new ModelConfiguration({
      cardInfo: new CardInfoField({
        title: modelNameFor('google/gemini-2.5-flash'),
      }),
      modelId: 'google/gemini-2.5-flash',
      toolsSupported: true,
    });

    let alternateSystemCard = new SystemCard({
      modelConfigurations: [deepseekModel, geminiFlashModel, openAiGpt5Model],
    });

    await setupAcceptanceTestRealm({
      mockMatrixUtils,
      contents: {
        'person.gts': { Person },
        'pet.gts': { Pet },
        'country.gts': countryDefinition,
        'Country/indonesia.json': {
          data: {
            attributes: {
              name: 'Indonesia',
            },
            meta: {
              adoptsFrom: {
                module: `${testRealmURL}country`,
                name: 'Country',
              },
            },
          },
        },
        'Pet/ringo.json': new Pet({ name: 'Ringo' }),
        'Person/hassan.json': new Person({
          firstName: 'Hassan',
          lastName: 'Abdel-Rahman',
          pet: mangoPet,
          friends: [mangoPet],
        }),
        'Pet/mango.json': mangoPet,
        'Pet/vangogh.json': new Pet({ name: 'Van Gogh' }),
        'Person/fadhlan.json': new Person({
          firstName: 'Fadhlan',
          pet: mangoPet,
          friends: [mangoPet],
        }),
        'plant.gts': `
          import { CardDef, field, contains, StringField } from 'https://cardstack.com/base/card-api';
          export class Plant extends CardDef {
            static displayName = "Plant";
            @field commonName = contains(StringField);
          }
        `,
        'Plant/highbush-blueberry.json': {
          data: {
            attributes: {
              commonName: 'Highbush Blueberry',
            },
            meta: {
              adoptsFrom: {
                module: `../plant`,
                name: 'Plant',
              },
            },
          },
        },
        'Spec/plant-spec.json': {
          data: {
            type: 'card',
            attributes: {
              ref: {
                name: 'Plant',
                module: `${testRealmURL}plant`,
              },
              specType: 'card',
              title: 'Plant spec',
            },
            meta: {
              adoptsFrom: {
                module: 'https://cardstack.com/base/spec',
                name: 'Spec',
              },
            },
          },
        },
        'Skill/example.json': {
          data: {
            attributes: {
              title: 'Exanple Skill',
              description: 'This skill card is for testing purposes',
              instructions: 'This is an example skill card',
              commands: [],
            },
            meta: {
              adoptsFrom: skillCardRef,
            },
          },
        },
        'Skill/example2.json': {
          data: {
            attributes: {
              title: 'Example 2 Skill',
              description: 'This skill card is also for testing purposes',
              instructions: 'This is a second example skill card',
              commands: [],
            },
            meta: {
              adoptsFrom: skillCardRef,
            },
          },
        },
        'ModelConfiguration/gpt-4o-mini.json': openAiGpt4oMiniModel,
        'ModelConfiguration/gpt-5.json': openAiGpt5Model,
        'ModelConfiguration/claude-sonnet-4.json': anthropicClaudeSonnet4Model,
        'ModelConfiguration/claude-sonnet-3.7.json':
          anthropicClaudeSonnet37Model,
        'SystemCard/default.json': defaultSystemCard,
        'ModelConfiguration/deepseek-chat-v3-0324.json': deepseekModel,
        'ModelConfiguration/gemini-2.5-flash.json': geminiFlashModel,
        'SystemCard/productivity.json': alternateSystemCard,
        'index.json': new CardsGrid(),
        '.realm.json': {
          name: 'Test Workspace B',
          backgroundURL:
            'https://i.postimg.cc/VNvHH93M/pawel-czerwinski-Ly-ZLa-A5jti-Y-unsplash.jpg',
          iconURL: 'https://i.postimg.cc/L8yXRvws/icon.png',
        },
      },
    });

    getService('matrix-service').fetchMatrixHostedFile = async (_url) => {
      return new Response(mockedFileContent);
    };
  });

  test('attaches a card in a conversation multiple times', async function (assert) {
    await visitOperatorMode({
      stacks: [
        [
          {
            id: `${testRealmURL}index`,
            format: 'isolated',
          },
        ],
      ],
    });
    await click('[data-test-open-ai-assistant]');
    await waitFor(`[data-room-settled]`);
    const testCard = `${testRealmURL}Person/hassan`;

    for (let i = 1; i <= 3; i++) {
      await fillIn('[data-test-message-field]', `Message - ${i}`);
      await selectCardFromCatalog(testCard);
      await click('[data-test-send-message-btn]');
    }

    assertMessages(assert, [
      {
        from: 'testuser',
        message: 'Message - 1',
        cards: [{ id: testCard, title: 'Hassan' }],
      },
      {
        from: 'testuser',
        message: 'Message - 2',
        cards: [{ id: testCard, title: 'Hassan' }],
      },
      {
        from: 'testuser',
        message: 'Message - 3',
        cards: [{ id: testCard, title: 'Hassan' }],
      },
    ]);
    await click('[data-test-boxel-filter-list-button="All Cards"]');
    //Test the scenario where there is an update to the card
    await click(
      `[data-test-stack-card="${testRealmURL}index"] [data-test-cards-grid-item="${testCard}"] .field-component-card`,
    );
    await waitFor(`[data-test-stack-card="${testCard}"]`);

    await click(`[data-test-stack-card="${testCard}"] [data-test-edit-button]`);
    await fillIn(
      '[data-test-field="firstName"] [data-test-boxel-input]',
      'Updated Name',
    );
    await click(`[data-test-stack-card="${testCard}"] [data-test-edit-button]`);

    await fillIn('[data-test-message-field]', `Message with updated card`);
    await click('[data-test-send-message-btn]');

    assertMessages(assert, [
      {
        from: 'testuser',
        message: 'Message - 1',
        cards: [{ id: testCard, title: 'Updated Name Abdel-Rahman' }],
      },
      {
        from: 'testuser',
        message: 'Message - 2',
        cards: [{ id: testCard, title: 'Updated Name Abdel-Rahman' }],
      },
      {
        from: 'testuser',
        message: 'Message - 3',
        cards: [{ id: testCard, title: 'Updated Name Abdel-Rahman' }],
      },
      {
        from: 'testuser',
        message: 'Message with updated card',
        cards: [{ id: testCard, title: 'Updated Name Abdel-Rahman' }],
      },
    ]);
  });

  test('attached cards include computed fields', async function (assert) {
    await visitOperatorMode({
      stacks: [
        [
          {
            id: `${testRealmURL}index`,
            format: 'isolated',
          },
        ],
      ],
    });
    await click('[data-test-open-ai-assistant]');
    await waitFor(`[data-room-settled]`);
    const testCard = `${testRealmURL}Person/hassan`;

    await fillIn('[data-test-message-field]', `Message - 1`);
    await selectCardFromCatalog(testCard);
    await click('[data-test-send-message-btn]');

    assertMessages(assert, [
      {
        from: 'testuser',
        message: 'Message - 1',
        cards: [{ id: testCard, title: 'Hassan' }],
      },
    ]);

    let roomEvents = mockMatrixUtils.getRoomEvents(matrixRoomId);
    let lastMessageEvent = roomEvents[roomEvents.length - 1];

    // This series of checks just covers common places this may
    // fail as there are a lot of layers here.
    assert.ok(lastMessageEvent, 'A message event was found');
    let messageDataString = lastMessageEvent.content?.data;
    assert.ok(messageDataString, 'Message has data string');
    let messageData = JSON.parse(messageDataString); // Assuming data is a JSON string
    assert.ok(messageData, 'Message data is parsable');
    let attachedCards = messageData.attachedCards;
    assert.ok(attachedCards, 'Message has attachedCards');
    assert.strictEqual(attachedCards.length, 1, 'One card is attached');
    let attachedCard = attachedCards[0];
    assert.ok(attachedCard, 'Attached card is present');
    const mxcUrl = attachedCard.url;

    assert.ok(mxcUrl, 'Attached card has a URL (mxc)');
    // The mock matrix server uses http://mock-server/ for its mxc content
    assert.ok(
      mxcUrl.startsWith('http://mock-server/'),
      `Card URL "${mxcUrl}" should start with http://mock-server/`,
    );

    // Download the card file def
    const matrixService = getService('matrix-service');

    let cardContent = await matrixService.downloadCardFileDef(attachedCard);

    // Check that the computed title is present in the downloaded content
    assert.strictEqual(
      cardContent.data.attributes!.title,
      'Hassan Abdel-Rahman',
      'Computed card title is present in downloaded content',
    );
  });

  test('displays active LLM in chat input', async function (assert) {
    await visitOperatorMode({
      stacks: [
        [
          {
            id: `${testRealmURL}index`,
            format: 'isolated',
          },
        ],
      ],
    });
    await click('[data-test-open-ai-assistant]');
    await waitFor(`[data-room-settled]`);

    // Default model should be the first one in the system card
    let defaultModelName = modelNameFor('openai/gpt-5');

    assert.dom('[data-test-llm-select-selected]').hasText(defaultModelName);
    await click('[data-test-llm-select-selected]');

    // Should have 4 models from our system card
    assert.dom('[data-test-llm-select-item]').exists({
      count: 4,
    });

    let llmIdToChangeTo = 'anthropic/claude-3.7-sonnet';
    let llmNameToChangeTo = modelNameFor('anthropic/claude-3.7-sonnet');

    assert
      .dom(`[data-test-llm-select-item="${llmIdToChangeTo}"]`)
      .hasText(llmNameToChangeTo);
    await click(`[data-test-llm-select-item="${llmIdToChangeTo}"] button`);
    await click('[data-test-llm-select-selected]');
    assert.dom('[data-test-llm-select-selected]').hasText(llmNameToChangeTo);

    let roomState = getRoomState(matrixRoomId, APP_BOXEL_ACTIVE_LLM, '');
    assert.strictEqual(roomState.model, llmIdToChangeTo);
  });

<<<<<<< HEAD
  test('defaults to anthropic/claude-sonnet-4 in code mode', async function (assert) {
    let defaultCodeLLMId = 'anthropic/claude-sonnet-4';
    let defaultCodeLLMName = modelNameFor(defaultCodeLLMId);
=======
  test('defaults to anthropic/claude-sonnet-4.5 in code mode', async function (assert) {
    let defaultCodeLLMId = 'anthropic/claude-sonnet-4.5';
    let defaultCodeLLMName = DEFAULT_LLM_ID_TO_NAME[defaultCodeLLMId];
>>>>>>> 7fd64ce8

    await visitOperatorMode({
      stacks: [
        [
          {
            id: `${testRealmURL}index`,
            format: 'isolated',
          },
        ],
      ],
    });

    await click('[data-test-open-ai-assistant]');
    await waitFor(`[data-room-settled]`);
    await click('[data-test-submode-switcher] button');
    await click('[data-test-boxel-menu-item-text="Code"]');
    assert.dom('[data-test-llm-select-selected]').hasText(defaultCodeLLMName);

    createAndJoinRoom({
      sender: '@testuser:localhost',
      name: 'room-test-2',
    });

    await click('[data-test-past-sessions-button]');
    await waitFor("[data-test-enter-room='mock_room_1']");
    await click('[data-test-enter-room="mock_room_1"]');
    assert.dom('[data-test-llm-select-selected]').hasText(defaultCodeLLMName);
  });

  test('defaults to the first system card model in interact mode', async function (assert) {
    await visitOperatorMode({
      stacks: [
        [
          {
            id: `${testRealmURL}index`,
            format: 'isolated',
          },
        ],
      ],
    });

    await click('[data-test-open-ai-assistant]');
    await waitFor(`[data-room-settled]`);
    let matrixService = getService('matrix-service');
    let firstSystemModelId =
      matrixService.systemCard?.modelConfigurations?.[0]?.modelId;

    assert.ok(firstSystemModelId, 'system card provides a first model');
    let expectedName = modelNameFor(firstSystemModelId!);

    assert.dom('[data-test-llm-select-selected]').hasText(expectedName);

    assert.strictEqual(
      firstSystemModelId,
      'openai/gpt-5',
      'gpt-5 remains the leading option',
    );

    await click('[data-test-close-ai-assistant]');
  });

  test('switching back to interact mode uses openai/gpt-5', async function (assert) {
    let interactFallbackName = modelNameFor(DEFAULT_LLM);

    await visitOperatorMode({
      stacks: [
        [
          {
            id: `${testRealmURL}index`,
            format: 'isolated',
          },
        ],
      ],
    });

    await click('[data-test-open-ai-assistant]');
    await waitFor(`[data-room-settled]`);

    // Initial interact mode defaults to first system card model
    assert
      .dom('[data-test-llm-select-selected]')
      .hasText(modelNameFor('openai/gpt-5'));

    // Switch to Code mode and confirm coding default is applied
    await click('[data-test-submode-switcher] button');
    await click('[data-test-boxel-menu-item-text="Code"]');
    assert
      .dom('[data-test-llm-select-selected]')
      .hasText(modelNameFor('anthropic/claude-sonnet-4'));

    // Switch back to Interact mode and ensure we fall back to GPT-5
    await click('[data-test-submode-switcher] button');
    await click('[data-test-boxel-menu-item-text="Interact"]');
    assert.dom('[data-test-llm-select-selected]').hasText(interactFallbackName);
    await click('[data-test-close-ai-assistant]');
  });

  test('selecting a new system card via menu updates available models', async function (assert) {
    await visitOperatorMode({
      stacks: [
        [
          {
            id: `${testRealmURL}SystemCard/productivity`,
            format: 'isolated',
          },
        ],
      ],
    });

    await click('[data-test-open-ai-assistant]');
    await waitFor(`[data-room-settled]`);
    await click('[data-test-llm-select-selected]');
    assert
      .dom('[data-test-llm-select-item="deepseek/deepseek-chat-v3-0324"]')
      .doesNotExist();
    await click('[data-test-llm-select-selected]');
    await click('[data-test-close-ai-assistant]');

    await click('[data-test-more-options-button]');
    await click('[data-test-boxel-menu-item-text="Set as my system card"]');

    let matrixService = getService('matrix-service');
    await waitUntil(
      () =>
        matrixService.systemCard?.modelConfigurations?.[0]?.modelId ===
        'deepseek/deepseek-chat-v3-0324',
    );

    await click('[data-test-open-ai-assistant]');
    await waitFor(`[data-room-settled]`);
    assert
      .dom('[data-test-llm-select-selected]')
      .hasText(modelNameFor('deepseek/deepseek-chat-v3-0324'));
    await click('[data-test-llm-select-selected]');
    assert
      .dom('[data-test-llm-select-item="deepseek/deepseek-chat-v3-0324"]')
      .exists();
    assert
      .dom('[data-test-llm-select-item="deepseek/deepseek-chat-v3-0324"]')
      .hasText(modelNameFor('deepseek/deepseek-chat-v3-0324'));
    assert
      .dom('[data-test-llm-select-item="google/gemini-2.5-flash"]')
      .exists();
    await click('[data-test-pill-menu-button]');
    await click('[data-test-close-ai-assistant]');
  });

  test('auto-attached file is not displayed in interact mode', async function (assert) {
    await visitOperatorMode({
      submode: 'interact',
      codePath: `${testRealmURL}index.json`,
      stacks: [
        [
          {
            id: `${testRealmURL}index`,
            format: 'isolated',
          },
        ],
      ],
    });

    await click('[data-test-boxel-filter-list-button="All Cards"]');
    await click(
      '[data-test-cards-grid-item="http://test-realm/test/Person/fadhlan"] .field-component-card',
    );
    await click('[data-test-open-ai-assistant]');
    await waitFor(`[data-room-settled]`);
    assert.dom('[data-test-autoattached-file]').doesNotExist();
    assert.dom('[data-test-autoattached-card]').exists();
    // Move to code mode and a file will be attached
    await click('[data-test-submode-switcher] > [data-test-boxel-button]');
    await click('[data-test-boxel-menu-item-text="Code"]');
    assert.dom('[data-test-autoattached-file]').exists();
    assert.dom('[data-test-autoattached-card]').exists();
    // Move back to interact mode and check the file is not attached
    await click('[data-test-submode-switcher] > [data-test-boxel-button]');
    await click('[data-test-boxel-menu-item-text="Interact"]');
    assert.dom('[data-test-autoattached-file]').doesNotExist();
    assert.dom('[data-test-autoattached-card]').exists();
  });

  test('cards are auto-attached in code mode', async function (assert) {
    await visitOperatorMode({
      submode: 'interact',
      codePath: `${testRealmURL}index.json`,
      stacks: [
        [
          {
            id: `${testRealmURL}index`,
            format: 'isolated',
          },
        ],
      ],
    });

    await click('[data-test-boxel-filter-list-button="All Cards"]');
    await click(
      '[data-test-cards-grid-item="http://test-realm/test/Person/fadhlan"] .field-component-card',
    );
    await click('[data-test-open-ai-assistant]');
    await waitFor(`[data-room-settled]`);
    await waitUntil(
      () =>
        document.querySelector('[data-test-autoattached-card]') ||
        document.querySelector('[data-test-autoattached-file]'),
    );
    assert.dom('[data-test-autoattached-file]').doesNotExist();
    assert.dom('[data-test-autoattached-card]').exists();
    await click('[data-test-submode-switcher] > [data-test-boxel-button]');
    await click('[data-test-boxel-menu-item-text="Code"]');
    assert.dom('[data-test-autoattached-file]').exists();
    assert.dom('[data-test-autoattached-card]').exists();
    await click(`[data-test-autoattached-card] [data-test-remove-card-btn]`);
    assert.dom('[data-test-autoattached-card]').doesNotExist();
  });

  test<TestContextWithSave>('can send a newly created auto-attached card', async function (assert) {
    await visitOperatorMode({
      submode: 'interact',
      codePath: `${testRealmURL}index.json`,
      stacks: [
        [
          {
            id: `${testRealmURL}index`,
            format: 'isolated',
          },
        ],
      ],
    });
    let id: string | undefined;
    this.onSave((url) => {
      id = url.href;
    });

    await click('[data-test-open-ai-assistant]');
    assert.dom('[data-test-attached-card]').doesNotExist();
    await click('[data-test-boxel-filter-list-button="All Cards"]');
    await click('[data-test-create-new-card-button]');
    await click(`[data-test-select="https://cardstack.com/base/types/card"]`);

    await click(`[data-test-card-catalog-go-button]`);

    await waitUntil(() => id);
    id = id!;

    await fillIn('[data-test-field="cardInfo-name"] input', 'new card');
    assert.dom(`[data-test-attached-card]`).containsText('new card');

    await fillIn('[data-test-message-field]', `Message with updated card`);
    await click('[data-test-send-message-btn]');

    assertMessages(assert, [
      {
        from: 'testuser',
        message: 'Message with updated card',
        cards: [{ id, title: 'new card' }],
      },
    ]);
  });

  test('can open attached card dropdown menu', async function (assert) {
    await visitOperatorMode({
      submode: 'interact',
      codePath: `${testRealmURL}index.json`,
      stacks: [
        [
          {
            id: `${testRealmURL}index`,
            format: 'isolated',
          },
        ],
      ],
    });

    await click('[data-test-boxel-filter-list-button="All Cards"]');
    await click(
      '[data-test-cards-grid-item="http://test-realm/test/Person/fadhlan"] .field-component-card',
    );
    await click('[data-test-open-ai-assistant]');
    await waitFor(`[data-room-settled]`);
    await waitUntil(
      () =>
        document.querySelector('[data-test-autoattached-card]') ||
        document.querySelector('[data-test-autoattached-file]'),
    );

    await fillIn('[data-test-message-field]', `Message with updated card`);
    await click('[data-test-send-message-btn]');

    mockedFileContent = 'test card content';

    await click('[data-test-attached-file-dropdown-button="Fadhlan"]');

    assert.dom('[data-test-boxel-menu-item-text="Open in Code Mode"]').exists();
    assert
      .dom('[data-test-boxel-menu-item-text="Copy Submitted Content"]')
      .exists();
    assert
      .dom('[data-test-boxel-menu-item-text="Restore Submitted Content"]')
      .exists();

    await waitFor('[data-test-copy-file-content="test card content"]');
    await click('[data-test-boxel-menu-item-text="Open in Code Mode"]');

    await waitUntil(
      () =>
        getMonacoContent().startsWith(
          '{"data":{"type":"card","id":"http://test-realm/test/Person/fadhlan"',
        ),
      {
        timeout: 5000,
      },
    );
  });

  test('can open attach file modal', async function (assert) {
    await visitOperatorMode({
      submode: 'code',
      stacks: [
        [
          {
            id: `${testRealmURL}index`,
            format: 'isolated',
          },
        ],
      ],
    });

    await click('[data-test-open-ai-assistant]');
    await waitFor(`[data-room-settled]`);
    await (getService('monaco-service') as MonacoService).getMonacoContext();

    await click('[data-test-attach-button]');
    await click('[data-test-attach-file-btn]');
    assert.dom('[data-test-choose-file-modal]').exists();
    assert.dom('[data-test-file="pet.gts"]').exists();

    // Change realm
    await click('[data-test-choose-file-modal-realm-chooser]');
    await click('[data-test-choose-file-modal-realm-option="Base Workspace"]');
    assert.dom('[data-test-file="boolean.gts"]').exists();

    await click('[data-test-choose-file-modal-realm-chooser]');
    await click(
      '[data-test-choose-file-modal-realm-option="Test Workspace B"]',
    );

    // Add attachment item
    await click('[data-test-file="person.gts"]');
    await click('[data-test-choose-file-modal-add-button]');
    assert.dom('[data-test-attached-file]').exists({ count: 1 });
    assert.dom('[data-test-attached-file]').hasText('person.gts');
    // Add attachment item
    await click('[data-test-attach-button]');
    await click('[data-test-attach-file-btn]');
    await click('[data-test-file="pet.gts"]');
    await click('[data-test-choose-file-modal-add-button]');
    assert.dom('[data-test-attached-file]').exists({ count: 2 });
    assert
      .dom(`[data-test-attached-file="${testRealmURL}person.gts"]`)
      .hasText('person.gts');
    assert
      .dom(`[data-test-attached-file="${testRealmURL}pet.gts"]`)
      .hasText('pet.gts');

    // Add remove attachment item
    await click(
      `[data-test-attached-file="${testRealmURL}person.gts"] [data-test-remove-file-btn]`,
    );
    assert.dom('[data-test-attached-file]').hasText('pet.gts');

    await fillIn('[data-test-message-field]', `Message With File`);
    await click('[data-test-send-message-btn]');

    assertMessages(assert, [
      {
        from: 'testuser',
        message: 'Message With File',
        files: [{ sourceUrl: `${testRealmURL}pet.gts`, name: 'pet.gts' }],
      },
    ]);
  });

  test('can display and remove auto attached file', async function (assert) {
    await visitOperatorMode({
      submode: 'code',
      stacks: [
        [
          {
            id: `${testRealmURL}index`,
            format: 'isolated',
          },
        ],
      ],
    });
    await click('[data-test-open-ai-assistant]');
    await waitFor(`[data-room-settled]`);
    await click('[data-test-file="person.gts"]');
    assert.dom('[data-test-autoattached-file]').exists();
    assert.dom(`[data-test-autoattached-file]`).hasText('person.gts');

    await click('[data-test-file-browser-toggle]');
    await click(`[data-test-autoattached-file] [data-test-remove-file-btn]`);
    assert.dom('[data-test-autoattached-file]').doesNotExist();

    await click('[data-test-file-browser-toggle]');
    await click('[data-test-file="pet.gts"]');
    assert.dom('[data-test-autoattached-file]').exists();
    assert.dom(`[data-test-autoattached-file]`).hasText('pet.gts');

    await click('[data-test-file-browser-toggle]');
    await click('[data-test-file="person.gts"]');
    assert.dom('[data-test-autoattached-file]').exists();
    assert.dom(`[data-test-autoattached-file]`).hasText('person.gts');
  });

  test('loads more AI rooms when scrolling', async function (assert) {
    for (let i = 1; i <= 15; i++) {
      createAndJoinRoom({
        sender: '@testuser:localhost',
        name: `AI Room ${i}`,
      });
    }

    await visitOperatorMode({
      stacks: [
        [
          {
            id: `${testRealmURL}index`,
            format: 'isolated',
          },
        ],
      ],
    });

    await click('[data-test-open-ai-assistant]');
    await waitFor(`[data-room-settled]`);
    await click('[data-test-past-sessions-button]');

    assert.dom('[data-test-past-sessions]').exists();
    assert.dom('[data-test-joined-room]').exists({ count: 10 });

    let pastSessionsElement = document.querySelector(
      '[data-test-past-sessions] .body ul',
    );
    if (pastSessionsElement) {
      pastSessionsElement.scrollTop = pastSessionsElement.scrollHeight;
    }
    await waitUntil(
      () => document.querySelectorAll('[data-test-joined-room]').length === 16,
    );
    assert.dom('[data-test-joined-room]').exists({ count: 16 });
  });

  test('preserves ai assistant panel open/closed status', async function (assert) {
    // Test with AI assistant closed
    let operatorModeStateParam = stringify({
      stacks: [
        [
          {
            id: `${testRealmURL}index`,
            format: 'isolated',
          },
        ],
      ],
      aiAssistantOpen: false,
    })!;
    await visit(
      `/?operatorModeEnabled=true&operatorModeState=${encodeURIComponent(
        operatorModeStateParam,
      )}`,
    );
    assert.dom('[data-test-ai-assistant-panel]').doesNotExist();

    // Open AI assistant and verify state is updated
    await click('[data-test-open-ai-assistant]');
    await waitFor(`[data-room-settled]`);
    assert.dom('[data-test-ai-assistant-panel]').exists();

    // Verify URL contains updated state with aiAssistantOpen: true
    let operatorModeStateService = getService('operator-mode-state-service');
    assert.true(
      operatorModeStateService.aiAssistantOpen,
      'URL state should have aiAssistantOpen: true',
    );

    // Close AI assistant and verify state is updated
    await click('[data-test-close-ai-assistant]');
    assert.dom('[data-test-ai-assistant-panel]').doesNotExist();

    // Verify URL contains updated state with aiAssistantOpen: false
    assert.false(
      operatorModeStateService.aiAssistantOpen,
      'URL state should have aiAssistantOpen: false',
    );

    // Test with AI assistant opened
    operatorModeStateParam = stringify({
      stacks: [
        [
          {
            id: `${testRealmURL}index`,
            format: 'isolated',
          },
        ],
      ],
      aiAssistantOpen: true,
    })!;
    await visit(
      `/?operatorModeEnabled=true&operatorModeState=${encodeURIComponent(
        operatorModeStateParam,
      )}`,
    );
    assert.dom('[data-test-ai-assistant-panel]').exists();
  });

  test('auto-attached cards behaviour', async function (assert) {
    await visitOperatorMode({
      submode: 'interact',
      codePath: `${testRealmURL}index.json`,
      stacks: [
        [
          {
            id: `${testRealmURL}index`,
            format: 'isolated',
          },
        ],
      ],
    });

    // In interact mode, auto-attached cards must be the top most cards in the stack
    // unless the card is manually chosen
    await click('[data-test-boxel-filter-list-button="All Cards"]');
    await click(
      `[data-test-cards-grid-item="${testRealmURL}Person/fadhlan"] .field-component-card`,
    );
    await click('[data-test-open-ai-assistant]');
    await waitFor(`[data-room-settled]`);
    assert.dom('[data-test-autoattached-file]').doesNotExist();
    assert.dom('[data-test-autoattached-card]').exists({ count: 1 });
    assert
      .dom(
        `[data-test-attached-card="${testRealmURL}Person/fadhlan"][data-test-autoattached-card]`,
      )
      .exists();

    await click('[data-test-add-card-right-stack]');
    await fillIn('[data-test-search-field]', 'Mango');
    await click(`[data-test-search-result="${testRealmURL}Pet/mango"]`);
    assert.dom('[data-test-autoattached-card]').exists({ count: 2 });
    assert
      .dom(
        `[data-test-attached-card="${testRealmURL}Person/fadhlan"][data-test-autoattached-card]`,
      )
      .exists();
    assert
      .dom(
        `[data-test-attached-card="${testRealmURL}Pet/mango"][data-test-autoattached-card]`,
      )
      .exists();

    await click('[data-test-attach-button]');
    await click('[data-test-attach-card-btn]');
    await fillIn('[data-test-search-field]', 'Mango');
    await click(`[data-test-select="${testRealmURL}Pet/mango"]`);
    await click('[data-test-card-catalog-go-button]');
    assert.dom('[data-test-autoattached-card]').exists({ count: 1 });
    assert
      .dom(
        `[data-test-attached-card="${testRealmURL}Person/fadhlan"][data-test-autoattached-card]`,
      )
      .exists();
    assert
      .dom(
        `[data-test-attached-card="${testRealmURL}Pet/mango"][data-test-autoattached-card]`,
      )
      .doesNotExist();
    assert.dom(`[data-test-attached-card="${testRealmURL}Pet/mango"]`).exists();

    // In code mode, auto-attached card must be the playground panel card and the card of the opened file with json extension
    // unless the card is manually chosen
    await click('[data-test-submode-switcher] > [data-test-boxel-button]');
    await click('[data-test-boxel-menu-item-text="Code"]');
    assert
      .dom(
        `[data-test-attached-card="${testRealmURL}Person/fadhlan"][data-test-autoattached-card]`,
      )
      .doesNotExist();
    assert
      .dom(
        `[data-test-attached-card="${testRealmURL}Pet/mango"][data-test-autoattached-card]`,
      )
      .doesNotExist();
    assert.dom(`[data-test-attached-card="${testRealmURL}Pet/mango"]`).exists();

    await click('[data-test-file-browser-toggle]');
    await click('[data-test-directory="Person/"]');
    await click('[data-test-file="Person/fadhlan.json"]');
    assert.dom('[data-test-attached-card]').exists({ count: 2 });
    assert.dom('[data-test-autoattached-card]').exists({ count: 1 });
    assert.dom('[data-test-autoattached-file]').exists({ count: 1 });
    assert.dom(`[data-test-attached-card="${testRealmURL}Pet/mango"]`).exists();
    assert
      .dom(
        `[data-test-attached-card="${testRealmURL}Person/fadhlan"][data-test-autoattached-card]`,
      )
      .exists();

    await click('[data-test-file="country.gts"]');
    await click('[data-test-module-inspector-view="preview"]');
    assert.dom('[data-test-attached-card]').exists({ count: 2 });
    assert.dom('[data-test-autoattached-card]').exists({ count: 1 });
    assert.dom('[data-test-autoattached-file]').exists({ count: 1 });
    assert.dom(`[data-test-attached-card="${testRealmURL}Pet/mango"]`).exists();
    assert
      .dom(
        `[data-test-attached-card="${testRealmURL}Country/indonesia"][data-test-autoattached-card]`,
      )
      .exists();
    assert
      .dom(
        `[data-test-attached-file="${testRealmURL}country.gts"][data-test-autoattached-file]`,
      )
      .exists();

    // auto-attached cards should be removable
    await click(
      `[data-test-attached-card="${testRealmURL}Country/indonesia"] [data-test-remove-card-btn]`,
    );
    assert
      .dom(`[data-test-attached-card="${testRealmURL}Country/indonesia"]`)
      .doesNotExist();
  });

  test('displays "Generating results..." when streaming', async function (assert) {
    await visitOperatorMode({
      submode: 'interact',
      codePath: `${testRealmURL}index.json`,
      stacks: [
        [
          {
            id: `${testRealmURL}index`,
            format: 'isolated',
          },
        ],
      ],
    });

    // In interact mode, auto-attached cards must be the top most cards in the stack
    // unless the card is manually chosen
    await click('[data-test-boxel-filter-list-button="All Cards"]');
    await click(
      `[data-test-cards-grid-item="${testRealmURL}Person/fadhlan"] .field-component-card`,
    );
    await click('[data-test-open-ai-assistant]');
    await waitFor(`[data-room-settled]`);

    let eventId = simulateRemoteMessage(matrixRoomId, '@aibot:localhost', {
      body: 'Streaming...',
      msgtype: APP_BOXEL_MESSAGE_MSGTYPE,
      format: 'org.matrix.custom.html',
      isStreamingFinished: false,
    });

    await waitFor('[data-test-ai-assistant-action-bar]');
    assert
      .dom('[data-test-ai-assistant-action-bar]')
      .containsText('Generating results...');
    assert.dom('[data-test-stop-generating]').exists();

    simulateRemoteMessage(matrixRoomId, '@aibot:localhost', {
      body: 'Streaming finished',
      msgtype: APP_BOXEL_MESSAGE_MSGTYPE,
      format: 'org.matrix.custom.html',
      isStreamingFinished: true,
      'm.relates_to': {
        event_id: eventId,
        rel_type: 'm.replace',
      },
    });
    await waitUntil(
      () => !document.querySelector('[data-test-ai-assistant-action-bar]'),
    );
  });

  test('displays "Generation Cancelled" in the bottom of the message', async function (assert) {
    await visitOperatorMode({
      submode: 'interact',
      codePath: `${testRealmURL}index.json`,
      stacks: [
        [
          {
            id: `${testRealmURL}index`,
            format: 'isolated',
          },
        ],
      ],
    });

    // In interact mode, auto-attached cards must be the top most cards in the stack
    // unless the card is manually chosen
    await click('[data-test-boxel-filter-list-button="All Cards"]');
    await click(
      `[data-test-cards-grid-item="${testRealmURL}Person/fadhlan"] .field-component-card`,
    );
    await click('[data-test-open-ai-assistant]');
    await waitFor(`[data-room-settled]`);

    let eventId = simulateRemoteMessage(matrixRoomId, '@aibot:localhost', {
      body: 'Lorem ipsum dolor sit amet, consectetur adipiscing elit.',
      msgtype: APP_BOXEL_MESSAGE_MSGTYPE,
      format: 'org.matrix.custom.html',
      isStreamingFinished: false,
      isCanceled: false,
    });

    await waitFor('[data-test-ai-assistant-message]');
    assert.dom('[data-test-ai-assistant-action-bar]').exists();
    assert
      .dom('[data-test-ai-assistant-action-bar]')
      .containsText('Generating results...');
    assert.dom('[data-test-stop-generating]').exists();
    assert
      .dom('[data-test-ai-message-content]')
      .hasText('Lorem ipsum dolor sit amet, consectetur adipiscing elit.');

    simulateRemoteMessage(matrixRoomId, '@aibot:localhost', {
      body: 'Lorem ipsum dolor sit amet, consectetur adipiscing elit.',
      msgtype: APP_BOXEL_MESSAGE_MSGTYPE,
      format: 'org.matrix.custom.html',
      isStreamingFinished: true,
      isCanceled: true,
      'm.relates_to': {
        event_id: eventId,
        rel_type: 'm.replace',
      },
    });

    await waitUntil(
      () => !document.querySelector('[data-test-ai-assistant-action-bar]'),
    );
    assert
      .dom('[data-test-ai-message-content]')
      .hasText(
        'Lorem ipsum dolor sit amet, consectetur adipiscing elit. {Generation Cancelled}',
      );
  });

  test(`displays "Generation Cancelled" in the bottom of the message when it's stopped during reasoning`, async function (assert) {
    await visitOperatorMode({
      submode: 'interact',
      codePath: `${testRealmURL}index.json`,
      stacks: [
        [
          {
            id: `${testRealmURL}index`,
            format: 'isolated',
          },
        ],
      ],
    });

    // In interact mode, auto-attached cards must be the top most cards in the stack
    // unless the card is manually chosen
    await click('[data-test-boxel-filter-list-button="All Cards"]');
    await click(
      `[data-test-cards-grid-item="${testRealmURL}Person/fadhlan"] .field-component-card`,
    );
    await click('[data-test-open-ai-assistant]');
    await waitFor(`[data-room-settled]`);

    let eventId = simulateRemoteMessage(matrixRoomId, '@aibot:localhost', {
      [APP_BOXEL_REASONING_CONTENT_KEY]:
        'This message will be cancelled before the reasoning is finished',
      msgtype: APP_BOXEL_MESSAGE_MSGTYPE,
      format: 'org.matrix.custom.html',
      isStreamingFinished: false,
      isCanceled: false,
    });

    await waitFor('[data-test-ai-assistant-message]');
    assert.dom('[data-test-ai-assistant-action-bar]').exists();
    assert
      .dom('[data-test-ai-assistant-action-bar]')
      .containsText('Generating results...');
    assert.dom('[data-test-stop-generating]').exists();
    assert.dom('[data-test-ai-message-content]').containsText('Thinking...');
    assert
      .dom('[data-test-ai-message-content]')
      .doesNotContainText('{Generation Cancelled}');
    assert
      .dom('[data-test-reasoning]')
      .containsText(
        'This message will be cancelled before the reasoning is finished',
      );

    simulateRemoteMessage(matrixRoomId, '@aibot:localhost', {
      [APP_BOXEL_REASONING_CONTENT_KEY]:
        'This message will be cancelled before the reasoning is finished',
      msgtype: APP_BOXEL_MESSAGE_MSGTYPE,
      format: 'org.matrix.custom.html',
      isStreamingFinished: true,
      isCanceled: true,
      'm.relates_to': {
        event_id: eventId,
        rel_type: 'm.replace',
      },
    });

    await waitUntil(
      () => !document.querySelector('[data-test-ai-assistant-action-bar]'),
    );
    assert.dom('[data-test-ai-message-content]').containsText('Thinking...');
    assert
      .dom('[data-test-ai-message-content]')
      .containsText('{Generation Cancelled}');
    await click('[data-test-reasoning]');
    assert
      .dom('[data-test-reasoning]')
      .containsText(
        'This message will be cancelled before the reasoning is finished',
      );
  });

  test(`should not display action bar when there is no code patch block`, async function (assert) {
    await visitOperatorMode({
      submode: 'interact',
      codePath: `${testRealmURL}index.json`,
      stacks: [
        [
          {
            id: `${testRealmURL}index`,
            format: 'isolated',
          },
        ],
      ],
    });

    // In interact mode, auto-attached cards must be the top most cards in the stack
    // unless the card is manually chosen
    await click('[data-test-boxel-filter-list-button="All Cards"]');
    await click(
      `[data-test-cards-grid-item="${testRealmURL}Person/fadhlan"] .field-component-card`,
    );
    await click('[data-test-open-ai-assistant]');
    await waitFor(`[data-room-settled]`);

    let codeBlock = `\`\`\`
  { "name": "test" }
\`\`\``;

    simulateRemoteMessage(matrixRoomId, '@aibot:localhost', {
      body: codeBlock,
      msgtype: APP_BOXEL_MESSAGE_MSGTYPE,
      format: 'org.matrix.custom.html',
      isStreamingFinished: true,
    });

    await waitFor('[data-test-ai-assistant-message]');
    assert.dom('[data-test-ai-assistant-action-bar]').doesNotExist();
  });

  test('code mode context sent with message', async function (assert) {
    await visitOperatorMode({
      submode: 'code',
      codePath: `${testRealmURL}Plant/highbush-blueberry.json`,
      stacks: [
        [
          {
            id: `${testRealmURL}index`,
            format: 'isolated',
          },
          {
            id: `${testRealmURL}Plant/highbush-blueberry`,
            format: 'isolated',
          },
        ],
      ],
    });
    await click('[data-test-open-ai-assistant]');
    await waitFor(`[data-room-settled]`);
    assert.dom('[data-test-focus-pill-main]').containsText('Card');
    assert
      .dom('[data-test-focus-pill-meta]')
      .exists({ count: 1 }, 'FocusPill shows one meta pill');
    let metaEls = document.querySelectorAll('[data-test-focus-pill-meta]');
    assert
      .dom(metaEls[0] as Element)
      .hasText('Isolated', 'FocusPill shows item type "Format"');

    await click('[data-test-format-chooser="embedded"]');
    assert
      .dom('[data-test-focus-pill-meta]')
      .exists({ count: 1 }, 'FocusPill shows one meta pill');
    metaEls = document.querySelectorAll('[data-test-focus-pill-meta]');
    assert
      .dom(metaEls[0] as Element)
      .hasText('Embedded', 'FocusPill shows item type "Format"');

    await fillIn('[data-test-message-field]', `Message - 1`);
    await click('[data-test-send-message-btn]');

    let roomEvents = mockMatrixUtils.getRoomEvents(matrixRoomId);
    let lastMessageEvent = roomEvents[roomEvents.length - 1];
    let contextSent: BoxelContext = JSON.parse(
      lastMessageEvent.content.data,
    ).context;
    assert.strictEqual(
      contextSent.realmUrl,
      testRealmURL,
      'Context sent with message contains correct realmUrl',
    );
    assert.strictEqual(
      contextSent.submode,
      'code',
      'Context sent with message contains correct submode',
    );
    assert.deepEqual(
      contextSent.openCardIds,
      [`${testRealmURL}Plant/highbush-blueberry`],
      'Context sent with message contains correct openCardIds',
    );
    assert.strictEqual(
      contextSent.codeMode!.currentFile,
      `${testRealmURL}Plant/highbush-blueberry.json`,
      'Context sent with message contains correct currentFile',
    );
    assert.deepEqual(
      contextSent.codeMode!.selectionRange,
      {
        startLine: 1,
        startColumn: 1,
        endLine: 1,
        endColumn: 1,
      },
      'Context sent with message contains correct selectionRange',
    );
    assert.strictEqual(
      contextSent.codeMode!.moduleInspectorPanel,
      'preview',
      'Context sent with message contains correct moduleInspectorPanel',
    );
    assert.deepEqual(
      contextSent.codeMode!.previewPanelSelection,
      {
        cardId: `${testRealmURL}Plant/highbush-blueberry`,
        format: 'embedded',
      },
      'Context sent with message contains correct previewPanelSelection',
    );
    assert.deepEqual(
      contextSent.codeMode!.selectedCodeRef,
      undefined,
      'Context sent with message contains correct selectedCodeRef',
    );
    assert.deepEqual(
      contextSent.codeMode!.inheritanceChain,
      undefined,
      'Context sent with message contains undefined inheritanceChain when no selectedCodeRef',
    );
    assert.strictEqual(
      contextSent.codeMode!.activeSpecId,
      undefined,
      'Context sent with message contains undefined activeSpecId when spec panel is not active',
    );
    assert.deepEqual(
      contextSent.realmPermissions,
      {
        canRead: true,
        canWrite: true,
      },
      'Context sent with message contains correct realmPermissions',
    );
    await click('[data-test-clickable-definition-container]');

    // After selecting a definition, FocusPill should appear with label and meta
    await waitFor('[data-test-focus-pill-main]');
    assert
      .dom('[data-test-focus-pill-main]')
      .containsText('Plant', 'FocusPill shows selected code label');
    assert
      .dom('[data-test-focus-pill-meta]')
      .exists({ count: 1 }, 'FocusPill shows one meta pill');
    metaEls = document.querySelectorAll('[data-test-focus-pill-meta]');
    assert
      .dom(metaEls[0] as Element)
      .hasText('Schema', 'FocusPill shows item type "Schema"');

    await fillIn('[data-test-message-field]', `Message - 2`);
    await click('[data-test-send-message-btn]');

    roomEvents = mockMatrixUtils.getRoomEvents(matrixRoomId);
    lastMessageEvent = roomEvents[roomEvents.length - 1];
    contextSent = JSON.parse(lastMessageEvent.content.data).context;

    assert.strictEqual(
      contextSent.realmUrl,
      testRealmURL,
      'Context sent with message contains correct realmUrl',
    );
    assert.strictEqual(
      contextSent.submode,
      'code',
      'Context sent with message contains correct submode',
    );
    assert.deepEqual(
      contextSent.openCardIds,
      [],
      'Context sent with message contains correct openCardIds',
    );
    assert.strictEqual(
      contextSent.codeMode!.currentFile,
      `${testRealmURL}plant.gts`,
      'Context sent with message contains correct currentFile',
    );
    assert.deepEqual(
      contextSent.codeMode!.selectionRange,
      {
        startLine: 3,
        startColumn: 45,
        endLine: 3,
        endColumn: 45,
      },
      'Context sent with message contains correct selectionRange',
    );
    assert.strictEqual(
      contextSent.codeMode!.moduleInspectorPanel,
      'schema',
      'Context sent with message contains correct moduleInspectorPanel',
    );
    assert.strictEqual(
      contextSent.codeMode!.previewPanelSelection,
      undefined,
      'Context sent with message contains correct previewPanelSelection',
    );
    assert.deepEqual(
      contextSent.codeMode!.selectedCodeRef,
      {
        module: 'http://test-realm/test/plant',
        name: 'Plant',
      },
      'Context sent with message contains correct selectedCodeRef',
    );
    assert.ok(
      contextSent.codeMode!.inheritanceChain,
      'Context sent with message contains inheritanceChain',
    );
    // The first item should be the Plant card itself
    assert.deepEqual(
      contextSent.codeMode!.inheritanceChain![0].codeRef,
      {
        module: 'http://test-realm/test/plant',
        name: 'Plant',
      },
      'First item in inheritanceChain is the Plant card',
    );
    // Verify that the Plant card has its own fields
    assert.ok(
      Array.isArray(contextSent.codeMode!.inheritanceChain![0].fields),
      'Plant card has fields array',
    );
    assert.ok(
      contextSent.codeMode!.inheritanceChain![0].fields.includes('commonName'),
      'Plant card includes commonName field',
    );
    // The last item should be CardDef from the base realm
    let lastInheritanceItem =
      contextSent.codeMode!.inheritanceChain![
        contextSent.codeMode!.inheritanceChain!.length - 1
      ];
    assert.strictEqual(
      (lastInheritanceItem.codeRef as ResolvedCodeRef).name,
      'CardDef',
      'Last item in inheritanceChain is CardDef',
    );
    // Verify that each item in the inheritance chain has fields
    contextSent.codeMode!.inheritanceChain!.forEach((item, index) => {
      assert.ok(
        Array.isArray(item.fields),
        `Inheritance chain item ${index} has fields array`,
      );
      assert.ok(
        'codeRef' in item,
        `Inheritance chain item ${index} has codeRef property`,
      );
    });
    assert.ok(
      (lastInheritanceItem.codeRef as ResolvedCodeRef).module.includes(
        'card-api',
      ),
      'Last item in inheritanceChain comes from card-api module',
    );
    assert.deepEqual(
      contextSent.realmPermissions,
      {
        canRead: true,
        canWrite: true,
      },
      'Context sent with message contains correct realmPermissions',
    );

    await click(
      '[data-test-boxel-button][data-test-module-inspector-view="preview"]',
    );
    // Select some text in the monaco editor for testing selectionRange
    let monacoService = getService('monaco-service');
    let editor = monacoService.editor;
    if (editor?.setSelection) {
      editor.setSelection({
        startLineNumber: 3,
        startColumn: 45,
        endLineNumber: 6,
        endColumn: 1,
      });
    }

    // FocusPill should reflect Preview item type, format, and multi-line selection range
    await waitFor('[data-test-focus-pill-main]');
    await delay(20); // editor selection updates are debounced
    assert
      .dom('[data-test-focus-pill-main]')
      .containsText('Plant', 'FocusPill still shows selected code label');
    assert
      .dom('[data-test-focus-pill-meta]')
      .exists({ count: 3 }, 'FocusPill shows three meta pills');
    metaEls = document.querySelectorAll('[data-test-focus-pill-meta]');
    assert
      .dom(metaEls[0] as Element)
      .hasText('Preview', 'FocusPill shows item type "Preview"');
    assert
      .dom(metaEls[1] as Element)
      .hasText('Isolated', 'FocusPill shows format "Isolated"');
    assert
      .dom(metaEls[2] as Element)
      .hasText(
        'Lines 3-6',
        'FocusPill shows multi-line selection range "Lines 3-6"',
      );

    await click('[data-test-format-chooser="fitted"]');
    metaEls = document.querySelectorAll('[data-test-focus-pill-meta]');
    assert
      .dom(metaEls[1] as Element)
      .hasText('Fitted', 'FocusPill shows format "Fitted"');

    await fillIn('[data-test-message-field]', `Message - 3`);
    await click('[data-test-send-message-btn]');

    roomEvents = mockMatrixUtils.getRoomEvents(matrixRoomId);
    lastMessageEvent = roomEvents[roomEvents.length - 1];
    contextSent = JSON.parse(lastMessageEvent.content.data).context;

    assert.strictEqual(
      contextSent.realmUrl,
      testRealmURL,
      'Context sent with message contains correct realmUrl',
    );
    assert.strictEqual(
      contextSent.submode,
      'code',
      'Context sent with message contains correct submode',
    );
    assert.deepEqual(
      contextSent.openCardIds,
      [`${testRealmURL}Plant/highbush-blueberry`],
      'Context sent with message contains correct openCardIds',
    );
    assert.strictEqual(
      contextSent.codeMode!.currentFile,
      `${testRealmURL}plant.gts`,
      'Context sent with message contains correct currentFile',
    );
    assert.deepEqual(
      contextSent.codeMode!.selectionRange,
      {
        startLine: 3,
        startColumn: 45,
        endLine: 6,
        endColumn: 1,
      },
      'Context sent with message contains correct selectionRange',
    );
    assert.strictEqual(
      contextSent.codeMode!.moduleInspectorPanel,
      'preview',
      'Context sent with message contains correct moduleInspectorPanel',
    );
    assert.deepEqual(
      contextSent.codeMode!.previewPanelSelection,
      {
        cardId: `${testRealmURL}Plant/highbush-blueberry`,
        format: 'fitted',
      },
      'Context sent with message contains correct previewPanelSelection',
    );
    assert.deepEqual(
      contextSent.codeMode!.selectedCodeRef,
      {
        module: 'http://test-realm/test/plant',
        name: 'Plant',
      },
      'Context sent with message contains correct selectedCodeRef',
    );
    assert.strictEqual(
      contextSent.codeMode!.activeSpecId,
      undefined,
      'Context sent with message contains undefined activeSpecId when spec panel is not active',
    );
    assert.deepEqual(
      contextSent.realmPermissions,
      {
        canRead: true,
        canWrite: true,
      },
      'Context sent with message contains correct realmPermissions',
    );

    await click(
      '[data-test-boxel-button][data-test-module-inspector-view="spec"]',
    );

    // FocusPill should reflect Spec item type (selection range unchanged)
    await waitFor('[data-test-focus-pill-main]');
    {
      const metaEls = document.querySelectorAll('[data-test-focus-pill-meta]');
      assert
        .dom(metaEls[0] as Element)
        .hasText('Spec', 'FocusPill shows item type "Spec"');
    }
    await fillIn('[data-test-message-field]', `Message - 4`);
    await click('[data-test-send-message-btn]');

    roomEvents = mockMatrixUtils.getRoomEvents(matrixRoomId);
    lastMessageEvent = roomEvents[roomEvents.length - 1];
    contextSent = JSON.parse(lastMessageEvent.content.data).context;

    assert.strictEqual(
      contextSent.realmUrl,
      testRealmURL,
      'Context sent with message contains correct realmUrl',
    );
    assert.strictEqual(
      contextSent.submode,
      'code',
      'Context sent with message contains correct submode',
    );
    assert.deepEqual(
      contextSent.openCardIds,
      ['http://test-realm/test/Spec/plant-spec'],
      'Context sent with message contains correct openCardIds',
    );
    assert.strictEqual(
      contextSent.codeMode!.currentFile,
      `${testRealmURL}plant.gts`,
      'Context sent with message contains correct currentFile',
    );
    assert.strictEqual(
      contextSent.codeMode!.moduleInspectorPanel,
      'spec',
      'Context sent with message contains correct moduleInspectorPanel',
    );
    assert.strictEqual(
      contextSent.codeMode!.previewPanelSelection,
      undefined,
      'Context sent with message contains correct previewPanelSelection',
    );
    assert.deepEqual(
      contextSent.codeMode!.selectedCodeRef,
      {
        module: 'http://test-realm/test/plant',
        name: 'Plant',
      },
      'Context sent with message contains correct selectedCodeRef',
    );
    assert.ok(
      contextSent.codeMode!.activeSpecId,
      'Context sent with message contains activeSpecId when spec panel is active',
    );
    assert.true(
      contextSent.codeMode!.activeSpecId!.startsWith(testRealmURL),
      'activeSpecId should start with test realm URL',
    );
    assert.deepEqual(
      contextSent.realmPermissions,
      {
        canRead: true,
        canWrite: true,
      },
      'Context sent with message contains correct realmPermissions',
    );
  });

  test('dashboard context sent with message', async function (assert) {
    await visitOperatorMode({
      submode: 'interact',
      workspaceChooserOpened: true,
      stacks: [[]],
    });
    await click('[data-test-open-ai-assistant]');
    await waitFor(`[data-room-settled]`);
    await fillIn('[data-test-message-field]', `Message - 1`);
    await click('[data-test-send-message-btn]');
    let roomEvents = mockMatrixUtils.getRoomEvents(matrixRoomId);
    let lastMessageEvent = roomEvents[roomEvents.length - 1];
    let contextSent = JSON.parse(lastMessageEvent.content.data).context;
    assert.strictEqual(
      contextSent.realmUrl,
      undefined,
      'Context sent with message does not contain realmUrl',
    );
    assert.strictEqual(
      contextSent.submode,
      'workspace-chooser',
      'Context sent with message contains correct submode',
    );
    assert.deepEqual(
      contextSent.workspaces,
      [
        {
          name: 'Test Workspace B',
          type: 'user-workspace',
          url: testRealmURL,
        },
        {
          name: 'Cardstack Catalog',
          type: 'catalog-workspace',
          url: 'http://localhost:4201/catalog/',
        },
        {
          name: 'Boxel Skills',
          type: 'catalog-workspace',
          url: 'http://localhost:4201/skills/',
        },
      ],
      'Context sent with message contains correct workspaces',
    );
  });

  test('clicking auto-attached card makes it a chosen card', async function (assert) {
    await visitOperatorMode({
      submode: 'interact',
      stacks: [
        [
          {
            id: `${testRealmURL}Person/fadhlan`,
            format: 'isolated',
          },
        ],
      ],
    });

    await click('[data-test-open-ai-assistant]');
    await waitFor(`[data-room-settled]`);

    // Verify auto-attached card exists
    assert.dom('[data-test-autoattached-card]').exists({ count: 1 });
    assert
      .dom(
        `[data-test-attached-card="${testRealmURL}Person/fadhlan"][data-test-autoattached-card]`,
      )
      .exists();

    // Click on the auto-attached card (not the remove button) to make it a chosen card
    await click(
      `[data-test-attached-card="${testRealmURL}Person/fadhlan"][data-test-autoattached-card]`,
    );

    // Verify the card is now a regular attached card (not auto-attached)
    assert.dom('[data-test-autoattached-card]').doesNotExist();
    assert
      .dom(`[data-test-attached-card="${testRealmURL}Person/fadhlan"]`)
      .exists();
    assert
      .dom(
        `[data-test-attached-card="${testRealmURL}Person/fadhlan"][data-test-autoattached-card]`,
      )
      .doesNotExist();

    // Verify the remove button still works
    await click(
      `[data-test-attached-card="${testRealmURL}Person/fadhlan"] [data-test-remove-card-btn]`,
    );
    assert
      .dom(`[data-test-attached-card="${testRealmURL}Person/fadhlan"]`)
      .doesNotExist();
  });

  test('clicking auto-attached file makes it a chosen file', async function (assert) {
    await visitOperatorMode({
      submode: 'code',
      codePath: `${testRealmURL}plant.gts`,
      stacks: [
        [
          {
            id: `${testRealmURL}index`,
            format: 'isolated',
          },
        ],
      ],
    });

    await click('[data-test-open-ai-assistant]');
    await waitFor(`[data-room-settled]`);

    // Verify auto-attached file exists
    assert.dom('[data-test-autoattached-file]').exists({ count: 1 });
    assert
      .dom(
        `[data-test-attached-file="${testRealmURL}plant.gts"][data-test-autoattached-file]`,
      )
      .exists();

    // Click on the auto-attached file (not the remove button) to make it a chosen file
    await click(
      `[data-test-attached-file="${testRealmURL}plant.gts"][data-test-autoattached-file]`,
    );

    // Verify the file is now a regular attached file (not auto-attached)
    assert.dom('[data-test-autoattached-file]').doesNotExist();
    assert.dom(`[data-test-attached-file="${testRealmURL}plant.gts"]`).exists();
    assert
      .dom(
        `[data-test-attached-file="${testRealmURL}plant.gts"][data-test-autoattached-file]`,
      )
      .doesNotExist();

    // Verify the remove button still works
    await click(
      `[data-test-attached-file="${testRealmURL}plant.gts"] [data-test-remove-file-btn]`,
    );
    assert
      .dom(`[data-test-attached-file="${testRealmURL}plant.gts"]`)
      .doesNotExist();
    // Navigate to spec panel - this should auto-select the plant spec
    await click('[data-test-module-inspector-view="spec"]');

    // Wait for the spec to be loaded and auto-selected
    await waitFor('[data-test-spec-selector-item-path]');

    // Verify spec card is auto-attached
    assert.dom('[data-test-autoattached-card]').exists({ count: 1 });

    // Verify the auto-attached card is a spec card
    let autoAttachedCards = document.querySelectorAll(
      '[data-test-autoattached-card]',
    );
    let hasAutoAttachedSpec = Array.from(autoAttachedCards).some((card) => {
      let cardId = card.getAttribute('data-test-attached-card');
      return cardId?.includes('Spec/plant-spec');
    });
    assert.ok(
      hasAutoAttachedSpec,
      'Auto-attached card should be the plant spec card',
    );
  });

  test('auto-attaches spec card when spec panel is open and spec is selected', async function (assert) {
    await visitOperatorMode({
      submode: 'code',
      codePath: `${testRealmURL}plant.gts`,
      stacks: [
        [
          {
            id: `${testRealmURL}index`,
            format: 'isolated',
          },
        ],
      ],
    });

    await click('[data-test-open-ai-assistant]');
    await waitFor(`[data-room-settled]`);

    // Navigate to spec panel - this should auto-select the plant spec
    await click('[data-test-module-inspector-view="spec"]');

    // Wait for the spec to be loaded and auto-selected
    await waitFor('[data-test-spec-selector-item-path]');

    // Verify spec card is auto-attached
    assert.dom('[data-test-autoattached-card]').exists({ count: 1 });

    // Verify the auto-attached card is a spec card
    let autoAttachedCards = document.querySelectorAll(
      '[data-test-autoattached-card]',
    );
    let hasAutoAttachedSpec = Array.from(autoAttachedCards).some((card) => {
      let cardId = card.getAttribute('data-test-attached-card');
      return cardId?.includes('Spec/plant-spec');
    });
    assert.ok(
      hasAutoAttachedSpec,
      'Auto-attached card should be the plant spec card',
    );
  });

  test('does not auto-attach spec card when spec panel is closed', async function (assert) {
    await visitOperatorMode({
      submode: 'code',
      codePath: `${testRealmURL}plant.gts`,
      stacks: [
        [
          {
            id: `${testRealmURL}index`,
            format: 'isolated',
          },
        ],
      ],
    });

    await click('[data-test-open-ai-assistant]');
    await waitFor(`[data-room-settled]`);

    // Navigate to spec panel briefly to load and auto-select spec, then switch away
    await click('[data-test-module-inspector-view="spec"]');
    await waitFor('[data-test-spec-selector-item-path]');

    // Switch to schema panel (not spec)
    await click('[data-test-module-inspector-view="schema"]');

    // Verify no spec card is auto-attached
    let autoAttachedCards = document.querySelectorAll(
      '[data-test-autoattached-card]',
    );
    let hasAutoAttachedSpec = Array.from(autoAttachedCards).some((card) => {
      let cardId = card.getAttribute('data-test-attached-card');
      return cardId?.includes('Spec/');
    });
    assert.false(
      hasAutoAttachedSpec,
      'No spec card should be auto-attached when spec panel is closed',
    );
  });

  test('does not auto-attach spec card when no spec is selected', async function (assert) {
    await visitOperatorMode({
      submode: 'code',
      codePath: `${testRealmURL}country.gts`,
      stacks: [
        [
          {
            id: `${testRealmURL}index`,
            format: 'isolated',
          },
        ],
      ],
    });

    await click('[data-test-open-ai-assistant]');
    await waitFor(`[data-room-settled]`);

    // Navigate to spec panel without creating a spec
    await click('[data-test-module-inspector-view="spec"]');

    // If no specs exist yet, there should be no auto-attached spec cards
    assert.dom('[data-test-spec-selector-item-path]').doesNotExist();
    let autoAttachedCards = document.querySelectorAll(
      '[data-test-autoattached-card]',
    );
    let hasAutoAttachedSpec = Array.from(autoAttachedCards).some((card) => {
      let cardId = card.getAttribute('data-test-attached-card');
      return cardId?.includes('Spec/');
    });
    assert.false(
      hasAutoAttachedSpec,
      'No spec card should be auto-attached when no spec is selected',
    );
  });

  test('manually attached spec cards do not duplicate auto-attached ones', async function (assert) {
    await visitOperatorMode({
      submode: 'code',
      codePath: `${testRealmURL}plant.gts`,
      stacks: [
        [
          {
            id: `${testRealmURL}index`,
            format: 'isolated',
          },
        ],
      ],
    });

    await click('[data-test-open-ai-assistant]');
    await waitFor(`[data-room-settled]`);

    // Navigate to spec panel - this should auto-select the plant spec
    await click('[data-test-module-inspector-view="spec"]');
    await waitFor('[data-test-spec-selector-item-path]');

    // Wait for auto-attachment to occur
    await waitUntil(() => {
      let autoAttachedCards = document.querySelectorAll(
        '[data-test-autoattached-card]',
      );
      return Array.from(autoAttachedCards).some((card) => {
        let cardId = card.getAttribute('data-test-attached-card');
        return cardId?.includes('Spec/plant-spec');
      });
    });

    // Count auto-attached cards before manual attachment
    let autoAttachedCardsBefore = document.querySelectorAll(
      '[data-test-autoattached-card]',
    );
    let autoAttachedSpecId = Array.from(autoAttachedCardsBefore)
      .find((card) => {
        let cardId = card.getAttribute('data-test-attached-card');
        return cardId?.includes('Spec/');
      })
      ?.getAttribute('data-test-attached-card');

    if (autoAttachedSpecId) {
      // Manually attach the same spec card
      await click('[data-test-attach-button]');
      await click('[data-test-attach-card-btn]');
      await fillIn('[data-test-search-field]', 'Plant spec');
      await click(`[data-test-select="${autoAttachedSpecId}"]`);
      await click('[data-test-card-catalog-go-button]');

      // Verify the spec card appears only once (not duplicated)
      let specCards = document.querySelectorAll(
        `[data-test-attached-card="${autoAttachedSpecId}"]`,
      );
      assert.strictEqual(
        specCards.length,
        1,
        'Spec card should only appear once, not duplicated',
      );

      // Verify it's no longer marked as auto-attached
      let remainingAutoAttachedCards = document.querySelectorAll(
        '[data-test-autoattached-card]',
      );
      let hasAutoAttachedSpec = Array.from(remainingAutoAttachedCards).some(
        (card) => {
          let cardId = card.getAttribute('data-test-attached-card');
          return cardId === autoAttachedSpecId;
        },
      );
      assert.false(
        hasAutoAttachedSpec,
        'Manually attached spec should no longer be auto-attached',
      );
    } else {
      // If no spec was auto-attached, that's a test failure but we should at least assert it
      assert.ok(
        false,
        'Expected a spec card to be auto-attached, but none was found',
      );
    }
  });

  test('auto-attached spec card can be removed', async function (assert) {
    await visitOperatorMode({
      submode: 'code',
      codePath: `${testRealmURL}plant.gts`,
      stacks: [
        [
          {
            id: `${testRealmURL}index`,
            format: 'isolated',
          },
        ],
      ],
    });

    await click('[data-test-open-ai-assistant]');
    await waitFor(`[data-room-settled]`);

    // Navigate to spec panel - this should auto-select the plant spec
    await click('[data-test-module-inspector-view="spec"]');
    await waitFor('[data-test-spec-selector-item-path]');

    // Wait for auto-attachment to occur
    await waitUntil(() => {
      let autoAttachedCards = document.querySelectorAll(
        '[data-test-autoattached-card]',
      );
      return Array.from(autoAttachedCards).some((card) => {
        let cardId = card.getAttribute('data-test-attached-card');
        return cardId?.includes('Spec/plant-spec');
      });
    });

    // Find the auto-attached spec card
    let autoAttachedSpecCard = Array.from(
      document.querySelectorAll('[data-test-autoattached-card]'),
    ).find((card) => {
      let cardId = card.getAttribute('data-test-attached-card');
      return cardId?.includes('Spec/');
    });

    if (autoAttachedSpecCard) {
      let specCardId = autoAttachedSpecCard.getAttribute(
        'data-test-attached-card',
      );

      // Remove the auto-attached spec card
      await click(
        autoAttachedSpecCard.querySelector('[data-test-remove-card-btn]')!,
      );

      // Verify the spec card is removed
      assert.dom(`[data-test-attached-card="${specCardId}"]`).doesNotExist();
    } else {
      // If no spec was auto-attached, that's a test failure but we should at least assert it
      assert.ok(
        false,
        'Expected a spec card to be auto-attached, but none was found',
      );
    }
  });

  test('spec card re-auto-attaches when switching back to spec panel', async function (assert) {
    await visitOperatorMode({
      submode: 'code',
      codePath: `${testRealmURL}plant.gts`,
      stacks: [
        [
          {
            id: `${testRealmURL}index`,
            format: 'isolated',
          },
        ],
      ],
    });

    await click('[data-test-open-ai-assistant]');
    await waitFor(`[data-room-settled]`);

    // Navigate to spec panel - this should auto-select the plant spec
    await click('[data-test-module-inspector-view="spec"]');
    await waitFor('[data-test-spec-selector-item-path]');

    // Wait for auto-attachment to occur
    await waitUntil(() => {
      let autoAttachedCards = document.querySelectorAll(
        '[data-test-autoattached-card]',
      );
      return Array.from(autoAttachedCards).some((card) => {
        let cardId = card.getAttribute('data-test-attached-card');
        return cardId?.includes('Spec/plant-spec');
      });
    });

    // Verify spec card is auto-attached
    let autoAttachedSpecCards = Array.from(
      document.querySelectorAll('[data-test-autoattached-card]'),
    ).filter((card) => {
      let cardId = card.getAttribute('data-test-attached-card');
      return cardId?.includes('Spec/');
    });
    assert.ok(
      autoAttachedSpecCards.length > 0,
      'Spec card should be auto-attached when spec panel is open',
    );

    // Switch to schema panel
    await click('[data-test-module-inspector-view="schema"]');

    // Verify spec card is no longer auto-attached
    let autoAttachedSpecCardsAfterSwitch = Array.from(
      document.querySelectorAll('[data-test-autoattached-card]'),
    ).filter((card) => {
      let cardId = card.getAttribute('data-test-attached-card');
      return cardId?.includes('Spec/');
    });
    assert.strictEqual(
      autoAttachedSpecCardsAfterSwitch.length,
      0,
      'Spec card should not be auto-attached when spec panel is closed',
    );

    // Switch back to spec panel
    await click('[data-test-module-inspector-view="spec"]');

    // Wait for auto-attachment to occur again
    await waitUntil(() => {
      let autoAttachedCards = document.querySelectorAll(
        '[data-test-autoattached-card]',
      );
      return Array.from(autoAttachedCards).some((card) => {
        let cardId = card.getAttribute('data-test-attached-card');
        return cardId?.includes('Spec/plant-spec');
      });
    });

    // Verify spec card is auto-attached again
    let autoAttachedSpecCardsAfterReturn = Array.from(
      document.querySelectorAll('[data-test-autoattached-card]'),
    ).filter((card) => {
      let cardId = card.getAttribute('data-test-attached-card');
      return cardId?.includes('Spec/');
    });
    assert.ok(
      autoAttachedSpecCardsAfterReturn.length > 0,
      'Spec card should be auto-attached again when returning to spec panel',
    );
  });

  test('"Add Same Skills" copies skill configuration to new session', async function (assert) {
    await visitOperatorMode({
      stacks: [
        [
          {
            id: `${testRealmURL}index`,
            format: 'isolated',
          },
        ],
      ],
    });

    await click('[data-test-open-ai-assistant]');
    await waitFor(`[data-room-settled]`);

    // First, let's add some skills to the current room
    await click('[data-test-skill-menu][data-test-pill-menu-button]');
    await waitFor('[data-test-skill-menu]');
    await click('[data-test-skill-menu] [data-test-pill-menu-add-button]');
    await click(`[data-test-card-catalog-item="${testRealmURL}Skill/example"]`);
    await click('[data-test-card-catalog-go-button]');
    await click('[data-test-skill-menu] [data-test-pill-menu-add-button]');
    await click(
      `[data-test-card-catalog-item="${testRealmURL}Skill/example2"]`,
    );
    await click('[data-test-card-catalog-go-button]');

    await waitUntil(
      () =>
        document.querySelectorAll(
          '[data-test-skill-menu] [data-test-attached-card]',
        )?.length === 2,
    );
    assert
      .dom(
        `[data-test-skill-menu] [data-test-attached-card="${testRealmURL}Skill/example"]`,
      )
      .exists();
    assert
      .dom(
        `[data-test-skill-menu] [data-test-attached-card="${testRealmURL}Skill/example2"]`,
      )
      .exists();
    assert
      .dom(`[data-test-skill-toggle="${testRealmURL}Skill/example-on"`)
      .exists();
    assert
      .dom(`[data-test-skill-toggle="${testRealmURL}Skill/example2-on"`)
      .exists();
    await click(`[data-test-skill-toggle="${testRealmURL}Skill/example2-on"`);
    assert
      .dom(`[data-test-skill-toggle="${testRealmURL}Skill/example2-off"`)
      .exists();

    // Enabling create new session by sending a message
    await fillIn(
      '[data-test-message-field]',
      'Enabling create new session button',
    );
    await click('[data-test-send-message-btn]');

    await click('[data-test-create-room-btn]', { shiftKey: true });
    await click('[data-test-new-session-settings-option="Add Same Skills"]');
    await click('[data-test-new-session-settings-create-button]');
    await waitFor('[data-room-settled]');

    await click('[data-test-skill-menu][data-test-pill-menu-button]');
    await waitFor('[data-test-skill-menu]');
    await waitUntil(
      () =>
        document.querySelectorAll(
          '[data-test-skill-menu] [data-test-attached-card]',
        )?.length === 2,
    );
    assert
      .dom(
        `[data-test-skill-menu] [data-test-attached-card="${testRealmURL}Skill/example"]`,
      )
      .exists();
    assert
      .dom(
        `[data-test-skill-menu] [data-test-attached-card="${testRealmURL}Skill/example2"]`,
      )
      .exists();
    assert
      .dom(`[data-test-skill-toggle="${testRealmURL}Skill/example-on"`)
      .exists();
    assert
      .dom(`[data-test-skill-toggle="${testRealmURL}Skill/example2-off"`)
      .exists();

    // Normal click scenario
    // Enabling create new session by sending a message
    await fillIn(
      '[data-test-message-field]',
      'Enabling create new session button',
    );
    await click('[data-test-send-message-btn]');
    await click('[data-test-create-room-btn]');
    await waitFor('[data-room-settled]');

    await click('[data-test-skill-menu][data-test-pill-menu-button]');
    await waitFor('[data-test-skill-menu]');
    assert
      .dom('[data-test-skill-menu] [data-test-attached-card]')
      .exists({ count: 1 });
    assert
      .dom(
        `[data-test-skill-menu] [data-test-attached-card="http://localhost:4201/skills/Skill/boxel-environment"]`,
      )
      .exists();
  });

  test('copies file history when creating new session with option checked', async function (assert) {
    await visitOperatorMode({
      submode: 'interact',
      stacks: [
        [
          {
            id: `${testRealmURL}index`,
            format: 'isolated',
          },
        ],
      ],
    });

    await click('[data-test-open-ai-assistant]');
    await waitFor(`[data-room-settled]`);

    // Send first message with a card
    await fillIn('[data-test-message-field]', 'Message with card');
    await selectCardFromCatalog(`${testRealmURL}Person/hassan`);
    await click('[data-test-send-message-btn]');

    // Send second message with a file
    await fillIn('[data-test-message-field]', 'Message with file');
    await click('[data-test-attach-button]');
    await click('[data-test-attach-file-btn]');
    await click('[data-test-file="pet.gts"]');
    await click('[data-test-choose-file-modal-add-button]');
    await click('[data-test-send-message-btn]');

    // Send third message with another card
    await fillIn('[data-test-message-field]', 'Message with another card');
    await selectCardFromCatalog(`${testRealmURL}Pet/mango`);
    await click('[data-test-send-message-btn]');

    // Verify messages were sent with attachments
    assertMessages(assert, [
      {
        from: 'testuser',
        message: 'Message with card',
        cards: [{ id: `${testRealmURL}Person/hassan`, title: 'Hassan' }],
      },
      {
        from: 'testuser',
        message: 'Message with file',
        files: [{ sourceUrl: `${testRealmURL}pet.gts`, name: 'pet.gts' }],
      },
      {
        from: 'testuser',
        message: 'Message with another card',
        cards: [{ id: `${testRealmURL}Pet/mango`, title: 'Mango' }],
      },
    ]);
    // Create new session with "Copy File History" option
    await click('[data-test-create-room-btn]', { shiftKey: true });
    await click('[data-test-new-session-settings-option="Copy File History"]');
    await click('[data-test-new-session-settings-create-button]');
    await waitFor(`[data-room-settled]`);

    assertMessages(assert, [
      {
        from: 'testuser',
        message:
          'This session includes files and cards from the previous conversation for context.',
        cards: [
          { id: `${testRealmURL}Pet/mango`, title: 'Mango' },
          { id: `${testRealmURL}Pet/mango`, title: 'Mango' },
        ],
        files: [{ sourceUrl: `${testRealmURL}pet.gts`, name: 'pet.gts' }],
      },
    ]);
  });

  test('summarizes current session when creating new session with option checked', async function (assert) {
    await visitOperatorMode({
      submode: 'interact',
      stacks: [
        [
          {
            id: `${testRealmURL}index`,
            format: 'isolated',
          },
        ],
      ],
    });

    await click('[data-test-open-ai-assistant]');
    await waitFor(`[data-room-settled]`);

    // Send several messages to create conversation history
    await fillIn(
      '[data-test-message-field]',
      'Hello, I need help with my project',
    );
    await click('[data-test-send-message-btn]');

    await fillIn(
      '[data-test-message-field]',
      'I want to create a new card for a person',
    );
    await click('[data-test-send-message-btn]');

    await fillIn(
      '[data-test-message-field]',
      'The person should have a name and age field',
    );
    await click('[data-test-send-message-btn]');

    // Verify messages were sent
    assertMessages(assert, [
      {
        from: 'testuser',
        message: 'Hello, I need help with my project',
      },
      {
        from: 'testuser',
        message: 'I want to create a new card for a person',
      },
      {
        from: 'testuser',
        message: 'The person should have a name and age field',
      },
    ]);

    // Create new session with "Summarize Current Session" option
    await click('[data-test-create-room-btn]', { shiftKey: true });
    await click(
      '[data-test-new-session-settings-option="Summarize Current Session"]',
    );
    await click('[data-test-new-session-settings-create-button]');
    await waitFor(`[data-room-settled]`);

    // Verify the summary message was sent to the new room
    assertMessages(assert, [
      {
        from: 'testuser',
        message:
          'This is a summary of the previous conversation that should be included as context for our discussion: This conversation focused on project help, specifically creating a new card for a person with name and age fields. The user requested assistance with card creation and field definition.',
      },
    ]);
  });

  test('summarizes current session with cards and files when creating new session', async function (assert) {
    await visitOperatorMode({
      submode: 'interact',
      stacks: [
        [
          {
            id: `${testRealmURL}index`,
            format: 'isolated',
          },
        ],
      ],
    });

    await click('[data-test-open-ai-assistant]');
    await waitFor(`[data-room-settled]`);

    // Send message with a card
    await fillIn('[data-test-message-field]', 'I have a person card here');
    await selectCardFromCatalog(`${testRealmURL}Person/hassan`);
    await click('[data-test-send-message-btn]');

    // Send message with a file
    await fillIn(
      '[data-test-message-field]',
      'And here is the pet definition file',
    );
    await click('[data-test-attach-button]');
    await click('[data-test-attach-file-btn]');
    await click('[data-test-file="pet.gts"]');
    await click('[data-test-choose-file-modal-add-button]');
    await click('[data-test-send-message-btn]');

    // Send another message
    await fillIn(
      '[data-test-message-field]',
      'Can you help me understand this structure?',
    );
    await click('[data-test-send-message-btn]');
    await waitFor(`[data-room-settled]`);

    // Verify messages were sent with attachments
    assertMessages(assert, [
      {
        from: 'testuser',
        message: 'I have a person card here',
        cards: [{ id: `${testRealmURL}Person/hassan`, title: 'Hassan' }],
      },
      {
        from: 'testuser',
        message: 'And here is the pet definition file',
        files: [{ sourceUrl: `${testRealmURL}pet.gts`, name: 'pet.gts' }],
      },
      {
        from: 'testuser',
        message: 'Can you help me understand this structure?',
        files: [{ sourceUrl: `${testRealmURL}pet.gts`, name: 'pet.gts' }],
      },
    ]);

    // Create new session with "Summarize Current Session" option
    await click('[data-test-create-room-btn]', { shiftKey: true });
    await click(
      '[data-test-new-session-settings-option="Summarize Current Session"]',
    );
    await click('[data-test-new-session-settings-create-button]');
    await waitFor(`[data-room-settled]`);

    // Verify the summary message was sent to the new room
    assertMessages(assert, [
      {
        from: 'testuser',
        message:
          'This is a summary of the previous conversation that should be included as context for our discussion: This conversation involved discussing a person card (Hassan) and a pet definition file. The user shared both a Person card and a pet.gts file, then asked for help understanding the structure.',
      },
    ]);
  });

  test('handles summarization error gracefully when creating new session', async function (assert) {
    await visitOperatorMode({
      submode: 'interact',
      stacks: [
        [
          {
            id: `${testRealmURL}index`,
            format: 'isolated',
          },
        ],
      ],
    });

    await click('[data-test-open-ai-assistant]');
    await waitFor(`[data-room-settled]`);

    // Send a message to create some history
    await fillIn('[data-test-message-field]', 'Test message for summarization');
    await click('[data-test-send-message-btn]');

    // Mock the realm server to return an error for summarization
    // This would be handled by the realm server endpoint mock
    const originalRequestForward = getService('realm-server').requestForward;
    getService('realm-server').requestForward = async () => {
      throw new Error('Summarization service unavailable');
    };

    // Create new session with "Summarize Current Session" option
    await click('[data-test-create-room-btn]', { shiftKey: true });
    await click(
      '[data-test-new-session-settings-option="Summarize Current Session"]',
    );
    await click('[data-test-new-session-settings-create-button]');
    await waitFor(`[data-room-settled]`);

    // Verify that the new session was created without the summary (graceful fallback)
    assertMessages(assert, []);

    // Restore the original function
    getService('realm-server').requestForward = originalRequestForward;
  });

  test('skip button skips session preparation and shows correct wording', async function (assert) {
    // Mock the matrix service getPromptParts method to block summarization
    const matrixService = getService('matrix-service');
    const originalGetPromptParts = matrixService.getPromptParts;
    matrixService.getPromptParts = async (roomId: string) => {
      if (summarizationDeferred) {
        await summarizationDeferred.promise;
      }
      return originalGetPromptParts.call(matrixService, roomId);
    };

    await visitOperatorMode({
      submode: 'interact',
      stacks: [
        [
          {
            id: `${testRealmURL}index`,
            format: 'isolated',
          },
        ],
      ],
    });

    await click('[data-test-open-ai-assistant]');
    await waitFor(`[data-room-settled]`);

    // Send a message to create some history
    await fillIn('[data-test-message-field]', 'Test message for summarization');
    await click('[data-test-send-message-btn]');

    let summarizationDeferred = new Deferred<void>();
    // Create new session with "Summarize Current Session" option
    await click('[data-test-create-room-btn]', { shiftKey: true });
    await click(
      '[data-test-new-session-settings-option="Summarize Current Session"]',
    );
    await click('[data-test-new-session-settings-create-button]');

    // Verify the session preparation message is shown with correct wording
    assert
      .dom('[data-test-session-preparation]')
      .includesText('Summarizing previous session');
    assert
      .dom('[data-test-session-preparation]')
      .includesText('Takes 10-20 seconds');
    assert.dom('[data-test-session-preparation-skip-button]').exists();
    assert.dom('[data-test-session-preparation-skip-button]').hasText('Skip');
    // Click the skip button to skip session preparation
    await click('[data-test-session-preparation-skip-button]');

    // Verify that the session preparation UI is no longer shown
    assert.dom('[data-test-session-preparation]').doesNotExist();

    // Verify that the message input is now enabled (canSend should be true)
    assert.dom('[data-test-message-field]').isNotDisabled();

    assertMessages(assert, []);

    // Resolve the deferred promise to clean up
    summarizationDeferred.fulfill();

    // Restore the original getPromptParts method
    matrixService.getPromptParts = originalGetPromptParts;
  });

  test('ai assistant panel width persists to localStorage', async function (assert) {
    // Clear any existing localStorage data for AI assistant panel width
    window.localStorage.removeItem('ai-assistant-panel-width');

    // First, set a specific width in localStorage
    const testWidth = 60; // 25% width
    window.localStorage.setItem('ai-assistant-panel-width', String(testWidth));

    let operatorModeStateParam = stringify({
      stacks: [
        [
          {
            id: `${testRealmURL}index`,
            format: 'isolated',
          },
        ],
      ],
      aiAssistantOpen: true,
    })!;
    await visit(
      `/?operatorModeEnabled=true&operatorModeState=${encodeURIComponent(
        operatorModeStateParam,
      )}`,
    );
    assert.dom('[data-test-ai-assistant-panel]').exists();
    // Verify the panel follows the width from localStorage
    let aiAssistantPanel = document.querySelector(
      '[data-test-ai-assistant-panel]',
    );
    assert.ok(aiAssistantPanel, 'AI assistant panel should exist');

    let initialWidth = aiAssistantPanel!.getBoundingClientRect().width;
    assert.ok(initialWidth > 0, 'AI assistant panel should have a width');

    // Calculate the percentage width of the AI assistant panel
    let submodeLayout = document.querySelector('[data-test-submode-layout]');
    assert.ok(submodeLayout, 'submode layout should exist');
    let submodeLayoutWidth = submodeLayout!.getBoundingClientRect().width;
    let actualPercentageWidth = (initialWidth / submodeLayoutWidth) * 100;

    // Verify the width was loaded from localStorage and matches the actual panel width
    let storedWidth = window.localStorage.getItem('ai-assistant-panel-width');
    assert.ok(storedWidth, 'Width should be in localStorage');
    assert.strictEqual(
      Number(storedWidth),
      testWidth,
      'Stored width should match the test width',
    );
    // Verify the actual panel width percentage matches the stored width (with some tolerance for rounding)
    assert.ok(
      Math.abs(actualPercentageWidth - testWidth) < 5,
      `Actual panel width percentage (${actualPercentageWidth.toFixed(
        1,
      )}%) should be close to stored width (${testWidth}%)`,
    );

    // Now test resizing the panel and verify localStorage updates
    let resizeHandle = document.querySelector(
      '[data-boxel-panel-resize-handle-id]',
    );
    assert.ok(resizeHandle, 'Resize handle should exist');

    let resizeHandleRect = resizeHandle!.getBoundingClientRect();
    // Simulate a resize by triggering mouse events on the resize handle
    // This will actually trigger the ResizablePanelGroup's resize logic
    await triggerEvent(resizeHandle!, 'pointerdown', {
      clientX: resizeHandleRect.x,
      clientY: resizeHandleRect.y,
    });
    await triggerEvent(resizeHandle!, 'pointermove', {
      clientX: resizeHandleRect.x + 20,
      clientY: resizeHandleRect.y,
    }); // Move left to make AI panel smaller
    await triggerEvent(resizeHandle!, 'pointerup');

    // Wait a moment for the layout to update
    await waitFor('[data-test-ai-assistant-panel]');

    // Verify the width has been updated in localStorage
    let updatedStoredWidth = window.localStorage.getItem(
      'ai-assistant-panel-width',
    );
    assert.ok(
      updatedStoredWidth,
      'Width should still be in localStorage after resize',
    );

    let updatedParsedWidth = Number(updatedStoredWidth);
    assert.ok(
      updatedParsedWidth > 0,
      'Updated width should be a positive number',
    );
    assert.ok(
      updatedParsedWidth <= 100,
      'Updated width should be a percentage (<= 100)',
    );

    // Verify the width changed (it should be different from the initial test width)
    assert.notStrictEqual(
      updatedParsedWidth,
      testWidth,
      'Width should have changed after resize',
    );

    // Verify the panel width actually changed
    let resizedWidth = aiAssistantPanel!.getBoundingClientRect().width;
    assert.ok(
      resizedWidth > 0,
      'AI assistant panel should still have a width after resize',
    );
  });

  test('creates new session with settings even when empty new session exists', async function (assert) {
    await visitOperatorMode({
      stacks: [
        [
          {
            id: `${testRealmURL}index`,
            format: 'isolated',
          },
        ],
      ],
    });

    await click('[data-test-open-ai-assistant]');
    await waitFor(`[data-room-settled]`);

    // 1. Create first room and add messages with files
    await fillIn('[data-test-message-field]', 'First message with card');
    await selectCardFromCatalog(`${testRealmURL}Person/hassan`);
    await click('[data-test-send-message-btn]');

    await fillIn('[data-test-message-field]', 'Second message with file');
    await click('[data-test-attach-button]');
    await click('[data-test-attach-file-btn]');
    await click('[data-test-file="pet.gts"]');
    await click('[data-test-choose-file-modal-add-button]');
    await click('[data-test-send-message-btn]');

    await fillIn(
      '[data-test-message-field]',
      'Third message with another card',
    );
    await selectCardFromCatalog(`${testRealmURL}Pet/mango`);
    await click('[data-test-send-message-btn]');

    // Verify first room messages
    assertMessages(assert, [
      {
        from: 'testuser',
        message: 'First message with card',
        cards: [{ id: `${testRealmURL}Person/hassan`, title: 'Hassan' }],
      },
      {
        from: 'testuser',
        message: 'Second message with file',
        files: [{ sourceUrl: `${testRealmURL}pet.gts`, name: 'pet.gts' }],
      },
      {
        from: 'testuser',
        message: 'Third message with another card',
        cards: [{ id: `${testRealmURL}Pet/mango`, title: 'Mango' }],
      },
    ]);

    // Get the first room ID
    const matrixService = getService('matrix-service');
    const firstRoomId = matrixService.currentRoomId;
    assert.ok(firstRoomId, 'Should have first room ID');

    // 2. Create second room (new session)
    await click('[data-test-create-room-btn]');
    await waitFor(`[data-room-settled]`);

    const secondRoomId = matrixService.currentRoomId;
    assert.ok(secondRoomId, 'Should have second room ID');
    assert.notStrictEqual(
      secondRoomId,
      firstRoomId,
      'Second room should be different from first room',
    );

    // 3. Switch back to first room with message history
    await click('[data-test-past-sessions-button]');
    await waitFor(`[data-test-enter-room="${firstRoomId}"]`);
    await click(`[data-test-enter-room="${firstRoomId}"]`);
    await waitFor(`[data-room-settled]`);

    // Verify we're back in the first room
    assert.strictEqual(
      matrixService.currentRoomId,
      firstRoomId,
      'Should be back in the first room',
    );

    // Verify first room messages are still there
    assertMessages(assert, [
      {
        from: 'testuser',
        message: 'First message with card',
        cards: [{ id: `${testRealmURL}Person/hassan`, title: 'Hassan' }],
      },
      {
        from: 'testuser',
        message: 'Second message with file',
        files: [{ sourceUrl: `${testRealmURL}pet.gts`, name: 'pet.gts' }],
      },
      {
        from: 'testuser',
        message: 'Third message with another card',
        cards: [{ id: `${testRealmURL}Pet/mango`, title: 'Mango' }],
      },
    ]);

    // 4. Create third room with "Copy File History" option
    await click('[data-test-create-room-btn]', { shiftKey: true });
    await click('[data-test-new-session-settings-option="Copy File History"]');
    await click('[data-test-new-session-settings-create-button]');
    await waitFor(`[data-room-settled]`);
    await waitFor('[data-test-user-message]');

    const thirdRoomId = matrixService.currentRoomId;
    assert.ok(thirdRoomId, 'Should have third room ID');
    assert.notStrictEqual(
      thirdRoomId,
      firstRoomId,
      'Third room should be different from first room',
    );
    assert.notStrictEqual(
      thirdRoomId,
      secondRoomId,
      'Third room should be different from second room',
    );

    // 5. Assert that the third room has the first message with files from the first room
    assertMessages(assert, [
      {
        from: 'testuser',
        message:
          'This session includes files and cards from the previous conversation for context.',
        cards: [
          { id: `${testRealmURL}Person/hassan`, title: 'Hassan' },
          { id: `${testRealmURL}Pet/mango`, title: 'Mango' },
        ],
        files: [{ sourceUrl: `${testRealmURL}pet.gts`, name: 'pet.gts' }],
      },
    ]);
  });
});<|MERGE_RESOLUTION|>--- conflicted
+++ resolved
@@ -87,7 +87,7 @@
 const TEST_MODEL_NAMES: Record<string, string> = {
   'openai/gpt-5': 'OpenAI: GPT-5',
   'openai/gpt-4o-mini': 'OpenAI: GPT-4o-mini',
-  'anthropic/claude-sonnet-4': 'Anthropic: Claude Sonnet 4',
+  'anthropic/claude-sonnet-4.5': 'Anthropic: Claude Sonnet 4.5',
   'anthropic/claude-3.7-sonnet': 'Anthropic: Claude 3.7 Sonnet',
   'deepseek/deepseek-chat-v3-0324': 'DeepSeek: DeepSeek V3 0324',
   'google/gemini-2.5-flash': 'Google: Gemini 2.5 Flash',
@@ -296,11 +296,11 @@
       toolsSupported: true,
     });
 
-    let anthropicClaudeSonnet4Model = new ModelConfiguration({
+    let anthropicClaudeSonnet45Model = new ModelConfiguration({
       cardInfo: new CardInfoField({
-        title: modelNameFor('anthropic/claude-sonnet-4'),
+        title: modelNameFor('anthropic/claude-sonnet-4.5'),
       }),
-      modelId: 'anthropic/claude-sonnet-4',
+      modelId: 'anthropic/claude-sonnet-4.5',
       toolsSupported: true,
     });
 
@@ -317,7 +317,7 @@
       modelConfigurations: [
         openAiGpt5Model,
         openAiGpt4oMiniModel,
-        anthropicClaudeSonnet4Model,
+        anthropicClaudeSonnet45Model,
         anthropicClaudeSonnet37Model,
       ],
     });
@@ -646,15 +646,9 @@
     assert.strictEqual(roomState.model, llmIdToChangeTo);
   });
 
-<<<<<<< HEAD
-  test('defaults to anthropic/claude-sonnet-4 in code mode', async function (assert) {
-    let defaultCodeLLMId = 'anthropic/claude-sonnet-4';
-    let defaultCodeLLMName = modelNameFor(defaultCodeLLMId);
-=======
   test('defaults to anthropic/claude-sonnet-4.5 in code mode', async function (assert) {
     let defaultCodeLLMId = 'anthropic/claude-sonnet-4.5';
-    let defaultCodeLLMName = DEFAULT_LLM_ID_TO_NAME[defaultCodeLLMId];
->>>>>>> 7fd64ce8
+    let defaultCodeLLMName = modelNameFor(defaultCodeLLMId);
 
     await visitOperatorMode({
       stacks: [
