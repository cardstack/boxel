--- conflicted
+++ resolved
@@ -2652,11 +2652,8 @@
       'Enabling create new session button',
     );
     await click('[data-test-send-message-btn]');
-<<<<<<< HEAD
     let roomsBeforeNewSession = getRoomIds();
-=======
     await waitFor('[data-test-create-room-btn]:not([disabled])');
->>>>>>> f9504c84
     await click('[data-test-create-room-btn]');
     await waitFor('[data-room-settled]');
 
