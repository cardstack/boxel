--- conflicted
+++ resolved
@@ -310,10 +310,7 @@
           '.realm.json': {
             ...(realmContents['.realm.json'] as any),
             hostHome: null,
-<<<<<<< HEAD
             interactHome: null,
-=======
->>>>>>> c27c80cb
           },
         };
         delete contents['site.json'];
