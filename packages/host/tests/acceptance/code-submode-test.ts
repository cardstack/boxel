--- conflicted
+++ resolved
@@ -411,7 +411,7 @@
   setupServerSentEvents(hooks);
   let { setActiveRealms } = setupMockMatrix(hooks, {
     loggedInAs: '@testuser:staging',
-    activeRealms: [baseRealm.url, testRealmURL],
+    activeRealms: [testRealmURL],
   });
 
   hooks.beforeEach(async function () {
@@ -778,23 +778,9 @@
       .dom('[data-test-card-url-bar-realm-info]')
       .containsText('in Test Workspace B');
   });
-<<<<<<< HEAD
-
-  test('code submode handles binary files', async function (assert) {
-    let cardService = this.owner.lookup('service:card-service') as CardService;
-    cardService.unresolvedRealmURLs.push('http://localhost:4202/test/');
-    await visitOperatorMode({
-      submode: 'code',
-      codePath: `http://localhost:4202/test/mango.png`,
-=======
   module('with connection to test realm', function (hooks) {
     hooks.beforeEach(function () {
-      setActiveRealms([
-        baseRealm.url,
-        testRealmURL,
-        'http://localhost:4202/test/',
-      ]);
->>>>>>> ef47110b
+      setActiveRealms([testRealmURL, 'http://localhost:4202/test/']);
     });
     test('code submode handles binary files', async function (assert) {
       await visitOperatorMode({
