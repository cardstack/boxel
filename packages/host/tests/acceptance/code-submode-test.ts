import {
  visit,
  click,
  waitFor,
  fillIn,
  triggerKeyEvent,
  waitUntil,
  scrollTo,
} from '@ember/test-helpers';

import percySnapshot from '@percy/ember';
import { setupApplicationTest } from 'ember-qunit';
import window from 'ember-window-mock';
import { setupWindowMock } from 'ember-window-mock/test-support';
import * as MonacoSDK from 'monaco-editor';
import { module, test } from 'qunit';

import stringify from 'safe-stable-stringify';

import { baseRealm } from '@cardstack/runtime-common';

import { Realm } from '@cardstack/runtime-common/realm';

import type LoaderService from '@cardstack/host/services/loader-service';
import type MonacoService from '@cardstack/host/services/monaco-service';

import {
  TestRealm,
  TestRealmAdapter,
  getMonacoContent,
  setMonacoContent,
  setupLocalIndexing,
  testRealmURL,
  sourceFetchRedirectHandle,
  sourceFetchReturnUrlHandle,
  setupServerSentEvents,
  waitForCodeEditor,
  type TestContextWithSSE,
} from '../helpers';

const indexCardSource = `
  import { CardDef, Component } from "https://cardstack.com/base/card-api";

  export class Index extends CardDef {
    static isolated = class Isolated extends Component<typeof this> {
      <template>
        <div data-test-index-card>
          Hello, world!
        </div>
      </template>
    };
  }
`;

const postalCodeFieldSource = `
  import {
    contains,
    field,
    Component,
    FieldDef,
  } from 'https://cardstack.com/base/card-api';
  import StringCard from 'https://cardstack.com/base/string';

  export class PostalCode extends FieldDef {
    static displayName = 'Postal Code';
    @field fiveDigitPostalCode = contains(StringCard); // required
    @field fourDigitOptional = contains(StringCard);

    static embedded = class Embedded extends Component<typeof this> {
      <template>
        <address>
          <div><@fields.fiveDigitPostalCode /> - <@fields.fourDigitOptional /></div>
        </address>
      </template>
    };    
  }
`

const addressFieldSource = `
  import {
    contains,
    field,
    Component,
    FieldDef,
  } from 'https://cardstack.com/base/card-api';
  import StringCard from 'https://cardstack.com/base/string';
  import { PostalCode } from './postal-code';

  export class Address extends FieldDef {
    static displayName = 'Address';
    @field streetAddress = contains(StringCard); // required
    @field city = contains(StringCard); // required
    @field region = contains(StringCard);
    @field postalCode = contains(PostalCode);
    @field poBoxNumber = contains(StringCard);
    @field country = contains(StringCard); // required // dropdown

    static embedded = class Embedded extends Component<typeof this> {
      <template>
        <address>
          <div><@fields.streetAddress /></div>
          <@fields.city />
          <@fields.region />
          <@fields.postalCode /><@fields.poBoxNumber />
          <@fields.country />
        </address>
      </template>
    };
  }
`;

const countryCardSource = `
  import {
    contains,
    field,
    Component,
    CardDef,
  } from 'https://cardstack.com/base/card-api';
  import StringField from 'https://cardstack.com/base/string';

  export class Country extends CardDef {
    static displayName = 'Country';
    @field name = contains(StringField);
    @field title = contains(StringField, {
      computeVia(this: Country) {
        return this.name;
      },
    });

    static embedded = class Embedded extends Component<typeof this> {
      <template>
        <address>
          <@fields.name />
        </address>
      </template>
    };
  }
`;

const tripsFieldSource = `
  import {
    linksToMany,
    field,
    Component,
    FieldDef,
  } from 'https://cardstack.com/base/card-api';
  import { Country } from './country';

  export class Trips extends FieldDef {
    static displayName = 'Trips';
    @field countriesVisited = linksToMany(Country);

    static embedded = class Embedded extends Component<typeof this> {
      <template>
        <address>
          <@fields.countriesVisited />
        </address>
      </template>
    };
  }
`;

const personCardSource = `
  import { contains, containsMany, field, linksTo, linksToMany, CardDef, Component } from "https://cardstack.com/base/card-api";
  import StringCard from "https://cardstack.com/base/string";
  import { Friend } from './friend';
  import { Pet } from "./pet";
  import { Address } from './address';
  import { Trips } from './trips';

  export class Person extends CardDef {
    static displayName = 'Person';
    @field firstName = contains(StringCard);
    @field lastName = contains(StringCard);
    @field title = contains(StringCard, {
      computeVia: function (this: Person) {
        return [this.firstName, this.lastName].filter(Boolean).join(' ');
      },
    });
    @field pet = linksTo(Pet);
    @field friends = linksToMany(Friend);
    @field address = containsMany(StringCard);
    @field addressDetail = contains(Address);
    @field trips = contains(Trips);
    static isolated = class Isolated extends Component<typeof this> {
      <template>
        <div data-test-person>
          <p>First name: <@fields.firstName /></p>
          <p>Last name: <@fields.lastName /></p>
          <p>Title: <@fields.title /></p>
          <p>Address List: <@fields.address /></p>
          <p>Friends: <@fields.friends /></p>
        </div>
        <style>
          div {
            color: green;
            content: '';
          }
        </style>
      </template>
    };
  }
`;

const petCardSource = `
  import { contains, field, Component, CardDef } from "https://cardstack.com/base/card-api";
  import StringCard from "https://cardstack.com/base/string";

  export class Pet extends CardDef {
    static displayName = 'Pet';
    @field name = contains(StringCard);
    @field title = contains(StringCard, {
      computeVia: function (this: Pet) {
        return this.name;
      },
    });
    static embedded = class Embedded extends Component<typeof this> {
      <template>
        <h3 data-test-pet={{@model.name}}>
          <@fields.name/>
        </h3>
      </template>
    }
    static isolated = class Isolated extends Component<typeof this> {
      <template>
        <h1>{{@model.title}}</h1>
        <h2 data-test-pet={{@model.name}}>
          <@fields.name/>
        </h2>
        <br/> <br/> <br/> <br/> <br/> <br/> <br/> <br/> <br/> <br/> <br/> <br/> <br/> <br/> <br/> <br/> <br/> <br/> <br/>
        <br/> <br/> <br/> <br/> <br/> <br/> <br/> <br/> <br/> <br/> <br/> <br/> <br/> <br/> <br/> <br/> <br/> <br/> <br/>
        <br/> <br/> <br/> <br/> <br/> <br/> <br/> <br/> <br/> <br/> <br/> <br/> <br/> <br/> <br/> <br/> <br/> <br/> <br/>
        <br/> <br/> <br/> <br/> <br/> <br/> <br/> <br/> <br/> <br/> <br/> <br/> <br/> <br/> <br/> <br/> <br/> <br/> <br/>
        <br/> <br/> <br/> <br/> <br/> <br/> <br/> <br/> <br/> <br/> <br/> <br/> <br/> <br/> <br/> <br/> <br/> <br/> <br/>
        <br/> <br/> <br/> <br/> <br/> <br/> <br/> <br/> <br/> <br/> <br/> <br/> <br/> <br/> <br/> <br/> <br/> <br/> <br/>
      </template>
    }
  }
`;

const employeeCardSource = `
  import {
    contains,
    field,
    Component,
    CardDef
  } from 'https://cardstack.com/base/card-api';
  import StringCard from 'https://cardstack.com/base/string';
  import DateField from 'https://cardstack.com/base/date';
  import BooleanField from 'https://cardstack.com/base/boolean';
  import { Person } from './person';

  export function isHourly (this: Employee) {
    return !this.isSalaried;
  }

  export class Isolated extends Component<typeof Employee> {
    <template>
      <@fields.firstName /> <@fields.lastName />

      Department: <@fields.department />
    </template>
  };

  export class Employee extends Person {
    static displayName = 'Employee';
    @field department = contains(StringCard);

    static isolated = class Isolated extends Component<typeof this> {
      <template>
        <@fields.firstName /> <@fields.lastName />

        Department: <@fields.department />
      </template>
    };
  }
`;

const inThisFileSource = `
  import {
    contains,
    field,
    CardDef,
    FieldDef,
  } from 'https://cardstack.com/base/card-api';
  import StringCard from 'https://cardstack.com/base/string';

  export const exportedVar = 'exported var';

  const localVar = 'local var';

  class LocalClass {}
  export class ExportedClass {}

  export class ExportedClassInheritLocalClass extends LocalClass {}

  function localFunction() {}
  export function exportedFunction() {}

  export { LocalClass as AClassWithExportName };

  class LocalCard extends CardDef {
    static displayName = 'local card';
  }

  export class ExportedCard extends CardDef {
    static displayName = 'exported card';
    @field someString = contains(StringCard);
  }

  export class ExportedCardInheritLocalCard extends LocalCard {
    static displayName = 'exported card extends local card';
  }

  class LocalField extends FieldDef {
    static displayName = 'local field';
  }
  export class ExportedField extends FieldDef {
    static displayName = 'exported field';
    @field someString = contains(StringCard);
  }

  export class ExportedFieldInheritLocalField extends LocalField {
    static displayName = 'exported field extends local field';
  }

  export default class DefaultClass {}
`;

const friendCardSource = `
  import { contains, linksTo, field, CardDef, Component } from "https://cardstack.com/base/card-api";
  import StringCard from "https://cardstack.com/base/string";

  export class Friend extends CardDef {
    static displayName = 'Friend';
    @field name = contains(StringCard);
    @field friend = linksTo(() => Friend);
    @field title = contains(StringCard, {
      computeVia: function (this: Person) {
        return name;
      },
    });
    static isolated = class Isolated extends Component<typeof this> {
      <template>
        <div data-test-person>
          <p>First name: <@fields.firstName /></p>
          <p>Last name: <@fields.lastName /></p>
          <p>Title: <@fields.title /></p>
        </div>
        <style>
          div {
            color: green;
            content: '';
          }
        </style>
      </template>
    };
  }
`;

const txtSource = `
  Hello, world!
`;

module('Acceptance | code submode tests', function (hooks) {
  let realm: Realm;
  let adapter: TestRealmAdapter;
  let monacoService: MonacoService;

  setupApplicationTest(hooks);
  setupLocalIndexing(hooks);
  setupServerSentEvents(hooks);
  setupWindowMock(hooks);

  hooks.afterEach(async function () {
    window.localStorage.removeItem('recent-files');
  });

  hooks.beforeEach(async function () {
    window.localStorage.removeItem('recent-files');
    monacoService = this.owner.lookup(
      'service:monaco-service',
    ) as MonacoService;

    // this seeds the loader used during index which obtains url mappings
    // from the global loader
    adapter = new TestRealmAdapter({
      'index.gts': indexCardSource,
      'pet-person.gts': personCardSource,
      'person.gts': personCardSource,
      'pet.gts': petCardSource,
      'friend.gts': friendCardSource,
      'employee.gts': employeeCardSource,
      'in-this-file.gts': inThisFileSource,
      'postal-code.gts': postalCodeFieldSource,
      'address.gts': addressFieldSource,
      'country.gts': countryCardSource,
      'trips.gts': tripsFieldSource,
      'person-entry.json': {
        data: {
          type: 'card',
          attributes: {
            title: 'Person',
            description: 'Catalog entry',
            ref: {
              module: `./person`,
              name: 'Person',
            },
          },
          meta: {
            adoptsFrom: {
              module: `${baseRealm.url}catalog-entry`,
              name: 'CatalogEntry',
            },
          },
        },
      },
      'index.json': {
        data: {
          type: 'card',
          attributes: {},
          meta: {
            adoptsFrom: {
              module: './index',
              name: 'Index',
            },
          },
        },
      },
      'not-json.json': 'I am not JSON.',
      'Person/fadhlan.json': {
        data: {
          attributes: {
            firstName: 'Fadhlan',
            address: [
              {
                city: 'Bandung',
                country: 'Indonesia',
                shippingInfo: {
                  preferredCarrier: 'DHL',
                  remarks: `Don't let bob deliver the package--he's always bringing it to the wrong address`,
                },
              },
            ],
          },
          relationships: {
            pet: {
              links: {
                self: `${testRealmURL}Pet/mango`,
              },
            },
          },
          meta: {
            adoptsFrom: {
              module: `${testRealmURL}person`,
              name: 'Person',
            },
          },
        },
      },
      'Person/1.json': {
        data: {
          type: 'card',
          attributes: {
            firstName: 'Hassan',
            lastName: 'Abdel-Rahman',
          },
          meta: {
            adoptsFrom: {
              module: '../person',
              name: 'Person',
            },
          },
        },
      },
      'Pet/mango.json': {
        data: {
          attributes: {
            name: 'Mango',
          },
          meta: {
            adoptsFrom: {
              module: `${testRealmURL}pet`,
              name: 'Pet',
            },
          },
        },
      },
<<<<<<< HEAD
      'Country/united-states.json': {
        data: {
          type: 'card',
          attributes: {
            name: 'United States',
            description: null,
            thumbnailURL: null,
          },
          meta: {
            adoptsFrom: {
              module: '../country',
              name: 'Country',
            },
          },
        },
      },
=======
      'hello.txt': txtSource,
>>>>>>> ad4ec65e
      'z00.json': '{}',
      'z01.json': '{}',
      'z02.json': '{}',
      'z03.json': '{}',
      'z04.json': '{}',
      'z05.json': '{}',
      'z06.json': '{}',
      'z07.json': '{}',
      'z08.json': '{}',
      'z09.json': '{}',
      'z10.json': '{}',
      'z11.json': '{}',
      'z12.json': '{}',
      'z13.json': '{}',
      'z14.json': '{}',
      'z15.json': '{}',
      'z16.json': '{}',
      'z17.json': '{}',
      'z18.json': '{}',
      'z19.json': '{}',
      'zzz/zzz/file.json': '{}',
      '.realm.json': {
        name: 'Test Workspace B',
        backgroundURL:
          'https://i.postimg.cc/VNvHH93M/pawel-czerwinski-Ly-ZLa-A5jti-Y-unsplash.jpg',
        iconURL: 'https://i.postimg.cc/L8yXRvws/icon.png',
      },
      'noop.gts': `export function noop() {};\nclass NoopClass {}`,
    });

    let loader = (this.owner.lookup('service:loader-service') as LoaderService)
      .loader;

    realm = await TestRealm.createWithAdapter(adapter, loader, this.owner, {
      isAcceptanceTest: true,
      overridingHandlers: [
        async (req: Request) => {
          return sourceFetchRedirectHandle(req, adapter, testRealmURL);
        },
        async (req: Request) => {
          return sourceFetchReturnUrlHandle(req, realm.maybeHandle.bind(realm));
        },
      ],
    });
    await realm.ready;
  });

  test('defaults to inheritance view and can toggle to file view', async function (assert) {
    let operatorModeStateParam = stringify({
      stacks: [
        [
          {
            id: `${testRealmURL}Person/1`,
            format: 'isolated',
          },
        ],
      ],
      submode: 'code',
      codePath: `${testRealmURL}Person/1.json`,
    })!;

    await visit(
      `/?operatorModeEnabled=true&operatorModeState=${encodeURIComponent(
        operatorModeStateParam,
      )}`,
    );
    await waitForCodeEditor();
    await waitFor('[data-test-file-view-header]');

    assert
      .dom('[data-test-file-view-header]')
      .hasAttribute('aria-label', 'Inspector');
    assert.dom('[data-test-inspector-toggle]').hasClass('active');
    assert.dom('[data-test-file-browser-toggle]').doesNotHaveClass('active');

    await waitFor('[data-test-card-inspector-panel]');

    assert.dom('[data-test-card-inspector-panel]').exists();
    assert.dom('[data-test-file]').doesNotExist();

    await click('[data-test-file-browser-toggle]');

    assert
      .dom('[data-test-file-view-header]')
      .hasAttribute('aria-label', 'File Browser');
    assert.dom('[data-test-inspector-toggle]').doesNotHaveClass('active');
    assert.dom('[data-test-file-browser-toggle]').hasClass('active');

    await waitFor('[data-test-file]');

    assert.dom('[data-test-inheritance-placeholder]').doesNotExist();
    assert.dom('[data-test-file]').exists();
  });

  test('non-card JSON is shown as just a file with empty schema editor', async function (assert) {
    let operatorModeStateParam = stringify({
      stacks: [
        [
          {
            id: `${testRealmURL}Person/1`,
            format: 'isolated',
          },
        ],
      ],
      submode: 'code',
      codePath: `${testRealmURL}z01.json`,
    })!;

    await visit(
      `/?operatorModeEnabled=true&operatorModeState=${encodeURIComponent(
        operatorModeStateParam,
      )}`,
    );

    await waitForCodeEditor();
    await waitFor('[data-test-file-definition]');

    assert.dom('[data-test-definition-file-extension]').hasText('.json');
    await waitFor('[data-test-definition-realm-name]');
    assert
      .dom('[data-test-definition-realm-name]')
      .hasText('in Test Workspace B');

    assert
      .dom('[data-test-file-incompatibility-message]')
      .hasText(
        'No tools are available to be used with this file type. Choose a file representing a card instance or module.',
      );
  });

  test('invalid JSON is shown as just a file with empty schema editor', async function (assert) {
    let operatorModeStateParam = stringify({
      stacks: [
        [
          {
            id: `${testRealmURL}Person/1`,
            format: 'isolated',
          },
        ],
      ],
      submode: 'code',
      codePath: `${testRealmURL}not-json.json`,
    })!;

    await visit(
      `/?operatorModeEnabled=true&operatorModeState=${encodeURIComponent(
        operatorModeStateParam,
      )}`,
    );

    await waitForCodeEditor();
    await waitFor('[data-test-file-definition]');

    assert.dom('[data-test-definition-file-extension]').hasText('.json');
    await waitFor('[data-test-definition-realm-name]');
    assert
      .dom('[data-test-definition-realm-name]')
      .hasText('in Test Workspace B');
    assert
      .dom('[data-test-file-incompatibility-message]')
      .hasText(
        'No tools are available to be used with this file type. Choose a file representing a card instance or module.',
      );
  });

  test('empty state displays default realm info', async function (assert) {
    let operatorModeStateParam = stringify({
      stacks: [],
      submode: 'code',
      codePath: null,
    })!;

    await visit(
      `/?operatorModeEnabled=true&operatorModeState=${encodeURIComponent(
        operatorModeStateParam,
      )}`,
    );

    await waitFor('[data-test-file]');

    assert.dom('[data-test-file]').exists();
    assert.dom('[data-test-file-browser-toggle]').hasClass('active');
    assert.dom('[data-test-card-inspector-panel]').doesNotExist();
    assert
      .dom('[data-test-file-view-header]')
      .hasAttribute('aria-label', 'File Browser');
    assert.dom('[data-test-inspector-toggle]').isDisabled();

    assert.dom('[data-test-empty-code-mode]').exists();
    assert
      .dom('[data-test-empty-code-mode]')
      .containsText('Choose a file on the left to open it');

    assert.dom('[data-test-card-url-bar-input]').hasValue('');
    assert
      .dom('[data-test-card-url-bar-realm-info]')
      .containsText('in Test Workspace B');
  });

  test('not-found state displays default realm info', async function (assert) {
    let operatorModeStateParam = stringify({
      stacks: [],
      submode: 'code',
      codePath: `${testRealmURL}perso`, // purposely misspelled
    })!;

    await visit(
      `/?operatorModeEnabled=true&operatorModeState=${encodeURIComponent(
        operatorModeStateParam,
      )}`,
    );

    await waitFor('[data-test-file]');

    assert.dom('[data-test-file]').exists();
    assert.dom('[data-test-file-browser-toggle]').hasClass('active');
    assert.dom('[data-test-card-inspector-panel]').doesNotExist();
    assert
      .dom('[data-test-file-view-header]')
      .hasAttribute('aria-label', 'File Browser');
    assert.dom('[data-test-inspector-toggle]').isDisabled();

    assert.dom('[data-test-empty-code-mode]').doesNotExist();
    assert
      .dom('[data-test-card-url-bar-input]')
      .hasValue(`${testRealmURL}perso`);
    assert
      .dom('[data-test-card-url-bar-realm-info]')
      .containsText('in Test Workspace B');
  });

  test('code submode handles binary files', async function (assert) {
    let operatorModeStateParam = stringify({
      stacks: [],
      submode: 'code',
      codePath: `http://localhost:4202/test/mango.png`,
    })!;

    await visit(
      `/?operatorModeEnabled=true&operatorModeState=${encodeURIComponent(
        operatorModeStateParam,
      )}`,
    );

    await waitFor('[data-test-binary-info]');

    assert.dom('[data-test-definition-file-extension]').hasText('.png');
    await waitFor('[data-test-definition-realm-name]');
    assert
      .dom('[data-test-definition-realm-name]')
      .hasText('in Test Workspace A');
    assert.dom('[data-test-definition-info-text]').containsText('Last saved');
    assert
      .dom('[data-test-binary-info] [data-test-file-name]')
      .hasText('mango.png');
    assert.dom('[data-test-binary-info] [data-test-size]').hasText('114.71 kB');
    assert
      .dom('[data-test-binary-info] [data-test-last-modified]')
      .containsText('Last modified');
    assert
      .dom('[data-test-file-incompatibility-message]')
      .hasText(
        'No tools are available to be used with this file type. Choose a file representing a card instance or module.',
      );
    await percySnapshot(assert);
  });

  test('can handle error when user puts unidentified domain in card URL bar', async function (assert) {
    let codeModeStateParam = stringify({
      stacks: [
        [
          {
            id: `${testRealmURL}Person/1`,
            format: 'isolated',
          },
        ],
      ],
      submode: 'code',
      fileView: 'browser',
      codePath: `${testRealmURL}Person/1.json`,
      openDirs: { [testRealmURL]: ['Person/'] },
    })!;

    await visit(
      `/?operatorModeEnabled=true&operatorModeState=${encodeURIComponent(
        codeModeStateParam,
      )}`,
    );
    await waitForCodeEditor();

    await fillIn(
      '[data-test-card-url-bar-input]',
      `http://unknown-domain.com/test/mango.png`,
    );
    await triggerKeyEvent(
      '[data-test-card-url-bar-input]',
      'keypress',
      'Enter',
    );
    await waitFor('[data-test-card-url-bar-error]');
    assert
      .dom('[data-test-card-url-bar-error]')
      .containsText('This resource does not exist');
  });

  test('card preview will show in the 3rd column when submode is set to code', async function (assert) {
    let operatorModeStateParam = stringify({
      stacks: [
        [
          {
            id: `${testRealmURL}Person/fadhlan`,
            format: 'isolated',
          },
        ],
      ],
      submode: 'code',
      codePath: `${testRealmURL}Person/fadhlan.json`,
    })!;
    await visit(
      `/?operatorModeEnabled=true&operatorModeState=${encodeURIComponent(
        operatorModeStateParam,
      )}`,
    );

    await waitForCodeEditor();
    await waitFor('[data-test-card-resource-loaded]');

    assert.dom('[data-test-code-mode-card-preview-header]').hasText('Person');
    assert
      .dom('[data-test-code-mode-card-preview-body]')
      .includesText('Fadhlan');

    assert
      .dom('[data-test-preview-card-footer-button-isolated]')
      .hasClass('active');

    await click('[data-test-preview-card-footer-button-atom]');
    assert
      .dom('[data-test-preview-card-footer-button-atom]')
      .hasClass('active');
    assert.dom('[data-test-code-mode-card-preview-body] .atom-format').exists();
    assert
      .dom('[data-test-code-mode-card-preview-body] .atom-format')
      .includesText('Fadhlan');

    await click('[data-test-preview-card-footer-button-embedded]');
    assert
      .dom('[data-test-preview-card-footer-button-embedded]')
      .hasClass('active');
    assert
      .dom(
        '[data-test-code-mode-card-preview-body ] .field-component-card.embedded-format',
      )
      .exists();

    await click('[data-test-preview-card-footer-button-edit]');
    assert
      .dom('[data-test-preview-card-footer-button-edit]')
      .hasClass('active');

    assert
      .dom(
        '[data-test-code-mode-card-preview-body ] .field-component-card.edit-format',
      )
      .exists();

    // Only preview is shown in the right column when viewing an instance, no schema editor
    assert.dom('[data-test-card-schema]').doesNotExist();
  });

  test('displays clear message when a schema-editor incompatible item is selected within a valid file type', async function (assert) {
    let operatorModeStateParam = stringify({
      stacks: [],
      submode: 'code',
      codePath: `${testRealmURL}employee.gts`,
    })!;

    await visit(
      `/?operatorModeEnabled=true&operatorModeState=${encodeURIComponent(
        operatorModeStateParam,
      )}`,
    );
    await waitForCodeEditor();

    await waitFor('[data-test-loading-indicator]', { count: 0 });

    await waitFor(
      '[data-test-in-this-file-selector] [data-test-boxel-selector-item-selected]',
    );
    assert
      .dom(
        '[data-test-in-this-file-selector] [data-test-boxel-selector-item-selected]',
      )
      .hasText('isHourly function');
    assert
      .dom('[data-test-file-incompatibility-message]')
      .hasText(
        'No tools are available for the selected item: function "isHourly". Select a card or field definition in the inspector.',
      );

    await click('[data-test-boxel-selector-item-text="Isolated"]');
    await waitFor('[data-test-loading-indicator]', { count: 0 });

    assert
      .dom(
        '[data-test-in-this-file-selector] [data-test-boxel-selector-item-selected]',
      )
      .hasText('Isolated class');
    assert
      .dom('[data-test-file-incompatibility-message]')
      .hasText(
        'No tools are available for the selected item: class "Isolated". Select a card or field definition in the inspector.',
      );

    operatorModeStateParam = stringify({
      stacks: [],
      submode: 'code',
      codePath: `${testRealmURL}noop.gts`,
    })!;

    await visit(
      `/?operatorModeEnabled=true&operatorModeState=${encodeURIComponent(
        operatorModeStateParam,
      )}`,
    );

    await waitFor('[data-test-loading-indicator]', { count: 0 });
    assert.dom('[data-test-file-incompatibility-message]').exists();
  });

  test('displays clear message on inspector-panel and schema-editor when file is completely unsupported', async function (assert) {
    let operatorModeStateParam = stringify({
      stacks: [],
      submode: 'code',
      codePath: `${testRealmURL}hello.txt`,
    })!;

    await visit(
      `/?operatorModeEnabled=true&operatorModeState=${encodeURIComponent(
        operatorModeStateParam,
      )}`,
    );

    await waitFor('[data-test-file-incompatibility-message]');
    assert
      .dom('[data-test-file-incompatibility-message]')
      .hasText(
        'No tools are available to inspect this file or its contents. Select a file with a .json, .gts or .ts extension.',
      );

    await waitFor('[data-test-detail-panel-file-incompatibility-message]');
    assert
      .dom('[data-test-detail-panel-file-incompatibility-message]')
      .hasText(
        'Inspector cannot be used with this file type. Select a file with a .json, .gts or .ts extension.',
      );
  });

  test('Clicking card in search panel opens card JSON in editor', async function (assert) {
    let operatorModeStateParam = stringify({
      stacks: [],
      submode: 'code',
      codePath: `${testRealmURL}employee.gts`,
    })!;

    await visit(
      `/?operatorModeEnabled=true&operatorModeState=${encodeURIComponent(
        operatorModeStateParam,
      )}`,
    );
    await waitForCodeEditor();

    assert.dom('[data-test-search-sheet]').doesNotHaveClass('prompt'); // Search closed

    // Click on search-input
    await click('[data-test-search-field]');

    assert.dom('[data-test-search-sheet]').hasClass('prompt'); // Search opened

    await fillIn('[data-test-search-field]', 'Mango');

    assert.dom('[data-test-search-sheet]').hasClass('results'); // Search open

    await waitFor(`[data-test-search-result="${testRealmURL}Pet/mango"]`, {
      timeout: 2000,
    });

    // Click on search result
    await click(`[data-test-search-result="${testRealmURL}Pet/mango"]`);

    assert.dom('[data-test-search-sheet]').doesNotHaveClass('results'); // Search closed

    // The card appears in the editor
    await waitForCodeEditor();
    assert.deepEqual(JSON.parse(getMonacoContent()), {
      data: {
        attributes: {
          name: 'Mango',
        },
        meta: {
          adoptsFrom: {
            module: `${testRealmURL}pet`,
            name: 'Pet',
          },
        },
      },
    });
  });

  test('changes cursor position when selected module declaration is changed', async function (assert) {
    let operatorModeStateParam = stringify({
      stacks: [[]],
      submode: 'code',
      codePath: `${testRealmURL}in-this-file.gts`,
    })!;

    await visit(
      `/?operatorModeEnabled=true&operatorModeState=${encodeURIComponent(
        operatorModeStateParam,
      )}`,
    );

    await waitForCodeEditor();
    await waitFor('[data-test-card-inspector-panel]');
    await waitFor('[data-test-current-module-name]');
    await waitFor('[data-test-in-this-file-selector]');
    //default is the 1st index
    let elementName = 'AClassWithExportName (LocalClass) class';
    assert
      .dom('[data-test-boxel-selector-item]:nth-of-type(1)')
      .hasText(elementName);
    assert.dom('[data-test-boxel-selector-item-selected]').hasText(elementName);
    assert.true(
      monacoService.getLineCursorOn()?.includes('LocalClass'),
      'cursor is on LocalClass line',
    );

    // clicking on a card
    elementName = 'ExportedCard';
    await click(`[data-test-boxel-selector-item-text="${elementName}"]`);
    assert.true(
      monacoService.getLineCursorOn()?.includes(elementName),
      'cursor is on ExportedCard line',
    );

    // clicking on a field
    elementName = 'ExportedField';
    await click(`[data-test-boxel-selector-item-text="${elementName}"]`);
    assert.true(
      monacoService.getLineCursorOn()?.includes(elementName),
      'cursor is on ExportedField line',
    );

    // clicking on an exported function
    elementName = 'exportedFunction';
    await click(`[data-test-boxel-selector-item-text="${elementName}"]`);
    assert.true(
      monacoService.getLineCursorOn()?.includes(elementName),
      'cursor is on exportedFunction line',
    );
  });

  test('changes selected module declaration when cursor position is changed', async function (assert) {
    let operatorModeStateParam = stringify({
      stacks: [[]],
      submode: 'code',
      codePath: `${testRealmURL}in-this-file.gts`,
    })!;

    await visit(
      `/?operatorModeEnabled=true&operatorModeState=${encodeURIComponent(
        operatorModeStateParam,
      )}`,
    );
    await waitForCodeEditor();
    await waitFor('[data-test-card-inspector-panel]');
    await waitFor('[data-test-current-module-name]');
    await waitFor('[data-test-in-this-file-selector]');
    //default is the 1st index
    let elementName = 'AClassWithExportName (LocalClass) class';
    assert
      .dom('[data-test-boxel-selector-item]:nth-of-type(1)')
      .hasText(elementName);
    assert.dom('[data-test-boxel-selector-item-selected]').hasText(elementName);
    assert.true(monacoService.getLineCursorOn()?.includes('LocalClass'));

    elementName = 'ExportedFieldInheritLocalField';
    let position = new MonacoSDK.Position(45, 0);
    monacoService.updateCursorPosition(position);
    await waitFor(
      `[data-test-boxel-selector-item-selected] [data-test-boxel-selector-item-text="${elementName}"]`,
    );
    assert
      .dom('[data-test-boxel-selector-item-selected]')
      .hasText(`${elementName} field`);

    elementName = 'LocalField';
    position = new MonacoSDK.Position(38, 0);
    monacoService.updateCursorPosition(position);
    await waitFor(
      `[data-test-boxel-selector-item-selected] [data-test-boxel-selector-item-text="${elementName}"]`,
    );
    assert
      .dom('[data-test-boxel-selector-item-selected]')
      .hasText(`${elementName} field`);

    elementName = 'ExportedCard';
    position = new MonacoSDK.Position(31, 0);
    monacoService.updateCursorPosition(position);
    await waitFor(
      `[data-test-boxel-selector-item-selected] [data-test-boxel-selector-item-text="${elementName}"]`,
    );
    assert
      .dom('[data-test-boxel-selector-item-selected]')
      .hasText(`${elementName} card`);
  });

  test<TestContextWithSSE>('the monaco cursor position is maintained during an auto-save', async function (assert) {
    assert.expect(3);
    // we only want to change this for this particular test so we emulate what the non-test env sees
    monacoService.serverEchoDebounceMs = 5000;
    let expectedEvents = [
      {
        type: 'index',
        data: {
          type: 'incremental',
          invalidations: [`${testRealmURL}in-this-file.gts`],
        },
      },
    ];

    try {
      let operatorModeStateParam = stringify({
        stacks: [[]],
        submode: 'code',
        codePath: `${testRealmURL}in-this-file.gts`,
      })!;

      await visit(
        `/?operatorModeEnabled=true&operatorModeState=${encodeURIComponent(
          operatorModeStateParam,
        )}`,
      );
      await waitForCodeEditor();

      let originalPosition: MonacoSDK.Position | undefined | null;
      await this.expectEvents({
        assert,
        realm,
        adapter,
        expectedEvents,
        callback: async () => {
          setMonacoContent(`// This is a change \n${inThisFileSource}`);
          monacoService.updateCursorPosition(new MonacoSDK.Position(45, 0));
          originalPosition = monacoService.getCursorPosition();
        },
      });
      await waitFor('[data-test-saved]');
      await waitFor('[data-test-save-idle]');
      let currentPosition = monacoService.getCursorPosition();
      assert.strictEqual(
        originalPosition!.lineNumber,
        currentPosition?.lineNumber,
        'cursor position line number has not changed',
      );
      assert.strictEqual(
        originalPosition!.column,
        currentPosition?.column,
        'cursor position column has not changed',
      );
    } finally {
      // set this back correctly regardless of test outcome
      monacoService.serverEchoDebounceMs = 0;
    }
  });

  test('cursor is placed at the correct declaration when user opens definition', async function (assert) {
    let operatorModeStateParam = stringify({
      stacks: [[]],
      submode: 'code',
      codePath: `${testRealmURL}employee.gts`,
    })!;

    await visit(
      `/?operatorModeEnabled=true&operatorModeState=${encodeURIComponent(
        operatorModeStateParam,
      )}`,
    );
    await waitForCodeEditor();

    await waitFor(`[data-boxel-selector-item-text="Employee"]`);
    await click(`[data-boxel-selector-item-text="Employee"]`);
    let lineCursorOn = monacoService.getLineCursorOn();
    assert.true(
      lineCursorOn?.includes('Employee'),
      'cursor is at Employee declaration',
    );

    await click(`[data-test-definition-container="${testRealmURL}person"]`);
    await waitFor(`[data-boxel-selector-item-text="Person"]`);
    await waitUntil(() => monacoService.hasFocus);
    lineCursorOn = monacoService.getLineCursorOn();
    assert.true(
      lineCursorOn?.includes('Person'),
      'cursor is at Person declaration',
    );
  });

  test('cursor must not be in editor if user focuses on other elements', async function (assert) {
    let operatorModeStateParam = stringify({
      stacks: [[]],
      submode: 'code',
      codePath: `${testRealmURL}employee.gts`,
    })!;

    await visit(
      `/?operatorModeEnabled=true&operatorModeState=${encodeURIComponent(
        operatorModeStateParam,
      )}`,
    );
    await waitForCodeEditor();

    await waitFor(`[data-boxel-selector-item-text="Employee"]`);
    await click(`[data-boxel-selector-item-text="Employee"]`);
    assert.true(monacoService.hasFocus);

    await fillIn('[data-test-card-url-bar] input', `${testRealmURL}person.gts`);
    assert.false(monacoService.hasFocus);
    await triggerKeyEvent(
      '[data-test-card-url-bar-input]',
      'keypress',
      'Enter',
    );
    await waitFor(`[data-boxel-selector-item-text="Person"]`);
    assert.true(monacoService.hasFocus);

    await fillIn(
      '[data-test-card-url-bar] input',
      `${testRealmURL}person.gts-test`,
    );
    assert.false(monacoService.hasFocus);
  });

  test('scroll position persists when changing card preview format', async function (assert) {
    let operatorModeStateParam = stringify({
      stacks: [[]],
      submode: 'code',
      codePath: `${testRealmURL}Pet/mango.json`,
    })!;

    await visit(
      `/?operatorModeEnabled=true&operatorModeState=${encodeURIComponent(
        operatorModeStateParam,
      )}`,
    );
    await waitForCodeEditor();
    await waitFor('[data-test-code-mode-card-preview-body]');

    await scrollTo('[data-test-code-mode-card-preview-body]', 0, 100);
    await click('[data-test-preview-card-footer-button-edit]');
    await click('[data-test-preview-card-footer-button-isolated]');
    let element = document.querySelector(
      '[data-test-code-mode-card-preview-body]',
    )!;
    assert.strictEqual(
      element.scrollTop,
      100,
      'the scroll position is correct',
    );
  });

  test<TestContextWithSSE>('updates values in preview panel must be represented in editor panel', async function (assert) {
    // we only want to change this for this particular test so we emulate what the non-test env sees
    //monacoService.serverEchoDebounceMs = 5000;
    let expectedEvents = [
      {
        type: 'index',
        data: {
          type: 'incremental',
          invalidations: [`${testRealmURL}Person/fadhlan`],
        },
      },
    ];
    let operatorModeStateParam = stringify({
      stacks: [[]],
      submode: 'code',
      codePath: `${testRealmURL}Person/fadhlan.json`,
    })!;

    await visit(
      `/?operatorModeEnabled=true&operatorModeState=${encodeURIComponent(
        operatorModeStateParam,
      )}`,
    );
    await waitForCodeEditor();
    await waitFor('[data-test-code-mode-card-preview-body]');

    await click('[data-test-preview-card-footer-button-edit]');
    await this.expectEvents({
      assert,
      realm,
      adapter,
      expectedEvents,
      callback: async () => {
        // primitive field
        await fillIn('[data-test-field="lastName"] input', 'Ridhwanallah');

        // compound field with 1 level
        await fillIn(
          '[data-test-field="streetAddress"] input',
          'Unknown Address',
        );
        await fillIn('[data-test-field="city"] input', 'Bandung');
        
        // compound field with 2 level
        await fillIn(
          '[data-test-field="fiveDigitPostalCode"] input',
          '12345',
        );
        await fillIn(
          '[data-test-field="fourDigitOptional"] input',
          '1234',
        );
        
        // compound field with linksToMany field
        await click(
          '[data-test-links-to-many="countriesVisited"] [data-test-add-new]',
        );
        await waitFor(
          `[data-test-select="${testRealmURL}Country/united-states"]`,
        );
        await click(
          `[data-test-select="${testRealmURL}Country/united-states"]`,
        );
        await click(`[data-test-card-catalog-go-button]`);
      },
      opts: { timeout: 4500 }
    });
    await waitFor('[data-test-saved]');
    await waitFor('[data-test-save-idle]');

    let content = getMonacoContent();
    assert.ok(content.includes('Ridhwanallah'));
    assert.ok(content.includes('Unknown Address'));
    assert.ok(content.includes('Bandung'));
    assert.ok(content.includes('12345'));
    assert.ok(content.includes('1234'));
    assert.ok(content.includes(`${testRealmURL}Country/united-states`));
  });
});<|MERGE_RESOLUTION|>--- conflicted
+++ resolved
@@ -486,7 +486,6 @@
           },
         },
       },
-<<<<<<< HEAD
       'Country/united-states.json': {
         data: {
           type: 'card',
@@ -503,9 +502,7 @@
           },
         },
       },
-=======
       'hello.txt': txtSource,
->>>>>>> ad4ec65e
       'z00.json': '{}',
       'z01.json': '{}',
       'z02.json': '{}',
