--- conflicted
+++ resolved
@@ -903,15 +903,8 @@
 
       await click('[data-test-toggle-details]');
       assert
-<<<<<<< HEAD
         .dom('[data-test-error-details]')
-        .includesText(
-          'Encountered error rendering HTML for card: formatName is not defined',
-        );
-=======
-        .dom('[data-test-error-detail]')
         .includesText('intentionalError is not defined');
->>>>>>> 13060444
 
       await percySnapshot(assert);
     });
