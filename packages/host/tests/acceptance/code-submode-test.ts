import {
  click,
  waitFor,
  fillIn,
  triggerKeyEvent,
  waitUntil,
  scrollTo,
  visit,
} from '@ember/test-helpers';

import window from 'ember-window-mock';
import * as MonacoSDK from 'monaco-editor';
import { module, test } from 'qunit';

import stringify from 'safe-stable-stringify';

import {
  baseRealm,
  type LooseSingleCardDocument,
} from '@cardstack/runtime-common';

import { Realm } from '@cardstack/runtime-common/realm';

import type MonacoService from '@cardstack/host/services/monaco-service';
import type RealmServerService from '@cardstack/host/services/realm-server';

import { CodeModePanelSelections } from '@cardstack/host/utils/local-storage-keys';

import {
  getMonacoContent,
  percySnapshot,
  setupAcceptanceTestRealm,
  setMonacoContent,
  setupLocalIndexing,
  testRealmURL,
  setupServerSentEvents,
  visitOperatorMode,
  waitForCodeEditor,
  type TestContextWithSSE,
  setupUserSubscription,
} from '../helpers';
import { setupMockMatrix } from '../helpers/mock-matrix';
import { setupApplicationTest } from '../helpers/setup';

const indexCardSource = `
  import { CardDef, Component } from "https://cardstack.com/base/card-api";

  export class Index extends CardDef {
    static isolated = class Isolated extends Component<typeof this> {
      <template>
        <div data-test-index-card>
          Hello, world!
        </div>
      </template>
    };
  }
`;

const postalCodeFieldSource = `
  import {
    contains,
    field,
    Component,
    FieldDef,
  } from 'https://cardstack.com/base/card-api';
  import StringCard from 'https://cardstack.com/base/string';

  export class PostalCode extends FieldDef {
    static displayName = 'Postal Code';
    @field fiveDigitPostalCode = contains(StringCard); // required
    @field fourDigitOptional = contains(StringCard);

    static embedded = class Embedded extends Component<typeof this> {
      <template>
        <address>
          <div><@fields.fiveDigitPostalCode /> - <@fields.fourDigitOptional /></div>
        </address>
      </template>
    };
  }
`;

const addressFieldSource = `
  import {
    contains,
    field,
    Component,
    FieldDef,
  } from 'https://cardstack.com/base/card-api';
  import StringCard from 'https://cardstack.com/base/string';
  import { PostalCode } from './postal-code';

  export class Address extends FieldDef {
    static displayName = 'Address';
    @field streetAddress = contains(StringCard); // required
    @field city = contains(StringCard); // required
    @field region = contains(StringCard);
    @field postalCode = contains(PostalCode);
    @field poBoxNumber = contains(StringCard);
    @field country = contains(StringCard); // required // dropdown

    static embedded = class Embedded extends Component<typeof this> {
      <template>
        <address>
          <div><@fields.streetAddress /></div>
          <@fields.city />
          <@fields.region />
          <@fields.postalCode /><@fields.poBoxNumber />
          <@fields.country />
        </address>
      </template>
    };
  }
`;

const countryCardSource = `
  import {
    contains,
    field,
    Component,
    CardDef,
  } from 'https://cardstack.com/base/card-api';
  import StringField from 'https://cardstack.com/base/string';

  export class Country extends CardDef {
    static displayName = 'Country';
    @field name = contains(StringField);
    @field title = contains(StringField, {
      computeVia(this: Country) {
        return this.name;
      },
    });

    static embedded = class Embedded extends Component<typeof this> {
      <template>
        <address>
          <@fields.name />
        </address>
      </template>
    };
  }
`;

const tripsFieldSource = `
  import {
    linksToMany,
    field,
    Component,
    FieldDef,
  } from 'https://cardstack.com/base/card-api';
  import { Country } from './country';

  export class Trips extends FieldDef {
    static displayName = 'Trips';
    @field countriesVisited = linksToMany(Country);

    static embedded = class Embedded extends Component<typeof this> {
      <template>
        <address>
          <@fields.countriesVisited />
        </address>
      </template>
    };
  }
`;

const personCardSource = `
  import { contains, containsMany, field, linksTo, linksToMany, CardDef, Component } from "https://cardstack.com/base/card-api";
  import StringCard from "https://cardstack.com/base/string";
  import { Friend } from './friend';
  import { Pet } from "./pet";
  import { Address } from './address';
  import { Trips } from './trips';

  export class Person extends CardDef {
    static displayName = 'Person';
    @field firstName = contains(StringCard);
    @field lastName = contains(StringCard);
    @field title = contains(StringCard, {
      computeVia: function (this: Person) {
        return [this.firstName, this.lastName].filter(Boolean).join(' ');
      },
    });
    @field pet = linksTo(Pet);
    @field friends = linksToMany(Friend);
    @field address = containsMany(StringCard);
    @field addressDetail = contains(Address);
    @field trips = contains(Trips);
    static isolated = class Isolated extends Component<typeof this> {
      <template>
        <div data-test-person>
          <p>First name: <@fields.firstName /></p>
          <p>Last name: <@fields.lastName /></p>
          <p>Title: <@fields.title /></p>
          <p>Address List: <@fields.address /></p>
          <p>Friends: <@fields.friends /></p>
        </div>
        <style scoped>
          div {
            color: green;
            content: '';
          }
        </style>
      </template>
    };
  }
`;

const petCardSource = `
  import { contains, field, Component, CardDef } from "https://cardstack.com/base/card-api";
  import StringCard from "https://cardstack.com/base/string";

  export class Pet extends CardDef {
    static displayName = 'Pet';
    @field name = contains(StringCard);
    @field title = contains(StringCard, {
      computeVia: function (this: Pet) {
        return this.name;
      },
    });
    static embedded = class Embedded extends Component<typeof this> {
      <template>
        <h3 data-test-pet={{@model.name}}>
          <@fields.name/>
        </h3>
      </template>
    }
    static isolated = class Isolated extends Component<typeof this> {
      <template>
        <h1>{{@model.title}}</h1>
        <h2 data-test-pet={{@model.name}}>
          <@fields.name/>
        </h2>
        <br/> <br/> <br/> <br/> <br/> <br/> <br/> <br/> <br/> <br/> <br/> <br/> <br/> <br/> <br/> <br/> <br/> <br/> <br/>
        <br/> <br/> <br/> <br/> <br/> <br/> <br/> <br/> <br/> <br/> <br/> <br/> <br/> <br/> <br/> <br/> <br/> <br/> <br/>
        <br/> <br/> <br/> <br/> <br/> <br/> <br/> <br/> <br/> <br/> <br/> <br/> <br/> <br/> <br/> <br/> <br/> <br/> <br/>
        <br/> <br/> <br/> <br/> <br/> <br/> <br/> <br/> <br/> <br/> <br/> <br/> <br/> <br/> <br/> <br/> <br/> <br/> <br/>
        <br/> <br/> <br/> <br/> <br/> <br/> <br/> <br/> <br/> <br/> <br/> <br/> <br/> <br/> <br/> <br/> <br/> <br/> <br/>
        <br/> <br/> <br/> <br/> <br/> <br/> <br/> <br/> <br/> <br/> <br/> <br/> <br/> <br/> <br/> <br/> <br/> <br/> <br/>
      </template>
    }
  }
`;

const employeeCardSource = `
  import {
    contains,
    field,
    Component,
    CardDef
  } from 'https://cardstack.com/base/card-api';
  import StringCard from 'https://cardstack.com/base/string';
  import DateField from 'https://cardstack.com/base/date';
  import BooleanField from 'https://cardstack.com/base/boolean';
  import { Person } from './person';

  export function isHourly (this: Employee) {
    return !this.isSalaried;
  }

  export class Isolated extends Component<typeof Employee> {
    <template>
      <@fields.firstName /> <@fields.lastName />

      Department: <@fields.department />
    </template>
  };

  export class Employee extends Person {
    static displayName = 'Employee';
    @field department = contains(StringCard);

    static isolated = class Isolated extends Component<typeof this> {
      <template>
        <@fields.firstName /> <@fields.lastName />

        Department: <@fields.department />
      </template>
    };
  }
`;

const inThisFileSource = `
  import {
    contains,
    field,
    CardDef,
    FieldDef,
  } from 'https://cardstack.com/base/card-api';
  import StringCard from 'https://cardstack.com/base/string';

  export const exportedVar = 'exported var';

  const localVar = 'local var';

  class LocalClass {}
  export class ExportedClass {}

  export class ExportedClassInheritLocalClass extends LocalClass {}

  function localFunction() {}
  export function exportedFunction() {}

  export { LocalClass as AClassWithExportName };

  class LocalCard extends CardDef {
    static displayName = 'local card';
  }

  export class ExportedCard extends CardDef {
    static displayName = 'exported card';
    @field someString = contains(StringCard);
  }

  export class ExportedCardInheritLocalCard extends LocalCard {
    static displayName = 'exported card extends local card';
  }

  class LocalField extends FieldDef {
    static displayName = 'local field';
  }
  export class ExportedField extends FieldDef {
    static displayName = 'exported field';
    @field someString = contains(StringCard);
  }

  export class ExportedFieldInheritLocalField extends LocalField {
    static displayName = 'exported field extends local field';
  }

  export default class DefaultClass {}
`;

const friendCardSource = `
  import { contains, linksTo, field, CardDef, Component } from "https://cardstack.com/base/card-api";
  import StringCard from "https://cardstack.com/base/string";

  export class Friend extends CardDef {
    static displayName = 'Friend';
    @field name = contains(StringCard);
    @field friend = linksTo(() => Friend);
    @field title = contains(StringCard, {
      computeVia: function (this: Person) {
        return name;
      },
    });
    static isolated = class Isolated extends Component<typeof this> {
      <template>
        <div data-test-person>
          <p>First name: <@fields.firstName /></p>
          <p>Last name: <@fields.lastName /></p>
          <p>Title: <@fields.title /></p>
        </div>
        <style scoped>
          div {
            color: green;
            content: '';
          }
        </style>
      </template>
    };
  }
`;

const txtSource = `
  Hello, world!
`;

const brokenSource = 'some text to make the code broken' + friendCardSource;

const brokenCountryCardSource = countryCardSource.replace(
  'return this.name',
  'return formatName(this.name)',
);

const brokenAdoptionInstance = `{
  "data": {
    "type": "card",
    "attributes": {
      "name": "El Campo"
    },
    "meta": {
      "adoptsFrom": {
        "module": "./broken-country",
        "name": "Country"
      }
    }
  }
}
`;

const notFoundAdoptionInstance = `{
  "data": {
    "type": "card",
    "attributes": {
      "firstName": "Alice",
      "lastName": "Enwunder",
      "body": "xyz"
    },
    "meta": {
      "adoptsFrom": {
        "module": "./non-card",
        "name": "Author"
      }
    }
  }
}
`;

let matrixRoomId: string;
module('Acceptance | code submode tests', function (_hooks) {
  module('multiple realms', function (hooks) {
    let personalRealmURL: string;
    let additionalRealmURL: string;
    let catalogRealmURL: string;

    setupApplicationTest(hooks);
    setupLocalIndexing(hooks);
    setupServerSentEvents(hooks);
    let { setActiveRealms, createAndJoinRoom } = setupMockMatrix(hooks, {
      loggedInAs: '@testuser:localhost',
    });

    async function openNewFileModal(menuSelection: string) {
      await waitFor('[data-test-new-file-button]');
      await click('[data-test-new-file-button]');
      await click(`[data-test-boxel-menu-item-text="${menuSelection}"]`);
    }

    hooks.beforeEach(async function () {
<<<<<<< HEAD
      matrixRoomId = createAndJoinRoom({
        sender: '@testuser:staging',
        name: 'room-test',
      });
=======
      matrixRoomId = createAndJoinRoom('@testuser:localhost', 'room-test');
>>>>>>> 1614af11
      setupUserSubscription(matrixRoomId);

      let realmServerService = this.owner.lookup(
        'service:realm-server',
      ) as RealmServerService;
      personalRealmURL = `${realmServerService.url}testuser/personal/`;
      additionalRealmURL = `${realmServerService.url}testuser/aaa/`; // writeable realm that is lexically before the personal realm
      catalogRealmURL = `${realmServerService.url}catalog/`;
      setActiveRealms([catalogRealmURL, additionalRealmURL, personalRealmURL]);

      await setupAcceptanceTestRealm({
        realmURL: personalRealmURL,
        permissions: {
          '@testuser:localhost': ['read', 'write', 'realm-owner'],
        },
        contents: {
          'hello.txt': txtSource,
          '.realm.json': {
            name: `Test User's Workspace`,
            backgroundURL: 'https://i.postimg.cc/NjcjbyD3/4k-origami-flock.jpg',
            iconURL: 'https://i.postimg.cc/Rq550Bwv/T.png',
          },
        },
      });
      await setupAcceptanceTestRealm({
        realmURL: additionalRealmURL,
        permissions: {
          '@testuser:localhost': ['read', 'write', 'realm-owner'],
        },
        contents: {
          'hello.txt': txtSource,
          '.realm.json': {
            name: `Additional Workspace`,
            backgroundURL: 'https://i.postimg.cc/4ycXQZ94/4k-powder-puff.jpg',
            iconURL: 'https://i.postimg.cc/BZwv0LyC/A.png',
          },
        },
      });
      await setupAcceptanceTestRealm({
        realmURL: catalogRealmURL,
        permissions: {
          '*': ['read'],
        },
        contents: {
          'hello.txt': txtSource,
          '.realm.json': {
            name: `Catalog Realm`,
            backgroundURL: 'https://i.postimg.cc/zXsXLmqb/C.png',
            iconURL: 'https://i.postimg.cc/qv4pyPM0/4k-watercolor-splashes.jpg',
          },
        },
      });
    });

    test('default realm is the personal realm', async function (assert) {
      await visitOperatorMode({
        submode: 'code',
      });

      await waitFor('[data-test-file]');
      assert
        .dom('[data-test-card-url-bar-realm-info]')
        .containsText(`in Test User's Workspace`);
    });

    test('first item in add file realm dropdown is the currently displayed realm', async function (assert) {
      await visitOperatorMode({
        submode: 'code',
      });

      await waitFor('[data-test-file]');
      await openNewFileModal('Card Definition');
      assert
        .dom('[data-test-selected-realm]')
        .containsText(
          `Test User's Workspace`,
          'the selected (default) realm is correct',
        );
      await click('[data-test-cancel-create-file]');

      await visitOperatorMode({
        submode: 'code',
        codePath: `${additionalRealmURL}hello.txt`,
      });
      await openNewFileModal('Card Definition');
      assert
        .dom('[data-test-selected-realm]')
        .containsText(`Additional Workspace`, 'the selected realm is correct');
    });
  });

  module('single realm', function (hooks) {
    let realm: Realm;
    let monacoService: MonacoService;

    setupApplicationTest(hooks);
    setupLocalIndexing(hooks);
    setupServerSentEvents(hooks);
    let { setActiveRealms, createAndJoinRoom } = setupMockMatrix(hooks, {
      loggedInAs: '@testuser:localhost',
      activeRealms: [testRealmURL],
    });

    hooks.beforeEach(async function () {
<<<<<<< HEAD
      matrixRoomId = createAndJoinRoom({
        sender: '@testuser:staging',
        name: 'room-test',
      });
=======
      matrixRoomId = createAndJoinRoom('@testuser:localhost', 'room-test');
>>>>>>> 1614af11
      setupUserSubscription(matrixRoomId);

      monacoService = this.owner.lookup(
        'service:monaco-service',
      ) as MonacoService;

      // this seeds the loader used during index which obtains url mappings
      // from the global loader
      ({ realm } = await setupAcceptanceTestRealm({
        contents: {
          'index.gts': indexCardSource,
          'pet-person.gts': personCardSource,
          'person.gts': personCardSource,
          'pet.gts': petCardSource,
          'friend.gts': friendCardSource,
          'employee.gts': employeeCardSource,
          'in-this-file.gts': inThisFileSource,
          'postal-code.gts': postalCodeFieldSource,
          'address.gts': addressFieldSource,
          'country.gts': countryCardSource,
          'trips.gts': tripsFieldSource,
          'broken.gts': brokenSource,
          'broken-country.gts': brokenCountryCardSource,
          'broken-adoption-instance.json': brokenAdoptionInstance,
          'not-found-adoption-instance.json': notFoundAdoptionInstance,
          'person-entry.json': {
            data: {
              type: 'card',
              attributes: {
                title: 'Person',
                description: 'Spec',
                specType: 'card',
                ref: {
                  module: `./person`,
                  name: 'Person',
                },
              },
              meta: {
                adoptsFrom: {
                  module: `${baseRealm.url}spec`,
                  name: 'Spec',
                },
              },
            },
          },
          'pet-entry.json': {
            data: {
              type: 'card',
              attributes: {
                specType: 'card',
                ref: {
                  module: `./pet`,
                  name: 'Pet',
                },
              },
              meta: {
                adoptsFrom: {
                  module: `${baseRealm.url}spec`,
                  name: 'Spec',
                },
              },
            },
          },
          'pet-entry-2.json': {
            data: {
              type: 'card',
              attributes: {
                specType: 'card',
                ref: {
                  module: `./pet`,
                  name: 'Pet',
                },
              },
              meta: {
                adoptsFrom: {
                  module: `${baseRealm.url}spec`,
                  name: 'Spec',
                },
              },
            },
          },
          'index.json': {
            data: {
              type: 'card',
              attributes: {},
              meta: {
                adoptsFrom: {
                  module: './index',
                  name: 'Index',
                },
              },
            },
          },
          'not-json.json': 'I am not JSON.',
          'Person/fadhlan.json': {
            data: {
              attributes: {
                firstName: 'Fadhlan',
                address: [
                  {
                    city: 'Bandung',
                    country: 'Indonesia',
                    shippingInfo: {
                      preferredCarrier: 'DHL',
                      remarks: `Don't let bob deliver the package--he's always bringing it to the wrong address`,
                    },
                  },
                ],
              },
              relationships: {
                pet: {
                  links: {
                    self: `${testRealmURL}Pet/mango`,
                  },
                },
              },
              meta: {
                adoptsFrom: {
                  module: `${testRealmURL}person`,
                  name: 'Person',
                },
              },
            },
          },
          'Person/1.json': {
            data: {
              type: 'card',
              attributes: {
                firstName: 'Hassan',
                lastName: 'Abdel-Rahman',
              },
              meta: {
                adoptsFrom: {
                  module: '../person',
                  name: 'Person',
                },
              },
            },
          },
          'Pet/mango.json': {
            data: {
              attributes: {
                name: 'Mango',
              },
              meta: {
                adoptsFrom: {
                  module: `${testRealmURL}pet`,
                  name: 'Pet',
                },
              },
            },
          },
          'Country/united-states.json': {
            data: {
              type: 'card',
              attributes: {
                name: 'United States',
                description: null,
                thumbnailURL: null,
              },
              meta: {
                adoptsFrom: {
                  module: '../country',
                  name: 'Country',
                },
              },
            },
          },
          'hello.txt': txtSource,
          'z00.json': '{}',
          'z01.json': '{}',
          'z02.json': '{}',
          'z03.json': '{}',
          'z04.json': '{}',
          'z05.json': '{}',
          'z06.json': '{}',
          'z07.json': '{}',
          'z08.json': '{}',
          'z09.json': '{}',
          'z10.json': '{}',
          'z11.json': '{}',
          'z12.json': '{}',
          'z13.json': '{}',
          'z14.json': '{}',
          'z15.json': '{}',
          'z16.json': '{}',
          'z17.json': '{}',
          'z18.json': '{}',
          'z19.json': '{}',
          'zzz/zzz/file.json': '{}',
          '.realm.json': {
            name: 'Test Workspace B',
            backgroundURL:
              'https://i.postimg.cc/VNvHH93M/pawel-czerwinski-Ly-ZLa-A5jti-Y-unsplash.jpg',
            iconURL: 'https://i.postimg.cc/L8yXRvws/icon.png',
          },
          'noop.gts': `export function noop() {};\nclass NoopClass {}`,
        },
      }));
    });

    test('defaults to inheritance view and can toggle to file view', async function (assert) {
      await visitOperatorMode({
        stacks: [
          [
            {
              id: `${testRealmURL}Person/1`,
              format: 'isolated',
            },
          ],
        ],
        submode: 'code',
        codePath: `${testRealmURL}Person/1.json`,
      });

      await waitForCodeEditor();
      await waitFor('[data-test-file-view-header]');

      assert
        .dom('[data-test-file-view-header]')
        .hasAttribute('aria-label', 'Inspector');
      assert.dom('[data-test-inspector-toggle]').hasClass('active');
      assert.dom('[data-test-file-browser-toggle]').doesNotHaveClass('active');

      await waitFor('[data-test-card-inspector-panel]');

      assert.dom('[data-test-card-inspector-panel]').exists();
      assert.dom('[data-test-file]').doesNotExist();

      await click('[data-test-file-browser-toggle]');

      assert
        .dom('[data-test-file-view-header]')
        .hasAttribute('aria-label', 'File Browser');
      assert.dom('[data-test-inspector-toggle]').doesNotHaveClass('active');
      assert.dom('[data-test-file-browser-toggle]').hasClass('active');

      await waitFor('[data-test-file]');

      assert.dom('[data-test-inheritance-placeholder]').doesNotExist();
      assert.dom('[data-test-file]').exists();
    });

    test('non-card JSON is shown as just a file with empty schema editor', async function (assert) {
      await visitOperatorMode({
        stacks: [
          [
            {
              id: `${testRealmURL}Person/1`,
              format: 'isolated',
            },
          ],
        ],
        submode: 'code',
        codePath: `${testRealmURL}z01.json`,
      });

      await waitForCodeEditor();
      await waitFor('[data-test-file-definition]');

      assert.dom('[data-test-definition-file-extension]').hasText('.json');
      await waitFor('[data-test-definition-realm-name]');
      assert
        .dom('[data-test-definition-realm-name]')
        .hasText('in Test Workspace B');

      assert
        .dom('[data-test-file-incompatibility-message]')
        .hasText(
          'No tools are available to be used with this file type. Choose a file representing a card instance or module.',
        );
    });

    test('invalid JSON is shown as just a file with empty schema editor', async function (assert) {
      await visitOperatorMode({
        stacks: [
          [
            {
              id: `${testRealmURL}Person/1`,
              format: 'isolated',
            },
          ],
        ],
        submode: 'code',
        codePath: `${testRealmURL}not-json.json`,
      });

      await waitForCodeEditor();
      await waitFor('[data-test-file-definition]');

      assert.dom('[data-test-definition-file-extension]').hasText('.json');
      await waitFor('[data-test-definition-realm-name]');
      assert
        .dom('[data-test-definition-realm-name]')
        .hasText('in Test Workspace B');
      assert
        .dom('[data-test-file-incompatibility-message]')
        .hasText(
          'No tools are available to be used with this file type. Choose a file representing a card instance or module.',
        );
    });

    test('showing module with a syntax error will display the error', async function (assert) {
      let operatorModeStateParam = stringify({
        stacks: [],
        submode: 'code',
        codePath: `${testRealmURL}broken.gts`,
      })!;

      await visit(
        `/?operatorModeEnabled=true&operatorModeState=${encodeURIComponent(
          operatorModeStateParam,
        )}`,
      );

      await waitFor('[data-test-syntax-error]');

      assert
        .dom('[data-test-syntax-error]')
        .includesText('/broken.gts: Missing semicolon. (1:4)');
    });

    test('it shows card preview errors', async function (assert) {
      await visitOperatorMode({
        submode: 'code',
        codePath: `${testRealmURL}not-found-adoption-instance.json`,
      });

      await waitFor('[data-test-card-error]');

      await click('[data-test-error-detail-toggle] button');
      assert
        .dom('[data-test-error-detail]')
        .includesText(`${testRealmURL}non-card not found`);

      await visitOperatorMode({
        submode: 'code',
        codePath: `${testRealmURL}broken-adoption-instance.json`,
      });

      await waitFor('[data-test-card-error]');

      await click('[data-test-error-detail-toggle] button');
      assert
        .dom('[data-test-error-detail]')
        .includesText(
          'Encountered error rendering HTML for card: formatName is not defined',
        );

      await percySnapshot(assert);
    });

    test('empty state displays default realm info', async function (assert) {
      await visitOperatorMode({
        submode: 'code',
      });

      await waitFor('[data-test-file]');

      assert.dom('[data-test-file]').exists();
      assert.dom('[data-test-file-browser-toggle]').hasClass('active');
      assert.dom('[data-test-card-inspector-panel]').doesNotExist();
      assert
        .dom('[data-test-file-view-header]')
        .hasAttribute('aria-label', 'File Browser');
      assert.dom('[data-test-inspector-toggle]').isDisabled();

      assert.dom('[data-test-empty-code-mode]').exists();
      assert
        .dom('[data-test-empty-code-mode]')
        .containsText('Choose a file on the left to open it');

      assert.dom('[data-test-card-url-bar-input]').hasValue('');
      assert
        .dom('[data-test-card-url-bar-realm-info]')
        .containsText('in Test Workspace B');
    });

    test('not-found state displays default realm info', async function (assert) {
      await visitOperatorMode({
        submode: 'code',
        codePath: `${testRealmURL}perso`, // purposely misspelled
      });

      await waitFor('[data-test-file]');

      assert.dom('[data-test-file]').exists();
      assert.dom('[data-test-file-browser-toggle]').hasClass('active');
      assert.dom('[data-test-card-inspector-panel]').doesNotExist();
      assert
        .dom('[data-test-file-view-header]')
        .hasAttribute('aria-label', 'File Browser');
      assert.dom('[data-test-inspector-toggle]').isDisabled();

      assert.dom('[data-test-empty-code-mode]').doesNotExist();
      assert
        .dom('[data-test-card-url-bar-input]')
        .hasValue(`${testRealmURL}perso`);
      assert
        .dom('[data-test-card-url-bar-realm-info]')
        .containsText('in Test Workspace B');
    });
    module('with connection to test realm', function (hooks) {
      hooks.beforeEach(function () {
        setActiveRealms([testRealmURL, 'http://localhost:4202/test/']);
      });
      test('code submode handles binary files', async function (assert) {
        await visitOperatorMode({
          submode: 'code',
          codePath: `http://localhost:4202/test/mango.png`,
        });

        await waitFor('[data-test-binary-info]');
        await waitFor('[data-test-definition-file-extension]');
        assert.dom('[data-test-definition-file-extension]').hasText('.png');
        await waitFor('[data-test-definition-realm-name]');
        assert
          .dom('[data-test-definition-realm-name]')
          .hasText('in Test Workspace A');
        assert
          .dom('[data-test-definition-info-text]')
          .containsText('Last saved');
        assert
          .dom('[data-test-binary-info] [data-test-file-name]')
          .hasText('mango.png');
        assert
          .dom('[data-test-binary-info] [data-test-size]')
          .hasText('114.71 kB');
        assert
          .dom('[data-test-binary-info] [data-test-last-modified]')
          .containsText('Last modified');
        assert
          .dom('[data-test-file-incompatibility-message]')
          .hasText(
            'No tools are available to be used with this file type. Choose a file representing a card instance or module.',
          );
        await percySnapshot(assert);
      });
    });

    test('can handle error when user puts unidentified domain in card URL bar', async function (assert) {
      await visitOperatorMode({
        stacks: [
          [
            {
              id: `${testRealmURL}Person/1`,
              format: 'isolated',
            },
          ],
        ],
        submode: 'code',
        fileView: 'browser',
        codePath: `${testRealmURL}Person/1.json`,
        openDirs: { [testRealmURL]: ['Person/'] },
      });

      await waitForCodeEditor();

      await fillIn(
        '[data-test-card-url-bar-input]',
        `http://unknown-domain.com/test/mango.png`,
      );
      await triggerKeyEvent(
        '[data-test-card-url-bar-input]',
        'keypress',
        'Enter',
      );
      await waitFor('[data-test-card-url-bar-error]');
      assert
        .dom('[data-test-card-url-bar-error]')
        .containsText('This resource does not exist');
    });

    test('card preview will show in the 3rd column when submode is set to code', async function (assert) {
      await visitOperatorMode({
        stacks: [
          [
            {
              id: `${testRealmURL}Person/fadhlan`,
              format: 'isolated',
            },
          ],
        ],
        submode: 'code',
        codePath: `${testRealmURL}Person/fadhlan.json`,
      });

      await waitForCodeEditor();
      await waitFor('[data-test-card-resource-loaded]');

      assert.dom('[data-test-code-mode-card-preview-header]').hasText('Person');
      assert
        .dom('[data-test-code-mode-card-preview-body]')
        .includesText('Fadhlan');

      assert.dom('[data-test-format-chooser-isolated]').hasClass('active');

      await click('[data-test-format-chooser-fitted]');
      assert.dom('[data-test-format-chooser-fitted]').hasClass('active');
      assert
        .dom(
          '[data-test-code-mode-card-preview-body ] .field-component-card.fitted-format',
        )
        .exists();

      await click('[data-test-format-chooser-embedded]');
      assert.dom('[data-test-format-chooser-embedded]').hasClass('active');
      assert
        .dom(
          '[data-test-code-mode-card-preview-body ] .field-component-card.embedded-format',
        )
        .exists();

      await click('[data-test-format-chooser-atom]');
      assert.dom('[data-test-format-chooser-atom]').hasClass('active');
      assert
        .dom('[data-test-code-mode-card-preview-body] .atom-format')
        .exists();
      assert
        .dom('[data-test-code-mode-card-preview-body] .atom-format')
        .includesText('Fadhlan');

      await click('[data-test-format-chooser-edit]');
      assert.dom('[data-test-format-chooser-edit]').hasClass('active');

      assert
        .dom(
          '[data-test-code-mode-card-preview-body ] .field-component-card.edit-format',
        )
        .exists();

      // Only preview is shown in the right column when viewing an instance, no schema editor
      assert.dom('[data-test-card-schema]').doesNotExist();
    });

    test('displays clear message when a schema-editor incompatible item is selected within a valid file type', async function (assert) {
      await visitOperatorMode({
        submode: 'code',
        codePath: `${testRealmURL}employee.gts`,
      });

      await waitForCodeEditor();

      await waitFor('[data-test-loading-indicator]', { count: 0 });

      await waitFor(
        '[data-test-in-this-file-selector] [data-test-boxel-selector-item-selected]',
      );
      assert
        .dom(
          '[data-test-in-this-file-selector] [data-test-boxel-selector-item-selected]',
        )
        .hasText('isHourly function');
      assert
        .dom('[data-test-file-incompatibility-message]')
        .hasText(
          'No tools are available for the selected item: function "isHourly". Select a card or field definition in the inspector.',
        );

      await click('[data-test-boxel-selector-item-text="Isolated"]');
      await waitFor('[data-test-loading-indicator]', { count: 0 });

      assert
        .dom(
          '[data-test-in-this-file-selector] [data-test-boxel-selector-item-selected]',
        )
        .hasText('Isolated class');
      assert
        .dom('[data-test-file-incompatibility-message]')
        .hasText(
          'No tools are available for the selected item: class "Isolated". Select a card or field definition in the inspector.',
        );

      await visitOperatorMode({
        submode: 'code',
        codePath: `${testRealmURL}employee.gts`,
      });

      await waitFor('[data-test-loading-indicator]', { count: 0 });
      assert.dom('[data-test-file-incompatibility-message]').exists();
    });

    test('displays clear message on schema-editor when file is completely unsupported', async function (assert) {
      await visitOperatorMode({
        submode: 'code',
        codePath: `${testRealmURL}hello.txt`,
      });

      await waitFor('[data-test-file-incompatibility-message]');
      assert
        .dom('[data-test-file-incompatibility-message]')
        .hasText(
          'No tools are available to inspect this file or its contents. Select a file with a .json, .gts or .ts extension.',
        );

      await waitFor('[data-test-definition-file-extension]');
      assert.dom('[data-test-definition-file-extension]').hasText('.txt');
    });

    test('Clicking card in search panel opens card JSON in editor', async function (assert) {
      await visitOperatorMode({
        submode: 'code',
        codePath: `${testRealmURL}employee.gts`,
      });

      await waitForCodeEditor();

      assert.dom('[data-test-search-sheet]').doesNotHaveClass('prompt'); // Search closed

      // Click on search-input
      await click('[data-test-search-field]');

      assert.dom('[data-test-search-sheet]').hasClass('prompt'); // Search opened

      await fillIn('[data-test-search-field]', 'Mango');

      assert.dom('[data-test-search-sheet]').hasClass('results'); // Search open

      await waitFor(`[data-test-search-result="${testRealmURL}Pet/mango"]`, {
        timeout: 2000,
      });

      // Click on search result
      await click(`[data-test-search-result="${testRealmURL}Pet/mango"]`);

      await waitForCodeEditor(); // The card appears in the editor
      assert.dom('[data-test-search-sheet]').doesNotHaveClass('results'); // Search sheet is closed
      assert.deepEqual(JSON.parse(getMonacoContent()), {
        data: {
          attributes: {
            name: 'Mango',
          },
          meta: {
            adoptsFrom: {
              module: `${testRealmURL}pet`,
              name: 'Pet',
            },
          },
        },
      });
    });

    test('changes cursor position when selected module declaration is changed', async function (assert) {
      await visitOperatorMode({
        submode: 'code',
        codePath: `${testRealmURL}in-this-file.gts`,
      });

      await waitForCodeEditor();
      await waitFor('[data-test-card-inspector-panel]');
      await waitFor('[data-test-current-module-name]');
      await waitFor('[data-test-in-this-file-selector]');
      //default is the 1st index
      let elementName = 'AClassWithExportName (LocalClass) class';
      assert
        .dom('[data-test-boxel-selector-item]:nth-of-type(1)')
        .hasText(elementName);
      assert
        .dom('[data-test-boxel-selector-item-selected]')
        .hasText(elementName);
      assert.true(
        monacoService.getLineCursorOn()?.includes('LocalClass'),
        'cursor is on LocalClass line',
      );

      // clicking on a card
      elementName = 'ExportedCard';
      await click(`[data-test-boxel-selector-item-text="${elementName}"]`);
      assert.true(
        monacoService.getLineCursorOn()?.includes(elementName),
        'cursor is on ExportedCard line',
      );

      // clicking on a field
      elementName = 'ExportedField';
      await click(`[data-test-boxel-selector-item-text="${elementName}"]`);
      assert.true(
        monacoService.getLineCursorOn()?.includes(elementName),
        'cursor is on ExportedField line',
      );

      // clicking on an exported function
      elementName = 'exportedFunction';
      await click(`[data-test-boxel-selector-item-text="${elementName}"]`);
      assert.true(
        monacoService.getLineCursorOn()?.includes(elementName),
        'cursor is on exportedFunction line',
      );
    });

    test('changes selected module declaration when cursor position is changed', async function (assert) {
      await visitOperatorMode({
        submode: 'code',
        codePath: `${testRealmURL}in-this-file.gts`,
      });

      await waitForCodeEditor();
      await waitFor('[data-test-card-inspector-panel]');
      await waitFor('[data-test-current-module-name]');
      await waitFor('[data-test-in-this-file-selector]');
      //default is the 1st index
      let elementName = 'AClassWithExportName (LocalClass) class';
      assert
        .dom('[data-test-boxel-selector-item]:nth-of-type(1)')
        .hasText(elementName);
      assert
        .dom('[data-test-boxel-selector-item-selected]')
        .hasText(elementName);
      assert.true(monacoService.getLineCursorOn()?.includes('LocalClass'));

      elementName = 'ExportedFieldInheritLocalField';
      let position = new MonacoSDK.Position(45, 0);
      monacoService.updateCursorPosition(position);
      await waitFor(
        `[data-test-boxel-selector-item-selected] [data-test-boxel-selector-item-text="${elementName}"]`,
      );
      assert
        .dom('[data-test-boxel-selector-item-selected]')
        .hasText(`${elementName} field`);

      elementName = 'LocalField';
      position = new MonacoSDK.Position(38, 0);
      monacoService.updateCursorPosition(position);
      await waitFor(
        `[data-test-boxel-selector-item-selected] [data-test-boxel-selector-item-text="${elementName}"]`,
      );
      assert
        .dom('[data-test-boxel-selector-item-selected]')
        .hasText(`${elementName} field`);

      elementName = 'ExportedCard';
      position = new MonacoSDK.Position(31, 0);
      monacoService.updateCursorPosition(position);
      await waitFor(
        `[data-test-boxel-selector-item-selected] [data-test-boxel-selector-item-text="${elementName}"]`,
      );
      assert
        .dom('[data-test-boxel-selector-item-selected]')
        .hasText(`${elementName} card`);
    });

    test<TestContextWithSSE>('the monaco cursor position is maintained during an auto-save', async function (assert) {
      assert.expect(3);
      // we only want to change this for this particular test so we emulate what the non-test env sees
      monacoService.serverEchoDebounceMs = 5000;
      let expectedEvents = [
        {
          type: 'index',
          data: {
            type: 'incremental-index-initiation',
            realmURL: testRealmURL,
            updatedFile: `${testRealmURL}in-this-file.gts`,
          },
        },
        {
          type: 'index',
          data: {
            type: 'incremental',
            invalidations: [`${testRealmURL}in-this-file.gts`],
          },
        },
      ];

      try {
        await visitOperatorMode({
          submode: 'code',
          codePath: `${testRealmURL}in-this-file.gts`,
        })!;

        await waitForCodeEditor();

        let originalPosition: MonacoSDK.Position | undefined | null;
        await this.expectEvents({
          assert,
          realm,
          expectedEvents,
          callback: async () => {
            setMonacoContent(`// This is a change \n${inThisFileSource}`);
            monacoService.updateCursorPosition(new MonacoSDK.Position(45, 0));
            originalPosition = monacoService.getCursorPosition();
          },
        });
        await waitFor('[data-test-saved]');
        await waitFor('[data-test-save-idle]');
        let currentPosition = monacoService.getCursorPosition();
        assert.strictEqual(
          originalPosition!.lineNumber,
          currentPosition?.lineNumber,
          'cursor position line number has not changed',
        );
        assert.strictEqual(
          originalPosition!.column,
          currentPosition?.column,
          'cursor position column has not changed',
        );
      } finally {
        // set this back correctly regardless of test outcome
        monacoService.serverEchoDebounceMs = 0;
      }
    });

    test('cursor is placed at the correct declaration when user opens definition', async function (assert) {
      await visitOperatorMode({
        submode: 'code',
        codePath: `${testRealmURL}employee.gts`,
      });

      await waitForCodeEditor();

      await waitFor(`[data-boxel-selector-item-text="Employee"]`);
      await click(`[data-boxel-selector-item-text="Employee"]`);
      let lineCursorOn = monacoService.getLineCursorOn();
      assert.true(
        lineCursorOn?.includes('Employee'),
        'cursor is at Employee declaration',
      );

      await click(`[data-test-clickable-definition-container`);
      await waitFor(`[data-boxel-selector-item-text="Person"]`);
      await waitUntil(() => monacoService.hasFocus);
      lineCursorOn = monacoService.getLineCursorOn();
      assert.true(
        lineCursorOn?.includes('Person'),
        'cursor is at Person declaration',
      );
    });

    test('cursor must not be in editor if user focuses on other elements', async function (assert) {
      await visitOperatorMode({
        submode: 'code',
        codePath: `${testRealmURL}employee.gts`,
      });

      await waitForCodeEditor();

      await waitFor(`[data-boxel-selector-item-text="Employee"]`);
      await click(`[data-boxel-selector-item-text="Employee"]`);
      assert.true(monacoService.hasFocus);

      await fillIn(
        '[data-test-card-url-bar] input',
        `${testRealmURL}person.gts`,
      );
      assert.false(monacoService.hasFocus);
      await triggerKeyEvent(
        '[data-test-card-url-bar-input]',
        'keypress',
        'Enter',
      );
      await waitFor(`[data-boxel-selector-item-text="Person"]`);
      assert.true(monacoService.hasFocus);

      await fillIn(
        '[data-test-card-url-bar] input',
        `${testRealmURL}person.gts-test`,
      );
      assert.false(monacoService.hasFocus);
    });

    test('scroll position persists when changing card preview format', async function (assert) {
      await visitOperatorMode({
        submode: 'code',
        codePath: `${testRealmURL}Pet/mango.json`,
      });

      await waitForCodeEditor();
      await waitFor('[data-test-code-mode-card-preview-body]');

      await scrollTo('[data-test-code-mode-card-preview-body]', 0, 100);
      await click('[data-test-format-chooser-edit]');
      await click('[data-test-format-chooser-isolated]');
      let element = document.querySelector(
        '[data-test-code-mode-card-preview-body]',
      )!;
      assert.strictEqual(
        element.scrollTop,
        100,
        'the scroll position is correct',
      );
    });

    test<TestContextWithSSE>('updates values in preview panel must be represented in editor panel', async function (assert) {
      let expectedEvents = [
        {
          type: 'index',
          data: {
            type: 'incremental-index-initiation',
            realmURL: testRealmURL,
            updatedFile: `${testRealmURL}Person/fadhlan`,
          },
        },
        {
          type: 'index',
          data: {
            type: 'incremental',
            invalidations: [`${testRealmURL}Person/fadhlan`],
          },
        },
      ];
      await visitOperatorMode({
        submode: 'code',
        codePath: `${testRealmURL}Person/fadhlan.json`,
      });
      await waitForCodeEditor();
      await waitFor('[data-test-code-mode-card-preview-body]');

      await click('[data-test-format-chooser-edit]');

      await this.expectEvents({
        assert,
        realm,
        expectedEvents,
        callback: async () => {
          // primitive field
          await fillIn('[data-test-field="lastName"] input', 'Ridhwanallah');

          // compound field with 1 level
          await fillIn(
            '[data-test-field="streetAddress"] input',
            'Unknown Address',
          );
          await fillIn('[data-test-field="city"] input', 'Bandung');

          // compound field with 2 level
          await fillIn(
            '[data-test-field="fiveDigitPostalCode"] input',
            '12345',
          );
          await fillIn('[data-test-field="fourDigitOptional"] input', '1234');

          // compound field with linksToMany field
          await click(
            '[data-test-links-to-many="countriesVisited"] [data-test-add-new]',
          );
          await waitFor(
            `[data-test-select="${testRealmURL}Country/united-states"]`,
          );
          await click(
            `[data-test-select="${testRealmURL}Country/united-states"]`,
          );
          await click(`[data-test-card-catalog-go-button]`);
        },
        opts: { timeout: 5000 },
      });
      await waitFor('[data-test-saved]');
      await waitFor('[data-test-save-idle]');

      let content = getMonacoContent();
      assert.ok(content.includes('Ridhwanallah'));
      assert.ok(content.includes('Unknown Address'));
      assert.ok(content.includes('Bandung'));
      assert.ok(content.includes('12345'));
      assert.ok(content.includes('1234'));
      assert.ok(content.includes(`${testRealmURL}Country/united-states`));
    });

    test<TestContextWithSSE>('monaco editor live updates when index changes', async function (assert) {
      let expectedEvents = [
        {
          type: 'index',
          data: {
            type: 'incremental-index-initiation',
            realmURL: testRealmURL,
            updatedFile: `${testRealmURL}Person/fadhlan`,
          },
        },
        {
          type: 'index',
          data: {
            type: 'incremental',
            invalidations: [`${testRealmURL}Person/fadhlan`],
          },
        },
      ];
      await visitOperatorMode({
        stacks: [
          [
            {
              id: `${testRealmURL}Person/fadhlan`,
              format: 'isolated',
            },
          ],
        ],
        submode: 'code',
        codePath: `${testRealmURL}Person/fadhlan.json`,
      });
      await waitForCodeEditor();
      await waitUntil(() => getMonacoContent().includes('Fadhlan'));
      await this.expectEvents({
        assert,
        realm,
        expectedEvents,
        callback: async () => {
          await realm.write(
            'Person/fadhlan.json',
            JSON.stringify({
              data: {
                type: 'card',
                attributes: {
                  firstName: 'FadhlanXXX',
                },
                meta: {
                  adoptsFrom: {
                    module: '../person',
                    name: 'Person',
                  },
                },
              },
            } as LooseSingleCardDocument),
          );
        },
      });
      await waitUntil(() => getMonacoContent().includes('FadhlanXXX'));
      assert.true(
        getMonacoContent().includes('FadhlanXXX'),
        'monaco editor updated from index event',
      );
    });

    test<TestContextWithSSE>('card preview live updates when index changes', async function (assert) {
      let expectedEvents = [
        {
          type: 'index',
          data: {
            type: 'incremental-index-initiation',
            realmURL: testRealmURL,
            updatedFile: `${testRealmURL}Person/fadhlan`,
          },
        },
        {
          type: 'index',
          data: {
            type: 'incremental',
            invalidations: [`${testRealmURL}Person/fadhlan`],
          },
        },
      ];
      await visitOperatorMode({
        stacks: [
          [
            {
              id: `${testRealmURL}Person/fadhlan`,
              format: 'isolated',
            },
          ],
        ],
        submode: 'code',
        codePath: `${testRealmURL}Person/fadhlan.json`,
      });
      await waitFor('[data-test-card-resource-loaded]');
      await this.expectEvents({
        assert,
        realm,
        expectedEvents,
        callback: async () => {
          await realm.write(
            'Person/fadhlan.json',
            JSON.stringify({
              data: {
                type: 'card',
                attributes: {
                  firstName: 'FadhlanXXX',
                },
                meta: {
                  adoptsFrom: {
                    module: '../person',
                    name: 'Person',
                  },
                },
              },
            } as LooseSingleCardDocument),
          );
        },
      });
      await waitUntil(() =>
        document
          .querySelector('[data-test-code-mode-card-preview-body]')
          ?.textContent?.includes('FadhlanXXX'),
      );
      assert
        .dom('[data-test-code-mode-card-preview-body]')
        .includesText('FadhlanXXX');
    });

    test<TestContextWithSSE>('card preview live updates when there is a change in module', async function (assert) {
      const personGts = `
        import { contains, containsMany, field, linksTo, linksToMany, CardDef, Component } from "https://cardstack.com/base/card-api";
        import StringCard from "https://cardstack.com/base/string";
        import { Friend } from './friend';
        import { Pet } from "./pet";
        import { Address } from './address';
        import { Trips } from './trips';

        export class Person extends CardDef {
          static displayName = 'Person';
          @field firstName = contains(StringCard);
          @field lastName = contains(StringCard);
          @field title = contains(StringCard, {
            computeVia: function (this: Person) {
              return [this.firstName, this.lastName].filter(Boolean).join(' ');
            },
          });
          @field pet = linksTo(Pet);
          @field friends = linksToMany(Friend);
          @field address = containsMany(StringCard);
          @field addressDetail = contains(Address);
          @field trips = contains(Trips);
          static isolated = class Isolated extends Component<typeof this> {
            <template>
              <div data-test-person>
                Hello <@fields.firstName />
              </div>
              <style scoped>
                div {
                  color: blue;
                }
              </style>
            </template>
          };
        };
      `;
      const getElementColor = (selector: string) => {
        let element = document.querySelector(selector);
        if (!element) {
          return;
        }
        return window.getComputedStyle(element).color;
      };
      let expectedEvents = [
        {
          type: 'index',
          data: {
            type: 'incremental-index-initiation',
            realmURL: testRealmURL,
            updatedFile: `${testRealmURL}person.gts`,
          },
        },
        {
          type: 'index',
          data: {
            type: 'incremental',
            invalidations: [`${testRealmURL}person.gts`],
          },
        },
      ];
      await visitOperatorMode({
        stacks: [],
        submode: 'code',
        codePath: `${testRealmURL}Person/1.json`,
      });
      await waitFor('[data-test-card-resource-loaded]');
      assert.dom('[data-test-person]').containsText('First name: Hassan');
      assert.strictEqual(
        getElementColor('[data-test-person]'),
        'rgb(0, 128, 0)',
      );

      await this.expectEvents({
        assert,
        realm,
        expectedEvents,
        callback: async () => await realm.write('person.gts', personGts),
      });
      assert.dom('[data-test-person]').includesText('Hello Hassan');
      assert.strictEqual(
        getElementColor('[data-test-person]'),
        'rgb(0, 0, 255)',
      );

      await click('[data-test-file-browser-toggle]');
      await click('[data-test-file="Person/1.json"]');
      assert.dom('[data-test-person]').includesText('Hello Hassan');
      assert.strictEqual(
        getElementColor('[data-test-person]'),
        'rgb(0, 0, 255)',
      );
    });

    test<TestContextWithSSE>('card preview live updates with error', async function (assert) {
      let expectedEvents = [
        {
          type: 'index',
          data: {
            type: 'incremental-index-initiation',
            realmURL: testRealmURL,
            updatedFile: `${testRealmURL}Person/fadhlan`,
          },
        },
        {
          type: 'index',
          data: {
            type: 'incremental',
            invalidations: [`${testRealmURL}Person/fadhlan`],
          },
        },
      ];
      await visitOperatorMode({
        submode: 'code',
        codePath: `${testRealmURL}Person/fadhlan.json`,
      });
      await waitFor('[data-test-card-resource-loaded]');
      assert
        .dom('[data-test-card-error]')
        .doesNotExist('card error state is not displayed');
      await this.expectEvents({
        assert,
        realm,
        expectedEvents,
        callback: async () => {
          await realm.write(
            'Person/fadhlan.json',
            JSON.stringify({
              data: {
                type: 'card',
                relationships: {
                  'friends.0': {
                    links: { self: './missing' },
                  },
                },
                meta: {
                  adoptsFrom: {
                    module: '../person',
                    name: 'Person',
                  },
                },
              },
            } as LooseSingleCardDocument),
          );
        },
      });
      await waitFor('[data-test-card-error]');
      assert
        .dom('[data-test-card-error]')
        .exists('card error state is displayed');

      await this.expectEvents({
        assert,
        realm,
        expectedEvents,
        callback: async () => {
          await realm.write(
            'Person/fadhlan.json',
            JSON.stringify({
              data: {
                type: 'card',
                relationships: {
                  'friends.0': {
                    links: { self: null },
                  },
                },
                meta: {
                  adoptsFrom: {
                    module: '../person',
                    name: 'Person',
                  },
                },
              },
            } as LooseSingleCardDocument),
          );
        },
      });
      await waitFor('[data-test-card-error]', { count: 0 });
      assert
        .dom('[data-test-card-error]')
        .doesNotExist('card error state is not displayed');
    });

    test('card-catalog does not offer to "create new card" when editing linked fields in code mode', async function (assert) {
      await visitOperatorMode({
        submode: 'code',
        codePath: `${testRealmURL}Person/fadhlan.json`,
      })!;
      await waitFor('[data-test-card-resource-loaded]');
      assert
        .dom(
          `[data-test-code-mode-card-preview-header="${testRealmURL}Person/fadhlan"]`,
        )
        .exists();

      await click('[data-test-format-chooser-edit]');

      // linksTo field
      await click('[data-test-links-to-editor="pet"] [data-test-remove-card]');
      await waitFor('[data-test-links-to-editor="pet"] [data-test-add-new]');
      await click('[data-test-links-to-editor="pet"] [data-test-add-new]');
      await waitFor('[data-test-card-catalog-modal]');
      assert
        .dom('[data-test-card-catalog-modal] [data-test-boxel-header-title]')
        .containsText('Choose a Pet card');
      assert
        .dom('[data-test-card-catalog-create-new-button]')
        .doesNotExist('can not create new card for linksTo field in code mode');

      await click('[aria-label="close modal"]');
      await waitFor('[data-test-card-catalog-modal]', { count: 0 });

      // linksToMany field
      await click('[data-test-links-to-many="friends"] [data-test-add-new]');
      await waitFor('[data-test-card-catalog-modal]');
      assert
        .dom('[data-test-card-catalog-modal] [data-test-boxel-header-title]')
        .containsText('Select 1 or more Friend cards');
      assert
        .dom('[data-test-card-catalog-create-new-button]')
        .doesNotExist(
          'can not create new card for linksToMany field in code mode',
        );
    });

    test('closes the top-most modal first when clicking overlay background', async function (assert) {
      await visitOperatorMode({
        stacks: [
          [
            {
              id: `${testRealmURL}Person/1`,
              format: 'isolated',
            },
          ],
        ],
        submode: 'code',
        codePath: `${testRealmURL}Person/1.json`,
      });

      await waitFor('[data-test-code-mode][data-test-save-idle]');
      await waitFor('[data-test-new-file-button]');
      await click('[data-test-new-file-button]');
      await click(`[data-test-boxel-menu-item-text="Card Instance"]`);
      await waitFor(`[data-test-create-file-modal][data-test-ready]`);

      await click('[data-test-select-card-type]');
      await waitFor('[data-test-card-catalog-modal]');
      await percySnapshot(assert);
      let cardCatalogModalOverlay = document.querySelector(
        '[data-test-card-catalog-modal]',
      )?.previousElementSibling;
      assert.dom(cardCatalogModalOverlay).exists();
      await click(cardCatalogModalOverlay!);
      assert.dom('[data-test-card-catalog-modal]').doesNotExist();

      let createFileModalOverlay = document.querySelector(
        '[data-test-create-file-modal]',
      )?.previousElementSibling;
      assert.dom(createFileModalOverlay).exists();
      await click(createFileModalOverlay!);
      assert.dom('[data-test-create-file-modal]').doesNotExist();
    });

    test('remembers open RHS panel via local storage', async function (assert) {
      let accordionSelections = {
        [`${testRealmURL}address.gts`]: 'spec-preview',
        [`${testRealmURL}country.gts`]: null,
        [`${testRealmURL}person.gts`]: 'schema-editor',
        [`${testRealmURL}pet-person.gts`]: 'playground',
      };
      window.localStorage.setItem(
        CodeModePanelSelections,
        JSON.stringify(accordionSelections),
      );

      await visitOperatorMode({
        stacks: [],
        submode: 'code',
        codePath: `${testRealmURL}pet.gts`,
      });

      assert
        .dom('[data-test-selected-accordion-item="schema-editor"]')
        .exists('defaults to schema-editor view');
      await click('[data-test-accordion-item="spec-preview"] > button'); // select spec panel

      await click('[data-test-file-browser-toggle]');
      await click('[data-test-file="address.gts"]');
      assert.dom('[data-test-selected-accordion-item="spec-preview"]').exists();
      assert.dom('[data-test-accordion-item="spec-preview"]').hasClass('open');

      await click('[data-test-file="country.gts"]');
      assert.dom('[data-test-rhs-panel="card-or-field"]').exists();
      assert.dom('[data-test-selected-accordion-item]').doesNotExist();
      await click('[data-test-accordion-item="playground"] > button'); // open playground
      assert.dom('[data-test-selected-accordion-item="playground"]').exists();

      await click('[data-test-file="person.gts"]');
      assert
        .dom('[data-test-selected-accordion-item="schema-editor"]')
        .exists();
      await click('[data-test-accordion-item="schema-editor"] > button'); // close schema-editor panel
      assert.dom('[data-test-rhs-panel="card-or-field"]').exists();
      assert.dom('[data-test-selected-accordion-item]').doesNotExist();

      await click('[data-test-file="pet-person.gts"]');
      assert.dom('[data-test-selected-accordion-item="playground"]').exists();

      let currentSelections = window.localStorage.getItem(
        CodeModePanelSelections,
      );
      assert.strictEqual(
        currentSelections,
        JSON.stringify({
          [`${testRealmURL}address.gts`]: 'spec-preview',
          [`${testRealmURL}country.gts`]: 'playground',
          [`${testRealmURL}person.gts`]: null,
          [`${testRealmURL}pet-person.gts`]: 'playground',
          [`${testRealmURL}pet.gts`]: 'spec-preview',
        }),
      );
    });
  });
});<|MERGE_RESOLUTION|>--- conflicted
+++ resolved
@@ -428,14 +428,10 @@
     }
 
     hooks.beforeEach(async function () {
-<<<<<<< HEAD
       matrixRoomId = createAndJoinRoom({
-        sender: '@testuser:staging',
+        sender: '@testuser:localhost',
         name: 'room-test',
       });
-=======
-      matrixRoomId = createAndJoinRoom('@testuser:localhost', 'room-test');
->>>>>>> 1614af11
       setupUserSubscription(matrixRoomId);
 
       let realmServerService = this.owner.lookup(
@@ -540,14 +536,10 @@
     });
 
     hooks.beforeEach(async function () {
-<<<<<<< HEAD
       matrixRoomId = createAndJoinRoom({
-        sender: '@testuser:staging',
+        sender: '@testuser:localhost',
         name: 'room-test',
       });
-=======
-      matrixRoomId = createAndJoinRoom('@testuser:localhost', 'room-test');
->>>>>>> 1614af11
       setupUserSubscription(matrixRoomId);
 
       monacoService = this.owner.lookup(
