--- conflicted
+++ resolved
@@ -558,77 +558,6 @@
       .includesText('Change the topic of the meeting to "Meeting with Hassan"');
   });
 
-  test('can create new files using the search/replace block', async function (assert) {
-    await visitOperatorMode({
-      submode: 'code',
-      codePath: `${testRealmURL}hello.txt`,
-    });
-
-    // there are 3 patches in the message
-    // 1. file1.gts -> I am a newly created file1
-    // 2. file2.gts -> I am a newly created file2
-    // 3. hi.txt -> I am a newly created hi.txt file but I will get a number suffix because hi.txt already exists!
-
-    let codeBlock = `\`\`\`
-http://test-realm/test/file1.gts
-<<<<<<< SEARCH
-=======
-I am a newly created file1
->>>>>>> REPLACE
-\`\`\`
- \`\`\`
-http://test-realm/test/file2.gts
-<<<<<<< SEARCH
-=======
-I am a newly created file2
->>>>>>> REPLACE
-\`\`\`
-\`\`\`
-http://test-realm/test/hi.txt
-<<<<<<< SEARCH
-=======
-I am a newly created hi.txt file but I will get a suffix because hi.txt already exists!
->>>>>>> REPLACE
-\`\`\``;
-
-    await click('[data-test-open-ai-assistant]');
-    let roomId = getRoomIds().pop()!;
-
-    simulateRemoteMessage(roomId, '@aibot:localhost', {
-      body: codeBlock,
-      msgtype: 'org.text',
-      format: 'org.matrix.custom.html',
-      isStreamingFinished: true,
-    });
-
-    await waitFor('.code-block-diff');
-    assert.dom('.code-block-diff').exists({ count: 3 });
-    await click('[data-test-file-browser-toggle]'); // open file tree
-    await waitFor('[data-test-apply-all-code-patches-button]');
-
-    // file1.gts and file2.gts should not exist yet because we haven't applied the patches yet
-    assert.dom('[data-test-file="file1.gts"]').doesNotExist();
-    assert.dom('[data-test-file="file2.gts"]').doesNotExist();
-    // hi.txt already exists
-    assert.dom('[data-test-file="hi.txt"]').exists();
-
-    assert.dom('[data-test-apply-code-button]').exists({ count: 3 });
-    // clicks the first apply button, assert that file1.gts got created
-    await click('[data-test-apply-code-button]');
-    await waitFor('[data-test-file="file1.gts"]');
-
-    // click the "Accept All" button, which will apply the remaining 2 patches (we already applied the first one)
-    await click('[data-test-apply-all-code-patches-button]');
-    await waitFor('[data-test-file="file2.gts"]');
-
-    // assert that file2 got created, but for hi.txt, it got a suffix because there already exists a file with the same name
-    assert.dom('[data-test-file="file2.gts"]').exists();
-    assert.dom('[data-test-file="hi.txt"]').exists();
-
-    // hi-1.txt got created because hi.txt already exists
-    assert.dom('[data-test-file="hi-1.txt"]').exists();
-  });
-
   test('a command sent via SendAiAssistantMessageCommand with autoExecute flag is automatically executed by the bot, panel closed', async function (assert) {
     await visitOperatorMode({
       stacks: [
@@ -801,107 +730,6 @@
       .exists();
   });
 
-<<<<<<< HEAD
-  test('can patch code', async function (assert) {
-    await visitOperatorMode({
-      submode: 'code',
-      codePath: `${testRealmURL}hello.txt`,
-    });
-    await click('[data-test-open-ai-assistant]');
-    let roomId = getRoomIds().pop()!;
-
-    let codeBlock = `\`\`\`
-// File url: http://test-realm/test/hello.txt
-<<<<<<< SEARCH
-Hello, world!
-=======
-Hi, world!
->>>>>>> REPLACE\n\`\`\``;
-    simulateRemoteMessage(roomId, '@aibot:localhost', {
-      body: codeBlock,
-      msgtype: APP_BOXEL_MESSAGE_MSGTYPE,
-      format: 'org.matrix.custom.html',
-      isStreamingFinished: true,
-    });
-    let originalContent = getMonacoContent();
-    assert.strictEqual(originalContent, 'Hello, world!');
-    await waitFor('[data-test-apply-code-button]');
-    await click('[data-test-apply-code-button]');
-    await waitUntil(() => getMonacoContent() === 'Hi, world!');
-  });
-
-  test('can patch code when there are multiple patches using "Accept All" button', async function (assert) {
-    await visitOperatorMode({
-      submode: 'code',
-      codePath: `${testRealmURL}hello.txt`,
-    });
-
-    // there are 3 patches in the message
-    // 1. hello.txt: Hello, world! -> Hi, world!
-    // 2. hi.txt: Hi, world! -> Greetings, world!
-    // 3. hi.txt: How are you? -> We are one!
-
-    let codeBlock = `\`\`\`
-// File url: http://test-realm/test/hello.txt
-<<<<<<< SEARCH
-Hello, world!
-=======
-Hi, world!
->>>>>>> REPLACE
-\`\`\`
-
- \`\`\`
-// File url: http://test-realm/test/hi.txt
-<<<<<<< SEARCH
-Hi, world!
-=======
-Greetings, world!
->>>>>>> REPLACE
-\`\`\`
-
-\`\`\`
-// File url: http://test-realm/test/hi.txt
-<<<<<<< SEARCH
-How are you?
-=======
-We are one!
->>>>>>> REPLACE
-\`\`\``;
-
-    await click('[data-test-open-ai-assistant]');
-    let roomId = getRoomIds().pop()!;
-
-    simulateRemoteMessage(roomId, '@aibot:localhost', {
-      body: codeBlock,
-      msgtype: APP_BOXEL_MESSAGE_MSGTYPE,
-      format: 'org.matrix.custom.html',
-      isStreamingFinished: true,
-    });
-
-    await waitFor('[data-test-apply-all-code-patches-button]');
-    await click('[data-test-apply-all-code-patches-button]');
-
-    await waitFor('.code-patch-actions [data-test-apply-state="applied"]');
-    assert.dom('[data-test-apply-state="applied"]').exists({ count: 4 }); // 3 patches + 1 for "Accept All" button
-
-    assert.strictEqual(
-      getMonacoContent(),
-      'Hi, world!',
-      'hello.txt should be patched',
-    );
-    await visitOperatorMode({
-      submode: 'code',
-      codePath: `${testRealmURL}hi.txt`,
-    });
-
-    // We can see content that is the result of 2 patches made to this file (hi.txt)
-    await waitUntil(
-      () => getMonacoContent() === 'Greetings, world!\nWe are one!',
-    );
-  });
-
-=======
->>>>>>> 0027ec06
   test('a command sent via SendAiAssistantMessageCommand without autoExecute flag is not automatically executed by the bot', async function (assert) {
     await visitOperatorMode({
       stacks: [
