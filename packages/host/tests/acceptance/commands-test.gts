--- conflicted
+++ resolved
@@ -75,14 +75,10 @@
   setupBaseRealm(hooks);
 
   hooks.beforeEach(async function () {
-<<<<<<< HEAD
     matrixRoomId = await createAndJoinRoom({
-      sender: '@testuser:staging',
+      sender: '@testuser:localhost',
       name: 'room-test',
     });
-=======
-    matrixRoomId = await createAndJoinRoom('@testuser:localhost', 'room-test');
->>>>>>> 1614af11
     setupUserSubscription(matrixRoomId);
 
     class Pet extends CardDef {
