--- conflicted
+++ resolved
@@ -77,18 +77,11 @@
     "@types/uuid": "^9.0.8",
     "@typescript-eslint/eslint-plugin": "catalog:",
     "@typescript-eslint/parser": "catalog:",
-<<<<<<< HEAD
-    "broccoli-asset-rev": "^3.0.0",
+    "broccoli-asset-rev": "catalog:",
     "broccoli-funnel": "^3.0.8",
-    "broccoli-merge-trees": "^4.2.0",
-    "broccoli-plugin": "^4.0.7",
-    "broccoli-source": "^3.0.1",
-=======
-    "broccoli-asset-rev": "catalog:",
     "broccoli-merge-trees": "catalog:",
     "broccoli-plugin": "catalog:",
     "broccoli-source": "catalog:",
->>>>>>> d50a003b
     "buffer": "^6.0.3",
     "camelcase": "^6.3.0",
     "concurrently": "^8.2.2",
