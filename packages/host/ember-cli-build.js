'use strict';

const EmberApp = require('ember-cli/lib/broccoli/ember-app');
const { compatBuild } = require('@embroider/compat');
const { Webpack } = require('@embroider/webpack');
const webpack = require('webpack');
const MonacoWebpackPlugin = require('monaco-editor-webpack-plugin');
const MomentLocalesPlugin = require('moment-locales-webpack-plugin');

const isBaseRealmHosting = process.env.BASE_REALM_HOSTING_DISABLED !== 'true';

module.exports = function (defaults) {
  let app = new EmberApp(defaults, {
    'ember-cli-babel': {
      enableTypeScriptTransform: true,
    },
  });
  return compatBuild(app, Webpack, {
    staticAddonTrees: true,
    staticAddonTestSupportTrees: true,
    staticHelpers: true,

    // needed to disable this to get embroider's resolver happy with gjs
    staticComponents: false,

    staticModifiers: true,
    staticAppPaths: ['lib'],

    packagerOptions: {
      ...{
        webpackConfig: {
          devtool: 'source-map',
          module: {
            rules: [
              {
                test: /\.ttf$/,
                type: 'asset',
              },
            ],
          },
          plugins: [
            new MonacoWebpackPlugin(),
            new webpack.ProvidePlugin({
              process: 'process',
            }),
          ],
<<<<<<< HEAD
        },
        plugins: [
          new MonacoWebpackPlugin(),
          new webpack.ProvidePlugin({
            process: 'process',
          }),
          new MomentLocalesPlugin({
            // 'en' is built into moment and cannot be removed. This strips the others.
            localesToKeep: [],
          }),
        ],
        resolve: {
          fallback: {
            fs: false,
            path: require.resolve('path-browserify'),
=======
          resolve: {
            fallback: {
              fs: false,
              path: require.resolve('path-browserify'),
            },
          },
          node: {
            global: true,
>>>>>>> 5914d78f
          },
        },
      },
      ...(isBaseRealmHosting ? { publicAssetURL: `/base/__boxel/` } : {}),
    },
  });
};<|MERGE_RESOLUTION|>--- conflicted
+++ resolved
@@ -43,24 +43,11 @@
             new webpack.ProvidePlugin({
               process: 'process',
             }),
+            new MomentLocalesPlugin({
+              // 'en' is built into moment and cannot be removed. This strips the others.
+              localesToKeep: [],
+            }),
           ],
-<<<<<<< HEAD
-        },
-        plugins: [
-          new MonacoWebpackPlugin(),
-          new webpack.ProvidePlugin({
-            process: 'process',
-          }),
-          new MomentLocalesPlugin({
-            // 'en' is built into moment and cannot be removed. This strips the others.
-            localesToKeep: [],
-          }),
-        ],
-        resolve: {
-          fallback: {
-            fs: false,
-            path: require.resolve('path-browserify'),
-=======
           resolve: {
             fallback: {
               fs: false,
@@ -69,7 +56,6 @@
           },
           node: {
             global: true,
->>>>>>> 5914d78f
           },
         },
       },
