'use strict';

module.exports = function (environment) {
  const ENV = {
    modulePrefix: '@cardstack/host',
    environment,
    rootURL: '/',
    locationType: 'history',
    EmberENV: {
      EXTEND_PROTOTYPES: false,
      FEATURES: {
        // Here you can enable experimental features on an ember canary build
        // e.g. EMBER_NATIVE_DECORATOR_SUPPORT: true
      },
    },

    APP: {
      // Here you can pass flags/options to your application instance
      // when it is created
      experimentalAIEnabled:
        process.env.EXPERIMENTAL_AI_ENABLED === 'true' ? true : false,
    },
    'ember-cli-mirage': {
      enabled: false,
    },
    logLevels: process.env.LOG_LEVELS || '*=info,current-run=error',
    matrixURL: process.env.MATRIX_URL || 'http://localhost:8008',
    autoSaveDelayMs: 5 * 1000,

    // the fields below may be rewritten by the realm server
    ownRealmURL:
      environment === 'test'
        ? 'http://test-realm/test/'
        : process.env.OWN_REALM_URL || 'http://localhost:4200/', // this should be provided as an *unresolved* URL
    // This is temporary until we have a better way to discover realms besides
    // our own
    otherRealmURLs: process.env.OTHER_REALM_URLS
      ? process.env.OTHER_REALM_URLS.split(',').map((u) => u.trim())
      : [],
    hostsOwnAssets: true,
    resolvedBaseRealmURL:
      process.env.RESOLVED_BASE_REALM_URL || 'http://localhost:4201/base/',
    resolvedOwnRealmURL:
      environment === 'test'
        ? 'http://test-realm/test/'
        : process.env.OWN_REALM_URL || 'http://localhost:4200/',
  };

  if (environment === 'development') {
    // ENV.APP.LOG_RESOLVER = true;
    // ENV.APP.LOG_ACTIVE_GENERATION = true;
    // ENV.APP.LOG_TRANSITIONS = true;
    // ENV.APP.LOG_TRANSITIONS_INTERNAL = true;
    // ENV.APP.LOG_VIEW_LOOKUPS = true;
    ENV.APP.experimentalAIEnabled = true;
  }

  if (environment === 'test') {
    // Testem prefers this...
    ENV.locationType = 'none';

    // keep test console output quieter
    ENV.APP.LOG_ACTIVE_GENERATION = false;
    ENV.APP.LOG_VIEW_LOOKUPS = false;

    ENV.APP.rootElement = '#ember-testing';
    ENV.APP.autoboot = false;
<<<<<<< HEAD
    ENV.APP.experimentalAIEnabled = true;
=======
    ENV.autoSaveDelayMs = 0;
>>>>>>> 8e47aadb
  }

  if (environment === 'production') {
    // here you can enable a production-specific feature
    ENV.logLevels = '*=warn,current-run=error';
  }

  return ENV;
};<|MERGE_RESOLUTION|>--- conflicted
+++ resolved
@@ -65,11 +65,8 @@
 
     ENV.APP.rootElement = '#ember-testing';
     ENV.APP.autoboot = false;
-<<<<<<< HEAD
     ENV.APP.experimentalAIEnabled = true;
-=======
     ENV.autoSaveDelayMs = 0;
->>>>>>> 8e47aadb
   }
 
   if (environment === 'production') {
