import type { TemplateOnlyComponent } from '@ember/component/template-only';
import { hash } from '@ember/helper';
import { service } from '@ember/service';
import Component from '@glimmer/component';

import { task } from 'ember-concurrency';

import { LoadingIndicator } from '@cardstack/boxel-ui/components';
import { cn, formatNumber } from '@cardstack/boxel-ui/helpers';
import { IconHexagon } from '@cardstack/boxel-ui/icons';

import BillingService from '../services/billing-service';

import type { ComponentLike } from '@glint/template';

interface ValueSignature {
  Args: {
    tag: string;
    value: string | number | null;
    isOutOfCredit: boolean;
    isLoading: boolean;
    displayCreditIcon: boolean;
  };
  Element: HTMLElement;
}

const Value: TemplateOnlyComponent<ValueSignature> = <template>
  <span
    class={{cn 'value' out-of-credit=@isOutOfCredit}}
    data-test-subscription-data={{@tag}}
  >{{#if @isLoading}}
      <LoadingIndicator />
    {{else}}
      {{#if @displayCreditIcon}}
        <IconHexagon width='16px' height='16px' />
      {{/if}}
      {{@value}}
    {{/if}}</span>
  <style scoped>
    .value {
      color: var(--boxel-dark);
      font: 600 var(--boxel-font-sm);
      display: flex;
      align-items: center;
      gap: var(--boxel-sp-4xs);

      --icon-color: var(--boxel-teal);
      --boxel-loading-indicator-size: var(--boxel-icon-xs);
    }
    .value.out-of-credit {
      --icon-color: #ff0000;
      color: #ff0000;
    }
  </style>
</template>;

interface WithSubscriptionDataSignature {
  Args: {};
  Blocks: {
    default: [
      {
        plan: ComponentLike;
        monthlyCredit: ComponentLike;
        additionalCredit: ComponentLike;
        isOutOfCredit: boolean;
        isLoading: boolean;
        isFreePlan: boolean;
      },
    ];
  };
}

export default class WithSubscriptionData extends Component<WithSubscriptionDataSignature> {
  @service declare billingService: BillingService;

  constructor(...args: [any, any]) {
    super(...args);
    this.fetchSubscriptionData.perform();
  }

  private get isLoading() {
    return this.billingService.fetchingSubscriptionData;
  }

  private get plan() {
    return this.billingService.subscriptionData?.plan;
  }

  private get creditsIncludedInPlanAllowance() {
    return this.billingService.subscriptionData?.creditsIncludedInPlanAllowance;
  }

  private get creditsAvailableInPlanAllowance() {
    return this.billingService.subscriptionData
      ?.creditsAvailableInPlanAllowance;
  }

  private get extraCreditsAvailableInBalance() {
    return this.billingService.subscriptionData?.extraCreditsAvailableInBalance;
  }

  private get monthlyCreditText() {
    return this.creditsAvailableInPlanAllowance != null &&
      this.creditsIncludedInPlanAllowance != null
<<<<<<< HEAD
      ? `${formatNumber(
          this.creditsAvailableInPlanAllowance,
        )} of ${formatNumber(this.creditsIncludedInPlanAllowance)} left`
      : 'Not available on free plan';
=======
      ? `${formatNumber(this.creditsAvailableInPlanAllowance, {
          size: 'short',
        })} of ${formatNumber(this.creditsIncludedInPlanAllowance, {
          size: 'short',
        })} left`
      : null;
>>>>>>> 149987a9
  }

  private get isOutOfCredit() {
    return (
      this.isOutOfPlanCreditAllowance &&
      (this.extraCreditsAvailableInBalance == null ||
        this.extraCreditsAvailableInBalance == 0)
    );
  }

  private get isOutOfPlanCreditAllowance() {
    return (
      this.creditsAvailableInPlanAllowance == null ||
      this.creditsIncludedInPlanAllowance == null ||
      this.creditsAvailableInPlanAllowance <= 0
    );
  }

  private fetchSubscriptionData = task(async () => {
    await this.billingService.fetchSubscriptionData();
  });

  private isFreePlan() {
    return this.plan == 'free';
  }

  <template>
    {{yield
      (hash
        plan=(component
          Value
          tag='plan'
          value=this.plan
          isLoading=this.isLoading
          isOutOfCredit=false
          displayCreditIcon=false
        )
        monthlyCredit=(component
          Value
          tag='monthly-credit'
          value=this.monthlyCreditText
          isLoading=this.isLoading
          isOutOfCredit=this.isOutOfPlanCreditAllowance
          displayCreditIcon=true
        )
        additionalCredit=(component
          Value
          tag='additional-credit'
          value=(formatNumber this.extraCreditsAvailableInBalance size='short')
          isLoading=this.isLoading
          isOutOfCredit=this.isOutOfCredit
          displayCreditIcon=true
        )
        isOutOfCredit=this.isOutOfCredit
        isLoading=this.isLoading
        isFreePlan=this.isFreePlan
      )
    }}
  </template>
}<|MERGE_RESOLUTION|>--- conflicted
+++ resolved
@@ -102,19 +102,12 @@
   private get monthlyCreditText() {
     return this.creditsAvailableInPlanAllowance != null &&
       this.creditsIncludedInPlanAllowance != null
-<<<<<<< HEAD
-      ? `${formatNumber(
-          this.creditsAvailableInPlanAllowance,
-        )} of ${formatNumber(this.creditsIncludedInPlanAllowance)} left`
-      : 'Not available on free plan';
-=======
       ? `${formatNumber(this.creditsAvailableInPlanAllowance, {
           size: 'short',
         })} of ${formatNumber(this.creditsIncludedInPlanAllowance, {
           size: 'short',
         })} left`
-      : null;
->>>>>>> 149987a9
+      : 'Not available on free plan';
   }
 
   private get isOutOfCredit() {
