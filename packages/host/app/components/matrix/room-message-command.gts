--- conflicted
+++ resolved
@@ -213,26 +213,10 @@
           >
             {{if this.isDisplayingCode 'Hide Code' 'View Code'}}
           </Button>
-<<<<<<< HEAD
           <ApplyButton
             @state={{this.applyButtonState}}
             {{on 'click' @runCommand}}
             data-test-command-apply={{this.applyButtonState}}
-=======
-          <div
-            class='monaco-container'
-            {{this.scrollBottomIntoView}}
-            {{monacoModifier
-              content=this.previewCommandCode
-              contentChanged=undefined
-              monacoSDK=@monacoSDK
-              language='json'
-              readOnly=true
-              editorDisplayOptions=this.editorDisplayOptions
-            }}
-            data-test-editor
-            data-test-percy-hide
->>>>>>> c5ec57ab
           />
         </div>
         {{#if this.isDisplayingCode}}
@@ -254,7 +238,7 @@
             </Button>
             <div
               class='monaco-container'
-              {{! this.scrollBottomIntoView }}
+              {{this.scrollBottomIntoView}}
               {{monacoModifier
                 content=this.previewCommandCode
                 contentChanged=undefined
