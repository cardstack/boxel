--- conflicted
+++ resolved
@@ -1,3 +1,4 @@
+import { hash } from '@ember/helper';
 import { on } from '@ember/modifier';
 import { action } from '@ember/object';
 import { inject as service } from '@ember/service';
@@ -41,7 +42,6 @@
 import { type ApplyButtonState } from '../ai-assistant/apply-button';
 import CodeBlock from '../ai-assistant/code-block';
 import Preview from '../preview';
-import { hash } from '@ember/helper';
 
 import PreparingRoomMessageCommand from './preparing-room-message-command';
 
@@ -170,36 +170,6 @@
       {{#if @messageCommand.description}}
         <div class='command-description'>{{@messageCommand.description}}</div>
       {{/if}}
-<<<<<<< HEAD
-      <div
-        class='command-button-bar'
-        {{! In test, if we change this isIdle check to the task running locally on this component, it will fail because roomMessages get destroyed during re-indexing.
-              Since services are long-lived so it we will not have this issue. I think this will go away when we convert our room field into a room component }}
-        {{! TODO: Convert to non-EC async method after fixing CS-6987 }}
-        data-test-command-card-idle={{this.commandService.run.isIdle}}
-      >
-        <Button
-          class='view-code-button'
-          {{on 'click' this.toggleViewCode}}
-          @kind={{if this.isDisplayingCode 'primary-dark' 'secondary-dark'}}
-          @size='extra-small'
-          data-test-view-code-button
-        >
-          {{if this.isDisplayingCode 'Hide Code' 'View Code'}}
-        </Button>
-        <ApplyButton
-          @state={{this.applyButtonState}}
-          {{on 'click' @runCommand}}
-          data-test-command-apply={{this.applyButtonState}}
-        />
-      </div>
-      {{#if this.isDisplayingCode}}
-        <CodeBlock
-          {{this.scrollBottomIntoView}}
-          @monacoSDK={{@monacoSDK}}
-          @codeData={{hash code=this.previewCommandCode language='json'}}
-          as |codeBlock|
-=======
       {{#if @isStreaming}}
         <PreparingRoomMessageCommand />
       {{else}}
@@ -208,7 +178,6 @@
           data-test-command-card-idle={{not
             (eq @messageCommand.status 'applying')
           }}
->>>>>>> 1c5a9489
         >
           <Button
             class='view-code-button'
@@ -229,8 +198,7 @@
           <CodeBlock
             {{this.scrollBottomIntoView}}
             @monacoSDK={{@monacoSDK}}
-            @code={{this.previewCommandCode}}
-            @language='json'
+            @codeData={{hash code=this.previewCommandCode language='json'}}
             as |codeBlock|
           >
             <codeBlock.actions as |actions|>
