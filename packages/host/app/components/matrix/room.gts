--- conflicted
+++ resolved
@@ -23,16 +23,7 @@
 
 import { type CatalogEntry } from 'https://cardstack.com/base/catalog-entry';
 
-<<<<<<< HEAD
 import { AiAssistantConversation } from '../ai-assistant/message';
-=======
-import ApplyButton from '../ai-assistant/apply-button';
-import AiAssistantMessage, {
-  AiAssistantConversation,
-} from '../ai-assistant/message';
-import { aiBotUserId } from '../ai-assistant/panel';
-import ProfileAvatarIcon from '../operator-mode/profile-avatar-icon';
->>>>>>> b24c7b87
 
 import RoomInput from './room-input';
 import RoomMessage from './room-message';
@@ -81,48 +72,8 @@
         <div class='timeline-start' data-test-timeline-start>
           - Beginning of conversation -
         </div>
-<<<<<<< HEAD
         {{#each this.room.messages as |message i|}}
           <RoomMessage @message={{message}} data-test-message-idx={{i}} />
-=======
-        {{#each this.messageCardComponents as |Message i|}}
-          <AiAssistantMessage
-            @formattedMessage={{htmlSafe Message.card.formattedMessage}}
-            @datetime={{Message.card.created}}
-            @isFromAssistant={{eq Message.card.author.userId aiBotUserId}}
-            @profileAvatar={{component
-              ProfileAvatarIcon
-              userId=Message.card.author.userId
-            }}
-            data-test-message-index={{i}}
-            data-test-boxel-message-from={{Message.card.author.name}}
-          >
-            {{#if (eq Message.card.command.commandType 'patch')}}
-              <div
-                class='patch-button-bar'
-                data-test-patch-card-idle={{this.operatorModeStateService.patchCard.isIdle}}
-              >
-                {{#let Message.card.command.payload as |payload|}}
-                  <ApplyButton
-                    @state={{if
-                      this.operatorModeStateService.patchCard.isRunning
-                      'applying'
-                      'ready'
-                    }}
-                    data-test-command-apply
-                    {{on
-                      'click'
-                      (fn this.patchCard payload.id payload.patch.attributes)
-                    }}
-                  />
-                {{/let}}
-              </div>
-            {{/if}}
-            {{#if Message.card.attachedCardIds}}
-              <Message.component />
-            {{/if}}
-          </AiAssistantMessage>
->>>>>>> b24c7b87
         {{else}}
           <div data-test-no-messages>
             (No messages)
@@ -177,12 +128,6 @@
         font-weight: 'bold';
       }
 
-      .patch-button-bar {
-        display: flex;
-        justify-content: flex-end;
-        margin-top: var(--boxel-sp);
-      }
-
       .timeline-start {
         padding-bottom: var(--boxel-sp);
       }
@@ -234,31 +179,6 @@
     return undefined;
   }
 
-<<<<<<< HEAD
-=======
-  private get messageCardComponents() {
-    return this.room
-      ? this.room.messages.map((messageCard) => {
-          return {
-            component: messageCard.constructor.getComponent(
-              messageCard,
-              'embedded',
-            ),
-            card: messageCard,
-          };
-        })
-      : [];
-  }
-
-  private patchCard = (cardId: string, attributes: any) => {
-    if (this.operatorModeStateService.patchCard.isRunning) {
-      return;
-    }
-
-    this.operatorModeStateService.patchCard.perform(cardId, attributes);
-  };
-
->>>>>>> b24c7b87
   private doWhenRoomChanges = restartableTask(async () => {
     await all([this.cardService.cardsSettled(), timeout(500)]);
   });
