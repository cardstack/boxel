--- conflicted
+++ resolved
@@ -39,10 +39,7 @@
 import { Message } from '@cardstack/host/lib/matrix-classes/message';
 import type { StackItem } from '@cardstack/host/lib/stack-item';
 import { getAutoAttachment } from '@cardstack/host/resources/auto-attached-card';
-<<<<<<< HEAD
-=======
 import { RoomResource } from '@cardstack/host/resources/room';
->>>>>>> 304b9ff5
 
 import type CardService from '@cardstack/host/services/card-service';
 import type CommandService from '@cardstack/host/services/command-service';
@@ -152,24 +149,12 @@
                 @autoAttachedFile={{this.autoAttachedFile}}
                 @filesToAttach={{this.filesToAttach}}
               />
-<<<<<<< HEAD
-
-              {{#if this.roomResource}}
-                <LLMSelect
-                  @selected={{this.roomResource.activeLLM}}
-                  @onChange={{this.roomResource.activateLLM}}
-                  @options={{this.supportedLLMs}}
-                  @disabled={{this.roomResource.isActivatingLLM}}
-                />
-              {{/if}}
-=======
               <LLMSelect
                 @selected={{@roomResource.activeLLM}}
                 @onChange={{@roomResource.activateLLM}}
                 @options={{this.supportedLLMs}}
                 @disabled={{@roomResource.isActivatingLLM}}
               />
->>>>>>> 304b9ff5
             </div>
           </div>
         </footer>
@@ -231,13 +216,6 @@
   @service private declare operatorModeStateService: OperatorModeStateService;
   @service private declare loaderService: LoaderService;
 
-<<<<<<< HEAD
-  private get roomResource() {
-    return this.matrixService.roomResources.get(this.args.roomId);
-  }
-
-=======
->>>>>>> 304b9ff5
   private autoAttachmentResource = getAutoAttachment(
     this,
     () => this.topMostStackItems,
@@ -536,35 +514,16 @@
   };
 
   private isDisplayingCode = (message: Message) => {
-<<<<<<< HEAD
-    return !!this.roomResource?.isDisplayingCode(message);
-  };
-
-  private toggleViewCode = (message: Message) => {
-    this.roomResource?.toggleViewCode(message);
-=======
     return this.args.roomResource.isDisplayingCode(message);
   };
 
   private toggleViewCode = (message: Message) => {
     this.args.roomResource.toggleViewCode(message);
->>>>>>> 304b9ff5
   };
 
   private doMatrixEventFlush = restartableTask(async () => {
     await this.matrixService.flushMembership;
     await this.matrixService.flushTimeline;
-<<<<<<< HEAD
-    await this.roomResource?.loading;
-  });
-
-  private get messages() {
-    return this.roomResource?.messages ?? [];
-  }
-
-  private get skills() {
-    return this.roomResource?.skills ?? [];
-=======
     await this.args.roomResource.loading;
   });
 
@@ -574,7 +533,6 @@
 
   private get skills(): Skill[] {
     return this.args.roomResource.skills;
->>>>>>> 304b9ff5
   }
 
   private get supportedLLMs(): string[] {
@@ -592,11 +550,7 @@
   }
 
   private get room() {
-<<<<<<< HEAD
-    let room = this.roomResource?.matrixRoom;
-=======
     let room = this.args.roomResource.matrixRoom;
->>>>>>> 304b9ff5
     return room;
   }
 
