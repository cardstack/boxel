import { array } from '@ember/helper';
import { fn } from '@ember/helper';
import { on } from '@ember/modifier';
import { service } from '@ember/service';
import type { SafeString } from '@ember/template';
import { htmlSafe } from '@ember/template';
import Component from '@glimmer/component';
import { tracked } from '@glimmer/tracking';

import { dropTask } from 'ember-concurrency';
import perform from 'ember-concurrency/helpers/perform';

import { and, bool, eq } from '@cardstack/boxel-ui/helpers';

import { sanitizeHtml } from '@cardstack/runtime-common/dompurify-runtime';

import {
  type HtmlTagGroup,
  wrapLastTextNodeInStreamingTextSpan,
  HtmlPreTagGroup,
  CodeData,
} from '@cardstack/host/lib/formatted-message/utils';

import { parseSearchReplace } from '@cardstack/host/lib/search-replace-block-parsing';

import {
  type CodeDiffResource,
  getCodeDiffResultResource,
} from '@cardstack/host/resources/code-diff';
import type CardService from '@cardstack/host/services/card-service';
import CommandService from '@cardstack/host/services/command-service';
import LoaderService from '@cardstack/host/services/loader-service';
import { type MonacoSDK } from '@cardstack/host/services/monaco-service';

import { CodePatchStatus } from 'https://cardstack.com/base/matrix-event';

import ApplyButton from './apply-button';
import CodeBlock from './code-block';
import ErrorMessage from './error-message';

interface FormattedAiBotMessageSignature {
  Element: HTMLDivElement;
  Args: {
    htmlParts?: HtmlTagGroup[];
    roomId: string;
    eventId: string;
    monacoSDK: MonacoSDK;
    isStreaming: boolean;
    isLastAssistantMessage: boolean;
  };
}

function sanitize(html: string): SafeString {
  return htmlSafe(sanitizeHtml(html));
}

export default class FormattedAiBotMessage extends Component<FormattedAiBotMessageSignature> {
  @service private declare cardService: CardService;
  @service private declare loaderService: LoaderService;
  @service private declare commandService: CommandService;

  @tracked applyAllCodePatchTasksState:
    | 'ready'
    | 'applying'
    | 'applied'
    | 'failed' = 'ready';

  private isLastHtmlGroup = (index: number) => {
    return index === (this.args.htmlParts?.length ?? 0) - 1;
  };

  private get isApplyAllButtonDisplayed() {
    if (this.args.isStreaming) {
      return false;
    }
    if (!this.args.isLastAssistantMessage) {
      return false;
    }
    return (
      this.codeDataItems.filter((codeData) => !!codeData.searchReplaceBlock)
        .length > 1
    );
  }

  private get codeDataItems() {
    return (this.args.htmlParts ?? [])
      .map((htmlPart) => {
        if (isHtmlPreTagGroup(htmlPart)) {
          return htmlPart.codeData;
        }
        return null;
      })
      .filter((codeData): codeData is CodeData => !!codeData);
  }

  get applyAllCodePatchesButtonState() {
    let { codeDataItems } = this;
    let states = codeDataItems.map((codeData) =>
      this.commandService.getCodePatchStatus(codeData),
    );
    if (states.some((state) => state === 'applying')) {
      return 'applying';
    } else if (states.every((state) => state === 'applied')) {
      return 'applied';
    } else {
      return 'ready';
    }
  }

  private applyAllCodePatchTasks = dropTask(async () => {
    this.applyAllCodePatchTasksState = 'applying';
    let unappliedCodeDataItems = this.codeDataItems.filter(
      (codeData) =>
        this.commandService.getCodePatchStatus(codeData) !== 'applied',
    );

    let codeDataItemsGroupedByFileUrl = unappliedCodeDataItems.reduce(
      (acc, codeDataItem) => {
        acc[codeDataItem.fileUrl!] = [
          ...(acc[codeDataItem.fileUrl!] || []),
          codeDataItem,
        ];
        return acc;
      },
      {} as Record<string, CodeData[]>,
    );

    // TODO: Handle possible errors (fetching source, patching, saving source)
    // Handle in CS-8369
    for (let fileUrl in codeDataItemsGroupedByFileUrl) {
      await this.commandService.patchCode(
        codeDataItemsGroupedByFileUrl[fileUrl][0].roomId,
        fileUrl,
        codeDataItemsGroupedByFileUrl[fileUrl],
      );
    }
  });

  private preTagGroupIndex = (htmlPartIndex: number) => {
    return this.args
      .htmlParts!.slice(0, htmlPartIndex)
      .filter(isHtmlPreTagGroup).length;
  };

  <template>
    <div class='message'>
      {{! We are splitting the html into parts so that we can target the
      code blocks (<pre> tags) and apply Monaco editor to them. Here is an
      example of the html argument:

      <p>Here is some code for you.</p>
      <pre data-codeblock="javascript">const x = 1;</pre>
      <p>I hope you like this code. But here is some more!</p>
      <pre data-codeblock="javascript">const y = 2;</pre>
      <p>Feel free to use it in your project.</p>

      A drawback of this approach is that we can't render monaco editors for
      code blocks that are nested inside other elements. We should make sure
      our skills teach the model to respond with code blocks that are not nested
      inside other elements.
      }}
      {{#each @htmlParts key='@index' as |htmlPart index|}}
        {{#if (isHtmlPreTagGroup htmlPart)}}
          <HtmlGroupCodeBlock
            @codeData={{htmlPart.codeData}}
            @codePatchStatus={{this.commandService.getCodePatchStatus
              htmlPart.codeData
            }}
            @onPatchCode={{fn
              this.commandService.patchCode
              htmlPart.codeData.roomId
              htmlPart.codeData.fileUrl
              (array htmlPart.codeData)
            }}
            @monacoSDK={{@monacoSDK}}
            @isLastAssistantMessage={{@isLastAssistantMessage}}
            @index={{this.preTagGroupIndex index}}
          />
        {{else}}
          {{#if (and @isStreaming (this.isLastHtmlGroup index))}}
            {{wrapLastTextNodeInStreamingTextSpan (sanitize htmlPart.content)}}
          {{else}}
            {{sanitize htmlPart.content}}
          {{/if}}
        {{/if}}
      {{/each}}

      {{#if this.isApplyAllButtonDisplayed}}
        <div class='code-patch-actions'>
          <ApplyButton
            {{on 'click' (perform this.applyAllCodePatchTasks)}}
            @state={{this.applyAllCodePatchesButtonState}}
            data-test-apply-all-code-patches-button
          >
            Accept All
          </ApplyButton>
        </div>
      {{/if}}
    </div>

    <style scoped>
      .code-patch-actions {
        display: flex;
        justify-content: flex-end;
        gap: var(--boxel-sp-xs);
        margin-top: var(--boxel-sp);
      }

      .message > :deep(*:first-child) {
        margin-top: 0;
      }

      .ai-assistant-code-block-actions {
        position: absolute;
        width: calc(100% + 2 * var(--ai-assistant-message-padding));
        margin-left: -16px;
        background: black;
        margin-top: 5px;
        z-index: 1;
        height: 39px;
        padding: 18px 25px;
      }

      :deep(.monaco-container) {
        height: var(--monaco-container-height);
        min-height: 7rem;
        max-height: 30vh;
      }

      /* our dark-mode background-color is too similar to AI-Assistant message background,
        so we are using a darker background for code-blocks */
      :global(.code-block .monaco-editor) {
        --vscode-editor-background: var(--boxel-dark);
        --vscode-editorGutter-background: var(--boxel-dark);
      }

      /* this improves inserted-line legibility by reducing green background overlay opacity */
      :global(.code-block .monaco-editor .line-insert) {
        opacity: 0.4;
      }
    </style>
  </template>
}

function isHtmlPreTagGroup(
  htmlPart: HtmlTagGroup,
): htmlPart is HtmlPreTagGroup {
  return htmlPart.type === 'pre_tag';
}

interface HtmlGroupCodeBlockSignature {
  Element: HTMLDivElement;
  Args: {
    codeData: CodeData;
    codePatchStatus: CodePatchStatus | 'ready' | 'applying';
    onPatchCode: (codeData: CodeData) => void;
    monacoSDK: MonacoSDK;
    isLastAssistantMessage: boolean;
    index: number;
  };
}

class HtmlGroupCodeBlock extends Component<HtmlGroupCodeBlockSignature> {
  _codeDiffResource: CodeDiffResource | undefined;
  _searchReplaceBlock: string | null | undefined = null;
  _fileUrl: string | null | undefined = null;
  @tracked diffEditorStats: {
    linesRemoved: number;
    linesAdded: number;
  } | null = null;

  get codeDiffResource() {
    if (this._codeDiffResource) {
      if (
        this._fileUrl === this.args.codeData.fileUrl &&
        this._searchReplaceBlock === this.args.codeData.searchReplaceBlock
      ) {
        return this._codeDiffResource;
      }
    }

    /* eslint-disable-next-line ember/no-side-effects */
    this._fileUrl = this.args.codeData.fileUrl;
    /* eslint-disable-next-line ember/no-side-effects */
    this._searchReplaceBlock = this.args.codeData.searchReplaceBlock;
    /* eslint-disable-next-line ember/no-side-effects */
    this._codeDiffResource = this.args.codeData.searchReplaceBlock
      ? getCodeDiffResultResource(
          this,
          this.args.codeData.fileUrl,
          this.args.codeData.searchReplaceBlock,
        )
      : undefined;
    return this._codeDiffResource;
  }

<<<<<<< HEAD
  errorMessage(errorMessage: string) {
    return 'Code could not be displayed: ' + errorMessage;
  }

=======
  private extractReplaceCode(searchReplaceBlock: string | null | undefined) {
    if (!searchReplaceBlock) {
      return null;
    }
    return parseSearchReplace(searchReplaceBlock).replaceContent;
  }

  private get codeForEditor() {
    if (this.isAppliedOrIgnoredCodePatch) {
      return this.extractReplaceCode(this.args.codeData.searchReplaceBlock);
    } else {
      return this.args.codeData.code;
    }
  }

  private get isAppliedOrIgnoredCodePatch() {
    // Ignored means the user moved on to the next message
    return (
      this.args.codePatchStatus === 'applied' ||
      !this.args.isLastAssistantMessage
    );
  }

  private updateDiffEditorStats = (stats: {
    linesAdded: number;
    linesRemoved: number;
  }) => {
    this.diffEditorStats = stats;
  };

>>>>>>> e9a2f31e
  <template>
    <CodeBlock
      @monacoSDK={{@monacoSDK}}
      @codeData={{@codeData}}
      class='code-block'
      data-test-code-block-index={{@index}}
      as |codeBlock|
    >
      {{#if (bool @codeData.searchReplaceBlock)}}
<<<<<<< HEAD
        {{#if this.codeDiffResource.errorMessage}}
          <ErrorMessage
            class='error-container'
            data-test-error-message={{this.codeDiffResource.errorMessage}}
            @errorMessage={{this.errorMessage
              this.codeDiffResource.errorMessage
            }}
          />
        {{/if}}
        {{#if this.codeDiffResource.isDataLoaded}}
          <codeBlock.actions as |actions|>
            <actions.copyCode @code={{this.codeDiffResource.modifiedCode}} />
            <actions.applyCodePatch
=======
        {{#if this.isAppliedOrIgnoredCodePatch}}
          <div>
            <codeBlock.editorHeader
              @codeData={{@codeData}}
              @diffEditorStats={{null}}
            />
            <codeBlock.editor @code={{this.codeForEditor}} @dimmed={{true}} />
            <codeBlock.actions as |actions|>
              <actions.copyCode
                @code={{this.extractReplaceCode @codeData.searchReplaceBlock}}
              />
              {{#if (eq @codePatchStatus 'applied')}}
                {{! This is just to show the ✅ icon to signalize that the code patch has been applied }}
                <actions.applyCodePatch
                  @codeData={{@codeData}}
                  @patchCodeStatus={{@codePatchStatus}}
                />
              {{/if}}
            </codeBlock.actions>
          </div>
        {{else}}
          {{#if this.codeDiffResource.errorMessage}}
            <div
              class='error-message'
              data-test-error-message={{this.codeDiffResource.errorMessage}}
            >
              <FailureBordered class='error-icon' />
              <div class='error-message-content'>
                <b>Code could not be displayed: </b>
                {{this.codeDiffResource.errorMessage}}
              </div>
            </div>
          {{/if}}
          {{#if this.codeDiffResource.isDataLoaded}}
            <codeBlock.editorHeader
>>>>>>> e9a2f31e
              @codeData={{@codeData}}
              @diffEditorStats={{this.diffEditorStats}}
            />
            <codeBlock.diffEditor
              @originalCode={{this.codeDiffResource.originalCode}}
              @modifiedCode={{this.codeDiffResource.modifiedCode}}
              @language={{@codeData.language}}
              @updateDiffEditorStats={{this.updateDiffEditorStats}}
            />
            <codeBlock.actions as |actions|>
              <actions.copyCode @code={{this.codeDiffResource.modifiedCode}} />
              <actions.applyCodePatch
                @codeData={{@codeData}}
                @performPatch={{fn @onPatchCode @codeData}}
                @patchCodeStatus={{@codePatchStatus}}
                @originalCode={{this.codeDiffResource.originalCode}}
                @modifiedCode={{this.codeDiffResource.modifiedCode}}
              />
            </codeBlock.actions>
          {{/if}}
        {{/if}}
      {{else}}
        {{#if @codeData.fileUrl}}
          <codeBlock.editorHeader
            @codeData={{@codeData}}
            @diffEditorStats={{null}}
          />
        {{/if}}
        <codeBlock.editor @code={{this.codeForEditor}} />
        <codeBlock.actions as |actions|>
          <actions.copyCode @code={{@codeData.code}} />
        </codeBlock.actions>
      {{/if}}
    </CodeBlock>

    <style scoped>
      .error-container {
        margin-bottom: var(--boxel-sp-xs);
      }
<<<<<<< HEAD
=======

      .error-message > svg {
        margin-top: 0px;
      }

      .error-icon {
        --icon-background-color: var(--boxel-light);
        --icon-color: var(--boxel-danger);
        margin-top: var(--boxel-sp-5xs);
      }

      .code-block {
        margin-top: 0;
      }

      .code-block + .code-block {
        margin-top: 1rem;
      }
>>>>>>> e9a2f31e
    </style>
  </template>
}<|MERGE_RESOLUTION|>--- conflicted
+++ resolved
@@ -294,12 +294,10 @@
     return this._codeDiffResource;
   }
 
-<<<<<<< HEAD
   errorMessage(errorMessage: string) {
     return 'Code could not be displayed: ' + errorMessage;
   }
 
-=======
   private extractReplaceCode(searchReplaceBlock: string | null | undefined) {
     if (!searchReplaceBlock) {
       return null;
@@ -330,7 +328,6 @@
     this.diffEditorStats = stats;
   };
 
->>>>>>> e9a2f31e
   <template>
     <CodeBlock
       @monacoSDK={{@monacoSDK}}
@@ -340,21 +337,6 @@
       as |codeBlock|
     >
       {{#if (bool @codeData.searchReplaceBlock)}}
-<<<<<<< HEAD
-        {{#if this.codeDiffResource.errorMessage}}
-          <ErrorMessage
-            class='error-container'
-            data-test-error-message={{this.codeDiffResource.errorMessage}}
-            @errorMessage={{this.errorMessage
-              this.codeDiffResource.errorMessage
-            }}
-          />
-        {{/if}}
-        {{#if this.codeDiffResource.isDataLoaded}}
-          <codeBlock.actions as |actions|>
-            <actions.copyCode @code={{this.codeDiffResource.modifiedCode}} />
-            <actions.applyCodePatch
-=======
         {{#if this.isAppliedOrIgnoredCodePatch}}
           <div>
             <codeBlock.editorHeader
@@ -377,20 +359,16 @@
           </div>
         {{else}}
           {{#if this.codeDiffResource.errorMessage}}
-            <div
-              class='error-message'
+            <ErrorMessage
+              class='error-container'
               data-test-error-message={{this.codeDiffResource.errorMessage}}
-            >
-              <FailureBordered class='error-icon' />
-              <div class='error-message-content'>
-                <b>Code could not be displayed: </b>
-                {{this.codeDiffResource.errorMessage}}
-              </div>
-            </div>
+              @errorMessage={{this.errorMessage
+                this.codeDiffResource.errorMessage
+              }}
+            />
           {{/if}}
           {{#if this.codeDiffResource.isDataLoaded}}
             <codeBlock.editorHeader
->>>>>>> e9a2f31e
               @codeData={{@codeData}}
               @diffEditorStats={{this.diffEditorStats}}
             />
@@ -430,18 +408,6 @@
       .error-container {
         margin-bottom: var(--boxel-sp-xs);
       }
-<<<<<<< HEAD
-=======
-
-      .error-message > svg {
-        margin-top: 0px;
-      }
-
-      .error-icon {
-        --icon-background-color: var(--boxel-light);
-        --icon-color: var(--boxel-danger);
-        margin-top: var(--boxel-sp-5xs);
-      }
 
       .code-block {
         margin-top: 0;
@@ -450,7 +416,6 @@
       .code-block + .code-block {
         margin-top: 1rem;
       }
->>>>>>> e9a2f31e
     </style>
   </template>
 }