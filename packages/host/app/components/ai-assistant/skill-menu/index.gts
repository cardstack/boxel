--- conflicted
+++ resolved
@@ -6,33 +6,16 @@
 
 import PillMenu, { PillMenuItem } from '@cardstack/host/components/pill-menu';
 
-<<<<<<< HEAD
-import type { SkillCard } from 'https://cardstack.com/base/skill-card';
-
-export type Skill = {
-  cardId: string;
-  skillEventId: string;
-  isActive: boolean;
-};
-
-interface Signature {
-  Element: HTMLDivElement;
-  Args: {
-    skills: Skill[];
-    cardChoosingOwner: object;
-    onChooseCard?: (cardResource: ReturnType<getCard<SkillCard>>) => void;
-=======
 import { RoomSkill } from '@cardstack/host/resources/room';
 
-import type { CardDef } from 'https://cardstack.com/base/card-api';
 import type { SkillCard } from 'https://cardstack.com/base/skill-card';
 
 interface Signature {
   Element: HTMLDivElement;
   Args: {
     skills: RoomSkill[];
-    onChooseCard?: (card: SkillCard) => void;
->>>>>>> 133a0aac
+    cardChoosingOwner: object;
+    onChooseCard?: (cardResource: ReturnType<getCard<SkillCard>>) => void;
     onUpdateSkillIsActive?: (skillEventId: string, isActive: boolean) => void;
   };
 }
@@ -107,13 +90,8 @@
 
   private get query() {
     let selectedCardIds =
-<<<<<<< HEAD
-      this.args.skills?.map((skill: Skill) => ({
+      this.args.skills?.map((skill: RoomSkill) => ({
         not: { eq: { id: skill.cardId } },
-=======
-      this.args.skills?.map((skill: RoomSkill) => ({
-        not: { eq: { id: skill.card.id } },
->>>>>>> 133a0aac
       })) ?? [];
     // query for only displaying skill cards that are not already selected
     return {
