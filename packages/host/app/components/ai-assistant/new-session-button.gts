import { on } from '@ember/modifier';
import { action } from '@ember/object';
import Component from '@glimmer/component';
import { tracked } from '@glimmer/tracking';

import PlusIcon from '@cardstack/boxel-icons/plus';
import onClickOutside from 'ember-click-outside/modifiers/on-click-outside';

import { Button, Tooltip } from '@cardstack/boxel-ui/components';

import { and } from '@cardstack/boxel-ui/helpers';

import config from '@cardstack/host/config/environment';

import NewSessionSettings from './new-session-settings';

interface Signature {
  Args: {
    disabled?: boolean;
<<<<<<< HEAD
    onCreateNewSession: (shouldCopyFileHistory?: boolean) => void;
=======
    onCreateNewSession: (addSameSkills?: boolean) => void;
>>>>>>> a2170efc
  };
}

export default class NewSessionButton extends Component<Signature> {
  @tracked showMenu = false;
  @tracked selectedOptions: Set<string> = new Set();

  @action
  updateOption(option: string, checked: boolean) {
    if (checked) {
      this.selectedOptions.add(option);
    } else {
      this.selectedOptions.delete(option);
    }
    this.selectedOptions = new Set(this.selectedOptions);
  }

  @action
<<<<<<< HEAD
  handleCreateNewSession() {
    const shouldCopyFileHistory = this.selectedOptions.has('Copy File History');
    this.args.onCreateNewSession(shouldCopyFileHistory);
  }

  <template>
    <div
      class='new-session-button-container'
      {{on 'mouseenter' (fn this.toggleMenu true)}}
      {{on 'mouseleave' (fn this.toggleMenu false)}}
    >
      <Button
        title='New Session'
        class='button new-session-button'
        @kind='text-only'
        @size='extra-small'
        @disabled={{@disabled}}
        {{on 'click' this.handleCreateNewSession}}
        data-test-create-room-btn
      >
        <PlusIcon />
      </Button>
=======
  handleCreateNewSession(event: MouseEvent) {
    // Check if Shift key is pressed or menu is open
    if (event.shiftKey || this.showMenu) {
      event.preventDefault();
      this.showMenu = !this.showMenu;
      return;
    }

    this.args.onCreateNewSession();
  }

  @action
  closeMenu() {
    this.showMenu = false;
  }

  @action
  handleCreateNewSessionFromSettings(addSameSkills: boolean) {
    this.args.onCreateNewSession(addSameSkills);
    this.closeMenu();
  }

  <template>
    <div class='new-session-button-container {{if this.showMenu "menu-open"}}'>
      <Tooltip>
        <:trigger>
          <Button
            class='button new-session-button'
            @kind='text-only'
            @size='extra-small'
            @disabled={{@disabled}}
            {{on 'click' this.handleCreateNewSession}}
            data-test-create-room-btn
          >
            <PlusIcon />
          </Button>
        </:trigger>
        <:content>
          {{#if this.showMenu}}
            Close New Session Settings
          {{else}}
            New Session (Shift+Click for options)
          {{/if}}
        </:content>
      </Tooltip>
>>>>>>> a2170efc

      {{! TODO: remove feature flag once all options are implemented }}
      {{#if (and this.showMenu config.featureFlags.SHOW_NEW_SESSION_SETTINGS)}}
        <div class='new-session-menu-wrapper' {{onClickOutside this.closeMenu}}>
          <NewSessionSettings
            @selectedOptions={{this.selectedOptions}}
            @onOptionChange={{this.updateOption}}
            @onClose={{this.closeMenu}}
            @onCreateSession={{this.handleCreateNewSessionFromSettings}}
          />
        </div>
      {{/if}}
    </div>

    <style scoped>
      .new-session-button-container {
        position: relative;
      }
      .new-session-menu-wrapper {
        position: absolute;
        top: 20px;
        right: 0;
        z-index: 1000;
      }
      .button {
        --boxel-button-text-color: var(--boxel-highlight);
        --boxel-button-padding: 1px 0;
        --boxel-button-min-width: 0;
        --boxel-button-min-height: 0;
        --boxel-loading-indicator-size: 16px;

        border-radius: var(--boxel-border-radius-xs);
        transform: translateY(-1px);
      }
      .button:hover,
      .new-session-button-container.menu-open .button {
        --boxel-button-text-color: var(--boxel-dark);
        background-color: var(--boxel-highlight);
      }
      .button[disabled] {
        --boxel-button-text-color: var(--boxel-400);
        background-color: transparent;
        border-color: transparent;
      }
      .button svg {
        width: 18px;
        height: 18px;
        stroke-width: 2.5;
      }
    </style>
  </template>
}<|MERGE_RESOLUTION|>--- conflicted
+++ resolved
@@ -17,11 +17,10 @@
 interface Signature {
   Args: {
     disabled?: boolean;
-<<<<<<< HEAD
-    onCreateNewSession: (shouldCopyFileHistory?: boolean) => void;
-=======
-    onCreateNewSession: (addSameSkills?: boolean) => void;
->>>>>>> a2170efc
+    onCreateNewSession: (opts?: {
+      addSameSkills: boolean;
+      shouldCopyFileHistory: boolean;
+    }) => void;
   };
 }
 
@@ -40,30 +39,6 @@
   }
 
   @action
-<<<<<<< HEAD
-  handleCreateNewSession() {
-    const shouldCopyFileHistory = this.selectedOptions.has('Copy File History');
-    this.args.onCreateNewSession(shouldCopyFileHistory);
-  }
-
-  <template>
-    <div
-      class='new-session-button-container'
-      {{on 'mouseenter' (fn this.toggleMenu true)}}
-      {{on 'mouseleave' (fn this.toggleMenu false)}}
-    >
-      <Button
-        title='New Session'
-        class='button new-session-button'
-        @kind='text-only'
-        @size='extra-small'
-        @disabled={{@disabled}}
-        {{on 'click' this.handleCreateNewSession}}
-        data-test-create-room-btn
-      >
-        <PlusIcon />
-      </Button>
-=======
   handleCreateNewSession(event: MouseEvent) {
     // Check if Shift key is pressed or menu is open
     if (event.shiftKey || this.showMenu) {
@@ -81,8 +56,11 @@
   }
 
   @action
-  handleCreateNewSessionFromSettings(addSameSkills: boolean) {
-    this.args.onCreateNewSession(addSameSkills);
+  handleCreateNewSessionFromSettings() {
+    this.args.onCreateNewSession({
+      addSameSkills: this.selectedOptions.has('Add Same Skills'),
+      shouldCopyFileHistory: this.selectedOptions.has('Copy File History'),
+    });
     this.closeMenu();
   }
 
@@ -109,7 +87,6 @@
           {{/if}}
         </:content>
       </Tooltip>
->>>>>>> a2170efc
 
       {{! TODO: remove feature flag once all options are implemented }}
       {{#if (and this.showMenu config.featureFlags.SHOW_NEW_SESSION_SETTINGS)}}
