--- conflicted
+++ resolved
@@ -45,12 +45,6 @@
           {{formatDate @datetime 'iiii MMM d, yyyy, h:mm aa'}}
         </time>
       </div>
-<<<<<<< HEAD
-      <div class='content'>
-        {{@formattedMessage}}
-
-        <div>{{yield}}</div>
-=======
       <div class='content-container'>
         {{#if @errorMessage}}
           <div class='error-container'>
@@ -70,8 +64,9 @@
         {{/if}}
         <div class='content'>
           {{@formattedMessage}}
+
+          <div>{{yield}}</div>
         </div>
->>>>>>> 4787327d
       </div>
     </div>
     <style>
