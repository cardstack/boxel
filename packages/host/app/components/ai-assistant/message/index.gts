import { on } from '@ember/modifier';
import type { SafeString } from '@ember/template';
import Component from '@glimmer/component';

import { format as formatDate, formatISO } from 'date-fns';
import Modifier from 'ember-modifier';

import { Button } from '@cardstack/boxel-ui/components';
import { cn } from '@cardstack/boxel-ui/helpers';
import { FailureBordered } from '@cardstack/boxel-ui/icons';

<<<<<<< HEAD
import { type CardDef } from 'https://cardstack.com/base/card-api';
=======
import assistantIcon1x from '../ai-assist-icon.webp';
import assistantIcon2x from '../ai-assist-icon@2x.webp';
import assistantIcon3x from '../ai-assist-icon@3x.webp';
>>>>>>> 040457aa

import type { ComponentLike } from '@glint/template';

interface Signature {
  Element: HTMLDivElement;
  Args: {
    formattedMessage: SafeString;
    datetime: Date;
    isFromAssistant: boolean;
    profileAvatar?: ComponentLike;
    attachedCards?: CardDef[];
    errorMessage?: string;
    retryAction?: () => void;
  };
  Blocks: { default: [] };
}

class ScrollIntoView extends Modifier {
  modify(element: HTMLElement) {
    element.scrollIntoView();
  }
}

export default class AiAssistantMessage extends Component<Signature> {
  <template>
    <div
      class={{cn 'ai-assistant-message' is-from-assistant=@isFromAssistant}}
      {{ScrollIntoView}}
      data-test-ai-assistant-message
      ...attributes
    >
      <div class='meta'>
        {{#if @isFromAssistant}}
          {{! template-lint-disable no-inline-styles style-concatenation }}
          <div
            class='ai-avatar'
            style='background-image: image-set(url({{assistantIcon1x}}) 1x, url({{assistantIcon2x}}) 2x, url({{assistantIcon3x}}) 3x)'
          ></div>
        {{else if @profileAvatar}}
          <@profileAvatar />
        {{/if}}
        <time datetime={{formatISO @datetime}} class='time'>
          {{formatDate @datetime 'iiii MMM d, yyyy, h:mm aa'}}
        </time>
      </div>
      <div class='content-container'>
        {{#if @errorMessage}}
          <div class='error-container'>
            <FailureBordered class='error-icon' />
            <div class='error-message' data-test-card-error>
              Error:
              {{@errorMessage}}
            </div>
            {{#if @retryAction}}
              <Button
                {{on 'click' @retryAction}}
                class='retry-button'
                @size='small'
                @kind='secondary-dark'
              >
                Retry
              </Button>
            {{/if}}
          </div>
        {{/if}}

        <div class='content'>
          {{@formattedMessage}}

          <div>{{yield}}</div>

          {{#if @attachedCards.length}}
            <div class='cards' data-test-message-cards>
              {{#each this.cardResources as |resource|}}
                <div data-test-message-card={{resource.card.id}}>
                  <resource.component />
                </div>
              {{/each}}
            </div>
          {{/if}}
        </div>
      </div>
    </div>

    <style>
      .ai-assistant-message {
        --ai-assistant-message-avatar-size: 1.25rem; /* 20px. */
        --ai-assistant-message-meta-height: 1.25rem; /* 20px */
        --ai-assistant-message-gap: var(--boxel-sp-xs);
        --profile-avatar-icon-size: var(--ai-assistant-message-avatar-size);
        --profile-avatar-icon-border: 1px solid var(--boxel-400);
      }
      .meta {
        display: grid;
        grid-template-columns: var(--ai-assistant-message-avatar-size) 1fr;
        grid-template-rows: var(--ai-assistant-message-meta-height);
        align-items: start;
        gap: var(--ai-assistant-message-gap);
      }
      .ai-avatar {
        width: var(--ai-assistant-message-avatar-size);
        height: var(--ai-assistant-message-avatar-size);
        background-repeat: no-repeat;
        background-size: var(--ai-assistant-message-avatar-size);
      }
      .avatar-img {
        width: var(--ai-assistant-message-avatar-size);
        height: var(--ai-assistant-message-avatar-size);
        border-radius: 100px;
      }

      .time {
        display: block;
        font: var(--boxel-font-sm);
        letter-spacing: var(--boxel-lsp-sm);
        color: var(--boxel-450);
        white-space: nowrap;
      }

      /* spacing for sequential thread messages */
      .ai-assistant-message + .ai-assistant-message {
        margin-top: var(--boxel-sp-lg);
      }

      .ai-assistant-message + .hide-meta {
        margin-top: var(--boxel-sp);
      }

      .content-container {
        margin-top: var(--boxel-sp-xs);
        border-radius: var(--boxel-border-radius-xs)
          var(--boxel-border-radius-xl) var(--boxel-border-radius-xl)
          var(--boxel-border-radius-xl);
        overflow: hidden;
      }

      .content {
        background-color: var(--boxel-light);
        color: var(--boxel-dark);
        font: var(--boxel-font-sm);
        letter-spacing: var(--boxel-lsp);
        padding: var(--boxel-sp);
      }
      .is-from-assistant .content {
        background: #3b394b;
        color: var(--boxel-light);
      }

      .error-container {
        display: grid;
        grid-template-columns: auto 1fr auto;
        gap: var(--boxel-sp-xs);
        padding: var(--boxel-sp-xs) var(--boxel-sp-sm);
        background-color: var(--boxel-danger);
        color: var(--boxel-light);
        font: 700 var(--boxel-font-sm);
        letter-spacing: var(--boxel-lsp);
      }
      .error-icon {
        --icon-background-color: var(--boxel-light);
        --icon-color: var(--boxel-danger);
        margin-top: var(--boxel-sp-5xs);
      }
      .error-message {
        align-self: center;
      }
      .retry-button {
        --boxel-button-padding: var(--boxel-sp-5xs) var(--boxel-sp-xs);
        --boxel-button-min-height: max-content;
        --boxel-button-min-width: max-content;
        border-color: var(--boxel-light);
      }

      .cards {
        color: var(--boxel-dark);
        display: flex;
        flex-wrap: wrap;
        gap: var(--boxel-sp-xxs);
      }
    </style>
  </template>

  private get cardResources() {
    return this.args.attachedCards?.map((card) => ({
      card,
      component: card.constructor.getComponent(card, 'atom'),
    }));
  }
}

interface AiAssistantConversationSignature {
  Element: HTMLDivElement;
  Args: {};
  Blocks: {
    default: [];
  };
}

export class AiAssistantConversation extends Component<AiAssistantConversationSignature> {
  <template>
    <div class='ai-assistant-conversation'>
      {{yield}}
    </div>
    <style>
      .ai-assistant-conversation {
        padding: var(--boxel-sp);
        overflow-y: auto;
      }
    </style>
  </template>
}<|MERGE_RESOLUTION|>--- conflicted
+++ resolved
@@ -9,13 +9,11 @@
 import { cn } from '@cardstack/boxel-ui/helpers';
 import { FailureBordered } from '@cardstack/boxel-ui/icons';
 
-<<<<<<< HEAD
 import { type CardDef } from 'https://cardstack.com/base/card-api';
-=======
+
 import assistantIcon1x from '../ai-assist-icon.webp';
 import assistantIcon2x from '../ai-assist-icon@2x.webp';
 import assistantIcon3x from '../ai-assist-icon@3x.webp';
->>>>>>> 040457aa
 
 import type { ComponentLike } from '@glint/template';
 
