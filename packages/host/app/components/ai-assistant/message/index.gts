import type { TemplateOnlyComponent } from '@ember/component/template-only';
import { registerDestructor } from '@ember/destroyable';
import { on } from '@ember/modifier';
import { service } from '@ember/service';
import type { SafeString } from '@ember/template';
import { htmlSafe } from '@ember/template';
import Component from '@glimmer/component';

import { format as formatDate, formatISO } from 'date-fns';
import Modifier from 'ember-modifier';
import throttle from 'lodash/throttle';

import { Button } from '@cardstack/boxel-ui/components';
import { and, cn, eq } from '@cardstack/boxel-ui/helpers';
import { FailureBordered } from '@cardstack/boxel-ui/icons';

import {
  type getCardCollection,
  markdownToHtml,
} from '@cardstack/runtime-common';

import CardPill from '@cardstack/host/components/card-pill';
import FilePill from '@cardstack/host/components/file-pill';
import { type HtmlTagGroup } from '@cardstack/host/lib/formatted-message/utils';
import { urlForRealmLookup } from '@cardstack/host/lib/utils';

import type CardService from '@cardstack/host/services/card-service';
import type MatrixService from '@cardstack/host/services/matrix-service';
import { type MonacoSDK } from '@cardstack/host/services/monaco-service';

import { type FileDef } from 'https://cardstack.com/base/file-api';

import FormattedAiBotMessage from '../formatted-aibot-message';
import FormattedUserMessage from '../formatted-user-message';

import type { ComponentLike } from '@glint/template';

interface Signature {
  Element: HTMLDivElement;
  Args: {
    reasoningContent?: string | null;
    messageHTML?: string;
    messageHTMLParts?: HtmlTagGroup[];
    datetime: Date;
    isFromAssistant: boolean;
    isStreaming: boolean;
    profileAvatar?: ComponentLike;
    collectionResource?: ReturnType<getCardCollection>;
    files?: FileDef[] | undefined;
    index: number;
    roomId: string;
    eventId: string;
    monacoSDK: MonacoSDK;
    registerScroller: (args: {
      index: number;
      element: HTMLElement;
      scrollTo: Element['scrollIntoView'];
    }) => void;
    errorMessage?: string;
    isPending?: boolean;
    retryAction?: () => void;
  };
  Blocks: { default: [] };
}

interface MessageScrollerSignature {
  Args: {
    Named: {
      index: number;
      registerScroller: (args: {
        index: number;
        element: HTMLElement;
        scrollTo: Element['scrollIntoView'];
      }) => void;
    };
  };
}

class MessageScroller extends Modifier<MessageScrollerSignature> {
  private hasRegistered = false;
  private observer?: MutationObserver;
  modify(
    element: HTMLElement,
    _positional: [],
    { index, registerScroller }: MessageScrollerSignature['Args']['Named'],
  ) {
    if (!this.hasRegistered) {
      this.hasRegistered = true;
      registerScroller({
        index,
        element,
        scrollTo: element.scrollIntoView.bind(element),
      });
    }

    this.observer?.disconnect();

    this.observer = new MutationObserver(() => {
      registerScroller({
        index,
        element,
        scrollTo: element.scrollIntoView.bind(element),
      });
    });
    this.observer.observe(element, { childList: true, subtree: true });

    registerDestructor(this, () => {
      this.observer?.disconnect();
    });
  }
}

interface ScrollPositionSignature {
  Args: {
    Named: {
      setScrollPosition: (args: { isBottom: boolean }) => void;
      registerConversationScroller: (
        isScrollable: () => boolean,
        scrollToBottom: () => void,
      ) => void;
    };
  };
}

// an amount of pixels from the bottom of the element that we would consider to
// be scrolled "all the way down"
const BOTTOM_THRESHOLD = 50;
class ScrollPosition extends Modifier<ScrollPositionSignature> {
  private hasRegistered = false;
  modify(
    element: HTMLElement,
    _positional: [],
    {
      setScrollPosition,
      registerConversationScroller,
    }: ScrollPositionSignature['Args']['Named'],
  ) {
    if (!this.hasRegistered) {
      this.hasRegistered = true;
      registerConversationScroller(
        () => element.scrollHeight > element.clientHeight,
        () => {
          element.scrollTop = element.scrollHeight - element.clientHeight;
        },
      );
    }

    let detectPosition = throttle(() => {
      let isBottom =
        Math.abs(
          element.scrollHeight - element.clientHeight - element.scrollTop,
        ) <= BOTTOM_THRESHOLD;
      setScrollPosition({ isBottom });
    }, 500);
    element.addEventListener('scroll', detectPosition);
    registerDestructor(this, () =>
      element.removeEventListener('scroll', detectPosition),
    );
  }
}

function isThinkingMessage(s: string | null | undefined) {
  if (!s) {
    return false;
  }
  return s.trim() === 'Thinking...';
}

function isPresent(val: SafeString | string | null | undefined) {
  if (val?.toString) {
    val = val?.toString().trim();
  }
  return val ? val !== '' : false;
}

export default class AiAssistantMessage extends Component<Signature> {
  @service private declare cardService: CardService;
  @service private declare matrixService: MatrixService;
  get isReasoningExpandedByDefault() {
    let result =
      this.args.isStreaming &&
      !isPresent(this.args.messageHTML) &&
      isPresent(this.args.reasoningContent) &&
      !isThinkingMessage(this.args.reasoningContent);
    return result;
  }
  get isReasoningExpanded() {
    return (
      this.matrixService.reasoningExpandedState.get(this.args.eventId) ??
      this.isReasoningExpandedByDefault
    );
  }
  updateReasoningExpanded = (ev: MouseEvent) => {
    ev.preventDefault();
    this.matrixService.reasoningExpandedState.set(
      this.args.eventId,
      !this.isReasoningExpanded,
    );
  };

  get hasMessageHTMLParts() {
    return !!this.args.messageHTMLParts;
  }

  <template>
    <div
      class={{cn
        'ai-assistant-message'
        is-from-assistant=@isFromAssistant
        is-pending=@isPending
        is-error=@errorMessage
      }}
      {{MessageScroller index=@index registerScroller=@registerScroller}}
      data-test-ai-assistant-message
      ...attributes
    >
      <div class='meta'>
        {{#if @isFromAssistant}}
          <div
            class='ai-avatar {{if this.isAvatarAnimated "ai-avatar-animated"}}'
            data-test-ai-avatar
          ></div>
        {{else if @profileAvatar}}
          <@profileAvatar />
        {{/if}}
        <time datetime={{formatISO @datetime}} class='time'>
          {{formatDate @datetime 'iiii MMM d, yyyy, h:mm aa'}}
        </time>
      </div>
      <div class='content-container'>
        {{#if @errorMessage}}
          <div class='error-container'>
            <FailureBordered class='error-icon' />
            <div class='error-message' data-test-card-error>
              {{@errorMessage}}
            </div>

            {{#if @retryAction}}
              <Button
                {{on 'click' @retryAction}}
                class='retry-button'
                @size='small'
                @kind='secondary-dark'
                data-test-ai-bot-retry-button
              >
                Retry
              </Button>
            {{/if}}
          </div>
        {{/if}}

        <div class='content' data-test-ai-message-content>
          {{#if @reasoningContent}}
            <div class='reasoning-content'>
              {{#if (eq 'Thinking...' @reasoningContent)}}
                Thinking...
              {{else}}
                <details open={{this.isReasoningExpanded}} data-test-reasoning>
                  {{! template-lint-disable no-invalid-interactive}}
                  <summary
                    {{on 'click' this.updateReasoningExpanded}}
                  >Thinking...</summary>
                  {{htmlSafe (markdownToHtml @reasoningContent)}}
                </details>
              {{/if}}
            </div>
          {{/if}}

<<<<<<< HEAD
          <FormattedMessage
            @renderCodeBlocks={{@isFromAssistant}}
            @monacoSDK={{@monacoSDK}}
            @html={{@messageHTML}}
            @roomId={{@roomId}}
            @eventId={{@eventId}}
            @isStreaming={{@isStreaming}}
          />
=======
          {{#if (and @isFromAssistant this.hasMessageHTMLParts)}}
            <FormattedAiBotMessage
              @monacoSDK={{@monacoSDK}}
              @htmlParts={{@messageHTMLParts}}
              @isStreaming={{@isStreaming}}
            />
          {{else}}
            <FormattedUserMessage @html={{@messageHTML}} />
          {{/if}}
>>>>>>> 27f78940

          {{yield}}

          {{#if this.hasItems}}
            <div class='items' data-test-message-items>
              {{#each this.items as |item|}}
                {{#if (isCardCollectionResource item)}}
                  {{#each item.cards as |card|}}
                    <CardPill
                      @cardId={{card.id}}
                      @urlForRealmLookup={{urlForRealmLookup card}}
                    />
                  {{/each}}
                {{else}}
                  <FilePill @file={{item}} />
                {{/if}}
              {{/each}}
            </div>
          {{/if}}

          {{#if @collectionResource.cardErrors.length}}
            <div class='error-container error-footer'>
              {{#each @collectionResource.cardErrors as |error|}}
                <FailureBordered class='error-icon' />
                <div class='error-message' data-test-card-error>
                  <div>Cannot render {{error.id}}</div>
                </div>
              {{/each}}
            </div>
          {{/if}}
        </div>
      </div>
    </div>

    <style scoped>
      .ai-assistant-message {
        --ai-bot-message-background-color: #3b394b;
        --ai-assistant-message-avatar-size: 1.25rem; /* 20px. */
        --ai-assistant-message-meta-height: 1.25rem; /* 20px */
        --ai-assistant-message-gap: var(--boxel-sp-xs);
        --profile-avatar-icon-size: var(--ai-assistant-message-avatar-size);
        --profile-avatar-icon-border: 1px solid var(--boxel-400);
      }
      .meta {
        display: grid;
        grid-template-columns: var(--ai-assistant-message-avatar-size) 1fr;
        grid-template-rows: var(--ai-assistant-message-meta-height);
        align-items: center;
        gap: var(--ai-assistant-message-gap);
      }
      .ai-avatar {
        width: var(--ai-assistant-message-avatar-size);
        height: var(--ai-assistant-message-avatar-size);

        background-image: image-set(
          url('../ai-assist-icon.webp') 1x,
          url('../ai-assist-icon@2x.webp') 2x,
          url('../ai-assist-icon@3x.webp')
        );
        background-repeat: no-repeat;
        background-size: var(--ai-assistant-message-avatar-size);
      }

      .ai-avatar-animated {
        background-image: url('../ai-assist-icon-animated.webp');
      }

      .avatar-img {
        width: var(--ai-assistant-message-avatar-size);
        height: var(--ai-assistant-message-avatar-size);
        border-radius: 100px;
      }

      .time {
        display: block;
        font: 500 var(--boxel-font-xs);
        letter-spacing: var(--boxel-lsp-sm);
        color: var(--boxel-450);
        white-space: nowrap;
      }

      /* spacing for sequential thread messages */
      .ai-assistant-message + .ai-assistant-message {
        margin-top: var(--boxel-sp-lg);
      }

      .ai-assistant-message + .hide-meta {
        margin-top: var(--boxel-sp);
      }

      .content-container {
        margin-top: var(--boxel-sp-xs);
        border-radius: var(--boxel-border-radius-xxs)
          var(--boxel-border-radius-xl) var(--boxel-border-radius-xl)
          var(--boxel-border-radius-xl);
        overflow: hidden;
      }

      .content {
        background-color: var(--boxel-light);
        color: var(--boxel-dark);
        font-size: var(--boxel-font-sm);
        font-weight: 500;
        line-height: 1.25rem;
        letter-spacing: var(--boxel-lsp-xs);
        padding: var(--ai-assistant-message-padding, var(--boxel-sp));
      }

      .is-from-assistant .content {
        background-color: var(--ai-bot-message-background-color);
        color: var(--boxel-light);
        /* the below font-smoothing options are only recommended for light-colored
          text on dark background (otherwise not good for accessibility) */
        -webkit-font-smoothing: antialiased;
        -moz-osx-font-smoothing: grayscale;
      }

      .is-from-assistant .content :deep(pre) {
        white-space: pre-wrap;
      }

      .is-from-assistant .content :deep(pre code) {
        overflow-wrap: break-word;
      }

      .is-pending .content,
      .is-pending .content .items > :deep(.card-pill),
      .is-pending .content .items > :deep(.card-pill .boxel-card-container) {
        background: var(--boxel-200);
        color: var(--boxel-500);
      }

      .is-error .content,
      .is-error .content .items > :deep(.card-pill),
      .is-error .content .items > :deep(.card-pill .boxel-card-container) {
        background: var(--boxel-200);
        color: var(--boxel-500);
        max-height: 300px;
        overflow: auto;
      }

      .content :deep(span.streaming-text:after) {
        content: '';
        width: 8px;
        height: 8px;
        background: currentColor;
        border-radius: 50%;
        display: inline-block;
        font-family: system-ui, sans-serif;
        line-height: normal;
        vertical-align: baseline;
        margin-left: 5px;
      }

      .content > :deep(.command-message) {
        font-weight: 600;
        letter-spacing: var(--boxel-lsp-sm);
      }

      .content > :deep(*) {
        margin-top: 0;
        margin-bottom: 0;
      }
      .content > :deep(* + *) {
        margin-top: var(--boxel-sp);
      }

      .reasoning-content {
        color: var(--boxel-300);
        font-style: italic;
      }

      .reasoning-content summary {
        cursor: pointer;
      }

      .error-container {
        display: grid;
        grid-template-columns: auto 1fr auto;
        gap: var(--boxel-sp-xs);
        padding: var(--boxel-sp-xs) var(--boxel-sp-sm);
        background-color: var(--boxel-danger);
        color: var(--boxel-light);
        font: 600 var(--boxel-font-sm);
        letter-spacing: var(--boxel-lsp);
      }
      .error-footer {
        --fill-container-spacing: calc(
          -1 * var(--ai-assistant-message-padding)
        );
        margin-inline: var(--fill-container-spacing);
        margin-bottom: var(--fill-container-spacing);
      }
      .error-icon {
        --icon-background-color: var(--boxel-light);
        --icon-color: var(--boxel-danger);
        margin-top: var(--boxel-sp-5xs);
      }
      .error-message {
        align-self: center;
        overflow: hidden;
        word-wrap: break-word;
        overflow-wrap: break-word;
      }
      .retry-button {
        --boxel-button-padding: var(--boxel-sp-5xs) var(--boxel-sp-xs);
        --boxel-button-min-height: max-content;
        --boxel-button-min-width: max-content;
        border-color: var(--boxel-light);
      }

      .items {
        color: var(--boxel-dark);
        display: flex;
        flex-wrap: wrap;
        gap: var(--boxel-sp-xxs);
      }
    </style>
  </template>

  private get isAvatarAnimated() {
    return this.args.isStreaming && !this.args.errorMessage;
  }

  private get hasItems() {
    return (
      (this.args.files && this.args.files.length > 0) ||
      (this.args.collectionResource &&
        (this.args.collectionResource.cards.length > 0 ||
          this.args.collectionResource.cardErrors.length > 0))
    );
  }

  private get items() {
    return [
      ...(this.args.collectionResource ? [this.args.collectionResource] : []),
      ...(this.args.files ?? []),
    ];
  }
}

interface AiAssistantConversationSignature {
  Element: HTMLDivElement;
  Args: {
    setScrollPosition: (args: { isBottom: boolean }) => void;
    registerConversationScroller: (
      isScrollable: () => boolean,
      scrollToBottom: () => void,
    ) => void;
  };
  Blocks: {
    default: [];
  };
}

const AiAssistantConversation: TemplateOnlyComponent<AiAssistantConversationSignature> =
  <template>
    <div
      {{ScrollPosition
        setScrollPosition=@setScrollPosition
        registerConversationScroller=@registerConversationScroller
      }}
      class='ai-assistant-conversation'
      data-test-ai-assistant-conversation
    >
      {{yield}}
    </div>
    <style scoped>
      .ai-assistant-conversation {
        display: flex;
        flex-direction: column;
        padding: 0 var(--boxel-sp);
        overflow-y: auto;
      }
    </style>
  </template>;

function isCardCollectionResource(
  obj: any,
): obj is ReturnType<getCardCollection> {
  return 'value' in obj;
}

export { AiAssistantConversation };<|MERGE_RESOLUTION|>--- conflicted
+++ resolved
@@ -266,26 +266,17 @@
             </div>
           {{/if}}
 
-<<<<<<< HEAD
-          <FormattedMessage
-            @renderCodeBlocks={{@isFromAssistant}}
-            @monacoSDK={{@monacoSDK}}
-            @html={{@messageHTML}}
-            @roomId={{@roomId}}
-            @eventId={{@eventId}}
-            @isStreaming={{@isStreaming}}
-          />
-=======
           {{#if (and @isFromAssistant this.hasMessageHTMLParts)}}
             <FormattedAiBotMessage
               @monacoSDK={{@monacoSDK}}
               @htmlParts={{@messageHTMLParts}}
+              @roomId={{@roomId}}
+              @eventId={{@eventId}}
               @isStreaming={{@isStreaming}}
             />
           {{else}}
             <FormattedUserMessage @html={{@messageHTML}} />
           {{/if}}
->>>>>>> 27f78940
 
           {{yield}}
 
