import { fn } from '@ember/helper';
import { action } from '@ember/object';
import { htmlSafe } from '@ember/template';
import Component from '@glimmer/component';

import { tracked } from '@glimmer/tracking';

import FreestyleUsage from 'ember-freestyle/components/freestyle/usage';

import { ProfileAvatarIconVisual } from '../../operator-mode/profile-avatar-icon';

import AiAssistantMessage, { AiAssistantConversation } from './index';
export default class AiAssistantMessageUsage extends Component {
  @tracked formattedMessage = 'Hello, world';
  @tracked datetime = new Date(2024, 0, 3, 12, 30);
  @tracked isFromAssistant = false;
  @tracked userId = 'johndoe:boxel.ai';
  @tracked errorMessage = '';

  @action setDateTimeFromString(val: string) {
    let sinceEpoch = Date.parse(val);
    if (!isNaN(sinceEpoch)) {
      this.datetime = new Date(sinceEpoch);
    }
  }

  @action retryAction() {
    console.log('retry button pressed');
  }

  get datetimeAsString() {
    return this.datetime.toISOString();
  }

  oneMinutesAgo = new Date(Date.now() - 60 * 1000);
  twoMinutesAgo = new Date(Date.now() - 2 * 60 * 1000);

  get profileInitials() {
    return this.userId[0].toUpperCase();
  }

  <template>
    <FreestyleUsage @name='AiAssistant::Message'>
      <:description>
        Displays message for AiAssistant.
      </:description>
      <:example>
        <div class='example-container'>
          <AiAssistantConversation>
            <AiAssistantMessage
              @formattedMessage={{htmlSafe this.formattedMessage}}
              @datetime={{this.datetime}}
              @isFromAssistant={{this.isFromAssistant}}
              @profileAvatar={{component
                ProfileAvatarIconVisual
                userId=this.userId
                isReady=true
                profileInitials=this.profileInitials
              }}
<<<<<<< HEAD
            >
              <em>Optional embedded content</em>
            </AiAssistantMessage>
=======
              @errorMessage={{this.errorMessage}}
              @retryAction={{this.retryAction}}
            />
>>>>>>> 4787327d
          </AiAssistantConversation>
        </div>
      </:example>
      <:api as |Args|>
        <Args.Bool
          @name='isFromAssistant'
          @description='true when the message is from the AI Assistant'
          @onInput={{fn (mut this.isFromAssistant)}}
          @value={{this.isFromAssistant}}
        />
        <Args.String
          @name='profileAvatar'
          @description='The component reference used to display the user avatar when isFromAssistant is false. In this component explorer, you can vary the userId passed to ProfileAvatarIcon.'
          @onInput={{fn (mut this.userId)}}
          @value={{this.userId}}
        />
        <Args.String
          @name='datetime'
          @description='The datetime to display'
          @onInput={{this.setDateTimeFromString}}
          @value={{this.datetimeAsString}}
        />
        <Args.String
          @name='formattedMessage'
          @description='The message to display, as an html-safe string'
          @onInput={{fn (mut this.formattedMessage)}}
          @value={{this.formattedMessage}}
        />
<<<<<<< HEAD
        <Args.Yield @description='Message content' />
=======
        <Args.String
          @name='errorMessage'
          @description='Error state message to display'
          @onInput={{fn (mut this.errorMessage)}}
          @value={{this.errorMessage}}
        />
        <Args.Action
          @name='retryAction'
          @description='Action to be called in error state'
          @value={{this.retryAction}}
        />
>>>>>>> 4787327d
      </:api>
    </FreestyleUsage>
    <FreestyleUsage @name='AiAssistant::Message example conversation'>
      <:description>
        An example convo with AiAssistant.
      </:description>
      <:example>
        <div class='example-container'>
          <AiAssistantConversation>
            <AiAssistantMessage
              @formattedMessage={{htmlSafe
                'Please copy edit this message to make it more human.'
              }}
              @datetime={{this.twoMinutesAgo}}
              @isFromAssistant={{false}}
              @profileAvatar={{component
                ProfileAvatarIconVisual
                userId=this.userId
                isReady=true
                profileInitials=this.profileInitials
              }}
            />
            <AiAssistantMessage
              @formattedMessage={{htmlSafe
                'Culpa fugiat ex ipsum commodo anim. Cillum reprehenderit eu consectetur laboris dolore in cupidatat. Deserunt ipsum voluptate sit velit aute ad velit exercitation sint. Velit esse velit est et amet labore velit nisi magna ea elit nostrud quis anim..'
              }}
              @datetime={{this.oneMinutesAgo}}
              @isFromAssistant={{true}}
            />
          </AiAssistantConversation>
        </div>
      </:example>
    </FreestyleUsage>
    <style>
      .example-container {
        background: var(--boxel-ai-purple);
        width: 371px;
        overflow: hidden;
        position: relative;
        --profile-avatar-icon-background: blue;
      }
    </style>
  </template>
}<|MERGE_RESOLUTION|>--- conflicted
+++ resolved
@@ -57,15 +57,11 @@
                 isReady=true
                 profileInitials=this.profileInitials
               }}
-<<<<<<< HEAD
+              @errorMessage={{this.errorMessage}}
+              @retryAction={{this.retryAction}}
             >
               <em>Optional embedded content</em>
             </AiAssistantMessage>
-=======
-              @errorMessage={{this.errorMessage}}
-              @retryAction={{this.retryAction}}
-            />
->>>>>>> 4787327d
           </AiAssistantConversation>
         </div>
       </:example>
@@ -94,9 +90,6 @@
           @onInput={{fn (mut this.formattedMessage)}}
           @value={{this.formattedMessage}}
         />
-<<<<<<< HEAD
-        <Args.Yield @description='Message content' />
-=======
         <Args.String
           @name='errorMessage'
           @description='Error state message to display'
@@ -108,7 +101,7 @@
           @description='Action to be called in error state'
           @value={{this.retryAction}}
         />
->>>>>>> 4787327d
+        <Args.Yield @description='Message content' />
       </:api>
     </FreestyleUsage>
     <FreestyleUsage @name='AiAssistant::Message example conversation'>
