import { on } from '@ember/modifier';
import { action } from '@ember/object';
import Component from '@glimmer/component';
import { tracked } from '@glimmer/tracking';

import { restartableTask } from 'ember-concurrency';

import { TrackedSet } from 'tracked-built-ins';

import {
  AddButton,
  Tooltip,
  Pill as BoxelPill,
} from '@cardstack/boxel-ui/components';
import { and, cn, eq, gt, not } from '@cardstack/boxel-ui/helpers';

import {
  chooseCard,
  baseCardRef,
  isCardInstance,
  chooseFile,
} from '@cardstack/runtime-common';

import Pill from '@cardstack/host/components/pill';

import ENV from '@cardstack/host/config/environment';

import FilePill from '@cardstack/host/components/file-pill';

import { type CardDef } from 'https://cardstack.com/base/card-api';
import { type FileDef } from 'https://cardstack.com/base/file-api';

import { Submode } from '../../submode-switcher';

interface Signature {
  Element: HTMLDivElement;
  Args: {
    autoAttachedCards?: TrackedSet<CardDef>;
    cardsToAttach: CardDef[] | undefined;
    autoAttachedFile?: FileDef;
    filesToAttach: FileDef[] | undefined;
    chooseCard: (card: CardDef) => void;
    removeCard: (card: CardDef) => void;
<<<<<<< HEAD
    chooseFile: (file: FileDef) => void;
    removeFile: (file: FileDef) => void;
    submode: Submode;
=======
    removeFile: (file: FileDef) => void;
>>>>>>> 38975cc2
    maxNumberOfItemsToAttach?: number;
  };
}

const isAttachingFilesEnabled = ENV.featureFlags?.ENABLE_ATTACHING_FILES;
const MAX_ITEMS_TO_DISPLAY = 4;

export default class AiAssistantAttachmentPicker extends Component<Signature> {
  <template>
    <div class='item-picker'>
      {{#each this.itemsToDisplay as |item|}}
<<<<<<< HEAD
        {{#if (this.isAutoAttached item)}}
          <Tooltip @placement='top'>
            <:trigger>
              <Pill
                @item={{item}}
                @isAutoAttached={{true}}
                @remove={{this.removeItem}}
              />
            </:trigger>

            <:content>
              {{#if (this.isAutoAttached item)}}
                Topmost
                {{if (this.isCard item) 'card' 'file'}}
                is shared automatically
              {{/if}}
            </:content>
          </Tooltip>
        {{else}}
          <Pill
            @item={{item}}
            @isAutoAttached={{false}}
            @remove={{this.removeItem}}
          />
=======
        {{#if (this.isCard item)}}
          {{#if (this.isAutoAttachedCard item)}}
            <Tooltip @placement='top'>
              <:trigger>
                <CardPill
                  @card={{item}}
                  @isAutoAttachedCard={{true}}
                  @removeCard={{@removeCard}}
                />
              </:trigger>

              <:content>
                {{#if (this.isAutoAttachedCard item)}}
                  Topmost card is shared automatically
                {{/if}}
              </:content>
            </Tooltip>
          {{else}}
            <CardPill
              @card={{item}}
              @isAutoAttachedCard={{false}}
              @removeCard={{@removeCard}}
            />
          {{/if}}
        {{else}}
          {{#if (this.isAutoAttachedFile item)}}
            <Tooltip @placement='top'>
              <:trigger>
                <FilePill
                  @file={{item}}
                  @isAutoAttachedFile={{true}}
                  @removeFile={{@removeFile}}
                />
              </:trigger>
              <:content>
                Currently opened file is shared automatically
              </:content>
            </Tooltip>
          {{else}}
            <FilePill
              @file={{item}}
              @isAutoAttachedFile={{false}}
              @removeFile={{@removeFile}}
            />
          {{/if}}
>>>>>>> 38975cc2
        {{/if}}
      {{/each}}
      {{#if
        (and
          (gt this.items.length MAX_ITEMS_TO_DISPLAY)
          (not this.areAllItemsDisplayed)
        )
      }}
        <BoxelPill
          @kind='button'
          {{on 'click' this.toggleViewAllAttachedCards}}
          data-test-view-all
        >
          View All ({{this.items.length}})
        </BoxelPill>
      {{/if}}
      {{#if this.canDisplayAddButton}}
        {{#if (and (eq @submode 'code') isAttachingFilesEnabled)}}
          <AddButton
            class={{cn 'attach-button' icon-only=this.itemsToDisplay.length}}
            @variant='pill'
            @iconWidth='14'
            @iconHeight='14'
            {{on 'click' this.chooseFile}}
            @disabled={{this.doChooseFile.isRunning}}
            data-test-choose-file-btn
          >
            <span class={{if this.itemsToDisplay.length 'boxel-sr-only'}}>
              Attach File
            </span>
          </AddButton>
        {{else}}
          <AddButton
            class={{cn 'attach-button' icon-only=this.itemsToDisplay.length}}
            @variant='pill'
            @iconWidth='14'
            @iconHeight='14'
            {{on 'click' this.chooseCard}}
            @disabled={{this.doChooseCard.isRunning}}
            data-test-choose-card-btn
          >
            <span class={{if this.itemsToDisplay.length 'boxel-sr-only'}}>
              Add Card
            </span>
          </AddButton>
        {{/if}}
      {{/if}}
    </div>
    <style scoped>
      .item-picker {
        background-color: var(--boxel-light);
        color: var(--boxel-dark);
        display: flex;
        flex-wrap: wrap;
        gap: var(--boxel-sp-xxs);
        padding: var(--boxel-sp-xxs);
      }
      .attach-button {
        --boxel-add-button-pill-font: var(--boxel-font-sm);
        height: var(--pill-height);
        padding: var(--boxel-sp-4xs) var(--boxel-sp-xxxs);
        gap: var(--boxel-sp-xs);
        background: none;
      }
      .attach-button:hover:not(:disabled),
      .attach-button:focus:not(:disabled) {
        --icon-color: var(--boxel-600);
        color: var(--boxel-600);
        background: none;
        box-shadow: none;
      }
      .attach-button.icon-only {
        width: 30px;
        height: var(--pill-height, 30px);
      }
      .attach-button > :deep(svg > path) {
        stroke: none;
      }
    </style>
  </template>

  @tracked areAllItemsDisplayed = false;

  @action
  private toggleViewAllAttachedCards() {
    this.areAllItemsDisplayed = !this.areAllItemsDisplayed;
  }

  private isCard = (item: CardDef | FileDef): item is CardDef => {
    return isCardInstance(item);
  };

<<<<<<< HEAD
  private isAutoAttachedCard = (card: CardDef) => {
    if (this.args.autoAttachedCards === undefined) {
      return false;
    }
    return this.args.autoAttachedCards.has(card);
=======
  isAutoAttachedCard = (card: CardDef) => {
    return this.args.autoAttachedCards?.has(card);
  };

  isAutoAttachedFile = (file: FileDef) => {
    return this.args.autoAttachedFile?.sourceUrl === file.sourceUrl;
>>>>>>> 38975cc2
  };

  private isAutoAttachedFile = (file: FileDef) => {
    if (this.args.autoAttachedFiles === undefined) {
      return false;
    }
    return this.args.autoAttachedFiles.includes(file);
  };

  private isAutoAttached = (item: CardDef | FileDef) => {
    return this.isCard(item)
      ? this.isAutoAttachedCard(item)
      : this.isAutoAttachedFile(item);
  };

  private get items() {
    let cards = this.args.cardsToAttach ?? [];

    if (this.args.autoAttachedCards) {
      cards = [...new Set([...this.args.autoAttachedCards, ...cards])];
    }

    cards = cards.filter((card) => card.id); // Dont show new unsaved cards
    let files: FileDef[] = [];
    if (this.args.autoAttachedFile) {
      files = [...new Set([this.args.autoAttachedFile])];
    }
    return [...cards, ...files];
  }

  private get itemsToDisplay() {
    return this.areAllItemsDisplayed
      ? this.items
      : this.items.slice(0, MAX_ITEMS_TO_DISPLAY);
  }

  private get canDisplayAddButton() {
    if (!this.args.maxNumberOfItemsToAttach || !this.args.cardsToAttach) {
      return true;
    }
    return this.args.cardsToAttach.length < this.args.maxNumberOfItemsToAttach;
  }

  @action
  private async chooseCard() {
    let card = await this.doChooseCard.perform();
    if (card) {
      this.args.chooseCard(card);
    }
  }

  private doChooseCard = restartableTask(async () => {
    let chosenCard: CardDef | undefined = await chooseCard({
      filter: { type: baseCardRef },
    });
    return chosenCard;
  });

  @action
  private async chooseFile() {
    let file = await this.doChooseFile.perform();
    if (file) {
      this.args.chooseFile(file);
    }
  }

  private doChooseFile = restartableTask(async () => {
    let chosenFile: FileDef | undefined = await chooseFile();
    return chosenFile;
  });

  @action
  private removeItem(item: CardDef | FileDef) {
    if (isCardInstance(item)) {
      this.args.removeCard(item);
    } else {
      this.args.removeFile(item);
    }
  }
}<|MERGE_RESOLUTION|>--- conflicted
+++ resolved
@@ -21,11 +21,9 @@
   chooseFile,
 } from '@cardstack/runtime-common';
 
-import Pill from '@cardstack/host/components/pill';
-
+import CardPill from '@cardstack/host/components/card-pill';
+import FilePill from '@cardstack/host/components/file-pill';
 import ENV from '@cardstack/host/config/environment';
-
-import FilePill from '@cardstack/host/components/file-pill';
 
 import { type CardDef } from 'https://cardstack.com/base/card-api';
 import { type FileDef } from 'https://cardstack.com/base/file-api';
@@ -41,13 +39,9 @@
     filesToAttach: FileDef[] | undefined;
     chooseCard: (card: CardDef) => void;
     removeCard: (card: CardDef) => void;
-<<<<<<< HEAD
     chooseFile: (file: FileDef) => void;
     removeFile: (file: FileDef) => void;
     submode: Submode;
-=======
-    removeFile: (file: FileDef) => void;
->>>>>>> 38975cc2
     maxNumberOfItemsToAttach?: number;
   };
 }
@@ -59,32 +53,6 @@
   <template>
     <div class='item-picker'>
       {{#each this.itemsToDisplay as |item|}}
-<<<<<<< HEAD
-        {{#if (this.isAutoAttached item)}}
-          <Tooltip @placement='top'>
-            <:trigger>
-              <Pill
-                @item={{item}}
-                @isAutoAttached={{true}}
-                @remove={{this.removeItem}}
-              />
-            </:trigger>
-
-            <:content>
-              {{#if (this.isAutoAttached item)}}
-                Topmost
-                {{if (this.isCard item) 'card' 'file'}}
-                is shared automatically
-              {{/if}}
-            </:content>
-          </Tooltip>
-        {{else}}
-          <Pill
-            @item={{item}}
-            @isAutoAttached={{false}}
-            @remove={{this.removeItem}}
-          />
-=======
         {{#if (this.isCard item)}}
           {{#if (this.isAutoAttachedCard item)}}
             <Tooltip @placement='top'>
@@ -130,7 +98,6 @@
               @removeFile={{@removeFile}}
             />
           {{/if}}
->>>>>>> 38975cc2
         {{/if}}
       {{/each}}
       {{#if
@@ -223,33 +190,12 @@
     return isCardInstance(item);
   };
 
-<<<<<<< HEAD
   private isAutoAttachedCard = (card: CardDef) => {
-    if (this.args.autoAttachedCards === undefined) {
-      return false;
-    }
-    return this.args.autoAttachedCards.has(card);
-=======
-  isAutoAttachedCard = (card: CardDef) => {
     return this.args.autoAttachedCards?.has(card);
   };
 
-  isAutoAttachedFile = (file: FileDef) => {
+  private isAutoAttachedFile = (file: FileDef) => {
     return this.args.autoAttachedFile?.sourceUrl === file.sourceUrl;
->>>>>>> 38975cc2
-  };
-
-  private isAutoAttachedFile = (file: FileDef) => {
-    if (this.args.autoAttachedFiles === undefined) {
-      return false;
-    }
-    return this.args.autoAttachedFiles.includes(file);
-  };
-
-  private isAutoAttached = (item: CardDef | FileDef) => {
-    return this.isCard(item)
-      ? this.isAutoAttachedCard(item)
-      : this.isAutoAttachedFile(item);
   };
 
   private get items() {
@@ -264,6 +210,10 @@
     if (this.args.autoAttachedFile) {
       files = [...new Set([this.args.autoAttachedFile])];
     }
+    if (this.args.filesToAttach) {
+      files = [...files, ...this.args.filesToAttach];
+    }
+
     return [...cards, ...files];
   }
 
@@ -307,13 +257,4 @@
     let chosenFile: FileDef | undefined = await chooseFile();
     return chosenFile;
   });
-
-  @action
-  private removeItem(item: CardDef | FileDef) {
-    if (isCardInstance(item)) {
-      this.args.removeCard(item);
-    } else {
-      this.args.removeFile(item);
-    }
-  }
 }