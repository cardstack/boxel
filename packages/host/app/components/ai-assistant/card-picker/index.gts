import { fn } from '@ember/helper';
import { on } from '@ember/modifier';
import { action } from '@ember/object';
import Component from '@glimmer/component';
import { tracked } from '@glimmer/tracking';

import { restartableTask } from 'ember-concurrency';

import { AddButton, IconButton, Tooltip } from '@cardstack/boxel-ui/components';
import { and, cn, gt, not } from '@cardstack/boxel-ui/helpers';
import { IconX } from '@cardstack/boxel-ui/icons';

import { chooseCard, baseCardRef } from '@cardstack/runtime-common';

import RealmInfoProvider from '@cardstack/host/components/operator-mode/realm-info-provider';

import { type CardDef } from 'https://cardstack.com/base/card-api';

import RealmIcon from '../../operator-mode/realm-icon';
import Pill from '../../pill';

interface CardPillSignature {
  Element: HTMLDivElement;
  Args: {
    card: CardDef;
    index: number;
    isAutoAttachedCard?: boolean;
    removeCard: (card: CardDef) => void;
  };
}

class CardPill extends Component<CardPillSignature> {
  <template>
    <Pill
      @inert={{true}}
      class={{cn 'card-pill' is-autoattached=@isAutoAttachedCard}}
      data-test-pill-index={{@index}}
      data-test-selected-card={{@card.id}}
      data-test-autoattached-card={{@isAutoAttachedCard}}
    >
      <:icon>
        <RealmInfoProvider @fileURL={{@card.id}}>
          <:ready as |realmInfo|>
            <RealmIcon
              @realmIconURL={{realmInfo.iconURL}}
              @realmName={{realmInfo.name}}
              width='18'
              height='18'
            />
          </:ready>
        </RealmInfoProvider>
      </:icon>
      <:default>
        <div class='card-title'>
          {{if @card.title @card.title 'Untitled Card'}}
        </div>
        <IconButton
          class='remove-button'
          @icon={{IconX}}
          {{on 'click' (fn @removeCard @card)}}
          data-test-remove-card-btn={{@index}}
        />
      </:default>
    </Pill>
    <style>
      .remove-button {
        --boxel-icon-button-width: 25px;
        --boxel-icon-button-height: 25px;
        display: flex;
        align-items: center;
        justify-content: center;
      }
      .remove-button:hover:not(:disabled) {
        --icon-color: var(--boxel-highlight);
      }
      .card-pill {
        --pill-icon-size: 18px;
        background-color: var(--boxel-light);
        border: 1px solid var(--boxel-400);
        height: 1.875rem;
      }
      .card-title {
        max-width: 10rem;
        white-space: nowrap;
        overflow: hidden;
        text-overflow: ellipsis;
      }
      .is-autoattached {
        border-style: dashed;
      }
    </style>
  </template>
}

interface Signature {
  Element: HTMLDivElement;
  Args: {
    autoAttachedCard?: CardDef;
    cardsToAttach: CardDef[] | undefined;
    chooseCard: (card: CardDef) => void;
    removeCard: (card: CardDef) => void;
    maxNumberOfCards?: number;
  };
}

const MAX_CARDS_TO_DISPLAY = 4;
export default class AiAssistantCardPicker extends Component<Signature> {
  <template>
    <div class='card-picker'>
      {{#each this.cardsToDisplay as |card i|}}
        {{#if (this.isCardDisplayed card i)}}
          {{#if (this.isAutoAttachedCard card)}}
            <Tooltip @placement='top'>
              <:trigger>
                <CardPill
                  @card={{card}}
                  @index={{i}}
                  @isAutoAttachedCard={{true}}
                  @removeCard={{@removeCard}}
                />
              </:trigger>

              <:content>
                {{#if (this.isAutoAttachedCard card)}}
                  Topmost card is shared automatically
                {{/if}}
              </:content>
            </Tooltip>
          {{else}}
            <CardPill
              @card={{card}}
              @index={{i}}
              @isAutoAttachedCard={{false}}
              @removeCard={{@removeCard}}
            />
          {{/if}}
        {{/if}}
      {{/each}}
      {{#if
        (and
          (gt this.cardsToDisplay.length MAX_CARDS_TO_DISPLAY)
          (not this.isViewAllAttachedCards)
        )
      }}
        <Pill
          @inert={{true}}
          class='card-pill view-all'
          data-test-view-all
          {{on 'click' this.toggleViewAllAttachedCards}}
        >
          <:default>
            <div class='card-title'>
              View All ({{this.cardsToDisplay.length}})
            </div>
          </:default>
        </Pill>
      {{/if}}
      {{#if this.canDisplayAddButton}}
        <AddButton
          class={{cn 'attach-button' icon-only=this.cardsToDisplay.length}}
          @variant='pill'
          {{on 'click' this.chooseCard}}
          @disabled={{this.doChooseCard.isRunning}}
          data-test-choose-card-btn
        >
          <span class={{if this.cardsToDisplay.length 'boxel-sr-only'}}>
            Add a Card
          </span>
        </AddButton>
      {{/if}}
    </div>
    <style>
      .card-picker {
        --pill-height: 1.875rem;
        --pill-content-max-width: 10rem;
        background-color: var(--boxel-light);
        color: var(--boxel-dark);
        display: flex;
        flex-wrap: wrap;
        gap: var(--boxel-sp-xxs);
        padding: var(--boxel-sp-xxs);
      }
      .attach-button {
        height: var(--boxel-add-button-pill-height);
        padding: var(--boxel-sp-4xs) var(--boxel-sp-xxxs) var(--boxel-sp-4xs)
          var(--boxel-sp-5xs);
        background: none;
        box-shadow: none;
        transition: color var(--boxel-transition);
        outline: 0;
      }
      .attach-button:hover:not(:disabled),
      .attach-button:focus:not(:disabled) {
        --icon-color: var(--boxel-highlight-hover);
        color: var(--boxel-highlight-hover);
      }
      .attach-button.icon-only {
        padding: 0;
        width: 25px;
        height: var(--pill-height);
      }
<<<<<<< HEAD
      .remove-button {
        --boxel-icon-button-width: 25px;
        --boxel-icon-button-height: 25px;
        display: flex;
        align-items: center;
        justify-content: center;
        outline: 0;
      }
      .remove-button:focus:not(:disabled),
      .remove-button:hover:not(:disabled) {
        --icon-color: var(--boxel-highlight);
      }
      .card-pill {
        --pill-icon-size: 18px;
        padding: var(--boxel-sp-5xs);
        background-color: var(--boxel-light);
        border: 1px solid var(--boxel-400);
        height: var(--pill-height);
      }
      .card-title {
        max-width: 10rem;
        white-space: nowrap;
        overflow: hidden;
        text-overflow: ellipsis;
      }
      .is-autoattached {
        border-style: dashed;
      }
=======
>>>>>>> 624d41da
      .view-all {
        cursor: pointer;
      }
    </style>
  </template>

  @tracked isViewAllAttachedCards = false;

  @action
  private toggleViewAllAttachedCards() {
    this.isViewAllAttachedCards = !this.isViewAllAttachedCards;
  }

  @action
  private isCardDisplayed(card: CardDef, index: number): boolean {
    if (
      this.isViewAllAttachedCards ||
      this.cardsToDisplay.length <= MAX_CARDS_TO_DISPLAY
    ) {
      return !!card.id;
    } else {
      // If attached cards more than four,
      // displays the first three cards.
      return !!card.id && index < MAX_CARDS_TO_DISPLAY - 1;
    }
  }

  private get cardsToDisplay() {
    let cards = this.args.cardsToAttach ?? [];
    if (this.args.autoAttachedCard) {
      cards = [...new Set([this.args.autoAttachedCard, ...cards])];
    }
    return cards;
  }

  private get canDisplayAddButton() {
    if (!this.args.maxNumberOfCards || !this.args.cardsToAttach) {
      return true;
    }
    return this.args.cardsToAttach.length < this.args.maxNumberOfCards;
  }

  @action
  private async chooseCard() {
    let card = await this.doChooseCard.perform();
    if (card) {
      this.args.chooseCard(card);
    }
  }

  private doChooseCard = restartableTask(async () => {
    let chosenCard: CardDef | undefined = await chooseCard({
      filter: { type: baseCardRef },
    });
    return chosenCard;
  });

  @action
  private isAutoAttachedCard(card: CardDef) {
    return this.args.autoAttachedCard?.id === card.id;
  }
}<|MERGE_RESOLUTION|>--- conflicted
+++ resolved
@@ -199,7 +199,6 @@
         width: 25px;
         height: var(--pill-height);
       }
-<<<<<<< HEAD
       .remove-button {
         --boxel-icon-button-width: 25px;
         --boxel-icon-button-height: 25px;
@@ -228,8 +227,6 @@
       .is-autoattached {
         border-style: dashed;
       }
-=======
->>>>>>> 624d41da
       .view-all {
         cursor: pointer;
       }
