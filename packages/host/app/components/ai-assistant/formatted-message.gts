import { on } from '@ember/modifier';
import { getOwner } from '@ember/owner';
import { scheduleOnce } from '@ember/runloop';
import { service } from '@ember/service';
import type { SafeString } from '@ember/template';
import { htmlSafe } from '@ember/template';
import Component from '@glimmer/component';
import { tracked } from '@glimmer/tracking';

import { dropTask } from 'ember-concurrency';
import perform from 'ember-concurrency/helpers/perform';
import Modifier from 'ember-modifier';

import { TrackedArray, TrackedObject } from 'tracked-built-ins';

import { and, bool, eq } from '@cardstack/boxel-ui/helpers';

import { sanitizeHtml } from '@cardstack/runtime-common/dompurify-runtime';

import ApplySearchReplaceBlockCommand from '@cardstack/host/commands/apply-search-replace-block';

import { CodePatchAction } from '@cardstack/host/lib/formatted-message/code-patch-action';
import {
  type HtmlTagGroup,
  extractCodeData,
  parseHtmlContent,
  wrapLastTextNodeInStreamingTextSpan,
  parseHtmlContent,
  HtmlTagGroup,
} from '@cardstack/host/lib/formatted-message/utils';

import { getCodeDiffResultResource } from '@cardstack/host/resources/code-diff';
import type CardService from '@cardstack/host/services/card-service';
import CommandService from '@cardstack/host/services/command-service';
import LoaderService from '@cardstack/host/services/loader-service';
import { type MonacoSDK } from '@cardstack/host/services/monaco-service';

import ApplyButton from './apply-button';
import CodeBlock from './code-block';

export interface CodeData {
  fileUrl: string | null;
  code: string | null;
  language: string | null;
  searchReplaceBlock?: string | null;
}

interface FormattedMessageSignature {
  html: string;
  monacoSDK: MonacoSDK;
  renderCodeBlocks: boolean;
  isStreaming: boolean;
}

function sanitize(html: string): SafeString {
  return htmlSafe(sanitizeHtml(html));
}

export default class FormattedMessage extends Component<FormattedMessageSignature> {
  @service private declare cardService: CardService;
  @service private declare loaderService: LoaderService;
  @service private declare commandService: CommandService;
  @tracked htmlGroups: TrackedArray<HtmlTagGroup> = new TrackedArray([]);

  @tracked codePatchActions: TrackedArray<CodePatchAction> = new TrackedArray(
    [],
  );

  @tracked applyAllCodePatchTasksState:
    | 'ready'
    | 'applying'
    | 'applied'
    | 'failed' = 'ready';
  // When html is streamed, we need to update htmlParts accordingly,
  // but only the parts that have changed so that we don't needlesly re-render
  // parts of the message that haven't changed. Parts are: <pre> html code, and
  // non-<pre> html. <pre> gets special treatment because we will render it as a
  // (readonly) Monaco editor
  private updateHtmlGroups = (html: string) => {
    let htmlGroups = parseHtmlContent(html);
    if (!this.htmlGroups.length) {
      this.htmlGroups = new TrackedArray(
        htmlGroups.map((part) => {
          return new TrackedObject({
            type: part.type,
            content: part.content,
          });
        }),
      );
    } else {
      this.htmlGroups.forEach((oldPart, index) => {
        let newPart = htmlGroups[index];
        if (oldPart.content !== newPart.content) {
          oldPart.content = newPart.content;
        }
      });
      if (htmlGroups.length > this.htmlGroups.length) {
        this.htmlGroups.push(
          ...htmlGroups.slice(this.htmlGroups.length).map((part) => {
            return new TrackedObject({
              type: part.type,
              content: part.content,
            });
          }),
        );
      }
    }
  };

  private onHtmlUpdate = (html: string) => {
    // The reason why reacting to html argument this way is because we want to
    // have full control of when the @html argument changes so that we can
    // properly fragment it into htmlParts, and in our reactive structure, only update
    // the parts that have changed.

    // eslint-disable-next-line ember/no-incorrect-calls-with-inline-anonymous-functions
    scheduleOnce('afterRender', () => {
      this.updateHtmlGroups(html);
    });
  };

  private isLastHtmlGroup = (index: number) => {
    return index === this.htmlGroups.length - 1;
  };

  private createCodePatchAction = (codeData: CodeData) => {
    let codePatchAction = new CodePatchAction(getOwner(this)!, codeData);
    this.codePatchActions.push(codePatchAction);
    return codePatchAction;
  };

  private get isApplyAllButtonDisplayed() {
    return this.codePatchActions.length > 1 && !this.args.isStreaming;
  }

  private applyAllCodePatchTasks = dropTask(async () => {
    this.applyAllCodePatchTasksState = 'applying';
    let unappliedCodePatchActions = this.codePatchActions.filter(
      (codePatchAction) => codePatchAction.patchCodeTaskState !== 'applied',
    );

    if (unappliedCodePatchActions.length === 0) {
      this.applyAllCodePatchTasksState = 'applied';
      return;
    }

    unappliedCodePatchActions.forEach((codePatchAction) => {
      codePatchAction.patchCodeTaskState = 'applying';
    });

    let codePatchActionsGroupedByFileUrl = unappliedCodePatchActions.reduce(
      (acc, codePatchAction) => {
        acc[codePatchAction.fileUrl] = [
          ...(acc[codePatchAction.fileUrl] || []),
          codePatchAction,
        ];
        return acc;
      },
      {} as Record<string, CodePatchAction[]>,
    );

    let applySearchReplaceBlockCommand = new ApplySearchReplaceBlockCommand(
      this.commandService.commandContext,
    );

    // TODO: Handle possible errors (fetching source, patching, saving source)
    // Handle in CS-8369
    for (let fileUrl in codePatchActionsGroupedByFileUrl) {
      let source = await this.cardService.getSource(new URL(fileUrl));
      let patchedCode = source;
      for (let codePatchAction of codePatchActionsGroupedByFileUrl[fileUrl]) {
        let { resultContent: patchedCodeResult } =
          await applySearchReplaceBlockCommand.execute({
            fileContent: patchedCode,
            codeBlock: codePatchAction.searchReplaceBlock,
          });
        patchedCode = patchedCodeResult;
      }
      await this.cardService.saveSource(new URL(fileUrl), patchedCode);
      codePatchActionsGroupedByFileUrl[fileUrl].forEach((codePatchAction) => {
        codePatchAction.patchCodeTaskState = 'applied';
      });
    }

    this.applyAllCodePatchTasksState = 'applied';
  });

  <template>
    {{#if @renderCodeBlocks}}
      <div
        class='message'
        {{HtmlDidUpdate html=@html onHtmlUpdate=this.onHtmlUpdate}}
      >
        {{! We are splitting the html into parts so that we can target the
        code blocks (<pre> tags) and apply Monaco editor to them. Here is an
        example of the html argument:

        <p>Here is some code for you.</p>
        <pre data-codeblock="javascript">const x = 1;</pre>
        <p>I hope you like this code. But here is some more!</p>
        <pre data-codeblock="javascript">const y = 2;</pre>
        <p>Feel free to use it in your project.</p>

        A drawback of this approach is that we can't render monaco editors for
        code blocks that are nested inside other elements. We should make sure
        our skills teach the model to respond with code blocks that are not nested
        inside other elements.
        }}
        {{#each this.htmlGroups as |htmlGroup index|}}
          {{#if (eq htmlGroup.type 'pre_tag')}}
            {{#let (extractCodeData htmlGroup.content) as |codeData|}}
              <CodeBlock
                @monacoSDK={{@monacoSDK}}
                @codeData={{codeData}}
                as |codeBlock|
              >
                {{#if (bool codeData.searchReplaceBlock)}}
                  {{#let
                    (getCodeDiffResultResource
                      this codeData.fileUrl codeData.searchReplaceBlock
                    )
                    as |codeDiffResource|
                  }}
                    {{#if codeDiffResource.isDataLoaded}}
                      <codeBlock.actions as |actions|>
                        <actions.copyCode
                          @code={{codeDiffResource.modifiedCode}}
                        />
                        <actions.applyCodePatch
                          @codePatchAction={{this.createCodePatchAction
                            codeData
                          }}
                        />
                      </codeBlock.actions>
                      <codeBlock.diffEditor
                        @originalCode={{codeDiffResource.originalCode}}
                        @modifiedCode={{codeDiffResource.modifiedCode}}
                        @language={{codeData.language}}
                      />
                    {{/if}}
                  {{/let}}
                {{else}}
                  <codeBlock.actions as |actions|>
                    <actions.copyCode @code={{codeData.code}} />
                  </codeBlock.actions>
                  <codeBlock.editor />
                {{/if}}
              </CodeBlock>
            {{/let}}
          {{else}}
            {{#if (and @isStreaming (this.isLastHtmlGroup index))}}
              {{wrapLastTextNodeInStreamingTextSpan
                (sanitize htmlGroup.content)
              }}
            {{else}}
              {{sanitize htmlGroup.content}}
            {{/if}}
          {{/if}}
        {{/each}}

        {{#if this.isApplyAllButtonDisplayed}}
          <div class='code-patch-actions'>
            <ApplyButton
              {{on 'click' (perform this.applyAllCodePatchTasks)}}
              @state={{this.applyAllCodePatchTasksState}}
              data-test-apply-all-code-patches-button
            >
              Accept All
            </ApplyButton>
          </div>
        {{/if}}
      </div>
    {{else}}
      <div class='message'>
        {{sanitize @html}}
      </div>
    {{/if}}

    <style scoped>
      .code-patch-actions {
        display: flex;
        justify-content: flex-end;
        gap: var(--boxel-sp-xs);
        margin-top: var(--boxel-sp);
      }
      .message {
        position: relative;
      }

      .message > :deep(*) {
        margin-top: 0;
      }

      .message > :deep(.code-block + :not(.code-block)) {
        margin-top: 25px;
      }

      .ai-assistant-code-block-actions {
        position: absolute;
        width: calc(100% + 2 * var(--ai-assistant-message-padding));
        margin-left: -16px;
        background: black;
        margin-top: 5px;
        z-index: 1;
        height: 39px;
        padding: 18px 25px;
      }

      :deep(.monaco-container) {
        height: var(--monaco-container-height);
        min-height: 7rem;
        max-height: 30vh;
      }

      /*
        This filter is a best-effort approximation of a good looking dark theme that is a function of the white theme that
        we use for code previews in the AI panel. While Monaco editor does support multiple themes, it does not support
        monaco instances with different themes *on the same page*. This is why we are using a filter to approximate the
        dark theme. More details here: https://github.com/Microsoft/monaco-editor/issues/338 (monaco uses global style tags
        with hardcoded colors; any instance will override the global style tag, making all code editors look the same,
        effectively disabling multiple themes to be used on the same page)
      */
      :global(.code-block .monaco-editor) {
        filter: invert(1) hue-rotate(151deg) brightness(0.8) grayscale(0.1);
      }
    </style>
  </template>
}

interface HtmlDidUpdateSignature {
  Args: {
    Named: {
      html: string;
      onHtmlUpdate: (html: string) => void;
    };
  };
}

class HtmlDidUpdate extends Modifier<HtmlDidUpdateSignature> {
  modify(
    _element: HTMLElement,
    _positional: [],
    { html, onHtmlUpdate }: HtmlDidUpdateSignature['Args']['Named'],
  ) {
    onHtmlUpdate(html);
  }
<<<<<<< HEAD
}

interface CodeDiffResourceArgs {
  named: {
    fileUrl?: string | null;
    searchReplaceBlock?: string | null;
  };
}

export class CodeDiffResource extends Resource<CodeDiffResourceArgs> {
  @tracked fileUrl: string | undefined | null;
  @tracked originalCode: string | undefined | null;
  @tracked modifiedCode: string | undefined | null;
  @tracked searchReplaceBlock: string | undefined | null;

  @service private declare cardService: CardService;
  @service private declare commandService: CommandService;

  modify(_positional: never[], named: CodeDiffResourceArgs['named']) {
    let { fileUrl, searchReplaceBlock } = named;
    this.fileUrl = fileUrl;
    this.searchReplaceBlock = searchReplaceBlock;

    this.load.perform();
  }

  get isDataLoaded() {
    return !!this.originalCode || !!this.modifiedCode;
  }

  private load = restartableTask(async () => {
    let { fileUrl, searchReplaceBlock } = this;
    if (!fileUrl || !searchReplaceBlock) {
      return;
    }
    let result = await this.cardService.getSource(new URL(fileUrl));
    this.originalCode = result;
    let applySearchReplaceBlockCommand = new ApplySearchReplaceBlockCommand(
      this.commandService.commandContext,
    );

    let { resultContent: patchedCode } =
      await applySearchReplaceBlockCommand.execute({
        fileContent: this.originalCode,
        codeBlock: searchReplaceBlock,
      });
    this.modifiedCode = patchedCode;
  });
}

function getCodeDiffResultResource(
  parent: object,
  fileUrl?: string | null,
  searchReplaceBlock?: string | null,
) {
  if (!fileUrl || !searchReplaceBlock) {
    throw new Error('fileUrl and searchReplaceBlock are required');
  }
  return CodeDiffResource.from(parent, () => ({
    named: {
      fileUrl,
      searchReplaceBlock,
    },
  }));
=======
>>>>>>> 04478cdc
}<|MERGE_RESOLUTION|>--- conflicted
+++ resolved
@@ -25,8 +25,6 @@
   extractCodeData,
   parseHtmlContent,
   wrapLastTextNodeInStreamingTextSpan,
-  parseHtmlContent,
-  HtmlTagGroup,
 } from '@cardstack/host/lib/formatted-message/utils';
 
 import { getCodeDiffResultResource } from '@cardstack/host/resources/code-diff';
@@ -344,71 +342,4 @@
   ) {
     onHtmlUpdate(html);
   }
-<<<<<<< HEAD
-}
-
-interface CodeDiffResourceArgs {
-  named: {
-    fileUrl?: string | null;
-    searchReplaceBlock?: string | null;
-  };
-}
-
-export class CodeDiffResource extends Resource<CodeDiffResourceArgs> {
-  @tracked fileUrl: string | undefined | null;
-  @tracked originalCode: string | undefined | null;
-  @tracked modifiedCode: string | undefined | null;
-  @tracked searchReplaceBlock: string | undefined | null;
-
-  @service private declare cardService: CardService;
-  @service private declare commandService: CommandService;
-
-  modify(_positional: never[], named: CodeDiffResourceArgs['named']) {
-    let { fileUrl, searchReplaceBlock } = named;
-    this.fileUrl = fileUrl;
-    this.searchReplaceBlock = searchReplaceBlock;
-
-    this.load.perform();
-  }
-
-  get isDataLoaded() {
-    return !!this.originalCode || !!this.modifiedCode;
-  }
-
-  private load = restartableTask(async () => {
-    let { fileUrl, searchReplaceBlock } = this;
-    if (!fileUrl || !searchReplaceBlock) {
-      return;
-    }
-    let result = await this.cardService.getSource(new URL(fileUrl));
-    this.originalCode = result;
-    let applySearchReplaceBlockCommand = new ApplySearchReplaceBlockCommand(
-      this.commandService.commandContext,
-    );
-
-    let { resultContent: patchedCode } =
-      await applySearchReplaceBlockCommand.execute({
-        fileContent: this.originalCode,
-        codeBlock: searchReplaceBlock,
-      });
-    this.modifiedCode = patchedCode;
-  });
-}
-
-function getCodeDiffResultResource(
-  parent: object,
-  fileUrl?: string | null,
-  searchReplaceBlock?: string | null,
-) {
-  if (!fileUrl || !searchReplaceBlock) {
-    throw new Error('fileUrl and searchReplaceBlock are required');
-  }
-  return CodeDiffResource.from(parent, () => ({
-    named: {
-      fileUrl,
-      searchReplaceBlock,
-    },
-  }));
-=======
->>>>>>> 04478cdc
 }