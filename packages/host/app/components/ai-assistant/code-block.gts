import { TemplateOnlyComponent } from '@ember/component/template-only';
import { registerDestructor } from '@ember/destroyable';
import { fn } from '@ember/helper';
import { hash } from '@ember/helper';
import { on } from '@ember/modifier';
import { service } from '@ember/service';
import Component from '@glimmer/component';
import { tracked } from '@glimmer/tracking';

import { restartableTask, timeout, task } from 'ember-concurrency';
import perform from 'ember-concurrency/helpers/perform';
import Modifier from 'ember-modifier';

import { Copy as CopyIcon } from '@cardstack/boxel-ui/icons';

import ApplySearchReplaceBlockCommand from '@cardstack/host/commands/apply-search-replace-block';
import { MonacoEditorOptions } from '@cardstack/host/modifiers/monaco';
import type CardService from '@cardstack/host/services/card-service';
import CommandService from '@cardstack/host/services/command-service';
import LoaderService from '@cardstack/host/services/loader-service';
import { MonacoSDK } from '@cardstack/host/services/monaco-service';

import ApplyButton from '../ai-assistant/apply-button';

import { CodeData } from './formatted-message';

import type { ComponentLike } from '@glint/template';
import type * as _MonacoSDK from 'monaco-editor';
interface CopyCodeButtonSignature {
  Args: {
    code?: string | null;
  };
}

interface ApplyCodePatchButtonSignature {
  Args: {
    codePatch?: string | null;
    fileUrl?: string | null;
  };
}

interface CodeBlockActionsSignature {
  Args: {
    code?: string | null;
    codeData?: Partial<CodeData>;
  };
  Blocks: {
    default: [
      {
        copyCode: ComponentLike<CopyCodeButtonSignature>;
        applyCodePatch: ComponentLike<ApplyCodePatchButtonSignature>;
      },
    ];
  };
  actions: [];
}

interface CodeBlockEditorSignature {
  Args: {};
}

interface CodeBlockDiffEditorSignature {
  Args: {
    originalCode?: string | null;
    modifiedCode?: string | null;
    language?: string | null;
  };
}

interface Signature {
  Args: {
    monacoSDK: MonacoSDK;
    codeData?: Partial<CodeData>;
    originalCode?: string | null;
    modifiedCode?: string | null;
    language?: string | null;
  };
  Blocks: {
    default: [
      {
        editor: ComponentLike<CodeBlockEditorSignature>;
        diffEditor: ComponentLike<CodeBlockDiffEditorSignature>;
        actions: ComponentLike<CodeBlockActionsSignature>;
      },
    ];
  };
  Element: HTMLElement;
}

let CodeBlockComponent: TemplateOnlyComponent<Signature> = <template>
  {{yield
    (hash
      editor=(component CodeBlockEditor monacoSDK=@monacoSDK codeData=@codeData)
      diffEditor=(component
        CodeBlockDiffEditor
        monacoSDK=@monacoSDK
        originalCode=@originalCode
        modifiedCode=@modifiedCode
        language=@language
      )
      actions=(component CodeBlockActionsComponent codeData=@codeData)
    )
  }}
</template>;

export default CodeBlockComponent;

interface MonacoEditorSignature {
  Args: {
    Named: {
      codeData?: Partial<CodeData>;
      monacoSDK: MonacoSDK;
      editorDisplayOptions: MonacoEditorOptions;
    };
  };
}

interface MonacoDiffEditorSignature {
  Args: {
    Named: {
      monacoSDK: MonacoSDK;
      originalCode?: string | null;
      modifiedCode?: string | null;
      language?: string | null;
      editorDisplayOptions: MonacoEditorOptions;
    };
  };
}

class MonacoDiffEditor extends Modifier<MonacoDiffEditorSignature> {
  private monacoState: {
    editor: _MonacoSDK.editor.IStandaloneDiffEditor;
  } | null = null;

  modify(
    element: HTMLElement,
    _positional: [],
    {
      monacoSDK,
      editorDisplayOptions,
      originalCode,
      modifiedCode,
      language,
    }: MonacoDiffEditorSignature['Args']['Named'],
  ) {
    if (!originalCode || !modifiedCode) {
      return;
    }
    if (this.monacoState) {
      let { editor } = this.monacoState;
      let model = editor.getModel();
      let originalModel = model?.original;
      let modifiedModel = model?.modified;

      let newOriginalCode = originalCode ?? '';
      let newModifiedCode = modifiedCode ?? '';

      if (newOriginalCode !== originalModel?.getValue()) {
        originalModel?.setValue(newOriginalCode);
      }
      if (newModifiedCode !== modifiedModel?.getValue()) {
        modifiedModel?.setValue(newModifiedCode);
      }
    } else {
      let editor = monacoSDK.editor.createDiffEditor(
        element,
        editorDisplayOptions,
      );

      let originalModel = monacoSDK.editor.createModel(
        originalCode ?? '',
        language ?? '',
      );
      let modifiedModel = monacoSDK.editor.createModel(
        modifiedCode ?? '',
        language ?? '',
      );

      editor.setModel({ original: originalModel, modified: modifiedModel });

      this.monacoState = {
        editor,
      };
    }

    registerDestructor(this, () => {
      let editor = this.monacoState?.editor;
      if (editor) {
        editor.dispose();
      }
    });
  }
}

class MonacoEditor extends Modifier<MonacoEditorSignature> {
  private monacoState: {
    editor: _MonacoSDK.editor.IStandaloneCodeEditor;
  } | null = null;
  modify(
    element: HTMLElement,
    _positional: [],
    {
      codeData,
      monacoSDK,
      editorDisplayOptions,
    }: MonacoEditorSignature['Args']['Named'],
  ) {
    if (!codeData) {
      return;
    }

    let { code, language } = codeData;
    if (!code || !language) {
      return;
    }
    if (this.monacoState) {
      let { editor } = this.monacoState;
      let model = editor.getModel()!;

      // Here we are appending deltas when code is "streaming" in, which is
      // useful when code changes frequently in short periods of time. In this
      // case we calculate the delta of the new code and the current code, and
      // then apply that delta to the model. Compared to calling setValue()
      // for every new value, this removes the need for re-tokenizing the code
      // which is expensive and produces visual annoyances such as flickering.

      let currentCode = model.getValue();
      let newCode = code ?? '';

      if (!newCode.startsWith(currentCode)) {
        // This is a safety net for rare cases where the new code streamed in
        // does not begin with the current code. This can happen when streaming
        // in code with search/replace diff markers and the diff marker in chunk
        // is incomplete, for example "<<<<<<< SEAR" instead of
        // "<<<<<<< SEARCH". In this case the code diff parsing logic
        // in parseCodeContent will not recognize the diff marker and it will
        // display "<<<<<<< SEAR" for a brief moment in the editor, before getting
        // a chunk with a complete diff marker. In this case we need to reset
        // the data otherwise the appending delta will be incorrect and we'll
        // see mangled code in the editor (syntax errors with incomplete diff markers).
        model.setValue(newCode);
      } else {
        let codeDelta = newCode.slice(currentCode.length);

        let lineCount = model.getLineCount();
        let lastLineLength = model.getLineLength(lineCount);

        let range = {
          startLineNumber: lineCount,
          startColumn: lastLineLength + 1,
          endLineNumber: lineCount,
          endColumn: lastLineLength + 1,
        };

        let editOperation = {
          range: range,
          text: codeDelta,
          forceMoveMarkers: true,
        };

        let withDisabledReadOnly = (
          readOnlySetting: boolean,
          fn: () => void,
        ) => {
          editor.updateOptions({ readOnly: false });
          fn();
          editor.updateOptions({ readOnly: readOnlySetting });
        };

        withDisabledReadOnly(!!editorDisplayOptions.readOnly, () => {
          editor.executeEdits('append-source', [editOperation]);
        });

        editor.revealLine(lineCount + 1); // Scroll to the end as the code streams
      }
    } else {
      let monacoContainer = element;

      let editor = monacoSDK.editor.create(
        monacoContainer,
        editorDisplayOptions,
      );

      let model = editor.getModel()!;
      monacoSDK.editor.setModelLanguage(model, language);

      model.setValue(code);

      this.monacoState = {
        editor,
      };
    }

    registerDestructor(this, () => {
      let editor = this.monacoState?.editor;
      if (editor) {
        editor.dispose();
      }
    });
  }
}

class CodeBlockEditor extends Component<Signature> {
  editorDisplayOptions: MonacoEditorOptions = {
    wordWrap: 'on',
    wrappingIndent: 'indent',
    fontWeight: 'bold',
    scrollbar: {
      alwaysConsumeMouseWheel: false,
    },
    lineNumbers: 'off',
    minimap: {
      enabled: false,
    },
    readOnly: true,
    automaticLayout: true,
    stickyScroll: {
      enabled: false,
    },
    fontSize: 10,
  };

  <template>
    <style scoped>
      .code-block {
        margin-bottom: 15px;
        width: calc(100% + 2 * var(--boxel-sp));
        margin-left: calc(-1 * var(--boxel-sp));
        height: 120px;
      }
    </style>
    <div
      {{MonacoEditor
        monacoSDK=@monacoSDK
        codeData=@codeData
        editorDisplayOptions=this.editorDisplayOptions
      }}
      class='code-block'
      data-test-editor
    >
      {{! Don't put anything here in this div as monaco modifier will override this element }}
    </div>
  </template>
}

class CodeBlockDiffEditor extends Component<Signature> {
  private editorDisplayOptions = {
    originalEditable: false,
    renderSideBySide: false,
    diffAlgorithm: 'advanced',
    folding: true,
    hideUnchangedRegions: {
      enabled: true,
      revealLineCount: 10,
      minimumLineCount: 1,
      contextLineCount: 1,
    },
    readOnly: true,
    fontSize: 10,
    renderOverviewRuler: false,
    automaticLayout: true,
  };

  <template>
    <style scoped>
      .code-block {
        margin-bottom: 15px;
        width: calc(100% + 2 * var(--boxel-sp));
        margin-left: calc(-1 * var(--boxel-sp));
        height: 120px;
      }

      :deep(.line-insert) {
        background-color: rgb(19 255 32 / 66%) !important;
      }
    </style>
    <div
      {{MonacoDiffEditor
        monacoSDK=@monacoSDK
        editorDisplayOptions=this.editorDisplayOptions
        language=@language
        originalCode=@originalCode
        modifiedCode=@modifiedCode
      }}
      class='code-block code-block-diff'
      data-test-editor
    >
      {{! Don't put anything here in this div as monaco modifier will override this element }}
    </div>
  </template>
}

let CodeBlockActionsComponent: TemplateOnlyComponent<CodeBlockActionsSignature> =
  <template>
    <style scoped>
      .code-block-actions {
        background: black;
        height: 50px;
        padding: var(--boxel-sp-sm) 27px;
        padding-right: var(--boxel-sp);
        display: flex;
        justify-content: flex-start;
        width: calc(100% + 2 * var(--boxel-sp));
        margin-left: calc(-1 * var(--boxel-sp));
      }
    </style>
    <div class='code-block-actions'>
      {{yield
        (hash
          copyCode=(component CopyCodeButton code=@code)
          applyCodePatch=(component
            ApplyCodePatchButton
            codePatch=@codeData.searchReplaceBlock
            fileUrl=@codeData.fileUrl
          )
        )
      }}
    </div>
  </template>;

class CopyCodeButton extends Component<CopyCodeButtonSignature> {
  @tracked copyCodeButtonText: 'Copy' | 'Copied!' = 'Copy';

  copyCode = restartableTask(async (code: string) => {
    this.copyCodeButtonText = 'Copied!';
    await navigator.clipboard.writeText(code);
    await timeout(1000);
    this.copyCodeButtonText = 'Copy';
  });

  <template>
    <style scoped>
      .code-copy-button {
        color: var(--boxel-highlight);
        background: none;
        border: none;
        font: 600 var(--boxel-font-xs);
        padding: 0;
        display: flex;
        margin: auto;
        width: 100%;
      }

      .code-copy-button svg {
        margin-right: var(--boxel-sp-xs);
      }

      .copy-icon {
        --icon-color: var(--boxel-highlight);
      }

      .copy-text {
        display: none;
      }

      .code-copy-button:hover .copy-text {
        display: block;
      }

      .code-copy-button .copy-text.shown {
        display: block;
      }
    </style>

    <button
      class='code-copy-button'
      {{on 'click' (fn (perform this.copyCode) @code)}}
      data-test-copy-code
    >
      <CopyIcon
        width='16'
        height='16'
        role='presentation'
        aria-hidden='true'
        class='copy-icon'
      />
      <span
        class='copy-text {{if this.copyCode.isRunning "shown"}}'
      >{{this.copyCodeButtonText}}</span>
    </button>
  </template>
}

class ApplyCodePatchButton extends Component<ApplyCodePatchButtonSignature> {
<<<<<<< HEAD
  // @service private declare loaderService: LoaderService;
  // @service private declare commandService: CommandService;
  // @service private declare cardService: CardService;
  // @tracked patchCodeTaskState: 'ready' | 'applying' | 'applied' | 'failed' =
  //   'ready';

  // private patchCodeTask = task(async (codePatch: string, fileUrl: string) => {
  //   this.patchCodeTaskState = 'applying';
  //   try {
  //     let source = await this.cardService.getSource(new URL(fileUrl));

  //     let applySearchReplaceBlockCommand = new ApplySearchReplaceBlockCommand(
  //       this.commandService.commandContext,
  //     );

  //     let { resultContent: patchedCode } =
  //       await applySearchReplaceBlockCommand.execute({
  //         fileContent: source,
  //         codeBlock: codePatch,
  //       });

  //     await this.cardService.saveSource(new URL(fileUrl), patchedCode);
  //     this.loaderService.reset();

  //     this.patchCodeTaskState = 'applied';
  //   } catch (error) {
  //     console.error(error);
  //     this.patchCodeTaskState = 'failed';
  //   }
  // });
=======
  @service private declare loaderService: LoaderService;
  @service private declare commandService: CommandService;
  @service private declare cardService: CardService;
  @tracked patchCodeTaskState: 'ready' | 'applying' | 'applied' | 'failed' =
    'ready';

  private patchCodeTask = task(async (codePatch: string, fileUrl: string) => {
    this.patchCodeTaskState = 'applying';
    try {
      let source = await this.cardService.getSource(new URL(fileUrl));

      let applySearchReplaceBlockCommand = new ApplySearchReplaceBlockCommand(
        this.commandService.commandContext,
      );

      let { resultContent: patchedCode } =
        await applySearchReplaceBlockCommand.execute({
          fileContent: source,
          codeBlock: codePatch,
        });

      await this.cardService.saveSource(new URL(fileUrl), patchedCode);
      this.loaderService.resetLoader();

      this.patchCodeTaskState = 'applied';
    } catch (error) {
      console.error(error);
      this.patchCodeTaskState = 'failed';
    }
  });
>>>>>>> 1aa18b2f

  <template>
    <ApplyButton
      data-test-apply-code-button
      @state={{@codePatchAction.patchCodeTaskState}}
      {{on 'click' (perform @codePatchAction.patchCodeTask)}}
    >
      <:default>
        Accept
      </:default>
    </ApplyButton>
  </template>
}<|MERGE_RESOLUTION|>--- conflicted
+++ resolved
@@ -482,7 +482,6 @@
 }
 
 class ApplyCodePatchButton extends Component<ApplyCodePatchButtonSignature> {
-<<<<<<< HEAD
   // @service private declare loaderService: LoaderService;
   // @service private declare commandService: CommandService;
   // @service private declare cardService: CardService;
@@ -506,6 +505,8 @@
 
   //     await this.cardService.saveSource(new URL(fileUrl), patchedCode);
   //     this.loaderService.reset();
+  // await this.cardService.saveSource(new URL(fileUrl), patchedCode);
+  // this.loaderService.resetLoader();
 
   //     this.patchCodeTaskState = 'applied';
   //   } catch (error) {
@@ -513,38 +514,6 @@
   //     this.patchCodeTaskState = 'failed';
   //   }
   // });
-=======
-  @service private declare loaderService: LoaderService;
-  @service private declare commandService: CommandService;
-  @service private declare cardService: CardService;
-  @tracked patchCodeTaskState: 'ready' | 'applying' | 'applied' | 'failed' =
-    'ready';
-
-  private patchCodeTask = task(async (codePatch: string, fileUrl: string) => {
-    this.patchCodeTaskState = 'applying';
-    try {
-      let source = await this.cardService.getSource(new URL(fileUrl));
-
-      let applySearchReplaceBlockCommand = new ApplySearchReplaceBlockCommand(
-        this.commandService.commandContext,
-      );
-
-      let { resultContent: patchedCode } =
-        await applySearchReplaceBlockCommand.execute({
-          fileContent: source,
-          codeBlock: codePatch,
-        });
-
-      await this.cardService.saveSource(new URL(fileUrl), patchedCode);
-      this.loaderService.resetLoader();
-
-      this.patchCodeTaskState = 'applied';
-    } catch (error) {
-      console.error(error);
-      this.patchCodeTaskState = 'failed';
-    }
-  });
->>>>>>> 1aa18b2f
 
   <template>
     <ApplyButton
