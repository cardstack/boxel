import { TemplateOnlyComponent } from '@ember/component/template-only';
import { registerDestructor } from '@ember/destroyable';
import { fn } from '@ember/helper';
import { hash } from '@ember/helper';
import { on } from '@ember/modifier';

import { service } from '@ember/service';

import Component from '@glimmer/component';
import { tracked } from '@glimmer/tracking';

import { restartableTask, timeout } from 'ember-concurrency';
import perform from 'ember-concurrency/helpers/perform';
import Modifier from 'ember-modifier';

import { Copy as CopyIcon } from '@cardstack/boxel-ui/icons';

import type { CodeData } from '@cardstack/host/lib/formatted-message/utils';
import { MonacoEditorOptions } from '@cardstack/host/modifiers/monaco';

import { MonacoSDK } from '@cardstack/host/services/monaco-service';

import OperatorModeStateService from '@cardstack/host/services/operator-mode-state-service';

import { CodePatchStatus } from 'https://cardstack.com/base/matrix-event';

import ApplyButton from '../ai-assistant/apply-button';

import type { ComponentLike } from '@glint/template';
import type * as _MonacoSDK from 'monaco-editor';

interface CopyCodeButtonSignature {
  Args: {
    code?: string | null;
  };
}

interface ApplyCodePatchButtonSignature {
  Args: {
    patchCodeStatus: CodePatchStatus | 'ready' | 'applying';
    performPatch: () => void;
    codeData: CodeData;
    originalCode?: string | null;
    modifiedCode?: string | null;
  };
}

interface CodeBlockActionsSignature {
  Args: {
    code?: string | null;
    codeData?: Partial<CodeData>;
  };
  Blocks: {
    default: [
      {
        copyCode: ComponentLike<CopyCodeButtonSignature>;
        applyCodePatch: ComponentLike<ApplyCodePatchButtonSignature>;
      },
    ];
  };
  actions: [];
}

interface CodeBlockEditorSignature {
  Args: {};
}

interface CodeBlockDiffEditorSignature {
  Args: {
    originalCode?: string | null;
    modifiedCode?: string | null;
    language?: string | null;
  };
}

interface Signature {
  Args: {
    monacoSDK: MonacoSDK;
    codeData?: Partial<CodeData>;
    originalCode?: string | null;
    modifiedCode?: string | null;
    language?: string | null;
  };
  Blocks: {
    default: [
      {
        editor: ComponentLike<CodeBlockEditorSignature>;
        diffEditor: ComponentLike<CodeBlockDiffEditorSignature>;
        actions: ComponentLike<CodeBlockActionsSignature>;
      },
    ];
  };
  Element: HTMLElement;
}

let CodeBlockComponent: TemplateOnlyComponent<Signature> = <template>
  {{yield
    (hash
      editor=(component CodeBlockEditor monacoSDK=@monacoSDK codeData=@codeData)
      diffEditor=(component
        CodeBlockDiffEditor
        monacoSDK=@monacoSDK
        originalCode=@originalCode
        modifiedCode=@modifiedCode
        language=@language
      )
      actions=(component CodeBlockActionsComponent codeData=@codeData)
    )
  }}
</template>;

export default CodeBlockComponent;

interface MonacoEditorSignature {
  Args: {
    Named: {
      codeData?: Partial<CodeData>;
      monacoSDK: MonacoSDK;
      editorDisplayOptions: MonacoEditorOptions;
    };
  };
}

interface MonacoDiffEditorSignature {
  Args: {
    Named: {
      monacoSDK: MonacoSDK;
      originalCode?: string | null;
      modifiedCode?: string | null;
      language?: string | null;
      editorDisplayOptions: MonacoEditorOptions;
    };
  };
}

class MonacoDiffEditor extends Modifier<MonacoDiffEditorSignature> {
  private monacoState: {
    editor: _MonacoSDK.editor.IStandaloneDiffEditor;
  } | null = null;

  modify(
    element: HTMLElement,
    _positional: [],
    {
      monacoSDK,
      editorDisplayOptions,
      originalCode,
      modifiedCode,
      language,
    }: MonacoDiffEditorSignature['Args']['Named'],
  ) {
    if (originalCode === undefined || modifiedCode === undefined) {
      return;
    }
    if (this.monacoState) {
      let { editor } = this.monacoState;
      let model = editor.getModel();
      let originalModel = model?.original;
      let modifiedModel = model?.modified;

      let newOriginalCode = originalCode ?? '';
      let newModifiedCode = modifiedCode ?? '';

      if (newOriginalCode !== originalModel?.getValue()) {
        originalModel?.setValue(newOriginalCode);
      }
      if (newModifiedCode !== modifiedModel?.getValue()) {
        modifiedModel?.setValue(newModifiedCode);
      }
    } else {
      let editor = monacoSDK.editor.createDiffEditor(
        element,
        editorDisplayOptions,
      );

      let originalModel = monacoSDK.editor.createModel(
        originalCode ?? '',
        language ?? '',
      );
      let modifiedModel = monacoSDK.editor.createModel(
        modifiedCode ?? '',
        language ?? '',
      );

      editor.setModel({ original: originalModel, modified: modifiedModel });

      const contentHeight = editor.getModifiedEditor().getContentHeight();
      if (contentHeight > 0) {
        element.style.height = `${contentHeight}px`;
      }

      editor.getModifiedEditor().onDidContentSizeChange(() => {
        const newHeight = editor.getModifiedEditor().getContentHeight();
        if (newHeight > 0) {
          element.style.height = `${newHeight}px`;
        }
      });

      this.monacoState = {
        editor,
      };
    }

    registerDestructor(this, () => {
      let editor = this.monacoState?.editor;
      if (editor) {
        editor.dispose();
      }
    });
  }
}

class MonacoEditor extends Modifier<MonacoEditorSignature> {
  private monacoState: {
    editor: _MonacoSDK.editor.IStandaloneCodeEditor;
  } | null = null;
  modify(
    element: HTMLElement,
    _positional: [],
    {
      codeData,
      monacoSDK,
      editorDisplayOptions,
    }: MonacoEditorSignature['Args']['Named'],
  ) {
    if (!codeData) {
      return;
    }

    let { code, language } = codeData;
    if (!code || !language) {
      return;
    }
    if (this.monacoState) {
      let { editor } = this.monacoState;
      let model = editor.getModel()!;

      // Here we are appending deltas when code is "streaming" in, which is
      // useful when code changes frequently in short periods of time. In this
      // case we calculate the delta of the new code and the current code, and
      // then apply that delta to the model. Compared to calling setValue()
      // for every new value, this removes the need for re-tokenizing the code
      // which is expensive and produces visual annoyances such as flickering.

      let currentCode = model.getValue();
      let newCode = code ?? '';

      if (!newCode.startsWith(currentCode)) {
        // This is a safety net for rare cases where the new code streamed in
        // does not begin with the current code. This can happen when streaming
        // in code with search/replace diff markers and the diff marker in chunk
        // is incomplete, for example "<<<<<<< SEAR" instead of
        // "<<<<<<< SEARCH". In this case the code diff parsing logic
        // in parseCodeContent will not recognize the diff marker and it will
        // display "<<<<<<< SEAR" for a brief moment in the editor, before getting
        // a chunk with a complete diff marker. In this case we need to reset
        // the data otherwise the appending delta will be incorrect and we'll
        // see mangled code in the editor (syntax errors with incomplete diff markers).
        model.setValue(newCode);
      } else {
        let codeDelta = newCode.slice(currentCode.length);

        let lineCount = model.getLineCount();
        let lastLineLength = model.getLineLength(lineCount);

        let range = {
          startLineNumber: lineCount,
          startColumn: lastLineLength + 1,
          endLineNumber: lineCount,
          endColumn: lastLineLength + 1,
        };

        let editOperation = {
          range: range,
          text: codeDelta,
          forceMoveMarkers: true,
        };

        let withDisabledReadOnly = (
          readOnlySetting: boolean,
          fn: () => void,
        ) => {
          editor.updateOptions({ readOnly: false });
          fn();
          editor.updateOptions({ readOnly: readOnlySetting });
        };

        withDisabledReadOnly(!!editorDisplayOptions.readOnly, () => {
          editor.executeEdits('append-source', [editOperation]);
        });

        editor.revealLine(lineCount + 1); // Scroll to the end as the code streams
      }
    } else {
      let monacoContainer = element;

      let editor = monacoSDK.editor.create(
        monacoContainer,
        editorDisplayOptions,
      );

      let model = editor.getModel()!;
      monacoSDK.editor.setModelLanguage(model, language);

      model.setValue(code);

      const contentHeight = editor.getContentHeight();
      if (contentHeight > 0) {
        element.style.height = `${contentHeight}px`;
      }

      editor.onDidContentSizeChange(() => {
        const newHeight = editor.getContentHeight();
        if (newHeight > 0) {
          element.style.height = `${newHeight}px`;
        }
      });

      this.monacoState = {
        editor,
      };
    }

    registerDestructor(this, () => {
      let editor = this.monacoState?.editor;
      if (editor) {
        editor.dispose();
      }
    });
  }
}

class CodeBlockEditor extends Component<Signature> {
  editorDisplayOptions: MonacoEditorOptions = {
    wordWrap: 'on',
    wrappingIndent: 'indent',
    fontWeight: 'bold',
    scrollbar: {
      alwaysConsumeMouseWheel: false,
    },
    lineNumbers: 'off',
    minimap: {
      enabled: false,
    },
    readOnly: true,
    automaticLayout: true,
    stickyScroll: {
      enabled: false,
    },
    fontSize: 10,
    scrollBeyondLastLine: false,
    padding: {
      bottom: 8,
    },
  };

  <template>
    <style scoped>
      .code-block {
        margin-bottom: 15px;
        width: calc(100% + 2 * var(--boxel-sp));
        margin-left: calc(-1 * var(--boxel-sp));
        max-height: 250px;
      }
    </style>
    <div
      {{MonacoEditor
        monacoSDK=@monacoSDK
        codeData=@codeData
        editorDisplayOptions=this.editorDisplayOptions
      }}
      class='code-block'
      data-test-editor
    >
      {{! Don't put anything here in this div as monaco modifier will override this element }}
    </div>
  </template>
}

class CodeBlockDiffEditor extends Component<Signature> {
  private editorDisplayOptions = {
    originalEditable: false,
    renderSideBySide: false,
    diffAlgorithm: 'advanced',
    folding: true,
    hideUnchangedRegions: {
      enabled: true,
      revealLineCount: 10,
      minimumLineCount: 1,
      contextLineCount: 1,
    },
    readOnly: true,
    fontSize: 10,
    renderOverviewRuler: false,
    automaticLayout: true,
    scrollBeyondLastLine: false,
    padding: {
      bottom: 8,
    },
  };

  <template>
    <style scoped>
      .code-block {
        margin-bottom: 15px;
        width: calc(100% + 2 * var(--boxel-sp));
        margin-left: calc(-1 * var(--boxel-sp));
        max-height: 250px;
      }

      :deep(.line-insert) {
        background-color: rgb(19 255 32 / 66%) !important;
      }
    </style>
    <div
      {{MonacoDiffEditor
        monacoSDK=@monacoSDK
        editorDisplayOptions=this.editorDisplayOptions
        language=@language
        originalCode=@originalCode
        modifiedCode=@modifiedCode
      }}
      class='code-block code-block-diff'
      data-test-editor
    >
      {{! Don't put anything here in this div as monaco modifier will override this element }}
    </div>
  </template>
}

let CodeBlockActionsComponent: TemplateOnlyComponent<CodeBlockActionsSignature> =
  <template>
    <style scoped>
      .code-block-actions {
        background: black;
        height: 50px;
        padding: var(--boxel-sp-sm) 27px;
        padding-right: var(--boxel-sp);
        display: flex;
        justify-content: flex-start;
        width: calc(100% + 2 * var(--boxel-sp));
        margin-left: calc(-1 * var(--boxel-sp));
      }
    </style>
    <div class='code-block-actions'>
      {{yield
        (hash
          copyCode=(component CopyCodeButton code=@code)
          applyCodePatch=(component
            ApplyCodePatchButton
            codePatch=@codeData.searchReplaceBlock
            fileUrl=@codeData.fileUrl
            index=@codeData.index
          )
        )
      }}
    </div>
  </template>;

class CopyCodeButton extends Component<CopyCodeButtonSignature> {
  @tracked copyCodeButtonText: 'Copy' | 'Copied!' = 'Copy';

  copyCode = restartableTask(async (code: string) => {
    this.copyCodeButtonText = 'Copied!';
    await navigator.clipboard.writeText(code);
    await timeout(1000);
    this.copyCodeButtonText = 'Copy';
  });

  <template>
    <style scoped>
      .code-copy-button {
        color: var(--boxel-highlight);
        background: none;
        border: none;
        font: 600 var(--boxel-font-xs);
        padding: 0;
        display: flex;
        margin: auto;
        width: 100%;
      }

      .code-copy-button svg {
        margin-right: var(--boxel-sp-xs);
      }

      .copy-icon {
        --icon-color: var(--boxel-highlight);
      }

      .copy-text {
        display: none;
      }

      .code-copy-button:hover .copy-text {
        display: block;
      }

      .code-copy-button .copy-text.shown {
        display: block;
      }
    </style>

    <button
      class='code-copy-button'
      {{on 'click' (fn (perform this.copyCode) @code)}}
      data-test-copy-code
    >
      <CopyIcon
        width='16'
        height='16'
        role='presentation'
        aria-hidden='true'
        class='copy-icon'
      />
      <span
        class='copy-text {{if this.copyCode.isRunning "shown"}}'
      >{{this.copyCodeButtonText}}</span>
    </button>
  </template>
}

class ApplyCodePatchButton extends Component<ApplyCodePatchButtonSignature> {
  @service declare operatorModeStateService: OperatorModeStateService;

  // This is for debugging purposes only
  logCodePatchAction = () => {
    console.log('fileUrl \n', this.args.codeData.fileUrl);
    console.log('searchReplaceBlock \n', this.args.codeData.searchReplaceBlock);
    console.log('originalCode \n', this.args.originalCode);
    console.log('modifiedCode \n', this.args.modifiedCode);
  };

  get debugButtonEnabled() {
    return this.operatorModeStateService.operatorModeController.debug;
  }

  <template>
    {{#if this.debugButtonEnabled}}
      <button {{on 'click' this.logCodePatchAction}} class='debug-button'>
        👁️
      </button>
    {{/if}}
    <ApplyButton
      data-test-apply-code-button
<<<<<<< HEAD
      @state={{@codePatchAction.applyButtonState}}
      {{on 'click' (perform @codePatchAction.patchCodeTask)}}
=======
      @state={{@patchCodeStatus}}
      {{on 'click' @performPatch}}
>>>>>>> d0f632c0
    >
      Apply
    </ApplyButton>

    <style scoped>
      .debug-button {
        background: transparent;
        border: none;
        margin-right: 5px;
      }
    </style>
  </template>
}<|MERGE_RESOLUTION|>--- conflicted
+++ resolved
@@ -15,7 +15,6 @@
 
 import { Copy as CopyIcon } from '@cardstack/boxel-ui/icons';
 
-import type { CodeData } from '@cardstack/host/lib/formatted-message/utils';
 import { MonacoEditorOptions } from '@cardstack/host/modifiers/monaco';
 
 import { MonacoSDK } from '@cardstack/host/services/monaco-service';
@@ -28,6 +27,7 @@
 
 import type { ComponentLike } from '@glint/template';
 import type * as _MonacoSDK from 'monaco-editor';
+import { CodeData } from './formatted-message';
 
 interface CopyCodeButtonSignature {
   Args: {
@@ -543,13 +543,8 @@
     {{/if}}
     <ApplyButton
       data-test-apply-code-button
-<<<<<<< HEAD
-      @state={{@codePatchAction.applyButtonState}}
-      {{on 'click' (perform @codePatchAction.patchCodeTask)}}
-=======
       @state={{@patchCodeStatus}}
       {{on 'click' @performPatch}}
->>>>>>> d0f632c0
     >
       Apply
     </ApplyButton>
