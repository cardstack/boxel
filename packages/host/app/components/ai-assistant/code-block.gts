import { TemplateOnlyComponent } from '@ember/component/template-only';
import { registerDestructor } from '@ember/destroyable';
import { fn } from '@ember/helper';
import { hash } from '@ember/helper';
import { on } from '@ember/modifier';

import { service } from '@ember/service';

import Component from '@glimmer/component';
import { tracked } from '@glimmer/tracking';

import { restartableTask, timeout } from 'ember-concurrency';
import perform from 'ember-concurrency/helpers/perform';
import Modifier from 'ember-modifier';

import { Copy as CopyIcon } from '@cardstack/boxel-ui/icons';

<<<<<<< HEAD
import {
  CodeData,
  makeCodeDiffStats,
} from '@cardstack/host/lib/formatted-message/utils';
import { MonacoEditorOptions } from '@cardstack/host/modifiers/monaco';
=======
import type { CodeData } from '@cardstack/host/lib/formatted-message/utils';
import type { MonacoEditorOptions } from '@cardstack/host/modifiers/monaco';
>>>>>>> e3ee9301

import type { MonacoSDK } from '@cardstack/host/services/monaco-service';

import type OperatorModeStateService from '@cardstack/host/services/operator-mode-state-service';

import type { CodePatchStatus } from 'https://cardstack.com/base/matrix-event';

import ApplyButton from '../ai-assistant/apply-button';

import type { ComponentLike } from '@glint/template';
import type * as _MonacoSDK from 'monaco-editor';

interface CopyCodeButtonSignature {
  Args: {
    code?: string | null;
  };
}

interface ApplyCodePatchButtonSignature {
  Args: {
    patchCodeStatus: CodePatchStatus | 'ready' | 'applying';
    performPatch?: () => void;
    codeData: CodeData;
    originalCode?: string | null;
    modifiedCode?: string | null;
  };
}

interface CodeBlockActionsSignature {
  Args: {
    codeData?: Partial<CodeData>;
  };
  Blocks: {
    default: [
      {
        copyCode: ComponentLike<CopyCodeButtonSignature>;
        applyCodePatch: ComponentLike<ApplyCodePatchButtonSignature>;
      },
    ];
  };
  actions: [];
}

interface CodeBlockEditorSignature {
  Args: {
    code?: string | null;
    dimmed?: boolean;
  };
}

interface CodeBlockDiffEditorSignature {
  Args: {
    originalCode?: string | null;
    modifiedCode?: string | null;
    language?: string | null;
    updateDiffEditorStats?: (stats: {
      linesAdded: number;
      linesRemoved: number;
    }) => void;
  };
}

interface CodeBlockHeaderSignature {
  Args: {
    codeData: Partial<CodeData>;
    diffEditorStats?: {
      linesRemoved: number;
      linesAdded: number;
    } | null;
  };
}

interface Signature {
  Args: {
    monacoSDK: MonacoSDK;
    codeData?: Partial<CodeData>;
    originalCode?: string | null;
    modifiedCode?: string | null;
    language?: string | null;
    dimmed?: boolean;
    mode?: 'edit' | 'create';
    fileUrl?: string;
    diffEditorStats?: {
      linesRemoved: number;
      linesAdded: number;
    } | null;
    updateDiffEditorStats?: (stats: {
      linesAdded: number;
      linesRemoved: number;
    }) => void;
  };
  Blocks: {
    default: [
      {
        editorHeader: ComponentLike<CodeBlockHeaderSignature>;
        editor: ComponentLike<CodeBlockEditorSignature>;
        diffEditor: ComponentLike<CodeBlockDiffEditorSignature>;
        actions: ComponentLike<CodeBlockActionsSignature>;
      },
    ];
  };
  Element: HTMLElement;
}

let CodeBlockComponent: TemplateOnlyComponent<Signature> = <template>
  <div ...attributes>
    {{yield
      (hash
        editorHeader=(component
          CodeBlockHeader codeData=@codeData diffEditorStats=@diffEditorStats
        )
        editor=(component
          CodeBlockEditor monacoSDK=@monacoSDK codeData=@codeData
        )
        diffEditor=(component
          CodeBlockDiffEditor
          monacoSDK=@monacoSDK
          originalCode=@originalCode
          modifiedCode=@modifiedCode
          language=@language
        )
        actions=(component CodeBlockActionsComponent codeData=@codeData)
      )
    }}
  </div>
</template>;

export default CodeBlockComponent;

interface MonacoEditorSignature {
  Args: {
    Named: {
      codeData?: Partial<CodeData>;
      monacoSDK: MonacoSDK;
      editorDisplayOptions: MonacoEditorOptions;
    };
  };
}

interface MonacoDiffEditorSignature {
  Args: {
    Named: {
      monacoSDK: MonacoSDK;
      originalCode?: string | null;
      modifiedCode?: string | null;
      language?: string | null;
      editorDisplayOptions: MonacoEditorOptions;
      updateDiffEditorStats?: (stats: {
        linesAdded: number;
        linesRemoved: number;
      }) => void;
    };
  };
}

class MonacoDiffEditor extends Modifier<MonacoDiffEditorSignature> {
  private monacoState: {
    editor: _MonacoSDK.editor.IStandaloneDiffEditor;
  } | null = null;

  modify(
    element: HTMLElement,
    _positional: [],
    {
      monacoSDK,
      editorDisplayOptions,
      originalCode,
      modifiedCode,
      language,
      updateDiffEditorStats,
    }: MonacoDiffEditorSignature['Args']['Named'],
  ) {
    if (originalCode === undefined || modifiedCode === undefined) {
      return;
    }
    if (this.monacoState) {
      let { editor } = this.monacoState;
      let model = editor.getModel();
      let originalModel = model?.original;
      let modifiedModel = model?.modified;

      let newOriginalCode = originalCode ?? '';
      let newModifiedCode = modifiedCode ?? '';

      if (newOriginalCode !== originalModel?.getValue()) {
        originalModel?.setValue(newOriginalCode);
      }
      if (newModifiedCode !== modifiedModel?.getValue()) {
        modifiedModel?.setValue(newModifiedCode);
      }
    } else {
      let editor = monacoSDK.editor.createDiffEditor(
        element,
        editorDisplayOptions,
      );

      let originalModel = monacoSDK.editor.createModel(
        originalCode ?? '',
        language ?? '',
      );
      let modifiedModel = monacoSDK.editor.createModel(
        modifiedCode ?? '',
        language ?? '',
      );

      editor.setModel({ original: originalModel, modified: modifiedModel });

      const contentHeight = editor.getModifiedEditor().getContentHeight();
      if (contentHeight > 0) {
        element.style.height = `${contentHeight}px`;
      }

      editor.getModifiedEditor().onDidContentSizeChange(() => {
        const newHeight = editor.getModifiedEditor().getContentHeight();
        if (newHeight > 0) {
          element.style.height = `${newHeight}px`;
        }
      });

      this.monacoState = {
        editor,
      };

      editor.onDidUpdateDiff(() => {
        if (updateDiffEditorStats) {
          updateDiffEditorStats(makeCodeDiffStats(editor.getLineChanges()));
        }
      });
    }

    registerDestructor(this, () => {
      let editor = this.monacoState?.editor;
      if (editor) {
        editor.dispose();
      }
    });
  }
}

class MonacoEditor extends Modifier<MonacoEditorSignature> {
  private monacoState: {
    editor: _MonacoSDK.editor.IStandaloneCodeEditor;
  } | null = null;
  modify(
    element: HTMLElement,
    _positional: [],
    {
      codeData,
      monacoSDK,
      editorDisplayOptions,
    }: MonacoEditorSignature['Args']['Named'],
  ) {
    if (!codeData) {
      return;
    }

    let { code, language } = codeData;
    if (!code || !language) {
      return;
    }
    if (this.monacoState) {
      let { editor } = this.monacoState;
      let model = editor.getModel()!;

      // Here we are appending deltas when code is "streaming" in, which is
      // useful when code changes frequently in short periods of time. In this
      // case we calculate the delta of the new code and the current code, and
      // then apply that delta to the model. Compared to calling setValue()
      // for every new value, this removes the need for re-tokenizing the code
      // which is expensive and produces visual annoyances such as flickering.

      let currentCode = model.getValue();
      let newCode = code ?? '';

      if (!newCode.startsWith(currentCode)) {
        // This is a safety net for rare cases where the new code streamed in
        // does not begin with the current code. This can happen when streaming
        // in code with search/replace diff markers and the diff marker in chunk
        // is incomplete, for example "<<<<<<< SEAR" instead of
        // "<<<<<<< SEARCH". In this case the code diff parsing logic
        // in parseCodeContent will not recognize the diff marker and it will
        // display "<<<<<<< SEAR" for a brief moment in the editor, before getting
        // a chunk with a complete diff marker. In this case we need to reset
        // the data otherwise the appending delta will be incorrect and we'll
        // see mangled code in the editor (syntax errors with incomplete diff markers).
        model.setValue(newCode);
      } else {
        let codeDelta = newCode.slice(currentCode.length);

        let lineCount = model.getLineCount();
        let lastLineLength = model.getLineLength(lineCount);

        let range = {
          startLineNumber: lineCount,
          startColumn: lastLineLength + 1,
          endLineNumber: lineCount,
          endColumn: lastLineLength + 1,
        };

        let editOperation = {
          range: range,
          text: codeDelta,
          forceMoveMarkers: true,
        };

        let withDisabledReadOnly = (
          readOnlySetting: boolean,
          fn: () => void,
        ) => {
          editor.updateOptions({ readOnly: false });
          fn();
          editor.updateOptions({ readOnly: readOnlySetting });
        };

        withDisabledReadOnly(!!editorDisplayOptions.readOnly, () => {
          editor.executeEdits('append-source', [editOperation]);
        });

        editor.revealLine(lineCount + 1); // Scroll to the end as the code streams
      }
    } else {
      let monacoContainer = element;

      let editor = monacoSDK.editor.create(
        monacoContainer,
        editorDisplayOptions,
      );

      let model = editor.getModel()!;
      monacoSDK.editor.setModelLanguage(model, language);

      model.setValue(code);

      const contentHeight = editor.getContentHeight();
      if (contentHeight > 0) {
        element.style.height = `${contentHeight}px`;
      }

      editor.onDidContentSizeChange(() => {
        const newHeight = editor.getContentHeight();
        if (newHeight > 0) {
          element.style.height = `${newHeight}px`;
        }
      });

      this.monacoState = {
        editor,
      };
    }

    registerDestructor(this, () => {
      let editor = this.monacoState?.editor;
      if (editor) {
        editor.dispose();
      }
    });
  }
}

class CodeBlockEditor extends Component<Signature> {
  editorDisplayOptions: MonacoEditorOptions = {
    wordWrap: 'on',
    wrappingIndent: 'indent',
    fontWeight: 'bold',
    scrollbar: {
      alwaysConsumeMouseWheel: false,
    },
    lineNumbers: 'off',
    minimap: {
      enabled: false,
    },
    readOnly: true,
    automaticLayout: true,
    stickyScroll: {
      enabled: false,
    },
    fontSize: 10,
    scrollBeyondLastLine: false,
    padding: {
      top: 8,
      bottom: 8,
    },
    theme: 'vs-dark',
  };

  <template>
    <style scoped>
      .code-block-editor {
        max-height: 250px;
      }

      .dimmed {
        opacity: 0.6;
      }
    </style>

    <div
      {{MonacoEditor
        monacoSDK=@monacoSDK
        codeData=@codeData
        editorDisplayOptions=this.editorDisplayOptions
      }}
      class='code-block-editor {{if @dimmed "dimmed"}}'
      data-test-editor
    >
      {{! Don't put anything here in this div as monaco modifier will override this element }}
    </div>
  </template>
}

class CodeBlockDiffEditor extends Component<Signature> {
  private editorDisplayOptions = {
    originalEditable: false,
    renderSideBySide: false,
    diffAlgorithm: 'advanced',
    folding: true,
    hideUnchangedRegions: {
      enabled: true,
      revealLineCount: 10,
      minimumLineCount: 1,
      contextLineCount: 1,
    },
    readOnly: true,
    fontSize: 10,
    renderOverviewRuler: false,
    automaticLayout: true,
    scrollBeyondLastLine: false,
    padding: {
      bottom: 0,
      left: 8,
      right: 8,
      top: 8,
    },
    theme: 'vs-dark',
    lineNumbers: 'off' as const,
  };

  @tracked diffEditorStats: {
    linesAdded: number;
    linesRemoved: number;
  } | null = null;

  <template>
    <style scoped>
      .code-block-editor {
        max-height: 250px;
      }

      :deep(.line-insert) {
        background-color: rgb(19 255 32 / 66%) !important;
      }

      :deep(.diff-hidden-lines) {
        margin-left: 9px;
      }

      :deep(span[title='Double click to unfold']) {
        margin-left: 5px;
      }
    </style>
    <div
      {{MonacoDiffEditor
        monacoSDK=@monacoSDK
        editorDisplayOptions=this.editorDisplayOptions
        language=@language
        originalCode=@originalCode
        modifiedCode=@modifiedCode
        updateDiffEditorStats=@updateDiffEditorStats
      }}
      class='code-block-editor code-block-diff'
      data-test-code-diff-editor
    >
      {{! Don't put anything here in this div as monaco modifier will override this element }}
    </div>
  </template>
}

class CodeBlockHeader extends Component<CodeBlockHeaderSignature> {
  @service private declare operatorModeStateService: OperatorModeStateService;
  get fileName() {
    let realmUrl = this.operatorModeStateService.realmURL.href;
    let fileUrl = this.args.codeData.fileUrl;

    return fileUrl?.replace(realmUrl, '');
  }

  <template>
    <style scoped>
      .code-block-diff-header {
        display: flex;
        align-items: center;
        justify-content: space-between;
        background-color: #2c2c3c;
        color: #ffffff;
        padding: 8px 12px;
        border-top-left-radius: 12px;
        border-top-right-radius: 12px;
        font-size: 14px;
        height: 50px;
      }

      .code-block-diff-header .left-section {
        display: flex;
        align-items: center;
        gap: 8px;
      }

      .code-block-diff-header .mode {
      }

      .code-block-diff-header .file-info {
        display: flex;
        align-items: center;
        gap: 8px;
      }

      .code-block-diff-header .file-info .edit-icon {
        background-color: #f44a1c;
        border-radius: 4px;
        padding: 2px 6px;
        font-weight: bold;
        color: #ffffff;
      }

      .code-block-diff-header .file-info .filename {
        font-weight: 600;
      }

      .code-block-diff-header .right-section {
        display: flex;
        align-items: center;
      }

      .code-block-diff-header .changes {
        display: flex;
        gap: 6px;
        font-weight: 600;
      }

      .code-block-diff-header .changes .removed {
        color: #ff5f5f;
      }

      .code-block-diff-header .changes .added {
        color: #66ff99;
      }

      .mode {
        color: var(--boxel-300);
      }
    </style>
    <div class='code-block-diff-header'>
      <div class='left-section'>
        <div class='mode' data-test-file-mode>
          {{if @codeData.isNewFile 'Create' 'Edit'}}
        </div>
        <div class='file-info' data-test-file-name>
          <span class='filename'>{{this.fileName}}</span>
        </div>
      </div>
      <div class='right-section'>
        {{#if @diffEditorStats}}
          <div class='changes'>
            <span class='removed' data-test-removed-lines>
              -{{@diffEditorStats.linesRemoved}}
            </span>
            <span class='added' data-test-added-lines>
              +{{@diffEditorStats.linesAdded}}
            </span>
          </div>
        {{/if}}
      </div>
    </div>
  </template>
}

let CodeBlockActionsComponent: TemplateOnlyComponent<CodeBlockActionsSignature> =
  <template>
    <style scoped>
      .code-block-actions {
        background: black;
        height: 45px;
        padding: var(--boxel-sp-sm) 27px;
        padding-right: var(--boxel-sp);
        display: flex;
        justify-content: flex-end;
        gap: var(--boxel-sp-xs);
        border-bottom-left-radius: 12px;
        border-bottom-right-radius: 12px;
        margin-top: -5px;
      }
    </style>
    <div class='code-block-actions'>
      {{yield
        (hash
          copyCode=(component CopyCodeButton code=@codeData.code)
          applyCodePatch=(component
            ApplyCodePatchButton
            codePatch=@codeData.searchReplaceBlock
            fileUrl=@codeData.fileUrl
            index=@codeData.codeBlockIndex
          )
        )
      }}
    </div>
  </template>;

class CopyCodeButton extends Component<CopyCodeButtonSignature> {
  @tracked copyCodeButtonText: 'Copy' | 'Copied!' = 'Copy';

  copyCode = restartableTask(async (code: string) => {
    this.copyCodeButtonText = 'Copied!';
    await navigator.clipboard.writeText(code);
    await timeout(1000);
    this.copyCodeButtonText = 'Copy';
  });

  <template>
    <style scoped>
      .code-copy-button {
        color: var(--boxel-highlight);
        background: none;
        border: none;
        font: 600 var(--boxel-font-xs);
        padding: 0;
        display: flex;
        align-items: center;
        width: auto;
      }

      .code-copy-button svg {
        margin-right: var(--boxel-sp-xs);
      }

      .copy-icon {
        --icon-color: var(--boxel-highlight);
      }

      .copy-text {
        display: none;
      }

      .code-copy-button:hover .copy-text {
        display: block;
      }

      .code-copy-button .copy-text.shown {
        display: block;
      }
    </style>

    <button
      class='code-copy-button'
      {{on 'click' (fn (perform this.copyCode) @code)}}
      data-test-copy-code
    >
      <CopyIcon
        width='16'
        height='16'
        role='presentation'
        aria-hidden='true'
        class='copy-icon'
      />
      <span
        class='copy-text {{if this.copyCode.isRunning "shown"}}'
      >{{this.copyCodeButtonText}}</span>
    </button>
  </template>
}

class ApplyCodePatchButton extends Component<ApplyCodePatchButtonSignature> {
  @service declare operatorModeStateService: OperatorModeStateService;

  // This is for debugging purposes only
  logCodePatchAction = () => {
    console.log('fileUrl \n', this.args.codeData.fileUrl);
    console.log('searchReplaceBlock \n', this.args.codeData.searchReplaceBlock);
    console.log('originalCode \n', this.args.originalCode);
    console.log('modifiedCode \n', this.args.modifiedCode);
  };

  get debugButtonEnabled() {
    return this.operatorModeStateService.operatorModeController.debug;
  }

  private performPatch = () => {
    this.args.performPatch?.();
  };

  <template>
    {{#if this.debugButtonEnabled}}
      <button {{on 'click' this.logCodePatchAction}} class='debug-button'>
        👁️
      </button>
    {{/if}}

    <ApplyButton
      data-test-apply-code-button
      @state={{@patchCodeStatus}}
      {{on 'click' this.performPatch}}
    >
      Apply
    </ApplyButton>

    <style scoped>
      .debug-button {
        background: transparent;
        border: none;
        margin-right: 5px;
      }
    </style>
  </template>
}<|MERGE_RESOLUTION|>--- conflicted
+++ resolved
@@ -15,16 +15,11 @@
 
 import { Copy as CopyIcon } from '@cardstack/boxel-ui/icons';
 
-<<<<<<< HEAD
 import {
-  CodeData,
+  type CodeData,
   makeCodeDiffStats,
 } from '@cardstack/host/lib/formatted-message/utils';
 import { MonacoEditorOptions } from '@cardstack/host/modifiers/monaco';
-=======
-import type { CodeData } from '@cardstack/host/lib/formatted-message/utils';
-import type { MonacoEditorOptions } from '@cardstack/host/modifiers/monaco';
->>>>>>> e3ee9301
 
 import type { MonacoSDK } from '@cardstack/host/services/monaco-service';
 
