--- conflicted
+++ resolved
@@ -91,16 +91,11 @@
       {{/if}}
     </div>
 
-<<<<<<< HEAD
-    <style>
+    <style scoped>
       .catalog-item.selected {
         border-color: var(--boxel-highlight);
         box-shadow: 0 0 0 1px var(--boxel-highlight);
       }
-
-=======
-    <style scoped>
->>>>>>> fbf41e61
       .card-catalog {
         display: grid;
         gap: var(--boxel-sp-xl);
