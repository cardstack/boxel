import { inject as service } from '@ember/service';
import Component from '@glimmer/component';

import { trackedFunction } from 'ember-resources/util/function';

import type CardService from '@cardstack/host/services/card-service';

import RealmService from '@cardstack/host/services/realm';

import Workspace from './workspace';

interface Signature {
  Element: HTMLDivElement;
  Args: {};
}

export default class WorkspaceChooser extends Component<Signature> {
  @service declare cardService: CardService;
  @service declare realm: RealmService;

  private get displayCatalogWorkspaces() {
    return this.catalogWorkspaceURLs && this.catalogWorkspaceURLs.length > 0;
  }

  private get catalogWorkspaceURLs() {
    return this.fetchCatalogRealmURLs.value;
  }

  private fetchCatalogRealmURLs = trackedFunction(this, async () => {
    return await this.realm.fetchPublicRealmURLs();
  });

  <template>
    <div class='workspace-chooser' data-test-workspace-chooser>
<<<<<<< HEAD
      <div class='workspace-chooser__content'>
        <span
          class='workspace-chooser__title'
          data-test-personal-workspaces
        >Your Workspaces</span>
        <div class='workspace-list'>
          {{#each this.cardService.userRealms as |realmURL|}}
            <Workspace @realmURL={{realmURL}} />
          {{/each}}
        </div>
        {{#if this.displayCatalogWorkspaces}}
          <span
            class='workspace-chooser__title'
            data-test-comunity-catalogs
          >Community Catalogs</span>
          <div class='workspace-list'>
            {{#each this.catalogWorkspaceURLs as |realmURL|}}
              <Workspace @realmURL={{realmURL}} />
            {{/each}}
          </div>
        {{/if}}
=======
      <span class='workspace-chooser__title'>Your Workspaces</span>
      <div class='workspace-list' data-test-workspace-list>
        {{#each this.cardService.userRealms as |realmURL|}}
          <Workspace @realmURL={{realmURL}} data-test-workspace={{realmURL}} />
        {{/each}}
>>>>>>> 1bf5a3ef
      </div>
    </div>
    <style scoped>
      @keyframes fadeIn {
        from {
          opacity: 0;
        }
        to {
          opacity: 1;
        }
      }
      .workspace-chooser {
        opacity: 0;
        position: relative;
        background-color: var(--boxel-700);
        height: 100vh;
        padding: 5.5rem 11.5rem;
        animation: fadeIn 1s ease-in forwards;
      }
      .workspace-chooser__content {
        display: flex;
        flex-direction: column;
        gap: var(--boxel-sp-lg);
        height: 100%;
        overflow: auto;
      }
      .workspace-chooser__title {
        color: var(--boxel-light);
        font: 600 var(--boxel-font-lg);
        letter-spacing: var(--boxel-lsp);
      }
      .workspace-chooser__title:last-of-type {
        margin-top: var(--boxel-sp-lg);
      }

      .workspace-list {
        display: flex;
        gap: var(--boxel-sp);
        padding: var(--boxel-sp-xs) 0;
        overflow: auto hidden;
        min-height: 255px;
      }
    </style>
  </template>
}<|MERGE_RESOLUTION|>--- conflicted
+++ resolved
@@ -32,15 +32,17 @@
 
   <template>
     <div class='workspace-chooser' data-test-workspace-chooser>
-<<<<<<< HEAD
       <div class='workspace-chooser__content'>
         <span
           class='workspace-chooser__title'
           data-test-personal-workspaces
         >Your Workspaces</span>
-        <div class='workspace-list'>
+        <div class='workspace-list' data-test-workspace-list>
           {{#each this.cardService.userRealms as |realmURL|}}
-            <Workspace @realmURL={{realmURL}} />
+            <Workspace
+              @realmURL={{realmURL}}
+              data-test-workspace={{realmURL}}
+            />
           {{/each}}
         </div>
         {{#if this.displayCatalogWorkspaces}}
@@ -54,13 +56,6 @@
             {{/each}}
           </div>
         {{/if}}
-=======
-      <span class='workspace-chooser__title'>Your Workspaces</span>
-      <div class='workspace-list' data-test-workspace-list>
-        {{#each this.cardService.userRealms as |realmURL|}}
-          <Workspace @realmURL={{realmURL}} data-test-workspace={{realmURL}} />
-        {{/each}}
->>>>>>> 1bf5a3ef
       </div>
     </div>
     <style scoped>
