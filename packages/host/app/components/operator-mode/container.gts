import Component from '@glimmer/component';
import { on } from '@ember/modifier';
import { Card, Format } from 'https://cardstack.com/base/card-api';
import { action } from '@ember/object';
import { fn } from '@ember/helper';
import { trackedFunction } from 'ember-resources/util/function';
import CardCatalogModal from '../card-catalog-modal';
import type CardService from '../../services/card-service';
import get from 'lodash/get';
import { eq } from '@cardstack/boxel-ui/helpers/truth-helpers';
import { Modal, IconButton } from '@cardstack/boxel-ui';
import cssVar from '@cardstack/boxel-ui/helpers/css-var';
import SearchSheet, { SearchSheetMode } from '../search-sheet';
import { restartableTask } from 'ember-concurrency';
import {
  Deferred,
  baseCardRef,
  chooseCard,
  type Actions,
  type CardRef,
  LooseSingleCardDocument,
} from '@cardstack/runtime-common';
import { RealmPaths } from '@cardstack/runtime-common/paths';
import type LoaderService from '../../services/loader-service';
import { service } from '@ember/service';
import { tracked } from '@glimmer/tracking';

import { registerDestructor } from '@ember/destroyable';
import type { Query } from '@cardstack/runtime-common/query';
import {
  getSearchResults,
  type Search,
} from '@cardstack/host/resources/search';
import { svgJar } from '@cardstack/boxel-ui/helpers/svg-jar';
import perform from 'ember-concurrency/helpers/perform';
import type OperatorModeStateService from '../../services/operator-mode-state-service';
import OperatorModeStack from './stack';
import type MatrixService from '../../services/matrix-service';
import ChatSidebar from '../matrix/chat-sidebar';

interface Signature {
  Args: {
    onClose: () => void;
  };
}

export interface OperatorModeState {
  stacks: Stack[];
}

export type Stack = StackItem[];

interface BaseItem {
  format: Format;
  request?: Deferred<Card>;
  stackIndex: number;
}

export interface CardStackItem extends BaseItem {
  type: 'card';
  card: Card;
  isLinkedCard?: boolean; // TODO: cnsider renaming this so its clearer that we use this for being able to tell whether the card needs to be closed after saving
}

export interface ContainedCardStackItem extends BaseItem {
  type: 'contained';
  fieldOfIndex: number; // index of the item in the stack that this is a field of
  fieldName: string;
}

export type StackItem = CardStackItem | ContainedCardStackItem;

enum SearchSheetTrigger {
  DropCardToLeftNeighborStackButton = 'drop-card-to-left-neighbor-stack-button',
  DropCardToRightNeighborStackButton = 'drop-card-to-right-neighbor-stack-button',
}

export default class OperatorModeContainer extends Component<Signature> {
  // In this map we store the field values of cards that are being edited so that we can restore them if the user cancels the edit
  cardFieldValues: WeakMap<Card, Map<string, any>> = new WeakMap<
    Card,
    Map<string, any>
  >();
  @service declare loaderService: LoaderService;
  @service declare cardService: CardService;
  @service declare operatorModeStateService: OperatorModeStateService;
  @service declare matrixService: MatrixService;
  @tracked searchSheetMode: SearchSheetMode = SearchSheetMode.Closed;
  @tracked searchSheetTrigger: SearchSheetTrigger | null = null;
  @tracked isChatVisible = false;

  constructor(owner: unknown, args: any) {
    super(owner, args);

    (globalThis as any)._CARDSTACK_CARD_SEARCH = this;
    registerDestructor(this, () => {
      delete (globalThis as any)._CARDSTACK_CARD_SEARCH;
      this.operatorModeStateService.clearStacks();
    });
  }

  get stacks() {
    return this.operatorModeStateService.state?.stacks ?? [];
  }

  @action
  getCards(query: Query): Search {
    return getSearchResults(this, () => query);
  }

  @action
  toggleChat() {
    this.isChatVisible = !this.isChatVisible;
  }

  @action onFocusSearchInput(searchSheetTrigger?: SearchSheetTrigger) {
    if (
      searchSheetTrigger ==
        SearchSheetTrigger.DropCardToLeftNeighborStackButton ||
      searchSheetTrigger ==
        SearchSheetTrigger.DropCardToRightNeighborStackButton
    ) {
      this.searchSheetTrigger = searchSheetTrigger;
    }

    if (this.searchSheetMode == SearchSheetMode.Closed) {
      this.searchSheetMode = SearchSheetMode.SearchPrompt;
    }

    if (this.operatorModeStateService.recentCards.length === 0) {
      this.constructRecentCards.perform();
    }
  }

  constructRecentCards = restartableTask(async () => {
    return await this.operatorModeStateService.constructRecentCards();
  });

  private getAddressableCard(item: StackItem): Card {
    return getCardStackItem(item, this.stacks[item.stackIndex]).card;
  }

  private getCard(item: StackItem): Card {
    let card = this.getAddressableCard(item);
    let path = getPathToStackItem(item, this.stacks[item.stackIndex]);
    if (path.length === 0) {
      return card;
    }
    return get(card, path.join('.'));
  }

  @action onCancelSearchSheet() {
    this.searchSheetMode = SearchSheetMode.Closed;
    this.searchSheetTrigger = null;
  }

  @action addToStack(item: StackItem) {
    this.operatorModeStateService.addItemToStack(item);
  }

  @action async edit(item: StackItem) {
    await this.saveCardFieldValues(this.getCard(item));
    this.updateItem(item, 'edit', new Deferred());
  }

  @action updateItem(
    item: StackItem,
    format: Format,
    request?: Deferred<Card>
  ) {
    if (item.type === 'card') {
      this.operatorModeStateService.replaceItemInStack(item, {
        ...item,
        request,
        format,
      });
    }

    if (item.type === 'contained') {
      let addressableItem = getCardStackItem(
        item,
        this.stacks[item.stackIndex]
      );

      let pathSegments = getPathToStackItem(item, this.stacks[item.stackIndex]);
      this.operatorModeStateService.replaceItemInStack(addressableItem, {
        ...addressableItem,
        request,
        format,
      });
      pathSegments.forEach((_, index) => {
        let stack = this.stacks[item.stackIndex];
        let currentItem = stack[stack.length - index - 1];
        this.operatorModeStateService.replaceItemInStack(currentItem, {
          ...currentItem,
          format,
        });
      });
    }
  }

  @action async close(item: StackItem) {
    await this.rollbackCardFieldValues(this.getCard(item));

    this.operatorModeStateService.trimItemsFromStack(item);
  }

  @action async cancel(item: StackItem) {
    await this.rollbackCardFieldValues(this.getCard(item));
    this.updateItem(item, 'isolated');
  }

  @action async save(item: StackItem) {
    let { request } = item;
    await this.saveCardFieldValues(this.getCard(item));
    let updatedCard = await this.write.perform(this.getAddressableCard(item));
    let pathSegments = getPathToStackItem(item, this.stacks[item.stackIndex]);

    if (updatedCard) {
      request?.fulfill(updatedCard);

      if (item.type === 'card' && item.isLinkedCard) {
        this.close(item); // closes the 'create new card' editor for linked card fields
      } else {
        let addressableItem = getCardStackItem(
          item,
          this.stacks[item.stackIndex]
        );

        this.operatorModeStateService.replaceItemInStack(addressableItem, {
          ...addressableItem,
          card: updatedCard,
          request,
          format: 'isolated',
        });

        pathSegments.forEach(() =>
          this.operatorModeStateService.popItemFromStack(item.stackIndex)
        );
      }
    }
  }

  // TODO: Implement remove card function
  @action async delete(item: StackItem) {
    await this.close(item);
  }

  private write = restartableTask(async (card: Card) => {
    return await this.cardService.saveModel(card);
  });

  private async saveCardFieldValues(card: Card) {
    let fields = await this.cardService.getFields(card);
    for (let fieldName of Object.keys(fields)) {
      if (fieldName === 'id') continue;

      let field = fields[fieldName];
      if (
        (field.fieldType === 'contains' ||
          field.fieldType === 'containsMany') &&
        !(await this.cardService.isPrimitive(field.card))
      ) {
        await this.saveCardFieldValues((card as any)[fieldName]);
      }

      let cardFieldValue = this.cardFieldValues.get(card);
      if (!cardFieldValue) {
        cardFieldValue = new Map<string, any>();
      }
      cardFieldValue.set(fieldName, (card as any)[fieldName]);
      this.cardFieldValues.set(card, cardFieldValue);
    }
  }

  // The public API is wrapped in a closure so that whatever calls its methods
  // in the context of operator-mode, the methods can be aware of which stack to deal with (via stackIndex), i.e.
  // to which stack the cards will be added to, or from which stack the cards will be removed from.
  private publicAPI(here: OperatorModeContainer, stackIndex: number): Actions {
    return {
      createCard: async (
        ref: CardRef,
        relativeTo: URL | undefined,
        opts?: {
          isLinkedCard?: boolean;
          doc?: LooseSingleCardDocument; // fill in card data with values
        }
      ): Promise<Card | undefined> => {
        // prefers optional doc to be passed in
        // use case: to populate default values in a create modal
        let doc: LooseSingleCardDocument = opts?.doc ?? {
          data: { meta: { adoptsFrom: ref } },
        };
        // using RealmPaths API to correct for the trailing `/`
        let realmPath = new RealmPaths(
          relativeTo ?? here.cardService.defaultURL
        );
        let newCard = await here.cardService.createFromSerialized(
          doc.data,
          doc,
          new URL(realmPath.url)
        );
        let newItem: StackItem = {
          type: 'card',
          card: newCard,
          format: 'edit',
          request: new Deferred(),
          isLinkedCard: opts?.isLinkedCard,
          stackIndex,
        };
        here.addToStack(newItem);
        return await newItem.request?.promise;
      },
      viewCard: async (card: Card) => {
        let itemsCount = here.stacks[stackIndex].length;

        let currentCardOnStack = here.getCard(
          here.stacks[stackIndex][itemsCount - 1]!
        ); // Last item on the stack

        let containedPath = await findContainedCardPath(
          currentCardOnStack,
          card,
          here.cardService
        );
        if (containedPath.length > 0) {
          let currentIndex = itemsCount - 1;
          // add the nested contained cards in teh correct order
          for (let fieldName of containedPath) {
            here.addToStack({
              type: 'contained',
              fieldOfIndex: currentIndex++,
              fieldName,
              format: 'isolated',
              stackIndex,
            });
          }
        } else {
          here.addToStack({
            type: 'card',
            card,
            format: 'isolated',
            stackIndex,
          });
        }
      },
      createCardDirectly: async (
        doc: LooseSingleCardDocument,
        relativeTo: URL | undefined
      ): Promise<void> => {
        let newCard = await here.cardService.createFromSerialized(
          doc.data,
          doc,
          relativeTo ?? here.cardService.defaultURL
        );
        await here.cardService.saveModel(newCard);
        let newItem: StackItem = {
          type: 'card',
          card: newCard,
          format: 'isolated',
          stackIndex,
        };
        here.addToStack(newItem);
        return;
      },
    };
  }

  private async rollbackCardFieldValues(card: Card) {
    let fields = await this.cardService.getFields(card);
    for (let fieldName of Object.keys(fields)) {
      if (fieldName === 'id') continue;

      let field = fields[fieldName];
      if (
        (field.fieldType === 'contains' ||
          field.fieldType === 'containsMany') &&
        !(await this.cardService.isPrimitive(field.card))
      ) {
        await this.rollbackCardFieldValues((card as any)[fieldName]);
      }

      let cardFieldValue = this.cardFieldValues.get(card);
      if (cardFieldValue) {
        (card as any)[fieldName] = cardFieldValue.get(fieldName);
      }
    }
  }

  addCard = restartableTask(async () => {
    let type = baseCardRef;
    let chosenCard: Card | undefined = await chooseCard({
      filter: { type },
    });

    if (chosenCard) {
      let newItem: StackItem = {
        type: 'card',
        card: chosenCard,
        format: 'isolated',
        stackIndex: 0, // This is called when there are no cards in the stack left, so we can assume the stackIndex is 0
      };
      this.addToStack(newItem);
    }
  });

  // For now use the background from the 1st stack, but eventually, each stack
  // to have its own background URL. Also need to consider how to treat adjoining
  // stacks that have the same background image (consider 4 stacks, where 2
  // adjacent stacks have the same background image)
  fetchBackgroundImageURL = trackedFunction(this, async () => {
    let bottomMostCard = this.stacks[0]?.[0];
    let realmInfo;
    if (bottomMostCard) {
      if (bottomMostCard.type !== 'card') {
        throw new Error(
          `bug: the bottom most card for a stack cannot be a contained card`
        );
      }
      realmInfo = await this.cardService.getRealmInfo(bottomMostCard.card);
    }
    return realmInfo?.backgroundURL;
  });

  get backgroundImageURL() {
    return this.fetchBackgroundImageURL.value ?? '';
  }

  get allStackItems() {
    return this.operatorModeStateService.state?.stacks.flat() ?? [];
  }

  @action onCardSelectFromSearch(card: Card) {
    let searchSheetTrigger = this.searchSheetTrigger; // Will be set by onFocusSearchInput

    // This logic assumes there is currently one stack when this method is called (i.e. the stack with index 0)

    // In case the left button was clicked, whatever is currently in stack with index 0 will be moved to stack with index 1,
    // and the card will be added to stack with index 0. moveStack executes this logic.
    if (
      searchSheetTrigger ===
      SearchSheetTrigger.DropCardToLeftNeighborStackButton
    ) {
<<<<<<< HEAD
      this.operatorModeStateService.moveStack(0);
      let stackItem: StackItem = {
=======
      for (
        let stackIndex = this.operatorModeStateService.state.stacks.length - 1;
        stackIndex >= 0;
        stackIndex--
      ) {
        this.operatorModeStateService.shiftStack(
          this.operatorModeStateService.state.stacks[stackIndex],
          stackIndex + 1
        );
      }

      let stackItem: CardStackItem = {
        type: 'card',
>>>>>>> 58ffc9b7
        card,
        format: 'isolated',
        stackIndex: 0,
      };
<<<<<<< HEAD

=======
>>>>>>> 58ffc9b7
      this.operatorModeStateService.addItemToStack(stackItem);

      // In case the right button was clicked, the card will be added to stack with index 1.
    } else if (
      searchSheetTrigger ===
      SearchSheetTrigger.DropCardToRightNeighborStackButton
    ) {
      this.operatorModeStateService.addItemToStack({
        type: 'card',
        card,
        format: 'isolated',
        stackIndex: this.operatorModeStateService.state.stacks.length,
      });
    } else {
      // In case, that the search was accessed directly without clicking right and left buttons,
      // the rightmost stack will be REPLACED by the selection
      let numberOfStacks = this.operatorModeStateService.numberOfStacks();
      if (numberOfStacks > 0) {
        //there will always be 1 stack
        let stack = this.operatorModeStateService.rightMostStack();
        if (stack) {
          let bottomMostItem = stack.items[0];
          if (bottomMostItem) {
            let stackItem: StackItem = {
              card,
              format: 'isolated',
              stackIndex: numberOfStacks - 1, //rightMost stack index
            };
            this.operatorModeStateService.popOffStackAndAdd(
              bottomMostItem,
              stackItem
            );
          }
        }
      }
    }

    // Close the search sheet
    this.onCancelSearchSheet();
  }

  // This determines whether we show the left and right button that trigger the search sheet whose card selection will go to the left or right stack
  // (there is a single stack with at least one card in it)
  get canCreateNeighborStack() {
    return (
      this.allStackItems.length > 0 &&
      this.operatorModeStateService.state.stacks.length === 1
    );
  }

  get chatVisibilityClass() {
    return this.isChatVisible ? 'chat-open' : 'chat-closed';
  }

  <template>
    <Modal
      class='operator-mode'
      @isOpen={{true}}
      @onClose={{@onClose}}
      @isOverlayDismissalDisabled={{true}}
      @boxelModalOverlayColor='var(--operator-mode-bg-color)'
      @backgroundImageURL={{this.backgroundImageURL}}
    >

      <CardCatalogModal />

      <div class='operator-mode__with-chat {{this.chatVisibilityClass}}'>
        <div class='operator-mode__main'>
          {{#if this.canCreateNeighborStack}}
            <button
              data-test-add-card-left-stack
              class='add-card-to-neighbor-stack add-card-to-neighbor-stack--left
                {{if
                  (eq
                    this.searchSheetTrigger
                    SearchSheetTrigger.DropCardToLeftNeighborStackButton
                  )
                  "add-card-to-neighbor-stack--active"
                }}'
              {{on
                'click'
                (fn
                  this.onFocusSearchInput
                  SearchSheetTrigger.DropCardToLeftNeighborStackButton
                )
              }}
            >
              {{svgJar 'download' width='30px' height='30px'}}
            </button>
          {{/if}}

          {{#if (eq this.allStackItems.length 0)}}
            <div class='no-cards'>
              <p class='add-card-title'>
                Add a card to get started
              </p>

              <button
                class='add-card-button icon-button'
                {{on 'click' (fn (perform this.addCard))}}
                data-test-add-card-button
              >
                {{svgJar 'icon-plus' width='50px' height='50px'}}
              </button>
            </div>
          {{else}}
            {{#each this.stacks as |stack stackIndex|}}
              <OperatorModeStack
                data-test-operator-mode-stack={{stackIndex}}
                class='operator-mode-stack'
                @stackItems={{stack}}
                @stackIndex={{stackIndex}}
                @publicAPI={{this.publicAPI this stackIndex}}
                @close={{this.close}}
                @cancel={{this.cancel}}
                @edit={{this.edit}}
                @delete={{this.delete}}
                @save={{this.save}}
              />
            {{/each}}
          {{/if}}

          {{#if this.canCreateNeighborStack}}
            <button
              data-test-add-card-right-stack
              class='add-card-to-neighbor-stack add-card-to-neighbor-stack--right
                {{if
                  (eq
                    this.searchSheetTrigger
                    SearchSheetTrigger.DropCardToRightNeighborStackButton
                  )
                  "add-card-to-neighbor-stack--active"
                }}'
              {{on
                'click'
                (fn
                  this.onFocusSearchInput
                  SearchSheetTrigger.DropCardToRightNeighborStackButton
                )
              }}
            >
              {{svgJar 'download' width='30px' height='30px'}}
            </button>
          {{/if}}
        </div>

        {{#if this.isChatVisible}}
          <ChatSidebar @onClose={{this.toggleChat}} />
        {{else}}
          <IconButton
            data-test-open-chat
            class='chat-btn'
            @icon='sparkle'
            @width='30px'
            @height='30px'
            {{on 'click' this.toggleChat}}
            style={{cssVar
              boxel-icon-button-width='50px'
              boxel-icon-button-height='50px'
            }}
          />
        {{/if}}
      </div>

      <SearchSheet
        @mode={{this.searchSheetMode}}
        @onCancel={{this.onCancelSearchSheet}}
        @onFocus={{this.onFocusSearchInput}}
        @onCardSelect={{this.onCardSelectFromSearch}}
      />
    </Modal>

    <style>
      :global(:root) {
        --operator-mode-bg-color: #686283;
        --boxel-modal-max-width: 100%;
      }
      :global(.operator-mode .boxel-modal__inner) {
        display: block;
      }
      .operator-mode > div {
        align-items: flex-start;
      }
      .no-cards {
        height: calc(100% -var(--search-sheet-closed-height));
        width: 100%;
        max-width: 50rem;
        display: flex;
        flex-direction: column;
        justify-content: center;
        align-items: center;
      }
      .add-card-title {
        color: var(--boxel-light);
        font: var(--boxel-font-lg);
      }
      .add-card-button {
        height: 350px;
        width: 200px;
        vertical-align: middle;
        background: var(--boxel-teal);
        border: none;
        border-radius: var(--boxel-border-radius);
      }
      .add-card-button:hover {
        background: var(--boxel-dark-teal);
      }
      .add-card-to-neighbor-stack {
        position: absolute;
        width: 60px;
        height: 60px;
        border-radius: 50%;
        background: #aeabba;
        fill: #3295a2;
        border-color: transparent;
      }
      .add-card-to-neighbor-stack:hover,
      .add-card-to-neighbor-stack--active {
        background: var(--boxel-light);
        fill: var(--boxel-teal);
      }
      .add-card-to-neighbor-stack--left {
        left: 0;
        margin-left: var(--boxel-sp-lg);
      }
      .add-card-to-neighbor-stack--right {
        right: 0;
        margin-right: var(--boxel-sp-lg);
      }

      .operator-mode__with-chat {
        display: grid;
        grid-template-rows: 1fr;
        grid-template-columns: 1.5fr 0.5fr;
        gap: 0px;
        height: 100%;
      }

      .chat-open {
        grid-template-columns: 1.5fr 0.5fr;
      }

      .chat-closed {
        grid-template-columns: 1fr;
      }

      .operator-mode__main {
        display: flex;
        justify-content: center;
        align-items: center;
        position: relative;
      }

      .chat-btn {
        position: absolute;
        bottom: 6px;
        right: 6px;
        margin-right: 0;
        border-radius: var(--boxel-border-radius);
        background-color: var(--boxel-400);
        border: solid 1px var(--boxel-border-color);
        box-shadow: var(--boxel-box-shadow);
      }
      .chat-btn:hover {
        background: var(--boxel-light);
      }

    </style>
  </template>
}

export function getCardStackItem(
  stackItem: StackItem,
  stack: StackItem[]
): CardStackItem {
  if (stackItem.type === 'card') {
    return stackItem;
  }
  if (stackItem.fieldOfIndex >= stack.length) {
    throw new Error(
      `bug: the stack item (index ${stackItem.fieldOfIndex}) that is the parent of the contained field '${stackItem.fieldName}' no longer exists in the stack`
    );
  }
  return getCardStackItem(stack[stackItem.fieldOfIndex], stack);
}

export function getPathToStackItem(
  stackItem: StackItem,
  stack: StackItem[],
  segments: string[] = []
): string[] {
  if (stackItem.type === 'card') {
    return segments;
  }
  return getPathToStackItem(stack[stackItem.fieldOfIndex], stack, [
    stackItem.fieldName,
    ...segments,
  ]);
}

async function findContainedCardPath(
  possibleParent: Card,
  maybeContained: Card,
  cardService: CardService,
  path: string[] = []
): Promise<string[]> {
  let fields = await cardService.getFields(possibleParent);

  for (let [fieldName, field] of Object.entries(fields)) {
    let value = (possibleParent as any)[fieldName];
    if (value === maybeContained && field.fieldType === 'contains') {
      return [...path, fieldName];
    }
    if (
      cardService.isCard(value) &&
      value !== maybeContained &&
      field.fieldType === 'contains'
    ) {
      path = await findContainedCardPath(value, maybeContained, cardService, [
        ...path,
        fieldName,
      ]);
      if (path.length > 0) {
        return path;
      }
    }
  }
  return [];
}

declare module '@glint/environment-ember-loose/registry' {
  export default interface Registry {
    'OperatorMode::Container': typeof OperatorModeContainer;
  }
}<|MERGE_RESOLUTION|>--- conflicted
+++ resolved
@@ -441,10 +441,6 @@
       searchSheetTrigger ===
       SearchSheetTrigger.DropCardToLeftNeighborStackButton
     ) {
-<<<<<<< HEAD
-      this.operatorModeStateService.moveStack(0);
-      let stackItem: StackItem = {
-=======
       for (
         let stackIndex = this.operatorModeStateService.state.stacks.length - 1;
         stackIndex >= 0;
@@ -458,15 +454,10 @@
 
       let stackItem: CardStackItem = {
         type: 'card',
->>>>>>> 58ffc9b7
         card,
         format: 'isolated',
         stackIndex: 0,
       };
-<<<<<<< HEAD
-
-=======
->>>>>>> 58ffc9b7
       this.operatorModeStateService.addItemToStack(stackItem);
 
       // In case the right button was clicked, the card will be added to stack with index 1.
@@ -488,9 +479,10 @@
         //there will always be 1 stack
         let stack = this.operatorModeStateService.rightMostStack();
         if (stack) {
-          let bottomMostItem = stack.items[0];
+          let bottomMostItem = stack[0];
           if (bottomMostItem) {
-            let stackItem: StackItem = {
+            let stackItem: CardStackItem = {
+              type: 'card',
               card,
               format: 'isolated',
               stackIndex: numberOfStacks - 1, //rightMost stack index
