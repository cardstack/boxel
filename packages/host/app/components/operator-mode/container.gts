import Component from '@glimmer/component';
import { on } from '@ember/modifier';
import { CardDef, Format } from 'https://cardstack.com/base/card-api';
import { action } from '@ember/object';
import { fn } from '@ember/helper';
import { trackedFunction } from 'ember-resources/util/function';
import CardCatalogModal from '../card-catalog/modal';
import type CardService from '../../services/card-service';
import get from 'lodash/get';
import { eq } from '@cardstack/boxel-ui/helpers/truth-helpers';
import ENV from '@cardstack/host/config/environment';
import { Modal, IconButton } from '@cardstack/boxel-ui';
import SearchSheet, { SearchSheetMode } from '../search-sheet';
import { restartableTask, task, dropTask } from 'ember-concurrency';
import { TrackedWeakMap, TrackedSet } from 'tracked-built-ins';
import {
  Deferred,
  baseCardRef,
  chooseCard,
  type Actions,
  type CodeRef,
  LooseSingleCardDocument,
} from '@cardstack/runtime-common';
import { RealmPaths } from '@cardstack/runtime-common/paths';
import type LoaderService from '../../services/loader-service';
import { service } from '@ember/service';
import { tracked } from '@glimmer/tracking';
import type CardController from '@cardstack/host/controllers/card';

import { registerDestructor } from '@ember/destroyable';
import type { Query } from '@cardstack/runtime-common/query';
import {
  getSearchResults,
  type Search,
} from '@cardstack/host/resources/search';
import { htmlSafe } from '@ember/template';
import { svgJar } from '@cardstack/boxel-ui/helpers/svg-jar';
import perform from 'ember-concurrency/helpers/perform';
import type OperatorModeStateService from '../../services/operator-mode-state-service';
import OperatorModeStack from './stack';
import type MatrixService from '../../services/matrix-service';
import type MessageService from '../../services/message-service';
import ChatSidebar from '../matrix/chat-sidebar';
import CopyButton from './copy-button';
import DeleteModal from './delete-modal';
import { buildWaiter } from '@ember/test-waiters';
import { isTesting } from '@embroider/macros';
import SubmodeSwitcher, { Submode } from '../submode-switcher';
import CodeMode from '@cardstack/host/components/operator-mode/code-mode';
import { assertNever } from '@cardstack/host/utils/assert-never';

const waiter = buildWaiter('operator-mode-container:write-waiter');

const { APP } = ENV;

interface Signature {
  Args: {
    onClose: () => void;
    controller?: CardController;
  };
}

export type Stack = StackItem[];

export interface StackItem {
  format: Format;
  request?: Deferred<CardDef | undefined>;
  stackIndex: number;
  card: CardDef;
  isLinkedCard?: boolean; // TODO: consider renaming this so its clearer that we use this for being able to tell whether the card needs to be closed after saving
}

enum SearchSheetTrigger {
  DropCardToLeftNeighborStackButton = 'drop-card-to-left-neighbor-stack-button',
  DropCardToRightNeighborStackButton = 'drop-card-to-right-neighbor-stack-button',
}

const cardSelections = new TrackedWeakMap<StackItem, TrackedSet<CardDef>>();
const clearSelections = new WeakMap<StackItem, () => void>();
const stackItemStableScrolls = new WeakMap<
  StackItem,
  (changeSizeCallback: () => Promise<void>) => void
>();

export default class OperatorModeContainer extends Component<Signature> {
  @service declare loaderService: LoaderService;
  @service declare cardService: CardService;
  @service declare messageService: MessageService;
  @service declare operatorModeStateService: OperatorModeStateService;
  @service declare matrixService: MatrixService;
  @tracked searchSheetMode: SearchSheetMode = SearchSheetMode.Closed;
  @tracked searchSheetTrigger: SearchSheetTrigger | null = null;
  @tracked isChatVisible = false;

  private deleteModal: DeleteModal | undefined;

  constructor(owner: unknown, args: any) {
    super(owner, args);

    this.messageService.register();
    (globalThis as any)._CARDSTACK_CARD_SEARCH = this;
    registerDestructor(this, () => {
      delete (globalThis as any)._CARDSTACK_CARD_SEARCH;
      this.operatorModeStateService.clearStacks();
    });
  }

  get stacks() {
    return this.operatorModeStateService.state?.stacks ?? [];
  }

  @action
  getCards(query: Query, realms?: string[]): Search {
    return getSearchResults(
      this,
      () => query,
      realms ? () => realms : undefined,
    );
  }

  @action
  toggleChat() {
    this.isChatVisible = !this.isChatVisible;
  }

  @action onFocusSearchInput(searchSheetTrigger?: SearchSheetTrigger) {
    if (
      searchSheetTrigger ==
        SearchSheetTrigger.DropCardToLeftNeighborStackButton ||
      searchSheetTrigger ==
        SearchSheetTrigger.DropCardToRightNeighborStackButton
    ) {
      this.searchSheetTrigger = searchSheetTrigger;
    }

    if (this.searchSheetMode == SearchSheetMode.Closed) {
      this.searchSheetMode = SearchSheetMode.SearchPrompt;
    }

    if (this.operatorModeStateService.recentCards.length === 0) {
      this.constructRecentCards.perform();
    }
  }

  @action onSearch(_term: string) {
    this.searchSheetMode = SearchSheetMode.SearchResults;
  }

  constructRecentCards = restartableTask(async () => {
    return await this.operatorModeStateService.constructRecentCards();
  });

  @action
  onSelectedCards(selectedCards: CardDef[], stackItem: StackItem) {
    let selected = cardSelections.get(stackItem);
    if (!selected) {
      selected = new TrackedSet([]);
      cardSelections.set(stackItem, selected);
    }
    selected.clear();
    for (let card of selectedCards) {
      selected.add(card);
    }
  }

  get selectedCards() {
    return this.operatorModeStateService
      .topMostStackItems()
      .map((i) => [...(cardSelections.get(i) ?? [])]);
  }

  @action onCancelSearchSheet() {
    this.searchSheetMode = SearchSheetMode.Closed;
    this.searchSheetTrigger = null;
  }

  @action addToStack(item: StackItem) {
    this.operatorModeStateService.addItemToStack(item);
  }

  @action edit(item: StackItem) {
    this.updateItem(item, 'edit', new Deferred());
  }

  @action updateItem(
    item: StackItem,
    format: Format,
    request?: Deferred<CardDef | undefined>,
  ) {
    this.operatorModeStateService.replaceItemInStack(item, {
      ...item,
      request,
      format,
    });
  }

  close = task(async (item: StackItem) => {
    let { card, request } = item;
    // close the item first so user doesn't have to wait for the save to complete
    this.operatorModeStateService.trimItemsFromStack(item);

    // only save when closing a stack item in edit mode. there should be no unsaved
    // changes in isolated mode because they were saved when user toggled between
    // edit and isolated formats
    if (item.format === 'edit') {
      let updatedCard = await this.write.perform(card);
      request?.fulfill(updatedCard);
    }
  });

  save = task(async (item: StackItem, dismissStackItem: boolean) => {
    let { request } = item;
    let updatedCard = await this.write.perform(item.card);

    if (updatedCard) {
      request?.fulfill(updatedCard);
      if (!dismissStackItem) {
        // if this is a newly created card from auto-save then we
        // need to replace the stack item to account for the new card's ID
        if (!item.card.id && updatedCard.id) {
          this.operatorModeStateService.replaceItemInStack(item, {
            ...item,
            card: updatedCard,
          });
        }
        return;
      }

      if (item.isLinkedCard) {
        this.operatorModeStateService.trimItemsFromStack(item); // closes the 'create new card' editor for linked card fields
      } else {
        if (!item.card.id && updatedCard.id) {
          this.operatorModeStateService.trimItemsFromStack(item);
        } else {
          this.operatorModeStateService.replaceItemInStack(item, {
            ...item,
            card: updatedCard,
            request,
            format: 'isolated',
          });
        }
      }
    }
  });

  // dropTask will ignore any subsequent delete requests until the one in progress is done
  delete = dropTask(async (card: CardDef) => {
    if (!card.id) {
      // the card isn't actually saved yet, so do nothing
      return;
    }

    if (!this.deleteModal) {
      throw new Error(`bug: DeleteModal not instantiated`);
    }
    let deferred: Deferred<void>;
    let isDeleteConfirmed = await this.deleteModal.confirmDelete(
      card,
      (d) => (deferred = d),
    );
    if (!isDeleteConfirmed) {
      return;
    }

    let items: StackItem[] = [];
    for (let stack of this.stacks) {
      items.push(
        ...(stack.filter((i) => i.card.id === card.id) as StackItem[]),
      );
      // remove all selections for the deleted card
      for (let item of stack) {
        let selections = cardSelections.get(item);
        if (!selections) {
          continue;
        }
        let removedCard = [...selections].find((c) => c.id === card.id);
        if (removedCard) {
          selections.delete(removedCard);
        }
      }
    }
    // remove all stack items for the deleted card
    for (let item of items) {
      this.operatorModeStateService.trimItemsFromStack(item);
    }
    this.operatorModeStateService.removeRecentCard(card.id);

    await this.withTestWaiters(async () => {
      await this.cardService.deleteCard(card);
      deferred!.fulfill();
    });
  });

  // we debounce saves in the stack item--by the time they reach
  // this level we need to handle every request (so not restartable). otherwise
  // we might drop writes from different stack items that want to save
  // at the same time
  private write = task(async (card: CardDef) => {
    return await this.withTestWaiters(async () => {
      return await this.cardService.saveModel(card);
    });
  });

  // dropTask will ignore any subsequent copy requests until the one in progress is done
  private copy = dropTask(
    async (
      sources: CardDef[],
      sourceItem: StackItem,
      destinationItem: StackItem,
    ) => {
      await this.withTestWaiters(async () => {
        let destinationRealmURL = await this.cardService.getRealmURL(
          destinationItem.card,
        );
        if (!destinationRealmURL) {
          throw new Error(
            `bug: could not determine realm URL for index card ${destinationItem.card.id}`,
          );
        }
        let realmURL = destinationRealmURL;
        for (let card of sources) {
          await this.cardService.copyCard(card, realmURL);
        }
        let clearSelection = clearSelections.get(sourceItem);
        if (typeof clearSelection === 'function') {
          clearSelection();
        }
        cardSelections.delete(sourceItem);
      });
    },
  );

  private async withTestWaiters<T>(cb: () => Promise<T>) {
    let token = waiter.beginAsync();
    try {
      let result = await cb();
      // only do this in test env--this makes sure that we also wait for any
      // interior card instance async as part of our ember-test-waiters
      if (isTesting()) {
        await this.cardService.cardsSettled();
      }
      return result;
    } finally {
      waiter.endAsync(token);
    }
  }

  // The public API is wrapped in a closure so that whatever calls its methods
  // in the context of operator-mode, the methods can be aware of which stack to deal with (via stackIndex), i.e.
  // to which stack the cards will be added to, or from which stack the cards will be removed from.
  private publicAPI(here: OperatorModeContainer, stackIndex: number): Actions {
    return {
      createCard: async (
        ref: CodeRef,
        relativeTo: URL | undefined,
        opts?: {
          isLinkedCard?: boolean;
          doc?: LooseSingleCardDocument; // fill in card data with values
        },
      ): Promise<CardDef | undefined> => {
        // prefers optional doc to be passed in
        // use case: to populate default values in a create modal
        let doc: LooseSingleCardDocument = opts?.doc ?? {
          data: { meta: { adoptsFrom: ref } },
        };
        // using RealmPaths API to correct for the trailing `/`
        let realmPath = new RealmPaths(
          relativeTo ?? here.cardService.defaultURL,
        );
        let newCard = await here.cardService.createFromSerialized(
          doc.data,
          doc,
          new URL(realmPath.url),
        );
        let newItem: StackItem = {
          card: newCard,
          format: 'edit',
          request: new Deferred(),
          isLinkedCard: opts?.isLinkedCard,
          stackIndex,
        };
        here.addToStack(newItem);
        return await newItem.request?.promise;
      },
      viewCard: async (card: CardDef, format: Format = 'isolated') => {
        here.addToStack({
          card,
          format,
          stackIndex,
        });
      },
      createCardDirectly: async (
        doc: LooseSingleCardDocument,
        relativeTo: URL | undefined,
      ): Promise<void> => {
        let newCard = await here.cardService.createFromSerialized(
          doc.data,
          doc,
          relativeTo ?? here.cardService.defaultURL,
        );
        await here.cardService.saveModel(newCard);
        let newItem: StackItem = {
          card: newCard,
          format: 'isolated',
          stackIndex,
        };
        here.addToStack(newItem);
        return;
      },
      doWithStableScroll: async (
        card: CardDef,
        changeSizeCallback: () => Promise<void>,
      ): Promise<void> => {
        let stackItem: StackItem | undefined;
        for (let stack of here.stacks) {
          stackItem = stack.find((item) => item.card === card);
          if (stackItem) {
            let doWithStableScroll = stackItemStableScrolls.get(stackItem);
            if (doWithStableScroll) {
              doWithStableScroll(changeSizeCallback); // this is perform()ed in the component
              return;
            }
          }
        }
        await changeSizeCallback();
      },
    };
  }

  addCard = restartableTask(async () => {
    let type = baseCardRef;
    let chosenCard: CardDef | undefined = await chooseCard({
      filter: { type },
    });

    if (chosenCard) {
      let newItem: StackItem = {
        card: chosenCard,
        format: 'isolated',
        stackIndex: 0, // This is called when there are no cards in the stack left, so we can assume the stackIndex is 0
      };
      this.addToStack(newItem);
    }
  });

  fetchBackgroundImageURLs = trackedFunction(this, async () => {
    let result = await Promise.all(
      this.stacks.map(async (stack) => {
        if (stack.length === 0) {
          return;
        }
        let bottomMostCard = stack[0];
        return (await this.cardService.getRealmInfo(bottomMostCard.card))
          ?.backgroundURL;
      }),
    );
    return result;
  });

  get backgroundImageURLs() {
    return (
      this.fetchBackgroundImageURLs.value?.map((u) => (u ? u : undefined)) ?? []
    );
  }

  get backgroundImageStyle() {
    // only return a background image when both stacks originate from the same realm
    // otherwise we delegate to each stack to handle this
    if (
      this.backgroundImageURLs.length > 0 &&
      this.backgroundImageURLs.every(
        (u) => u != null && this.backgroundImageURLs[0] === u,
      )
    ) {
      return htmlSafe(`background-image: url(${this.backgroundImageURLs[0]});`);
    }
    return false;
  }

  get differingBackgroundImageURLs() {
    // if the this.backgroundImageStyle is undefined when there are images its because
    // they are different images--in that case we want to return these.
    if (this.backgroundImageURLs.length > 0 && !this.backgroundImageStyle) {
      return this.backgroundImageURLs;
    }
    return [];
  }

  get allStackItems() {
    return this.operatorModeStateService.state?.stacks.flat() ?? [];
  }

  get lastCardInRightMostStack(): CardDef | null {
    if (this.allStackItems.length <= 0) {
      return null;
    }

    return this.allStackItems[this.allStackItems.length - 1].card;
  }

  get isCodeMode() {
    return this.operatorModeStateService.state?.submode === Submode.Code;
  }

  @action onCardSelectFromSearch(card: CardDef) {
    let searchSheetTrigger = this.searchSheetTrigger; // Will be set by onFocusSearchInput

    // In case the left button was clicked, whatever is currently in stack with index 0 will be moved to stack with index 1,
    // and the card will be added to stack with index 0. shiftStack executes this logic.
    if (
      searchSheetTrigger ===
      SearchSheetTrigger.DropCardToLeftNeighborStackButton
    ) {
      for (
        let stackIndex = this.stacks.length - 1;
        stackIndex >= 0;
        stackIndex--
      ) {
        this.operatorModeStateService.shiftStack(
          this.stacks[stackIndex],
          stackIndex + 1,
        );
      }

      let stackItem: StackItem = {
        card,
        format: 'isolated',
        stackIndex: 0,
      };
      this.operatorModeStateService.addItemToStack(stackItem);

      // In case the right button was clicked, the card will be added to stack with index 1.
    } else if (
      searchSheetTrigger ===
      SearchSheetTrigger.DropCardToRightNeighborStackButton
    ) {
      this.operatorModeStateService.addItemToStack({
        card,
        format: 'isolated',
        stackIndex: this.stacks.length,
      });
    } else {
      // In case, that the search was accessed directly without clicking right and left buttons,
      // the rightmost stack will be REPLACED by the selection
      let numberOfStacks = this.operatorModeStateService.numberOfStacks();
      let stackIndex = numberOfStacks - 1;
      let stack: Stack | undefined;

      if (numberOfStacks === 0) {
        this.operatorModeStateService.addItemToStack({
          format: 'isolated',
          stackIndex: 0,
          card,
        });
      } else {
        stack = this.operatorModeStateService.rightMostStack();
        if (stack) {
          let bottomMostItem = stack[0];
          if (bottomMostItem) {
            this.operatorModeStateService.clearStackAndAdd(stackIndex, {
              card,
              format: 'isolated',
              stackIndex,
            });
          }
        }
      }
    }

    // Close the search sheet
    this.onCancelSearchSheet();
  }

  // This determines whether we show the left and right button that trigger the search sheet whose card selection will go to the left or right stack
  // (there is a single stack with at least one card in it)
  get canCreateNeighborStack() {
    return this.allStackItems.length > 0 && this.stacks.length === 1;
  }

  get chatVisibilityClass() {
    return this.isChatVisible ? 'chat-open' : 'chat-closed';
  }

  setupStackItem = (
    item: StackItem,
    doClearSelections: () => void,
    doWithStableScroll: (changeSizeCallback: () => Promise<void>) => void,
  ) => {
    clearSelections.set(item, doClearSelections);
    stackItemStableScrolls.set(item, doWithStableScroll);
  };

  setupDeleteModal = (deleteModal: DeleteModal) => {
    this.deleteModal = deleteModal;
  };

  @action updateSubmode(submode: Submode) {
    switch (submode) {
      case Submode.Interact:
        this.operatorModeStateService.updateCodePath(null);
        break;
      case Submode.Code:
        let codePath = this.lastCardInRightMostStack
          ? new URL(this.lastCardInRightMostStack.id + '.json')
          : new URL(this.cardService.defaultURL + 'index.json');
        this.operatorModeStateService.updateCodePath(codePath);
        break;
      default:
        throw assertNever(submode);
    }

    this.operatorModeStateService.updateSubmode(submode);
  }

  <template>
    <Modal
      class='operator-mode'
      @size='full-screen'
      @isOpen={{true}}
      @onClose={{@onClose}}
      @isOverlayDismissalDisabled={{true}}
      @boxelModalOverlayColor='var(--operator-mode-bg-color)'
    >
      <CardCatalogModal />

      <div class='operator-mode__with-chat {{this.chatVisibilityClass}}'>
        <SubmodeSwitcher
          @submode={{this.operatorModeStateService.state.submode}}
          @onSubmodeSelect={{this.updateSubmode}}
          class='submode-switcher'
        />

        {{#if this.isCodeMode}}
<<<<<<< HEAD
          <CodeMode
            @card={{this.cardForCodeMode}}
            @controller={{@controller}}
          />
=======
          <CodeMode />
>>>>>>> 423a9004
        {{else}}
          <div class='operator-mode__main' style={{this.backgroundImageStyle}}>
            {{#if (eq this.allStackItems.length 0)}}
              <div class='no-cards'>
                <p class='add-card-title'>
                  Add a card to get started
                </p>

                <button
                  class='add-card-button'
                  {{on 'click' (fn (perform this.addCard))}}
                  data-test-add-card-button
                >
                  {{svgJar 'icon-plus' width='50px' height='50px'}}
                </button>
              </div>
            {{else}}
              {{#each this.stacks as |stack stackIndex|}}
                <OperatorModeStack
                  data-test-operator-mode-stack={{stackIndex}}
                  class='operator-mode-stack'
                  @stackItems={{stack}}
                  @backgroundImageURL={{get
                    this.differingBackgroundImageURLs
                    stackIndex
                  }}
                  @stackIndex={{stackIndex}}
                  @publicAPI={{this.publicAPI this stackIndex}}
                  @close={{perform this.close}}
                  @edit={{this.edit}}
                  @onSelectedCards={{this.onSelectedCards}}
                  @save={{perform this.save}}
                  @delete={{perform this.delete}}
                  @setupStackItem={{this.setupStackItem}}
                />
              {{/each}}

              <CopyButton
                @selectedCards={{this.selectedCards}}
                @copy={{fn (perform this.copy)}}
                @isCopying={{this.copy.isRunning}}
              />
              <DeleteModal @onCreate={{this.setupDeleteModal}} />
            {{/if}}

            {{#if this.canCreateNeighborStack}}
              <button
                data-test-add-card-left-stack
                class='add-card-to-neighbor-stack add-card-to-neighbor-stack--left
                  {{if
                    (eq
                      this.searchSheetTrigger
                      SearchSheetTrigger.DropCardToLeftNeighborStackButton
                    )
                    "add-card-to-neighbor-stack--active"
                  }}'
                {{on
                  'click'
                  (fn
                    this.onFocusSearchInput
                    SearchSheetTrigger.DropCardToLeftNeighborStackButton
                  )
                }}
              >
                {{svgJar 'download' width='25' height='25'}}
              </button>
              <button
                data-test-add-card-right-stack
                class='add-card-to-neighbor-stack add-card-to-neighbor-stack--right
                  {{if
                    (eq
                      this.searchSheetTrigger
                      SearchSheetTrigger.DropCardToRightNeighborStackButton
                    )
                    "add-card-to-neighbor-stack--active"
                  }}'
                {{on
                  'click'
                  (fn
                    this.onFocusSearchInput
                    SearchSheetTrigger.DropCardToRightNeighborStackButton
                  )
                }}
              >
                {{svgJar 'download' width='25' height='25'}}
              </button>
            {{/if}}
          </div>
        {{/if}}
        {{#if APP.experimentalAIEnabled}}
          {{#if this.isChatVisible}}
            <div class='container__chat-sidebar'>
              <ChatSidebar @onClose={{this.toggleChat}} />
            </div>
          {{else}}
            <IconButton
              data-test-open-chat
              class='chat-btn'
              @icon='sparkle'
              @width='25'
              @height='25'
              {{on 'click' this.toggleChat}}
            />
          {{/if}}
        {{/if}}
      </div>

      <SearchSheet
        @mode={{this.searchSheetMode}}
        @onCancel={{this.onCancelSearchSheet}}
        @onFocus={{this.onFocusSearchInput}}
        @onSearch={{this.onSearch}}
        @onCardSelect={{this.onCardSelectFromSearch}}
      />
    </Modal>

    <style>
      :global(:root) {
        --operator-mode-bg-color: #686283;
        --boxel-modal-max-width: 100%;
        --container-button-size: var(--boxel-icon-lg);
        --operator-mode-min-width: 20.5rem;
      }
      :global(.operator-mode .boxel-modal__inner) {
        display: block;
      }
      .operator-mode {
        min-width: var(--operator-mode-min-width);
      }
      .operator-mode > div {
        align-items: flex-start;
      }
      .no-cards {
        height: calc(100% -var(--search-sheet-closed-height));
        width: 100%;
        max-width: 50rem;
        display: flex;
        flex-direction: column;
        justify-content: center;
        align-items: center;
      }
      .add-card-title {
        color: var(--boxel-light);
        font: var(--boxel-font-lg);
      }
      .add-card-button {
        --icon-color: var(--boxel-light);
        height: 350px;
        width: 200px;
        vertical-align: middle;
        background-color: var(--boxel-highlight);
        border: none;
        border-radius: var(--boxel-border-radius);
      }
      .add-card-button:hover {
        background-color: var(--boxel-highlight-hover);
      }
      .add-card-to-neighbor-stack {
        --icon-color: var(--boxel-highlight-hover);
        position: absolute;
        width: var(--container-button-size);
        height: var(--container-button-size);
        padding: 0;
        border-radius: 50%;
        background-color: var(--boxel-light-100);
        border-color: transparent;
        box-shadow: var(--boxel-deep-box-shadow);
      }
      .add-card-to-neighbor-stack:hover,
      .add-card-to-neighbor-stack--active {
        --icon-color: var(--boxel-highlight);
        background-color: var(--boxel-light);
      }
      .add-card-to-neighbor-stack--left {
        left: var(--boxel-sp);
      }
      .add-card-to-neighbor-stack--right {
        right: var(--boxel-sp);
      }

      .operator-mode__with-chat {
        display: grid;
        grid-template-rows: 1fr;
        grid-template-columns: 1.5fr 0.5fr;
        gap: 0px;
        height: 100%;
      }

      .chat-open {
        grid-template-columns: 1.5fr 0.5fr;
      }

      .chat-closed {
        grid-template-columns: 1fr;
      }

      .operator-mode__main {
        display: flex;
        justify-content: center;
        align-items: center;
        position: relative;
        background-position: center;
        background-size: cover;
      }

      .chat-btn {
        --boxel-icon-button-width: var(--container-button-size);
        --boxel-icon-button-height: var(--container-button-size);
        --icon-color: var(--boxel-highlight-hover);

        position: absolute;
        bottom: var(--boxel-sp);
        right: var(--boxel-sp);
        margin-right: 0;
        padding: var(--boxel-sp-xxxs);
        border-radius: var(--boxel-border-radius);
        background-color: var(--boxel-dark);
        border: none;
        box-shadow: var(--boxel-deep-box-shadow);
        transition: background-color var(--boxel-transition);
        z-index: 1;
      }
      .chat-btn:hover {
        --icon-color: var(--boxel-dark);
        background-color: var(--boxel-highlight-hover);
      }

      .submode-switcher {
        position: absolute;
        top: 0;
        left: 0;
        z-index: 2;
        padding: var(--boxel-sp);
      }

      .container__chat-sidebar {
        height: 100vh;
        grid-column: 2;
        z-index: 1;
      }
    </style>
  </template>
}

declare module '@glint/environment-ember-loose/registry' {
  export default interface Registry {
    'OperatorMode::Container': typeof OperatorModeContainer;
  }
}<|MERGE_RESOLUTION|>--- conflicted
+++ resolved
@@ -6,6 +6,7 @@
 import { trackedFunction } from 'ember-resources/util/function';
 import CardCatalogModal from '../card-catalog/modal';
 import type CardService from '../../services/card-service';
+import type CardController from '@cardstack/host/controllers/card';
 import get from 'lodash/get';
 import { eq } from '@cardstack/boxel-ui/helpers/truth-helpers';
 import ENV from '@cardstack/host/config/environment';
@@ -25,7 +26,6 @@
 import type LoaderService from '../../services/loader-service';
 import { service } from '@ember/service';
 import { tracked } from '@glimmer/tracking';
-import type CardController from '@cardstack/host/controllers/card';
 
 import { registerDestructor } from '@ember/destroyable';
 import type { Query } from '@cardstack/runtime-common/query';
@@ -631,14 +631,7 @@
         />
 
         {{#if this.isCodeMode}}
-<<<<<<< HEAD
-          <CodeMode
-            @card={{this.cardForCodeMode}}
-            @controller={{@controller}}
-          />
-=======
-          <CodeMode />
->>>>>>> 423a9004
+          <CodeMode @controller={{@controller}} />
         {{else}}
           <div class='operator-mode__main' style={{this.backgroundImageStyle}}>
             {{#if (eq this.allStackItems.length 0)}}
