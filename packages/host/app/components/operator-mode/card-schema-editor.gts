import { fn, array } from '@ember/helper';
import { on } from '@ember/modifier';
import { action } from '@ember/object';
import { service } from '@ember/service';
import Component from '@glimmer/component';

import { tracked } from '@glimmer/tracking';

import { DropdownButton } from '@cardstack/boxel-ui/components';
import { gt, menuDivider, menuItem } from '@cardstack/boxel-ui/helpers';

import {
  ArrowTopLeft,
  IconLink,
  ThreeDotsHorizontal,
  Warning as WarningIcon,
} from '@cardstack/boxel-ui/icons';

import { getPlural } from '@cardstack/runtime-common';

import type { ModuleSyntax } from '@cardstack/runtime-common/module-syntax';

import AddFieldModal from '@cardstack/host/components/operator-mode/add-field-modal';
import RealmIcon from '@cardstack/host/components/operator-mode/realm-icon';
import RealmInfoProvider from '@cardstack/host/components/operator-mode/realm-info-provider';
import RemoveFieldModal from '@cardstack/host/components/operator-mode/remove-field-modal';
import Pill from '@cardstack/host/components/pill';
import {
  type Type,
  type CodeRefType,
  type FieldOfType,
  getCodeRef,
} from '@cardstack/host/resources/card-type';
<<<<<<< HEAD
=======
import { type ResolvedCodeRef } from '@cardstack/runtime-common/code-ref';
import {
  ArrowTopLeft,
  IconLink,
  ThreeDotsHorizontal,
  Warning as WarningIcon,
} from '@cardstack/boxel-ui/icons';
>>>>>>> b225aa64

import type { Ready } from '@cardstack/host/resources/file';
import type CardService from '@cardstack/host/services/card-service';
import type LoaderService from '@cardstack/host/services/loader-service';

import OperatorModeStateService from '@cardstack/host/services/operator-mode-state-service';
import {
  isOwnField,
  calculateTotalOwnFields,
} from '@cardstack/host/utils/schema-editor';

import type { BaseDef } from 'https://cardstack.com/base/card-api';

interface Signature {
  Args: {
    card: typeof BaseDef;
    file: Ready;
    cardType: Type;
    moduleSyntax: ModuleSyntax;
    allowAddingFields: boolean;
    childFields: string[];
    parentFields: string[];
    openDefinition: (moduleHref: string, codeRef: ResolvedCodeRef) => void;
  };
}

export default class CardSchemaEditor extends Component<Signature> {
  <template>
    <style>
      .schema-editor-container {
        margin-top: var(--boxel-sp);
      }

      .schema-editor-container:first-child {
        margin-top: 0;
      }

      .schema {
        display: grid;
        gap: var(--boxel-sp);
        padding: var(--boxel-sp);
      }

      .card-field {
        display: flex;
        align-items: center;
        justify-content: space-between;
        flex-wrap: wrap;
        gap: var(--boxel-sp-xxs);
        margin-bottom: var(--boxel-sp-xs);
        padding: var(--boxel-sp-xs) 0 var(--boxel-sp-xs) var(--boxel-sp-xs);
        border-radius: var(--boxel-border-radius);
        background-color: var(--boxel-light);
      }

      .card-fields {
        margin-top: var(--boxel-sp);
      }

      :global(.context-menu) {
        width: 13.5rem;
      }

      .context-menu-trigger {
        rotate: 90deg;
        --dropdown-button-size: 20px;
      }

      .context-menu-list {
        --boxel-menu-item-content-padding: var(--boxel-sp-xs) var(--boxel-sp-sm);
        border-top-right-radius: 0;
        border-top-left-radius: 0;
      }

      .warning-box {
        display: flex;
        align-items: center;
        justify-content: space-between;
        gap: var(--boxel-sp-xxxs);
        padding: var(--boxel-sp-sm);
        background-color: var(--boxel-warning-100);
        border-top-right-radius: inherit;
        border-top-left-radius: inherit;
      }

      .warning {
        margin: 0;
      }

      .left {
        display: flex;
        flex-direction: column;
      }

      .right {
        display: flex;
        align-items: center;
      }

      .computed-icon {
        display: inline-flex;
        font: 700 var(--boxel-font);
        letter-spacing: var(--boxel-lsp-xs);
        padding: var(--boxel-sp-xxxxxs) var(--boxel-sp-xxs);
        background-color: var(--boxel-200);
        border-radius: var(--boxel-border-radius-sm);
        margin-right: var(--boxel-sp-xxs);
      }

      .linked-icon {
        --icon-color: var(--boxel-highlight);
        display: flex;
        align-items: center;
        height: 20px;

        margin-right: var(--boxel-sp-xxxs);
      }

      .field-name {
        font: 500 var(--boxel-font-sm);
        letter-spacing: var(--boxel-lsp-xs);
      }

      .overridden-field {
        text-decoration: line-through;
      }

      .overridden-field-link {
        --icon-color: var(--boxel-highlight);
        display: inline-flex;
        align-items: center;
        font: 500 var(--boxel-font-sm);
        letter-spacing: var(--boxel-lsp-xs);
        color: var(--boxel-highlight);
        cursor: pointer;
        border: none;
        background: none;
        padding: 0;
      }

      .field-types {
        color: var(--boxel-450);
        font: 500 var(--boxel-font-xs);
        letter-spacing: var(--boxel-lsp-xs);
      }

      .realm-icon > img {
        height: 20px;
        width: 20px;
      }

      .header {
        display: flex;
        justify-content: space-between;
        align-items: center;
      }

      .total-fields {
        display: flex;
        align-items: baseline;
        gap: var(--boxel-sp-xxxs);
        margin-left: auto;
      }

      .total-fields > * {
        margin: 0;
      }

      .total-fields-value {
        font: 600 var(--boxel-font);
      }

      .total-fields-label {
        font: var(--boxel-font-sm);
      }

      .add-field-button {
        background-color: transparent;
        border: none;
        color: var(--boxel-highlight);
        font-size: var(--boxel-font-sm);
        font-weight: 600;
      }

      .overriding-field {
        transition: border 1s;
      }

      .show-overriding-field-border {
        border: 2px solid var(--boxel-highlight);
      }

      @keyframes pulse {
        0% {
          transform: scale(1);
        }
        50% {
          transform: scale(1.2);
        }
        100% {
          transform: scale(1);
        }
      }

      .overriding-field .show-overriding-field-border {
        animation: pulse 1s;
      }
    </style>

    <div
      class='schema-editor-container'
      data-test-card-schema={{@cardType.displayName}}
    >
<<<<<<< HEAD
      <div class='header'>
        <Pill
          {{on 'click' (fn this.openCardDefinition @cardType.module)}}
          data-test-card-schema-navigational-button
        >
          <:icon>
            <RealmInfoProvider @fileURL={{@cardType.module}}>
              <:ready as |realmInfo|>
                <RealmIcon
                  @realmIconURL={{realmInfo.iconURL}}
                  @realmName={{realmInfo.name}}
                />
              </:ready>
            </RealmInfoProvider>
          </:icon>
          <:default>
            {{@cardType.displayName}}
          </:default>
        </Pill>
        <div class='total-fields' data-test-total-fields>
          {{#if (gt this.totalOwnFields 0)}}
            <span class='total-fields-value'>+ {{this.totalOwnFields}}</span>
            <span class='total-fields-label'>{{getPlural
                'Field'
                this.totalOwnFields
              }}</span>
          {{else}}
            <span class='total-fields-label'>No Fields</span>
          {{/if}}
=======
      {{#let (getCodeRef @cardType) as |codeRef|}}
        <div class='header'>
          <button
            class='pill'
            data-test-card-schema-navigational-button
            {{on 'click' (fn @openDefinition @cardType.module codeRef)}}
          >
            <div class='realm-icon'>
              <RealmInfoProvider @fileURL={{@cardType.module}}>
                <:ready as |realmInfo|>
                  <RealmIcon
                    @realmIconURL={{realmInfo.iconURL}}
                    @realmName={{realmInfo.name}}
                  />
                </:ready>
              </RealmInfoProvider>
            </div>
            <div>
              <span>
                {{@cardType.displayName}}
              </span>
            </div>
          </button>
          <div class='total-fields' data-test-total-fields>
            {{#if (gt this.totalOwnFields 0)}}
              <span class='total-fields-value'>+ {{this.totalOwnFields}}</span>
              <span class='total-fields-label'>{{getPlural
                  'Field'
                  this.totalOwnFields
                }}</span>
            {{else}}
              <span class='total-fields-label'>No Fields</span>
            {{/if}}
          </div>
>>>>>>> b225aa64
        </div>
      {{/let}}

      <div class='card-fields'>
        {{#each @cardType.fields as |field|}}
          {{#if (this.isOwnField field.name)}}
            <div
              class={{if
                (this.isOverriding field)
                'card-field overidding-field'
                'card-field'
              }}
              data-field-name={{field.name}}
              data-test-field-name={{field.name}}
            >
              <div class='left'>
                <div
                  class={{if
                    (this.isOverridden field)
                    'field-name overridden-field'
                    'field-name'
                  }}
                >
                  {{field.name}}
                </div>
                <div class='field-types' data-test-field-types>
                  {{this.fieldTypes field}}
                </div>
              </div>
              <div class='right'>
                {{#let (this.fieldModuleURL field) as |moduleUrl|}}
<<<<<<< HEAD
                  {{#if field.isComputed}}
                    <span class='computed-icon' data-test-computed-icon>
                      =
                    </span>
                  {{/if}}
                  {{#if (this.isOverridden field)}}
                    <button
                      class='overridden-field-link'
                      data-test-overridden-field-link
                      {{on 'click' (fn this.scrollIntoOveridingField field)}}
                    >Jump to active field definition
                      <span><ArrowTopLeft
                          width='20px'
                          height='20px'
                          role='presentation'
                        /></span></button>

                  {{else}}
                    <Pill
                      {{on 'click' (fn this.openCardDefinition moduleUrl)}}
                      data-test-card-schema-field-navigational-button
                    >
                      <:icon>
                        {{#if (this.isLinkedField field)}}
                          <span class='linked-icon' data-test-linked-icon>
                            <IconLink width='16px' height='16px' />
                          </span>
                        {{/if}}
                        <RealmInfoProvider @fileURL={{moduleUrl}}>
                          <:ready as |realmInfo|>
                            <RealmIcon
                              @realmIconURL={{realmInfo.iconURL}}
                              @realmName={{realmInfo.name}}
                            />
                          </:ready>
                        </RealmInfoProvider>
                      </:icon>
                      <:default>
                        {{#let
                          (this.fieldCardDisplayName field.card)
                          as |cardDisplayName|
                        }}
                          <span
                            data-test-card-display-name={{cardDisplayName}}
                          >{{cardDisplayName}}</span>
                        {{/let}}
                      </:default>
                    </Pill>
                    <DropdownButton
                      @icon={{ThreeDotsHorizontal}}
                      @label='field options'
                      @contentClass='context-menu'
                      class='context-menu-trigger'
                      data-test-schema-editor-field-contextual-button
                      as |dd|
                    >
                      <div class='warning-box'>
                        <p class='warning'>
                          These actions will break compatibility with existing
                          card instances.
                        </p>
                        <span class='warning-icon'>
                          <WarningIcon
=======
                  {{#let (getCodeRef field) as |codeRef|}}
                    {{#if field.isComputed}}
                      <span class='computed-icon' data-test-computed-icon>
                        =
                      </span>
                    {{/if}}
                    {{#if (this.isOverridden field)}}
                      <button
                        class='overridden-field-link'
                        data-test-overridden-field-link
                        {{on 'click' (fn this.scrollIntoOveridingField field)}}
                      >Jump to active field definition
                        <span><ArrowTopLeft
>>>>>>> b225aa64
                            width='20px'
                            height='20px'
                            role='presentation'
                          /></span></button>

                    {{else}}
                      <button
                        class='pill'
                        data-test-card-schema-field-navigational-button
                        {{on 'click' (fn @openDefinition moduleUrl codeRef)}}
                      >
                        {{#if (this.isLinkedField field)}}
                          <span class='linked-icon' data-test-linked-icon>
                            <IconLink width='16px' height='16px' />
                          </span>
                        {{/if}}
                        <div class='realm-icon'>
                          <RealmInfoProvider @fileURL={{moduleUrl}}>
                            <:ready as |realmInfo|>
                              <RealmIcon
                                @realmIconURL={{realmInfo.iconURL}}
                                @realmName={{realmInfo.name}}
                              />
                            </:ready>
                          </RealmInfoProvider>
                        </div>
                        <div>
                          <span>
                            {{#let
                              (this.fieldCardDisplayName field.card)
                              as |cardDisplayName|
                            }}
                              <span
                                data-test-card-display-name={{cardDisplayName}}
                              >{{cardDisplayName}}</span>
                            {{/let}}
                          </span>
                        </div>
                      </button>
                      <DropdownButton
                        @icon={{ThreeDotsHorizontal}}
                        @label='field options'
                        @contentClass='context-menu'
                        class='context-menu-trigger'
                        data-test-schema-editor-field-contextual-button
                        as |dd|
                      >
                        <div class='warning-box'>
                          <p class='warning'>
                            These actions will break compatibility with existing
                            card instances.
                          </p>
                          <span class='warning-icon'>
                            <WarningIcon
                              width='20px'
                              height='20px'
                              role='presentation'
                            />
                          </span>
                        </div>
                        <dd.Menu
                          class='context-menu-list'
                          @items={{array
                            (menuItem
                              'Edit Field Name' this.editFieldName disabled=true
                            )
                            (menuDivider)
                            (menuItem
                              'Remove Field'
                              (fn this.toggleRemoveFieldModalShown field)
                              dangerous=true
                            )
                          }}
                        />
                      </DropdownButton>
                    {{/if}}
                  {{/let}}
                {{/let}}
              </div>
            </div>
          {{/if}}
        {{/each}}
      </div>

      {{#if @allowAddingFields}}
        <button
          class='add-field-button'
          data-test-add-field-button
          {{on 'click' this.toggleAddFieldModal}}
        >
          + Add a field
        </button>

        {{#if this.addFieldModalShown}}
          <AddFieldModal
            @file={{@file}}
            @card={{@card}}
            @moduleSyntax={{@moduleSyntax}}
            @onClose={{this.toggleAddFieldModal}}
          />
        {{/if}}
      {{/if}}

      {{#if this.removeFieldModalShown}}
        <RemoveFieldModal
          @file={{@file}}
          @card={{@card}}
          @field={{this.fieldForRemoval}}
          @moduleSyntax={{@moduleSyntax}}
          @onClose={{this.toggleRemoveFieldModalShown}}
          data-test-remove-field-modal
        />
      {{/if}}
    </div>
  </template>

  @service declare loaderService: LoaderService;
  @service declare cardService: CardService;
  @service declare operatorModeStateService: OperatorModeStateService;

  @tracked addFieldModalShown = false;
  @tracked removeFieldModalShown = false;
  @tracked private _fieldForRemoval?: FieldOfType = undefined;

  @action toggleAddFieldModal() {
    this.addFieldModalShown = !this.addFieldModalShown;
  }

  @action toggleRemoveFieldModalShown(field?: FieldOfType) {
    this._fieldForRemoval = field;
    this.removeFieldModalShown = !this.removeFieldModalShown;
  }

  @action openCardDefinition(moduleURL: string) {
    this.operatorModeStateService.updateCodePath(new URL(moduleURL));
  }

  @action
  isOwnField(fieldName: string): boolean {
    return isOwnField(this.args.card, fieldName);
  }

  @action
  editFieldName() {
    // TODO: implement
    return;
  }

  get totalOwnFields() {
    return calculateTotalOwnFields(this.args.card, this.args.cardType);
  }

  fieldCardDisplayName(fieldCard: Type | CodeRefType): string {
    return fieldCard.displayName;
  }

  fieldModuleURL(field: FieldOfType) {
    return (field.card as Type).module;
  }

  @action
  fieldTypes(field: FieldOfType) {
    let types = [];

    if (this.isOverridden(field)) {
      types.push('Overridden');
    }

    if (this.isOverriding(field)) {
      types.push('Override');
    }

    if (this.isLinkedField(field)) {
      types.push('Link');
    }

    if (field.type === 'containsMany' || field.type === 'linksToMany') {
      types.push('Collection');
    }

    if (field.isComputed) {
      types.push('Computed');
    }

    return types.join(', ');
  }

  @action
  isOverriding(field: FieldOfType) {
    return this.args.parentFields.includes(field.name);
  }

  @action
  isOverridden(field: FieldOfType) {
    return this.args.childFields.includes(field.name);
  }

  isLinkedField(field: FieldOfType) {
    return field.type === 'linksTo' || field.type === 'linksToMany';
  }

  @action
  scrollIntoOveridingField(field: FieldOfType) {
    if (!this.isOverridden(field)) {
      return;
    }

    // This code assumes that the overriding field
    // is always located in the top result returned by the query selector.
    let element = document.querySelector(`[data-field-name='${field.name}']`);
    element?.classList.add('show-overriding-field-border');
    setTimeout(() => {
      element?.classList.remove('show-overriding-field-border');
    }, 1000);
    element?.scrollIntoView({
      behavior: 'smooth',
      block: 'end',
      inline: 'nearest',
    });
  }

  get fieldForRemoval(): FieldOfType {
    if (!this._fieldForRemoval) {
      throw new Error('fieldForRemoval should be set');
    }

    return this._fieldForRemoval;
  }
}<|MERGE_RESOLUTION|>--- conflicted
+++ resolved
@@ -18,6 +18,7 @@
 
 import { getPlural } from '@cardstack/runtime-common';
 
+import { type ResolvedCodeRef } from '@cardstack/runtime-common/code-ref';
 import type { ModuleSyntax } from '@cardstack/runtime-common/module-syntax';
 
 import AddFieldModal from '@cardstack/host/components/operator-mode/add-field-modal';
@@ -31,16 +32,6 @@
   type FieldOfType,
   getCodeRef,
 } from '@cardstack/host/resources/card-type';
-<<<<<<< HEAD
-=======
-import { type ResolvedCodeRef } from '@cardstack/runtime-common/code-ref';
-import {
-  ArrowTopLeft,
-  IconLink,
-  ThreeDotsHorizontal,
-  Warning as WarningIcon,
-} from '@cardstack/boxel-ui/icons';
->>>>>>> b225aa64
 
 import type { Ready } from '@cardstack/host/resources/file';
 import type CardService from '@cardstack/host/services/card-service';
@@ -254,45 +245,13 @@
       class='schema-editor-container'
       data-test-card-schema={{@cardType.displayName}}
     >
-<<<<<<< HEAD
-      <div class='header'>
-        <Pill
-          {{on 'click' (fn this.openCardDefinition @cardType.module)}}
-          data-test-card-schema-navigational-button
-        >
-          <:icon>
-            <RealmInfoProvider @fileURL={{@cardType.module}}>
-              <:ready as |realmInfo|>
-                <RealmIcon
-                  @realmIconURL={{realmInfo.iconURL}}
-                  @realmName={{realmInfo.name}}
-                />
-              </:ready>
-            </RealmInfoProvider>
-          </:icon>
-          <:default>
-            {{@cardType.displayName}}
-          </:default>
-        </Pill>
-        <div class='total-fields' data-test-total-fields>
-          {{#if (gt this.totalOwnFields 0)}}
-            <span class='total-fields-value'>+ {{this.totalOwnFields}}</span>
-            <span class='total-fields-label'>{{getPlural
-                'Field'
-                this.totalOwnFields
-              }}</span>
-          {{else}}
-            <span class='total-fields-label'>No Fields</span>
-          {{/if}}
-=======
       {{#let (getCodeRef @cardType) as |codeRef|}}
         <div class='header'>
-          <button
-            class='pill'
+          <Pill
+            {{on 'click' (fn @openDefinition @cardType.module codeRef)}}
             data-test-card-schema-navigational-button
-            {{on 'click' (fn @openDefinition @cardType.module codeRef)}}
           >
-            <div class='realm-icon'>
+            <:icon>
               <RealmInfoProvider @fileURL={{@cardType.module}}>
                 <:ready as |realmInfo|>
                   <RealmIcon
@@ -301,13 +260,11 @@
                   />
                 </:ready>
               </RealmInfoProvider>
-            </div>
-            <div>
-              <span>
-                {{@cardType.displayName}}
-              </span>
-            </div>
-          </button>
+            </:icon>
+            <:default>
+              {{@cardType.displayName}}
+            </:default>
+          </Pill>
           <div class='total-fields' data-test-total-fields>
             {{#if (gt this.totalOwnFields 0)}}
               <span class='total-fields-value'>+ {{this.totalOwnFields}}</span>
@@ -319,7 +276,6 @@
               <span class='total-fields-label'>No Fields</span>
             {{/if}}
           </div>
->>>>>>> b225aa64
         </div>
       {{/let}}
 
@@ -351,71 +307,6 @@
               </div>
               <div class='right'>
                 {{#let (this.fieldModuleURL field) as |moduleUrl|}}
-<<<<<<< HEAD
-                  {{#if field.isComputed}}
-                    <span class='computed-icon' data-test-computed-icon>
-                      =
-                    </span>
-                  {{/if}}
-                  {{#if (this.isOverridden field)}}
-                    <button
-                      class='overridden-field-link'
-                      data-test-overridden-field-link
-                      {{on 'click' (fn this.scrollIntoOveridingField field)}}
-                    >Jump to active field definition
-                      <span><ArrowTopLeft
-                          width='20px'
-                          height='20px'
-                          role='presentation'
-                        /></span></button>
-
-                  {{else}}
-                    <Pill
-                      {{on 'click' (fn this.openCardDefinition moduleUrl)}}
-                      data-test-card-schema-field-navigational-button
-                    >
-                      <:icon>
-                        {{#if (this.isLinkedField field)}}
-                          <span class='linked-icon' data-test-linked-icon>
-                            <IconLink width='16px' height='16px' />
-                          </span>
-                        {{/if}}
-                        <RealmInfoProvider @fileURL={{moduleUrl}}>
-                          <:ready as |realmInfo|>
-                            <RealmIcon
-                              @realmIconURL={{realmInfo.iconURL}}
-                              @realmName={{realmInfo.name}}
-                            />
-                          </:ready>
-                        </RealmInfoProvider>
-                      </:icon>
-                      <:default>
-                        {{#let
-                          (this.fieldCardDisplayName field.card)
-                          as |cardDisplayName|
-                        }}
-                          <span
-                            data-test-card-display-name={{cardDisplayName}}
-                          >{{cardDisplayName}}</span>
-                        {{/let}}
-                      </:default>
-                    </Pill>
-                    <DropdownButton
-                      @icon={{ThreeDotsHorizontal}}
-                      @label='field options'
-                      @contentClass='context-menu'
-                      class='context-menu-trigger'
-                      data-test-schema-editor-field-contextual-button
-                      as |dd|
-                    >
-                      <div class='warning-box'>
-                        <p class='warning'>
-                          These actions will break compatibility with existing
-                          card instances.
-                        </p>
-                        <span class='warning-icon'>
-                          <WarningIcon
-=======
                   {{#let (getCodeRef field) as |codeRef|}}
                     {{#if field.isComputed}}
                       <span class='computed-icon' data-test-computed-icon>
@@ -429,24 +320,22 @@
                         {{on 'click' (fn this.scrollIntoOveridingField field)}}
                       >Jump to active field definition
                         <span><ArrowTopLeft
->>>>>>> b225aa64
                             width='20px'
                             height='20px'
                             role='presentation'
                           /></span></button>
 
                     {{else}}
-                      <button
-                        class='pill'
+                      <Pill
+                        {{on 'click' (fn @openDefinition moduleUrl codeRef)}}
                         data-test-card-schema-field-navigational-button
-                        {{on 'click' (fn @openDefinition moduleUrl codeRef)}}
                       >
-                        {{#if (this.isLinkedField field)}}
-                          <span class='linked-icon' data-test-linked-icon>
-                            <IconLink width='16px' height='16px' />
-                          </span>
-                        {{/if}}
-                        <div class='realm-icon'>
+                        <:icon>
+                          {{#if (this.isLinkedField field)}}
+                            <span class='linked-icon' data-test-linked-icon>
+                              <IconLink width='16px' height='16px' />
+                            </span>
+                          {{/if}}
                           <RealmInfoProvider @fileURL={{moduleUrl}}>
                             <:ready as |realmInfo|>
                               <RealmIcon
@@ -455,20 +344,18 @@
                               />
                             </:ready>
                           </RealmInfoProvider>
-                        </div>
-                        <div>
-                          <span>
-                            {{#let
-                              (this.fieldCardDisplayName field.card)
-                              as |cardDisplayName|
-                            }}
-                              <span
-                                data-test-card-display-name={{cardDisplayName}}
-                              >{{cardDisplayName}}</span>
-                            {{/let}}
-                          </span>
-                        </div>
-                      </button>
+                        </:icon>
+                        <:default>
+                          {{#let
+                            (this.fieldCardDisplayName field.card)
+                            as |cardDisplayName|
+                          }}
+                            <span
+                              data-test-card-display-name={{cardDisplayName}}
+                            >{{cardDisplayName}}</span>
+                          {{/let}}
+                        </:default>
+                      </Pill>
                       <DropdownButton
                         @icon={{ThreeDotsHorizontal}}
                         @label='field options'
