import { fn, array } from '@ember/helper';
import { on } from '@ember/modifier';
import { action } from '@ember/object';
import { service } from '@ember/service';
import Component from '@glimmer/component';

<<<<<<< HEAD
import { restartableTask } from 'ember-concurrency';
=======
import { tracked } from '@glimmer/tracking';
>>>>>>> 406f6a55

import { DropdownButton } from '@cardstack/boxel-ui';
import menuDivider from '@cardstack/boxel-ui/helpers/menu-divider';
import menuItem from '@cardstack/boxel-ui/helpers/menu-item';
import { svgJar } from '@cardstack/boxel-ui/helpers/svg-jar';
import { gt } from '@cardstack/boxel-ui/helpers/truth-helpers';

import { getPlural, identifyCard } from '@cardstack/runtime-common';

import type { ModuleSyntax } from '@cardstack/runtime-common/module-syntax';

import AddFieldModal from '@cardstack/host/components/operator-mode/add-field-modal';
import RealmIcon from '@cardstack/host/components/operator-mode/realm-icon';
import RealmInfoProvider from '@cardstack/host/components/operator-mode/realm-info-provider';
import {
  type Type,
  type CodeRefType,
  type FieldOfType,
} from '@cardstack/host/resources/card-type';

import type { Ready } from '@cardstack/host/resources/file';
import type CardService from '@cardstack/host/services/card-service';
import type LoaderService from '@cardstack/host/services/loader-service';

import OperatorModeStateService from '@cardstack/host/services/operator-mode-state-service';
import {
  isOwnField,
  calculateTotalOwnFields,
} from '@cardstack/host/utils/schema-editor';

import type { BaseDef } from 'https://cardstack.com/base/card-api';

interface Signature {
  Args: {
    card: typeof BaseDef;
    file: Ready;
    cardType: Type;
    moduleSyntax: ModuleSyntax;
    allowAddingFields: boolean;
    childFields: string[];
    parentFields: string[];
  };
}

export default class CardSchemaEditor extends Component<Signature> {
  <template>
    <style>
      .schema-editor-container {
        margin-top: var(--boxel-sp);
      }

      .schema-editor-container:first-child {
        margin-top: 0;
      }

      .schema {
        display: grid;
        gap: var(--boxel-sp);
        padding: var(--boxel-sp);
      }

      .pill {
        display: inline-flex;
        padding: var(--boxel-sp-xxxs) var(--boxel-sp-xs);
        background-color: var(--boxel-light);
        border: 1px solid var(--boxel-400);
        border-radius: var(--boxel-border-radius-sm);
        font: 700 var(--boxel-font-sm);
        letter-spacing: var(--boxel-lsp-xs);
      }

      .pill:hover {
        background-color: var(--boxel-100);
      }

      .pill > div {
        display: flex;
      }

      .realm-icon {
        margin-right: var(--boxel-sp-xxxs);
      }

      .card-field {
        display: flex;
        align-items: center;
        justify-content: space-between;
        flex-wrap: wrap;
        gap: var(--boxel-sp-xxs);
        margin-bottom: var(--boxel-sp-xs);
        padding: var(--boxel-sp-xs) 0 var(--boxel-sp-xs) var(--boxel-sp-xs);
        border-radius: var(--boxel-border-radius);
        background-color: var(--boxel-light);
      }

      .card-fields {
        margin-top: var(--boxel-sp);
      }

      :global(.context-menu) {
        width: 13.5rem;
      }

      .context-menu-trigger {
        rotate: 90deg;
        --dropdown-button-size: 20px;
      }

      .context-menu-list {
        --boxel-menu-item-content-padding: var(--boxel-sp-xs) var(--boxel-sp-sm);
        border-top-right-radius: 0;
        border-top-left-radius: 0;
      }

      .warning-box {
        display: flex;
        align-items: center;
        justify-content: space-between;
        gap: var(--boxel-sp-xxxs);
        padding: var(--boxel-sp-sm);
        background-color: var(--boxel-warning-100);
        border-top-right-radius: inherit;
        border-top-left-radius: inherit;
      }

      .warning {
        margin: 0;
      }

      .left {
        display: flex;
        flex-direction: column;
      }

      .right {
        display: flex;
        align-items: center;
      }

      .computed-icon {
        display: inline-flex;
        font: 700 var(--boxel-font);
        letter-spacing: var(--boxel-lsp-xs);
        padding: var(--boxel-sp-xxxs) var(--boxel-sp-xs);
        background-color: var(--boxel-200);
        border-radius: var(--boxel-border-radius-sm);
        margin-right: var(--boxel-sp-xxs);
      }

      .linked-icon {
        --icon-color: var(--boxel-highlight);
        display: flex;
        align-items: center;
        height: 20px;

        margin-right: var(--boxel-sp-xxxs);
      }

      .field-name {
        font: 500 var(--boxel-font-sm);
        letter-spacing: var(--boxel-lsp-xs);
      }

      .overridden-field {
        text-decoration: line-through;
      }

      .overridden-field-link {
        --icon-color: var(--boxel-highlight);
        display: inline-flex;
        align-items: center;
        font: 500 var(--boxel-font-sm);
        letter-spacing: var(--boxel-lsp-xs);
        color: var(--boxel-highlight);
        cursor: pointer;
        border: none;
        background: none;
        padding: 0;
      }

      .field-types {
        color: var(--boxel-450);
        font: 500 var(--boxel-font-xs);
        letter-spacing: var(--boxel-lsp-xs);
      }

      .realm-icon > img {
        height: 20px;
        width: 20px;
      }

      .header {
        display: flex;
        justify-content: space-between;
        align-items: center;
      }

      .total-fields {
        display: flex;
        align-items: baseline;
        gap: var(--boxel-sp-xxxs);
        margin-left: auto;
      }

      .total-fields > * {
        margin: 0;
      }

      .total-fields-value {
        font: 600 var(--boxel-font);
      }

      .total-fields-label {
        font: var(--boxel-font-sm);
      }

      .add-field-button {
        background-color: transparent;
        border: none;
        color: var(--boxel-highlight);
        font-size: var(--boxel-font-sm);
        font-weight: 600;
      }

      .overriding-field {
        transition: border 1s;
      }

      .show-overriding-field-border {
        border: 2px solid var(--boxel-highlight);
      }

      @keyframes pulse {
        0% {
          transform: scale(1);
        }
        50% {
          transform: scale(1.2);
        }
        100% {
          transform: scale(1);
        }
      }

      .overriding-field .show-overriding-field-border {
        animation: pulse 1s;
      }
    </style>

    <div
      class='schema-editor-container'
      data-test-card-schema={{@cardType.displayName}}
    >
      <div class='header'>
        <button
          class='pill'
          data-test-card-schema-navigational-button
          {{on 'click' (fn this.openCardDefinition @cardType.module)}}
        >
          <div class='realm-icon'>
            <RealmInfoProvider @fileURL={{@cardType.module}}>
              <:ready as |realmInfo|>
                <RealmIcon
                  @realmIconURL={{realmInfo.iconURL}}
                  @realmName={{realmInfo.name}}
                />
              </:ready>
            </RealmInfoProvider>
          </div>
          <div>
            <span>
              {{@cardType.displayName}}
            </span>
          </div>
        </button>
        <div class='total-fields' data-test-total-fields>
          {{#if (gt this.totalOwnFields 0)}}
            <span class='total-fields-value'>+ {{this.totalOwnFields}}</span>
            <span class='total-fields-label'>{{getPlural
                'Field'
                this.totalOwnFields
              }}</span>
          {{else}}
            <span class='total-fields-label'>No Fields</span>
          {{/if}}
        </div>
      </div>

      <div class='card-fields'>
        {{#each @cardType.fields as |field|}}
          {{#if (this.isOwnField field.name)}}
            <div
              class={{if
                (this.isOverriding field)
                'card-field overidding-field'
                'card-field'
              }}
              data-field-name={{field.name}}
              data-test-field-name={{field.name}}
            >
              <div class='left'>
                <div
                  class={{if
                    (this.isOverridden field)
                    'field-name overridden-field'
                    'field-name'
                  }}
                >
                  {{field.name}}
                </div>
                <div class='field-types' data-test-field-types>
                  {{this.fieldTypes field}}
                </div>
              </div>
              <div class='right'>
                {{#let (this.fieldModuleURL field) as |moduleUrl|}}
                  {{#if field.isComputed}}
                    <span class='computed-icon' data-test-computed-icon>
                      =
                    </span>
                  {{/if}}
                  {{#if (this.isOverridden field)}}
                    <button
                      class='overridden-field-link'
                      data-test-overridden-field-link
                      {{on 'click' (fn this.scrollIntoOveridingField field)}}
                    >Jump to active field definition
                      <span>{{svgJar
                          'arrow-top-left'
                          width='20'
                          height='20'
                          role='presentation'
                        }}</span></button>

                  {{else}}
                    <button
                      class='pill'
                      data-test-card-schema-field-navigational-button
                      {{on 'click' (fn this.openCardDefinition moduleUrl)}}
                    >
                      {{#if (this.isLinkedField field)}}
                        <span class='linked-icon' data-test-linked-icon>
                          {{svgJar 'icon-link' width='16' height='16'}}
                        </span>
                      {{/if}}
                      <div class='realm-icon'>
                        <RealmInfoProvider @fileURL={{moduleUrl}}>
                          <:ready as |realmInfo|>
                            <RealmIcon
                              @realmIconURL={{realmInfo.iconURL}}
                              @realmName={{realmInfo.name}}
                            />
                          </:ready>
                        </RealmInfoProvider>
                      </div>
                      <div>
                        <span>
                          {{#let
                            (this.fieldCardDisplayName field.card)
                            as |cardDisplayName|
                          }}
                            <span
                              data-test-card-display-name={{cardDisplayName}}
                            >{{cardDisplayName}}</span>
                          {{/let}}
                        </span>
                      </div>
                    </button>
                    <DropdownButton
                      @icon='three-dots-horizontal'
                      @label='field options'
                      @contentClass='context-menu'
                      class='context-menu-trigger'
                      data-test-schema-editor-field-contextual-button
                      as |dd|
                    >
                      <div class='warning-box'>
                        <p class='warning'>
                          These actions will break compatibility with existing
                          card instances.
                        </p>
                        <span class='warning-icon'>
                          {{svgJar
                            'warning'
                            width='20'
                            height='20'
                            role='presentation'
                          }}
                        </span>
                      </div>
                      <dd.Menu
                        class='context-menu-list'
                        @items={{array
                          (menuItem
                            'Edit Field Name' this.editFieldName disabled=true
                          )
                          (menuDivider)
                          (menuItem
                            'Remove Field'
                            (fn this.removeField field)
                            dangerous=true
                            disabled=false
                          )
                        }}
                      />
                    </DropdownButton>
                  {{/if}}
                {{/let}}
              </div>
            </div>
          {{/if}}
        {{/each}}
      </div>

      {{#if @allowAddingFields}}
        <button
          class='add-field-button'
          data-test-add-field-button
          {{on 'click' this.toggleAddFieldModal}}
        >
          + Add a field
        </button>

        {{#if this.addFieldModalShown}}
          <AddFieldModal
            @file={{@file}}
            @card={{@card}}
            @moduleSyntax={{@moduleSyntax}}
            @onClose={{this.toggleAddFieldModal}}
          />
        {{/if}}
      {{/if}}
    </div>
  </template>

  @service declare loaderService: LoaderService;
  @service declare cardService: CardService;
  @service declare operatorModeStateService: OperatorModeStateService;

<<<<<<< HEAD
  private writeTask = restartableTask(async (src: string) => {
    this.args.file.write(src, true);
  });
=======
  @tracked addFieldModalShown = false;
  @action toggleAddFieldModal() {
    this.addFieldModalShown = !this.addFieldModalShown;
  }
>>>>>>> 406f6a55

  @action openCardDefinition(moduleURL: string) {
    this.operatorModeStateService.updateCodePath(new URL(moduleURL));
  }

  @action
  isOwnField(fieldName: string): boolean {
    return isOwnField(this.args.card, fieldName);
  }

  @action
  removeField(field: FieldOfType) {
    let identifiedCard = identifyCard(this.args.card) as {
      module: string;
      name: string;
    };

    this.args.moduleSyntax.removeField(
      { type: 'exportedName', name: identifiedCard.name },
      field.name,
    );

    this.writeTask.perform(this.args.moduleSyntax.code());
  }

  @action
  editFieldName() {
    // TODO: implement
    return;
  }

  get totalOwnFields() {
    return calculateTotalOwnFields(this.args.card, this.args.cardType);
  }

  fieldCardDisplayName(fieldCard: Type | CodeRefType): string {
    return fieldCard.displayName;
  }

  fieldModuleURL(field: FieldOfType) {
    return (field.card as Type).module;
  }

  @action
  fieldTypes(field: FieldOfType) {
    let types = [];

    if (this.isOverridden(field)) {
      types.push('Overridden');
    }

    if (this.isOverriding(field)) {
      types.push('Override');
    }

    if (this.isLinkedField(field)) {
      types.push('Link');
    }

    if (field.type === 'containsMany' || field.type === 'linksToMany') {
      types.push('Collection');
    }

    if (field.isComputed) {
      types.push('Computed');
    }

    return types.join(', ');
  }

  @action
  isOverriding(field: FieldOfType) {
    return this.args.parentFields.includes(field.name);
  }

  @action
  isOverridden(field: FieldOfType) {
    return this.args.childFields.includes(field.name);
  }

  isLinkedField(field: FieldOfType) {
    return field.type === 'linksTo' || field.type === 'linksToMany';
  }

  @action
  scrollIntoOveridingField(field: FieldOfType) {
    if (!this.isOverridden(field)) {
      return;
    }

    // This code assumes that the overriding field
    // is always located in the top result returned by the query selector.
    let element = document.querySelector(`[data-field-name='${field.name}']`);
    element?.classList.add('show-overriding-field-border');
    setTimeout(() => {
      element?.classList.remove('show-overriding-field-border');
    }, 1000);
    element?.scrollIntoView({
      behavior: 'smooth',
      block: 'end',
      inline: 'nearest',
    });
  }
}<|MERGE_RESOLUTION|>--- conflicted
+++ resolved
@@ -4,11 +4,9 @@
 import { service } from '@ember/service';
 import Component from '@glimmer/component';
 
-<<<<<<< HEAD
+import { tracked } from '@glimmer/tracking';
+
 import { restartableTask } from 'ember-concurrency';
-=======
-import { tracked } from '@glimmer/tracking';
->>>>>>> 406f6a55
 
 import { DropdownButton } from '@cardstack/boxel-ui';
 import menuDivider from '@cardstack/boxel-ui/helpers/menu-divider';
@@ -448,16 +446,10 @@
   @service declare cardService: CardService;
   @service declare operatorModeStateService: OperatorModeStateService;
 
-<<<<<<< HEAD
-  private writeTask = restartableTask(async (src: string) => {
-    this.args.file.write(src, true);
-  });
-=======
   @tracked addFieldModalShown = false;
   @action toggleAddFieldModal() {
     this.addFieldModalShown = !this.addFieldModalShown;
   }
->>>>>>> 406f6a55
 
   @action openCardDefinition(moduleURL: string) {
     this.operatorModeStateService.updateCodePath(new URL(moduleURL));
@@ -561,4 +553,8 @@
       inline: 'nearest',
     });
   }
+
+  private writeTask = restartableTask(async (src: string) => {
+    await this.args.file.write(src, true);
+  });
 }