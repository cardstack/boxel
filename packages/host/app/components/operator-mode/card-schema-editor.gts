--- conflicted
+++ resolved
@@ -314,7 +314,6 @@
                       =
                     </span>
                   {{/if}}
-<<<<<<< HEAD
                   {{#if (this.isOverridden field)}}
                     <button
                       class='overridden-field-link'
@@ -323,60 +322,11 @@
                     >Jump to active field definition
                       <span>{{svgJar
                           'arrow-top-left'
-=======
-                  <button
-                    class='pill'
-                    data-test-card-schema-field-navigational-button
-                    {{on 'click' (fn this.openCardDefinition moduleUrl)}}
-                  >
-                    {{#if (this.isLinkedField field)}}
-                      <span class='linked-icon' data-test-linked-icon>
-                        {{svgJar 'icon-link' width='16' height='16'}}
-                      </span>
-                    {{/if}}
-                    <div class='realm-icon'>
-                      <RealmInfoProvider @fileURL={{moduleUrl}}>
-                        <:ready as |realmInfo|>
-                          <RealmIcon
-                            @realmIconURL={{realmInfo.iconURL}}
-                            @realmName={{realmInfo.name}}
-                          />
-                        </:ready>
-                      </RealmInfoProvider>
-                    </div>
-                    <div>
-                      <span>
-                        {{#let
-                          (this.fieldCardDisplayName field.card)
-                          as |cardDisplayName|
-                        }}
-                          <span
-                            data-test-card-display-name={{cardDisplayName}}
-                          >{{cardDisplayName}}</span>
-                        {{/let}}
-                      </span>
-                    </div>
-                  </button>
-                  <DropdownButton
-                    @icon='three-dots-horizontal'
-                    @label='field options'
-                    @contentClass='context-menu'
-                    class='context-menu-trigger'
-                    as |dd|
-                  >
-                    <div class='warning-box'>
-                      <p class='warning'>
-                        These actions will break compatibility with existing
-                        card instances.
-                      </p>
-                      <span class='warning-icon'>
-                        {{svgJar
-                          'warning'
->>>>>>> 4be68ecf
                           width='20'
                           height='20'
                           role='presentation'
                         }}</span></button>
+
                   {{else}}
                     <button
                       class='pill'
@@ -391,10 +341,9 @@
                       <div class='realm-icon'>
                         <RealmInfoProvider @fileURL={{moduleUrl}}>
                           <:ready as |realmInfo|>
-                            <img
-                              src={{realmInfo.iconURL}}
-                              alt='Realm icon'
-                              data-test-realm-icon-url={{realmInfo.iconURL}}
+                            <RealmIcon
+                              @realmIconURL={{realmInfo.iconURL}}
+                              @realmName={{realmInfo.name}}
                             />
                           </:ready>
                         </RealmInfoProvider>
