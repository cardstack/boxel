import { fn } from '@ember/helper';
import { on } from '@ember/modifier';
import { service } from '@ember/service';

import Component from '@glimmer/component';
import { tracked } from '@glimmer/tracking';

import ExclamationCircle from '@cardstack/boxel-icons/exclamation-circle';

import { dropTask } from 'ember-concurrency';
import perform from 'ember-concurrency/helpers/perform';

import { Accordion, Button } from '@cardstack/boxel-ui/components';

<<<<<<< HEAD
import { SwitchSubmodeCommand } from '../../commands/switch-submode';
import { type CardError } from '../../resources/card-resource';
=======
import SwitchSubmodeCommand from '../../commands/switch-submode';
import { type CardError } from '../../services/store';
>>>>>>> 8fdb9229

import type CommandService from '../../services/command-service';

interface Signature {
  Args: {
    error: CardError;
    viewInCodeMode?: true;
    title?: string;
  };
}

export default class CardErrorDetail extends Component<Signature> {
  @tracked private showErrorDetail = false;
  @service private declare commandService: CommandService;

  private toggleDetail = () => (this.showErrorDetail = !this.showErrorDetail);

  private viewInCodeMode = dropTask(async () => {
    let switchSubmodeCommand = new SwitchSubmodeCommand(
      this.commandService.commandContext,
    );
    await switchSubmodeCommand.execute({
      submode: 'code',
      codePath: `${this.args.error.id}.json`,
    });
  });

  <template>
    <Accordion class='error-detail {{if this.showErrorDetail "open"}}' as |A|>
      <A.Item
        data-test-error-detail-toggle
        @onClick={{fn this.toggleDetail 'schema'}}
        @isOpen={{this.showErrorDetail}}
      >
        <:title>
          <ExclamationCircle class='error-icon' />
          An error was encountered on this card:
          <span data-test-error-title>{{@title}}</span>
        </:title>
        <:content>
          {{#if @viewInCodeMode}}
            <div class='actions'>
              <Button
                data-test-view-in-code-mode-button
                @kind='primary'
                {{on 'click' (perform this.viewInCodeMode)}}
              >View in Code Mode</Button>
            </div>
          {{/if}}
          <div class='detail'>
            <div class='detail-item'>
              <div class='detail-title'>Details:</div>
              <div
                class='detail-contents'
                data-test-error-detail
              >{{@error.message}}</div>
            </div>
            {{#if @error.meta.stack}}
              <div class='detail-item'>
                <div class='detail-title'>Stack trace:</div>
                <pre
                  data-test-error-stack
                  data-test-percy-hide
                >
{{@error.meta.stack}}
                </pre>
              </div>
            {{/if}}
          </div>
        </:content>
      </A.Item>
    </Accordion>

    <style scoped>
      .error-detail {
        flex: 1.5;
        overflow: auto;
        margin-top: auto;
        max-height: fit-content;
      }
      @media (min-height: 800px) {
        .error-detail {
          flex: 1;
        }
      }
      .error-detail.open {
        max-height: unset;
      }
      .error-detail :deep(.title) {
        font: 600 var(--boxel-font-sm);
        background-color: #ffe3e3;
      }
      .error-icon {
        color: var(--boxel-error-300);
      }
      .actions {
        display: flex;
        justify-content: center;
        margin-top: var(--boxel-sp-lg);
      }
      .detail {
        display: flex;
        flex-direction: column;
        gap: var(--boxel-sp);
        padding: var(--boxel-sp);
      }
      .detail-title {
        font: 600 var(--boxel-font-sm);
      }
      .detail-contents {
        font: var(--boxel-font-sm);
      }
      pre {
        margin-top: 0;
        white-space: pre-wrap;
        word-break: break-all;
      }
    </style>
  </template>
}<|MERGE_RESOLUTION|>--- conflicted
+++ resolved
@@ -12,13 +12,8 @@
 
 import { Accordion, Button } from '@cardstack/boxel-ui/components';
 
-<<<<<<< HEAD
 import { SwitchSubmodeCommand } from '../../commands/switch-submode';
-import { type CardError } from '../../resources/card-resource';
-=======
-import SwitchSubmodeCommand from '../../commands/switch-submode';
 import { type CardError } from '../../services/store';
->>>>>>> 8fdb9229
 
 import type CommandService from '../../services/command-service';
 
