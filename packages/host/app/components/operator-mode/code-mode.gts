import { registerDestructor } from '@ember/destroyable';
import { fn } from '@ember/helper';
import { on } from '@ember/modifier';
import { action } from '@ember/object';
import type Owner from '@ember/owner';
import { service } from '@ember/service';
import { htmlSafe } from '@ember/template';
import Component from '@glimmer/component';
//@ts-expect-error cached type not available yet
import { cached, tracked } from '@glimmer/tracking';

import { task, restartableTask, timeout, all } from 'ember-concurrency';
import perform from 'ember-concurrency/helpers/perform';
import { use, resource } from 'ember-resources';
import { TrackedObject } from 'tracked-built-ins';

import {
  LoadingIndicator,
  Button,
  ResizablePanelGroup,
  PanelContext,
} from '@cardstack/boxel-ui';
import cn from '@cardstack/boxel-ui/helpers/cn';
import { svgJar } from '@cardstack/boxel-ui/helpers/svg-jar';
import { and, not } from '@cardstack/boxel-ui/helpers/truth-helpers';

import {
  type RealmInfo,
  type SingleCardDocument,
  RealmPaths,
  logger,
  isCardDocumentString,
  isSingleCardDocument,
  hasExecutableExtension,
} from '@cardstack/runtime-common';

import RecentFiles from '@cardstack/host/components/editor/recent-files';
import SchemaEditorColumn from '@cardstack/host/components/operator-mode/schema-editor-column';
import config from '@cardstack/host/config/environment';

import monacoModifier from '@cardstack/host/modifiers/monaco';

import { getCardType } from '@cardstack/host/resources/card-type';
import {
  isReady,
  type Ready,
  type FileResource,
} from '@cardstack/host/resources/file';

import { importResource } from '@cardstack/host/resources/import';

<<<<<<< HEAD
import {
  inThisFileResource,
  isCardOrFieldElement,
  type Element,
} from '@cardstack/host/resources/in-this-file';

import { maybe } from '@cardstack/host/resources/maybe';

=======
>>>>>>> 1a8b27c1
import type CardService from '@cardstack/host/services/card-service';

import type LoaderService from '@cardstack/host/services/loader-service';

import type MessageService from '@cardstack/host/services/message-service';
import type MonacoService from '@cardstack/host/services/monaco-service';
import type { MonacoSDK } from '@cardstack/host/services/monaco-service';
import type { FileView } from '@cardstack/host/services/operator-mode-state-service';
import type OperatorModeStateService from '@cardstack/host/services/operator-mode-state-service';
import RecentFilesService from '@cardstack/host/services/recent-files-service';

import { CardDef } from 'https://cardstack.com/base/card-api';

import { type BaseDef } from 'https://cardstack.com/base/card-api';

import FileTree from '../editor/file-tree';

import BinaryFileInfo from './binary-file-info';
import CardPreviewPanel from './card-preview-panel';
import CardURLBar from './card-url-bar';
import DetailPanel from './detail-panel';

interface Signature {
  Args: {
    delete: (card: CardDef, afterDelete?: () => void) => void;
    saveSourceOnClose: (url: URL, content: string) => void;
    saveCardOnClose: (card: CardDef) => void;
  };
}
const log = logger('component:code-mode');
const { autoSaveDelayMs } = config;

type PanelWidths = {
  rightPanel: string;
  codeEditorPanel: string;
  leftPanel: string;
  emptyCodeModePanel: string;
};

const CodeModePanelWidths = 'code-mode-panel-widths';
const defaultPanelWidths: PanelWidths = {
  leftPanel: 'var(--operator-mode-left-column)',
  codeEditorPanel: '48%',
  rightPanel: '32%',
  emptyCodeModePanel: '80%',
};

const cardEditorSaveTimes = new Map<string, number>();

export default class CodeMode extends Component<Signature> {
  @service declare monacoService: MonacoService;
  @service declare cardService: CardService;
  @service declare messageService: MessageService;
  @service declare operatorModeStateService: OperatorModeStateService;
  @service declare recentFilesService: RecentFilesService;
  @service declare loaderService: LoaderService;

  @tracked private loadFileError: string | null = null;
  @tracked private maybeMonacoSDK: MonacoSDK | undefined;
  @tracked private card: CardDef | undefined;
  @tracked private cardError: Error | undefined;
  @tracked private userHasDismissedURLError = false;
  @tracked private _selectedElement: Element | undefined;
  private hasUnsavedSourceChanges = false;
  private hasUnsavedCardChanges = false;
  private panelWidths: PanelWidths;
  // This is to cache realm info during reload after code path change so
  // that realm assets don't produce a flicker when code patch changes and
  // the realm is the same
  private cachedRealmInfo: RealmInfo | null = null;

  constructor(owner: Owner, args: Signature['Args']) {
    super(owner, args);
    this.operatorModeStateService.subscribeToOpenFileStateChanges(this);
    this.panelWidths = localStorage.getItem(CodeModePanelWidths)
      ? // @ts-ignore Type 'null' is not assignable to type 'string'
        JSON.parse(localStorage.getItem(CodeModePanelWidths))
      : defaultPanelWidths;
    registerDestructor(this, () => {
      // destructor functons are called synchronously. in order to save,
      // which is async, we leverage an EC task that is running in a
      // parent component (EC task lifetimes are bound to their context)
      // that is not being destroyed.
      if (this.codePath && this.hasUnsavedSourceChanges) {
        // we let the monaco changes win if there are unsaved changes both
        // monaco and the card preview (an arbitrary choice)
        this.args.saveSourceOnClose(this.codePath, getMonacoContent());
      } else if (this.hasUnsavedCardChanges && this.card) {
        this.args.saveCardOnClose(this.card);
      }
      this.operatorModeStateService.unsubscribeFromOpenFileStateChanges(this);
    });
    this.loadMonaco.perform();
  }

  private get realmInfo() {
    return this.realmInfoResource.value;
  }

  private get backgroundURL() {
    return this.realmInfo?.backgroundURL;
  }

  private get backgroundURLStyle() {
    return htmlSafe(`background-image: url(${this.backgroundURL});`);
  }

  @action setFileView(view: FileView) {
    this.operatorModeStateService.updateFileView(view);
  }

  get fileView() {
    return this.operatorModeStateService.state.fileView;
  }

  get fileViewTitle() {
    return this.showBrowser ? 'File Browser' : 'Inheritance';
  }

  private get realmURL() {
    return this.operatorModeStateService.realmURL;
  }

  private get isLoading() {
    return (
      this.loadMonaco.isRunning || this.currentOpenFile?.state === 'loading'
    );
  }

  private get isReady() {
    return this.maybeMonacoSDK && isReady(this.currentOpenFile);
  }

  private get schemaEditorIncompatible() {
    return this.readyFile.isBinary || this.isNonCardJson;
  }

  private isNonCardJson() {
    return (
      this.readyFile.name.endsWith('.json') &&
      !isCardDocumentString(this.readyFile.content)
    );
  }

  private get emptyOrNotFound() {
    return !this.codePath || this.currentOpenFile?.state === 'not-found';
  }

  private loadMonaco = task(async () => {
    this.maybeMonacoSDK = await this.monacoService.getMonacoContext();
  });

  private get readyFile() {
    if (isReady(this.currentOpenFile)) {
      return this.currentOpenFile;
    }
    throw new Error(
      `cannot access file contents ${this.codePath} before file is open`,
    );
  }

  private get monacoSDK() {
    if (this.maybeMonacoSDK) {
      return this.maybeMonacoSDK;
    }
    throw new Error(`cannot use monaco SDK before it has loaded`);
  }

  private get codePath() {
    return this.operatorModeStateService.state.codePath;
  }

  @action private resetLoadFileError() {
    this.loadFileError = null;
  }

  @action private dismissURLError() {
    this.userHasDismissedURLError = true;
  }

  @use private realmInfoResource = resource(() => {
    if (!this.realmURL) {
      return new TrackedObject({
        error: null,
        isLoading: false,
        value: this.cachedRealmInfo,
        load: () => Promise<void>,
      });
    }

    const state: {
      isLoading: boolean;
      value: RealmInfo | null;
      error: Error | undefined;
      load: () => Promise<void>;
    } = new TrackedObject({
      isLoading: true,
      value: this.cachedRealmInfo,
      error: undefined,
      load: async () => {
        state.isLoading = true;

        try {
          let realmInfo = await this.cardService.getRealmInfoByRealmURL(
            new URL(this.realmURL),
          );

          if (realmInfo) {
            this.cachedRealmInfo = realmInfo;
          }

          state.value = realmInfo;
        } catch (error: any) {
          state.error = error;
        } finally {
          state.isLoading = false;
        }
      },
    });

    state.load();
    return state;
  });

<<<<<<< HEAD
  @use private inThisFileResource = resource(({ on }) => {
=======
  private get currentOpenFile() {
    return this.operatorModeStateService.openFile.current;
  }

  @use private elements = resource(({ on }) => {
>>>>>>> 1a8b27c1
    on.cleanup(() => {
      this._selectedElement = undefined;
    });

<<<<<<< HEAD
    if (isReady(this.openFile.current) && this.importedModule?.module) {
      let f: Ready = this.openFile.current;
      if (hasExecutableExtension(f.url)) {
        return inThisFileResource(this, () => ({
          file: f,
          exportedCardsOrFields:
            this.importedModule?.cardsOrFieldsFromModule || [],
        }));
      }
    }
    return;
=======
    const state: {
      isLoading: boolean;
      value: Element[] | null;
      error: Error | undefined;
      load: () => Promise<void>;
    } = new TrackedObject({
      isLoading: true,
      value: [],
      error: undefined,
      load: async () => {
        state.isLoading = true;
        if (this.importedModule === undefined) {
          state.value = [];
          return;
        }
        try {
          if (isReady(this.currentOpenFile) && this.importedModule?.module) {
            let module = this.importedModule?.module;
            let cardsOrFields = cardsOrFieldsFromModule(module);
            let elements: Element[] = [];
            await this.importedModule.loaded;
            let moduleSyntax = new ModuleSyntax(this.currentOpenFile.content);
            elements = moduleSyntax.elements.map(
              (value: ElementDeclaration) => {
                let cardOrField = cardsOrFields.find(
                  (c) => c.name === value.localName,
                );
                if (cardOrField !== undefined) {
                  return {
                    ...value,
                    cardType: getCardType(
                      this,
                      () => cardOrField as typeof BaseDef,
                    ),
                    cardOrField,
                  } as CardOrField & Partial<PossibleCardOrFieldClass>;
                }
                return value as BaseDeclaration;
              },
            );
            state.value = elements;
          }
        } catch (error: any) {
          state.error = error;
        } finally {
          state.isLoading = false;
        }
      },
    });

    state.load();
    return state;
>>>>>>> 1a8b27c1
  });

  @use private importedModule = resource(() => {
    if (isReady(this.currentOpenFile)) {
      let f: Ready = this.currentOpenFile;
      if (hasExecutableExtension(f.url)) {
        return importResource(this, () => f.url);
      }
    }
    return undefined;
  });

  @use private cardType = resource(() => {
    if (this.card !== undefined) {
      let cardDefinition = this.card.constructor as typeof BaseDef;
      return getCardType(this, () => cardDefinition);
    }
    return undefined;
  });

  // We are actually loading cards using a side-effect of this cached getter
  // instead of a resource because with a resource it becomes impossible
  // to ignore our own auto-save echoes, since the act of auto-saving triggers
  // the openFile resource to update which would otherwise trigger a card
  // resource to update (and hence invalidate components can consume this card
  // resource.) By using this side effect we can prevent invalidations when the
  // card isn't actually different and we are just seeing SSE events in response
  // to our own activity.
  @cached
  private get openFileCardJSON() {
    this.cardError = undefined;
    if (
      this.currentOpenFile?.state === 'ready' &&
      this.currentOpenFile.name.endsWith('.json')
    ) {
      let maybeCard: any;
      try {
        maybeCard = JSON.parse(this.currentOpenFile.content);
      } catch (err: any) {
        this.cardError = err;
        return undefined;
      }
      if (isSingleCardDocument(maybeCard)) {
        let url = new URL(this.currentOpenFile.url.replace(/\.json$/, ''));
        // in order to not get trapped in a glimmer invalidation cycle we need to
        // load the card in a different execution frame
        this.loadLiveCard.perform(url);
        return maybeCard;
      }
    }
    // in order to not get trapped in a glimmer invalidation cycle we need to
    // unload the card in a different execution frame
    this.unloadCard.perform();
    return undefined;
  }

  private loadLiveCard = restartableTask(async (url: URL) => {
    let card = await this.cardService.loadLiveModel(this, url);
    if (card !== this.card) {
      if (this.card) {
        this.cardService.unsubscribe(this.card, this.onCardChange);
      }
      this.card = card;
      this.cardService.subscribe(this.card, this.onCardChange);
    }
  });

  private unloadCard = restartableTask(async () => {
    await Promise.resolve();
    if (this.card) {
      this.cardService.unsubscribe(this.card, this.onCardChange);
    }
    this.card = undefined;
    this.cardError = undefined;
  });

  private get cardIsLoaded() {
    return (
      isReady(this.currentOpenFile) &&
      this.openFileCardJSON &&
      this.card?.id === this.currentOpenFile.url.replace(/\.json$/, '')
    );
  }

  private get loadedCard() {
    if (!this.card) {
      throw new Error(`bug: card ${this.codePath} is not loaded`);
    }
    return this.card;
  }

  private get elements() {
    return this.inThisFileResource?._elements || [];
  }

  private get selectedElement() {
    if (this._selectedElement) {
      return this._selectedElement;
    } else {
      return this.elements.length > 0 ? this.elements[0] : undefined;
    }
  }

  private get selectedCardOrField() {
    if (this.selectedElement) {
      if (isCardOrFieldElement(this.selectedElement)) {
        return this.selectedElement;
      }
    }
    return;
  }

  @action
  private selectElement(el: Element) {
    this._selectedElement = el;
  }

  private onCardChange = () => {
    this.doWhenCardChanges.perform();
  };

  private doWhenCardChanges = restartableTask(async () => {
    if (this.card) {
      this.hasUnsavedCardChanges = true;
      await timeout(autoSaveDelayMs);
      cardEditorSaveTimes.set(this.card.id, Date.now());
      await this.saveCard.perform(this.card);
      this.hasUnsavedCardChanges = false;
    }
  });

  private saveCard = restartableTask(async (card: CardDef) => {
    // these saves can happen so fast that we'll make sure to wait at
    // least 500ms for human consumption
    await all([this.cardService.saveModel(card), timeout(500)]);
  });

  private contentChangedTask = restartableTask(async (content: string) => {
    this.hasUnsavedSourceChanges = true;
    await timeout(autoSaveDelayMs);
    if (
      !isReady(this.currentOpenFile) ||
      content === this.currentOpenFile?.content
    ) {
      return;
    }

    let isJSON = this.currentOpenFile.name.endsWith('.json');
    let validJSON = isJSON && this.safeJSONParse(content);
    // Here lies the difference in how json files and other source code files
    // are treated during editing in the code editor
    if (validJSON && isSingleCardDocument(validJSON)) {
      // writes json instance but doesn't update state of the file resource
      // relies on message service subscription to update state
      await this.saveFileSerializedCard.perform(validJSON);
    } else if (!isJSON || validJSON) {
      // writes source code and non-card instance valid JSON,
      // then updates the state of the file resource
      this.writeSourceCodeToFile(this.currentOpenFile, content);
      this.waitForSourceCodeWrite.perform();
    }
    this.hasUnsavedSourceChanges = false;
  });

  // these saves can happen so fast that we'll make sure to wait at
  // least 500ms for human consumption
  private waitForSourceCodeWrite = restartableTask(async () => {
    if (isReady(this.currentOpenFile)) {
      await all([this.currentOpenFile.writing, timeout(500)]);
    }
  });

  // We use this to write non-cards to the realm--so it doesn't make
  // sense to go thru the card-service for this
  private writeSourceCodeToFile(file: FileResource, content: string) {
    if (file.state !== 'ready') {
      throw new Error('File is not ready to be written to');
    }

    return file.write(content);
  }

  private safeJSONParse(content: string) {
    try {
      return JSON.parse(content);
    } catch (err) {
      log.warn(
        `content for ${this.codePath} is not valid JSON, skipping write`,
      );
      return;
    }
  }

  private saveFileSerializedCard = task(async (json: SingleCardDocument) => {
    if (!this.codePath) {
      return;
    }
    let realmPath = new RealmPaths(this.cardService.defaultURL);
    let url = realmPath.fileURL(this.codePath.href.replace(/\.json$/, ''));
    let realmURL = this.readyFile.realmURL;
    if (!realmURL) {
      throw new Error(`cannot determine realm for ${this.codePath}`);
    }

    let doc = this.monacoService.reverseFileSerialization(
      json,
      url.href,
      realmURL,
    );
    let card: CardDef | undefined;
    try {
      card = await this.cardService.createFromSerialized(doc.data, doc, url);
    } catch (e) {
      // TODO probably we should show a message in the UI that the card
      // instance JSON is not actually a valid card
      console.error(
        'JSON is not a valid card--TODO this should be an error message in the code editor',
      );
      return;
    }

    try {
      // these saves can happen so fast that we'll make sure to wait at
      // least 500ms for human consumption
      await all([this.cardService.saveModel(card), timeout(500)]);
    } catch (e) {
      console.error('Failed to save single card document', e);
    }
  });

  private get language(): string | undefined {
    if (this.codePath) {
      const editorLanguages = this.monacoSDK.languages.getLanguages();
      let extension = '.' + this.codePath.href.split('.').pop();
      let language = editorLanguages.find((lang) =>
        lang.extensions?.find((ext) => ext === extension),
      );
      return language?.id ?? 'plaintext';
    }
    return undefined;
  }

  private get isSaving() {
    return (
      this.waitForSourceCodeWrite.isRunning ||
      this.saveFileSerializedCard.isRunning ||
      this.saveCard.isRunning
    );
  }

  @action
  private onListPanelContextChange(listPanelContext: PanelContext[]) {
    this.panelWidths.leftPanel = listPanelContext[0]?.width;
    this.panelWidths.codeEditorPanel = listPanelContext[1]?.width;
    this.panelWidths.rightPanel = listPanelContext[2]?.width;

    localStorage.setItem(CodeModePanelWidths, JSON.stringify(this.panelWidths));
  }

  @action
  private delete() {
    if (this.card) {
      this.args.delete(this.card, () => {
        let recentFile = this.recentFilesService.recentFiles[0];

        if (recentFile) {
          let recentFileUrl = `${recentFile.realmURL}${recentFile.filePath}`;

          this.operatorModeStateService.updateCodePath(new URL(recentFileUrl));
        } else {
          this.operatorModeStateService.updateCodePath(null);
        }
      });
    } else {
      throw new Error(`TODO: non-card instance deletes are not yet supported`);
    }
  }

  private get showBrowser() {
    return this.fileView === 'browser' || this.emptyOrNotFound;
  }

  onStateChange(state: FileResource['state']) {
    this.userHasDismissedURLError = false;
    if (state === 'not-found') {
      this.loadFileError = 'This resource does not exist';
      this.setFileView('browser');
    } else if (state === 'ready') {
      this.loadFileError = null;
    }
  }

  <template>
    <div class='code-mode-background' style={{this.backgroundURLStyle}}></div>
    <CardURLBar
      @loadFileError={{this.loadFileError}}
      @resetLoadFileError={{this.resetLoadFileError}}
      @userHasDismissedError={{this.userHasDismissedURLError}}
      @dismissURLError={{this.dismissURLError}}
      @realmURL={{this.realmURL}}
      class='card-url-bar'
    />
    <div
      class='code-mode'
      data-test-code-mode
      data-test-save-idle={{and
        this.contentChangedTask.isIdle
        this.doWhenCardChanges.isIdle
      }}
    >
      <ResizablePanelGroup
        @onListPanelContextChange={{this.onListPanelContextChange}}
        class='columns'
        as |ResizablePanel|
      >
        <ResizablePanel
          @defaultWidth={{defaultPanelWidths.leftPanel}}
          @width='var(--operator-mode-left-column)'
        >
          <div class='column'>
            {{! Move each container and styles to separate component }}
            <div
              class='inner-container file-view
                {{if this.showBrowser "file-browser"}}'
            >
              <header
                class='file-view__header'
                aria-label={{this.fileViewTitle}}
                data-test-file-view-header
              >
                <Button
                  @disabled={{this.emptyOrNotFound}}
                  @kind={{if (not this.showBrowser) 'primary-dark' 'secondary'}}
                  @size='extra-small'
                  class={{cn
                    'file-view__header-btn'
                    active=(not this.showBrowser)
                  }}
                  {{on 'click' (fn this.setFileView 'inheritance')}}
                  data-test-inheritance-toggle
                >
                  Inspector</Button>
                <Button
                  @kind={{if this.showBrowser 'primary-dark' 'secondary'}}
                  @size='extra-small'
                  class={{cn 'file-view__header-btn' active=this.showBrowser}}
                  {{on 'click' (fn this.setFileView 'browser')}}
                  data-test-file-browser-toggle
                >
                  File Tree</Button>
              </header>
              <section class='inner-container__content'>
                {{#if this.showBrowser}}
                  <FileTree @realmURL={{this.realmURL}} />
                {{else}}
                  {{#if this.isReady}}
                    <DetailPanel
                      @cardInstance={{this.card}}
                      @cardInstanceType={{this.cardType}}
                      @readyFile={{this.readyFile}}
                      @realmInfo={{this.realmInfo}}
                      @selectedElement={{this.selectedElement}}
                      @elements={{this.elements}}
                      @selectElement={{this.selectElement}}
                      @delete={{this.delete}}
                      data-test-card-inheritance-panel
                    />
                  {{/if}}
                {{/if}}
              </section>
            </div>
            <aside class='inner-container'>
              <header
                class='inner-container__header'
                aria-label='Recent Files Header'
              >
                Recent Files
              </header>
              <section class='inner-container__content'>
                <RecentFiles />
              </section>
            </aside>
          </div>
        </ResizablePanel>
        {{#if this.codePath}}
          <ResizablePanel
            @defaultWidth={{defaultPanelWidths.codeEditorPanel}}
            @width={{this.panelWidths.codeEditorPanel}}
            @minWidth='300px'
          >
            <div class='inner-container'>
              {{#if this.isReady}}
                {{#if this.readyFile.isBinary}}
                  <BinaryFileInfo @readyFile={{this.readyFile}} />
                {{else}}
                  <div
                    class='monaco-container'
                    data-test-editor
                    {{monacoModifier
                      content=this.readyFile.content
                      contentChanged=(perform this.contentChangedTask)
                      monacoSDK=this.monacoSDK
                      language=this.language
                    }}
                  ></div>
                {{/if}}
                <div class='save-indicator {{if this.isSaving "visible"}}'>
                  {{#if this.isSaving}}
                    <span class='saving-msg'>
                      Now Saving
                    </span>
                    <span class='save-spinner'>
                      <span class='save-spinner-inner'>
                        <LoadingIndicator />
                      </span>
                    </span>
                  {{else}}
                    <span class='saved-msg'>
                      Saved
                    </span>
                    {{svgJar 'check-mark' width='27' height='27'}}
                  {{/if}}
                </div>
              {{else if this.isLoading}}
                <div class='loading'>
                  <LoadingIndicator />
                </div>
              {{/if}}
            </div>
          </ResizablePanel>
          <ResizablePanel
            @defaultWidth={{defaultPanelWidths.rightPanel}}
            @width={{this.panelWidths.rightPanel}}
          >
            <div class='inner-container'>
              {{#if this.isReady}}
                {{#if this.cardIsLoaded}}
                  <CardPreviewPanel
                    @card={{this.loadedCard}}
                    @realmInfo={{this.realmInfo}}
                    data-test-card-resource-loaded
                  />
                {{else if this.selectedCardOrField}}
                  <SchemaEditorColumn
                    @file={{this.readyFile}}
                    @card={{this.selectedCardOrField.cardOrField}}
                    @cardTypeResource={{this.selectedCardOrField.cardType}}
                  />
                {{else if this.schemaEditorIncompatible}}
                  <div
                    class='incompatible-schema-editor'
                    data-test-schema-editor-incompatible
                  >Schema Editor cannot be used with this file type</div>
                {{else if this.cardError}}
                  {{this.cardError.message}}
                {{/if}}
              {{/if}}
            </div>
          </ResizablePanel>
        {{else}}
          <ResizablePanel
            @defaultWidth={{defaultPanelWidths.emptyCodeModePanel}}
            @width={{this.panelWidths.emptyCodeModePanel}}
          >
            <div
              class='inner-container inner-container--empty'
              data-test-empty-code-mode
            >
              {{svgJar 'file' width='40' height='40' role='presentation'}}
              <h3 class='choose-file-prompt'>
                Choose a file on the left to open it
              </h3>
            </div>
          </ResizablePanel>
        {{/if}}
      </ResizablePanelGroup>
    </div>

    <style>
      :global(:root) {
        --code-mode-padding-top: calc(
          var(--submode-switcher-trigger-height) + (2 * (var(--boxel-sp)))
        );
        --code-mode-padding-bottom: calc(
          var(--search-sheet-closed-height) + (var(--boxel-sp))
        );
      }

      .code-mode {
        height: 100%;
        max-height: 100vh;
        left: 0;
        right: 0;
        z-index: 1;
        padding: var(--code-mode-padding-top) var(--boxel-sp)
          var(--code-mode-padding-bottom);
        overflow: auto;
      }

      .code-mode-background {
        position: fixed;
        left: 0;
        right: 0;
        display: block;
        width: 100%;
        height: 100%;
        filter: blur(15px);
        background-size: cover;
      }

      .columns {
        display: flex;
        flex-direction: row;
        flex-shrink: 0;
        height: 100%;
      }
      .column {
        display: flex;
        flex-direction: column;
        gap: var(--boxel-sp);
        height: 100%;
      }
      .column:nth-child(2) {
        flex: 2;
      }
      .column:last-child {
        flex: 1.2;
      }
      .column:first-child > *:first-child {
        max-height: 50%;
      }
      .column:first-child > *:last-child {
        max-height: calc(50% - var(--boxel-sp));
        background-color: var(--boxel-200);
      }

      .inner-container {
        height: 100%;
        position: relative;
        display: flex;
        flex-direction: column;
        background-color: var(--boxel-light);
        border-radius: var(--boxel-border-radius-xl);
        box-shadow: var(--boxel-deep-box-shadow);
        overflow: hidden;
      }
      .inner-container__header {
        padding: var(--boxel-sp-sm) var(--boxel-sp-xs);
        font: 700 var(--boxel-font);
        letter-spacing: var(--boxel-lsp-xs);
      }
      .inner-container__content {
        padding: var(--boxel-sp-xxs) var(--boxel-sp-xs) var(--boxel-sp-sm);
        overflow-y: auto;
        height: 100%;
      }
      .inner-container--empty {
        background-color: var(--boxel-light-100);
        align-items: center;
        justify-content: center;
      }
      .inner-container--empty > :deep(svg) {
        --icon-color: var(--boxel-highlight);
      }

      .file-view {
        background-color: var(--boxel-200);
      }

      .choose-file-prompt {
        margin: 0;
        padding: var(--boxel-sp);
        font: 700 var(--boxel-font);
        letter-spacing: var(--boxel-lsp-xs);
      }

      .file-view__header {
        display: flex;
        gap: var(--boxel-sp-xs);
        padding: var(--boxel-sp-xs);
        background-color: var(--boxel-200);
      }
      .file-view__header-btn {
        --boxel-button-border: 1px solid var(--boxel-400);
        --boxel-button-font: 700 var(--boxel-font-xs);
        --boxel-button-letter-spacing: var(--boxel-lsp-xs);
        --boxel-button-min-width: 6rem;
        --boxel-button-padding: 0;
        border-radius: var(--boxel-border-radius);
        flex: 1;
      }
      .file-view__header-btn:hover:not(:disabled) {
        border-color: var(--boxel-dark);
      }
      .file-view__header-btn.active {
        border-color: var(--boxel-dark);
        --boxel-button-text-color: var(--boxel-highlight);
      }

      .file-view.file-browser .inner-container__content {
        background: var(--boxel-light);
      }

      .card-url-bar {
        position: absolute;
        top: var(--boxel-sp);
        left: calc(var(--submode-switcher-width) + (var(--boxel-sp) * 2));

        --card-url-bar-width: calc(
          100% - (var(--submode-switcher-width) + (var(--boxel-sp) * 3))
        );
        height: var(--submode-switcher-height);

        z-index: 2;
      }

      .monaco-container {
        height: 100%;
        min-height: 100%;
        width: 100%;
        min-width: 100%;
        padding: var(--boxel-sp) 0;
      }

      .loading {
        margin: 40vh auto;
      }

      .save-indicator {
        --icon-color: var(--boxel-highlight);
        position: absolute;
        display: flex;
        align-items: center;
        height: 2.5rem;
        width: 140px;
        bottom: 0;
        right: 0;
        background-color: var(--boxel-200);
        padding: 0 var(--boxel-sp-xxs) 0 var(--boxel-sp-sm);
        border-top-left-radius: var(--boxel-border-radius);
        font: var(--boxel-font-sm);
        font-weight: 500;
        transform: translateX(140px);
        transition: all var(--boxel-transition);
        transition-delay: 5s;
      }
      .save-indicator.visible {
        transform: translateX(0px);
        transition-delay: 0s;
      }
      .save-spinner {
        display: inline-block;
        position: relative;
      }
      .save-spinner-inner {
        display: inline-block;
        position: absolute;
        top: -7px;
      }
      .saving-msg {
        margin-right: var(--boxel-sp-sm);
      }
      .saved-msg {
        margin-right: var(--boxel-sp-xxs);
      }
      .incompatible-schema-editor {
        display: flex;
        flex-wrap: wrap;
        align-content: center;
        justify-content: center;
        text-align: center;
        height: 100%;
        background-color: var(--boxel-200);
        font: var(--boxel-font-sm);
        color: var(--boxel-450);
        font-weight: 500;
        padding: var(--boxel-sp-xl);
      }
    </style>
  </template>
}

function getMonacoContent() {
  return (window as any).monaco.editor.getModels()[0].getValue();
}<|MERGE_RESOLUTION|>--- conflicted
+++ resolved
@@ -49,17 +49,12 @@
 
 import { importResource } from '@cardstack/host/resources/import';
 
-<<<<<<< HEAD
 import {
   inThisFileResource,
   isCardOrFieldElement,
   type Element,
 } from '@cardstack/host/resources/in-this-file';
 
-import { maybe } from '@cardstack/host/resources/maybe';
-
-=======
->>>>>>> 1a8b27c1
 import type CardService from '@cardstack/host/services/card-service';
 
 import type LoaderService from '@cardstack/host/services/loader-service';
@@ -284,22 +279,17 @@
     return state;
   });
 
-<<<<<<< HEAD
-  @use private inThisFileResource = resource(({ on }) => {
-=======
   private get currentOpenFile() {
     return this.operatorModeStateService.openFile.current;
   }
 
-  @use private elements = resource(({ on }) => {
->>>>>>> 1a8b27c1
+  @use private inThisFileResource = resource(({ on }) => {
     on.cleanup(() => {
       this._selectedElement = undefined;
     });
 
-<<<<<<< HEAD
-    if (isReady(this.openFile.current) && this.importedModule?.module) {
-      let f: Ready = this.openFile.current;
+    if (isReady(this.currentOpenFile) && this.importedModule?.module) {
+      let f: Ready = this.currentOpenFile;
       if (hasExecutableExtension(f.url)) {
         return inThisFileResource(this, () => ({
           file: f,
@@ -309,60 +299,6 @@
       }
     }
     return;
-=======
-    const state: {
-      isLoading: boolean;
-      value: Element[] | null;
-      error: Error | undefined;
-      load: () => Promise<void>;
-    } = new TrackedObject({
-      isLoading: true,
-      value: [],
-      error: undefined,
-      load: async () => {
-        state.isLoading = true;
-        if (this.importedModule === undefined) {
-          state.value = [];
-          return;
-        }
-        try {
-          if (isReady(this.currentOpenFile) && this.importedModule?.module) {
-            let module = this.importedModule?.module;
-            let cardsOrFields = cardsOrFieldsFromModule(module);
-            let elements: Element[] = [];
-            await this.importedModule.loaded;
-            let moduleSyntax = new ModuleSyntax(this.currentOpenFile.content);
-            elements = moduleSyntax.elements.map(
-              (value: ElementDeclaration) => {
-                let cardOrField = cardsOrFields.find(
-                  (c) => c.name === value.localName,
-                );
-                if (cardOrField !== undefined) {
-                  return {
-                    ...value,
-                    cardType: getCardType(
-                      this,
-                      () => cardOrField as typeof BaseDef,
-                    ),
-                    cardOrField,
-                  } as CardOrField & Partial<PossibleCardOrFieldClass>;
-                }
-                return value as BaseDeclaration;
-              },
-            );
-            state.value = elements;
-          }
-        } catch (error: any) {
-          state.error = error;
-        } finally {
-          state.isLoading = false;
-        }
-      },
-    });
-
-    state.load();
-    return state;
->>>>>>> 1a8b27c1
   });
 
   @use private importedModule = resource(() => {
