import Component from '@glimmer/component';
import { service } from '@ember/service';
import MonacoService from '@cardstack/host/services/monaco-service';
import { htmlSafe } from '@ember/template';
import { FileResource } from '@cardstack/host/resources/file';
import { type RealmInfo } from '@cardstack/runtime-common';

interface Signature {
  Args: {
    openFile: { current: FileResource | undefined };
    realmInfo: RealmInfo | null;
  };
}

export default class CodeMode extends Component<Signature> {
  @service declare monacoService: MonacoService;

  constructor(args: any, owner: any) {
    super(args, owner);
  }

  get backgroundURL() {
    return this.args.realmInfo?.backgroundURL;
  }

  get backgroundURLStyle() {
    return htmlSafe(`background-image: url(${this.backgroundURL});`);
  }

  <template>
    <div class='code-mode-background' style={{this.backgroundURLStyle}}></div>

    <div class='code-mode' data-test-code-mode>
      <div class='columns'>
<<<<<<< HEAD
        <div class='column'>File tree</div>
        <div class='column'>Code, Open File Status:
          {{! This is to trigger openFile function }}
          {{@openFile.current.state}}</div>
        <div class='column'>Schema editor</div>
=======
        <div class='column'>
          {{!-- Move each container and styles to separate component --}}
          <div class='inner-container'>
            Inheritance / File Browser
            <section class='inner-container__content'></section>
          </div>
          <aside class='inner-container'>
            <header class='inner-container__header'>
              Recent Files
            </header>
            <section class='inner-container__content'></section>
          </aside>
        </div>
        <div class='column'>
          <div class='inner-container'>
            Code
          </div>
        </div>
        <div class='column'>
          <div class='inner-container'>
            Schema Editor
          </div>
        </div>
>>>>>>> 806948cf
      </div>
    </div>

    <style>
      :global(:root) {
        --code-mode-padding-top: calc(
          var(--submode-switcher-trigger-height) + (2 * (var(--boxel-sp)))
        );
        --code-mode-padding-bottom: calc(
          var(--search-sheet-closed-height) + (var(--boxel-sp))
        );
        --code-mode-column-min-width: calc(
          var(--operator-mode-min-width) - 2 * var(--boxel-sp)
        );
      }

      .code-mode {
        height: 100%;
        max-height: 100vh;
        left: 0;
        right: 0;
        z-index: 1;
        padding: var(--code-mode-padding-top) var(--boxel-sp)
          var(--code-mode-padding-bottom);
        overflow: auto;
      }

      .code-mode-background {
        position: fixed;
        left: 0;
        right: 0;
        display: block;
        width: 100%;
        height: 100%;
        filter: blur(15px);
        background-size: cover;
      }

      .columns {
        display: flex;
        flex-direction: row;
        flex-shrink: 0;
        gap: var(--boxel-sp-lg);
        height: 100%;
      }
      .column {
        flex: 1;
        display: flex;
        flex-direction: column;
        gap: var(--boxel-sp);
        min-width: var(--code-mode-column-min-width);
      }
      .column:nth-child(2) {
        flex: 2;
      }
      .column:last-child {
        flex: 1.2;
      }
      .column:first-child > *:first-child {
        max-height: 50%;
        background-color: var(--boxel-200);
      }
      .column:first-child > *:last-child {
        max-height: calc(50% - var(--boxel-sp));
        background-color: var(--boxel-200);
      }

      .inner-container {
        height: 100%;
        display: flex;
        flex-direction: column;
        background-color: var(--boxel-light);
        border-radius: var(--boxel-border-radius-xl);
      }
      .inner-container__header {
        padding: var(--boxel-sp-sm) var(--boxel-sp-xs);
        font: 700 var(--boxel-font);
        letter-spacing: var(--boxel-lsp-xs);
      }
      .inner-container__content {
        padding: 0 var(--boxel-sp-xs) var(--boxel-sp-sm);
        overflow-y: auto;
      }
    </style>
  </template>
}<|MERGE_RESOLUTION|>--- conflicted
+++ resolved
@@ -32,15 +32,8 @@
 
     <div class='code-mode' data-test-code-mode>
       <div class='columns'>
-<<<<<<< HEAD
-        <div class='column'>File tree</div>
-        <div class='column'>Code, Open File Status:
-          {{! This is to trigger openFile function }}
-          {{@openFile.current.state}}</div>
-        <div class='column'>Schema editor</div>
-=======
         <div class='column'>
-          {{!-- Move each container and styles to separate component --}}
+          {{! Move each container and styles to separate component }}
           <div class='inner-container'>
             Inheritance / File Browser
             <section class='inner-container__content'></section>
@@ -55,6 +48,7 @@
         <div class='column'>
           <div class='inner-container'>
             Code
+            {{@openFile.current.state}}
           </div>
         </div>
         <div class='column'>
@@ -62,7 +56,6 @@
             Schema Editor
           </div>
         </div>
->>>>>>> 806948cf
       </div>
     </div>
 
