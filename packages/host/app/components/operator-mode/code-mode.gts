--- conflicted
+++ resolved
@@ -26,6 +26,7 @@
   identifyCard,
   moduleFrom,
   hasExecutableExtension,
+  isCardDocument,
 } from '@cardstack/runtime-common';
 
 import {
@@ -555,7 +556,6 @@
     }
   }
 
-<<<<<<< HEAD
   get isCardInstance() {
     if (
       !isReady(this.openFile.current) ||
@@ -569,7 +569,9 @@
       return isCardDocument(cardDoc);
     } catch (e) {
       throw new Error('Unparsable JSON file');
-=======
+    }
+  }
+
   private async withTestWaiters<T>(cb: () => Promise<T>) {
     let token = waiter.beginAsync();
     try {
@@ -582,7 +584,6 @@
       return result;
     } finally {
       waiter.endAsync(token);
->>>>>>> 4b514a28
     }
   }
 
@@ -723,37 +724,19 @@
             @panelGroupApi={{pg.api}}
           >
             <div class='inner-container'>
-<<<<<<< HEAD
-              {{#if this.isReady}}
-                {{#if this.isCardInstance}}
-                  {{#if this.cardResource.value}}
-                    <CardPreviewPanel
-                      @card={{this.cardResource.value}}
-                      @realmIconURL={{this.realmIconURL}}
-                      data-test-card-resource-loaded
-                    />
-
-                  {{else if this.cardResource.error}}
-                    {{this.cardResource.error.message}}
-                  {{/if}}
-                {{else}}
-                  {{#if this.importedModule.module}}
-                    <CardAdoptionChain
-                      @file={{this.readyFile}}
-                      @importedModule={{this.importedModule.module}}
-                    />
-                  {{/if}}
-                {{/if}}
-=======
               {{#if this.cardIsLoaded}}
                 <CardPreviewPanel
                   @card={{this.loadedCard}}
                   @realmIconURL={{this.realmIconURL}}
                   data-test-card-resource-loaded
                 />
+              {{else if this.importedModule.module}}
+                <CardAdoptionChain
+                  @file={{this.readyFile}}
+                  @importedModule={{this.importedModule.module}}
+                />
               {{else if this.cardError}}
                 {{this.cardError.message}}
->>>>>>> 4b514a28
               {{/if}}
             </div>
           </ResizablePanel>
