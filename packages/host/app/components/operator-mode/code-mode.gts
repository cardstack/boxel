import Component from '@glimmer/component';
import { service } from '@ember/service';
import MonacoService from '@cardstack/host/services/monaco-service';
import CardService from '@cardstack/host/services/card-service';
import { htmlSafe } from '@ember/template';
<<<<<<< HEAD
import { type RealmInfo, RealmPaths } from '@cardstack/runtime-common';
import OperatorModeStateService from '@cardstack/host/services/operator-mode-state-service';
import ENV from '@cardstack/host/config/environment';
import { restartableTask } from 'ember-concurrency';
import FileTree from '../editor/file-tree';
import { eq } from '@cardstack/boxel-ui/helpers/truth-helpers';
import { on } from '@ember/modifier';
import { fn } from '@ember/helper';
import { tracked } from '@glimmer/tracking';
import { action } from '@ember/object';
import { maybe } from '@cardstack/host/resources/maybe';
import { file } from '@cardstack/host/resources/file';
import perform from 'ember-concurrency/helpers/perform';
import CardURLBar from '@cardstack/host/components/operator-mode/card-url-bar';
const { ownRealmURL } = ENV;
import type CardController from '@cardstack/host/controllers/card';
=======
import {
  type RealmInfo,
  RealmPaths,
  isCardDocument,
} from '@cardstack/runtime-common';
import { maybe } from '@cardstack/host/resources/maybe';
import { file } from '@cardstack/host/resources/file';
import type OperatorModeStateService from '@cardstack/host/services/operator-mode-state-service';
import type MessageService from '@cardstack/host/services/message-service';
import CardService from '@cardstack/host/services/card-service';
import { restartableTask } from 'ember-concurrency';
import { registerDestructor } from '@ember/destroyable';
import perform from 'ember-concurrency/helpers/perform';
import CardURLBar from '@cardstack/host/components/operator-mode/card-url-bar';
import CardPreviewPanel from '@cardstack/host/components/operator-mode/card-preview-panel';
import { CardDef } from 'https://cardstack.com/base/card-api';
import { use, resource } from 'ember-resources';
import { TrackedObject } from 'tracked-built-ins';
>>>>>>> f96a7119

interface Signature {
  Args: {
    controller: CardController;
  };
}

export default class CodeMode extends Component<Signature> {
  @service declare monacoService: MonacoService;
  @service declare cardService: CardService;
  @service declare messageService: MessageService;
  @service declare operatorModeStateService: OperatorModeStateService;
  @tracked realmInfo: RealmInfo | null = null;
  @tracked loadFileError: string | null = null;
  private subscription: { url: string; unsubscribe: () => void } | undefined;

  constructor(args: any, owner: any) {
    super(args, owner);
    this.fetchCodeModeRealmInfo.perform();
    let url = `${this.cardService.defaultURL}_message`;
    this.subscription = {
      url,
      unsubscribe: this.messageService.subscribe(
        url,
        ({ type, data: dataStr }) => {
          if (type !== 'index') {
            return;
          }
          let card = this.cardResource.value;
          let data = JSON.parse(dataStr);
          if (!card || data.type !== 'incremental') {
            return;
          }
          let invalidations = data.invalidations as string[];
          if (invalidations.includes(card.id)) {
            this.reloadCard.perform();
          }
        },
      ),
    };
    registerDestructor(this, () => {
      this.subscription?.unsubscribe();
    });
  }

  get backgroundURL() {
    return this.realmInfo?.backgroundURL;
  }

  get backgroundURLStyle() {
    return htmlSafe(`background-image: url(${this.backgroundURL});`);
  }

<<<<<<< HEAD
  @action setFileView(view: string) {
    this.args.controller.fileView = view;
  }

  get fileView() {
    return this.args.controller.fileView;
  }

  get fileViewTitle() {
    return this.args.controller.fileView === 'inheritance'
      ? 'Inheritance'
      : 'File Browser';
=======
  get realmIconURL() {
    return this.realmInfo?.iconURL;
>>>>>>> f96a7119
  }

  @action resetLoadFileError() {
    this.loadFileError = null;
  }

  fetchCodeModeRealmInfo = restartableTask(async () => {
    if (!this.operatorModeStateService.state.codePath) {
      return;
    }

    let realmURL = this.cardService.getRealmURLFor(
      this.operatorModeStateService.state.codePath,
    );
    if (!realmURL) {
      this.realmInfo = null;
    } else {
      this.realmInfo = await this.cardService.getRealmInfoByRealmURL(realmURL);
    }
  });

  openFile = maybe(this, (context) => {
    if (!this.operatorModeStateService.state.codePath) {
      return undefined;
    }

    let realmURL = this.cardService.getRealmURLFor(
      this.operatorModeStateService.state.codePath,
    );
    if (!realmURL) {
      return undefined;
    }

    const realmPaths = new RealmPaths(realmURL);
    const relativePath = realmPaths.local(
      this.operatorModeStateService.state.codePath,
    );
    if (relativePath) {
      return file(context, () => ({
        relativePath,
        realmURL: realmPaths.url,
        onStateChange: (state) => {
          if (state === 'not-found') {
            this.loadFileError = 'File is not found';
          }
        },
      }));
    } else {
      return undefined;
    }
  });

  private reloadCard = restartableTask(async () => {
    await this.cardResource.load();
  });

  @use cardResource = resource(() => {
    let isFileReady =
      this.openFile.current?.state === 'ready' &&
      this.openFile.current.name.endsWith('.json');
    const state: {
      isLoading: boolean;
      value: CardDef | null;
      error: Error | undefined;
      load: () => Promise<void>;
    } = new TrackedObject({
      isLoading: isFileReady,
      value: null,
      error:
        this.openFile.current?.state == 'not-found'
          ? new Error('File not found')
          : undefined,
      load: async () => {
        state.isLoading = true;
        try {
          let currentlyOpenedFile = this.openFile.current as any;
          let cardDoc = JSON.parse(currentlyOpenedFile.content);
          if (isCardDocument(cardDoc)) {
            let url = currentlyOpenedFile.url.replace(/\.json$/, '');
            state.value = await this.cardService.loadModel(url);
          }
        } catch (error: any) {
          state.error = error;
        } finally {
          state.isLoading = false;
        }
      },
    });

    if (isFileReady) {
      state.load();
    }
    return state;
  });

  <template>
    <div class='code-mode-background' style={{this.backgroundURLStyle}}></div>
    <CardURLBar
      @onEnterPressed={{perform this.fetchCodeModeRealmInfo}}
      @loadFileError={{this.loadFileError}}
      @resetLoadFileError={{this.resetLoadFileError}}
      @realmInfo={{this.realmInfo}}
      class='card-url-bar'
    />
    <div class='code-mode' data-test-code-mode>
      <div class='columns'>
        <div class='column'>
          {{! Move each container and styles to separate component }}
          <div
            class='inner-container file-view
              {{if (eq this.fileView "browser") "file-browser"}}'
          >
            <header
              aria-label={{this.fileViewTitle}}
              data-test-file-view-header
            >
              <button
                class='{{if (eq this.fileView "inheritance") "active"}}'
                {{on 'click' (fn this.setFileView 'inheritance')}}
                data-test-inheritance-toggle
              >
                Inheritance</button>
              <button
                class='{{if (eq this.fileView "browser") "active"}}'
                {{on 'click' (fn this.setFileView 'browser')}}
                data-test-file-browser-toggle
              >
                File Browser</button>
            </header>
            <section class='inner-container__content'>
              {{#if (eq this.fileView 'inheritance')}}
                <span data-test-inheritance-placeholder>Inheritance forthcoming</span>
              {{else}}
                <FileTree
                  @url={{ownRealmURL}}
                  @openFiles={{@controller.codeParams}}
                />
              {{/if}}
            </section>
          </div>
          <aside class='inner-container'>
            <header class='inner-container__header' aria-label='Recent Files'>
              Recent Files
            </header>
            <section class='inner-container__content'></section>
          </aside>
        </div>
        <div class='column'>
          <div class='inner-container'>
            Code, Open File Status:
            {{! This is to trigger openFile function }}
            {{this.openFile.current.state}}
          </div>
        </div>
        <div class='column'>
          <div class='inner-container'>
            {{#if this.cardResource.value}}
              <CardPreviewPanel
                @card={{this.cardResource.value}}
                @realmIconURL={{this.realmIconURL}}
                data-test-card-resource-loaded
              />
            {{else if this.cardResource.error}}
              {{this.cardResource.error.message}}
            {{/if}}
          </div>
        </div>
      </div>
    </div>

    <style>
      :global(:root) {
        --code-mode-padding-top: calc(
          var(--submode-switcher-trigger-height) + (2 * (var(--boxel-sp)))
        );
        --code-mode-padding-bottom: calc(
          var(--search-sheet-closed-height) + (var(--boxel-sp))
        );
        --code-mode-column-min-width: calc(
          var(--operator-mode-min-width) - 2 * var(--boxel-sp)
        );
      }

      .code-mode {
        height: 100%;
        max-height: 100vh;
        left: 0;
        right: 0;
        z-index: 1;
        padding: var(--code-mode-padding-top) var(--boxel-sp)
          var(--code-mode-padding-bottom);
        overflow: auto;
      }

      .code-mode-background {
        position: fixed;
        left: 0;
        right: 0;
        display: block;
        width: 100%;
        height: 100%;
        filter: blur(15px);
        background-size: cover;
      }

      .columns {
        display: flex;
        flex-direction: row;
        flex-shrink: 0;
        gap: var(--boxel-sp-lg);
        height: 100%;
      }
      .column {
        flex: 1;
        display: flex;
        flex-direction: column;
        gap: var(--boxel-sp);
        min-width: var(--code-mode-column-min-width);
      }
      .column:nth-child(2) {
        flex: 2;
      }
      .column:last-child {
        flex: 1.2;
      }
      .column:first-child > *:first-child {
        max-height: 50%;
        background-color: var(--boxel-200);
      }
      .column:first-child > *:last-child {
        max-height: calc(50% - var(--boxel-sp));
        background-color: var(--boxel-200);
      }

      .inner-container {
        height: 100%;
        display: flex;
        flex-direction: column;
        background-color: var(--boxel-light);
        border-radius: var(--boxel-border-radius-xl);
      }
      .inner-container__header {
        padding: var(--boxel-sp-sm) var(--boxel-sp-xs);
        font: 700 var(--boxel-font);
        letter-spacing: var(--boxel-lsp-xs);
      }
      .inner-container__content {
        padding: 0 var(--boxel-sp-xs) var(--boxel-sp-sm);
        overflow-y: auto;
      }

      .file-view header {
        margin: var(--boxel-sp-sm);
        display: flex;
        gap: var(--boxel-sp-sm);
      }

      .file-view header button {
        padding: var(--boxel-sp-xxxs) var(--boxel-sp-lg);
        font-weight: 700;
        background: transparent;
        color: var(--boxel-dark);
        border-radius: var(--boxel-border-radius-sm);
        border: 1px solid var(--boxel-400);
        flex: 1;
      }

      .file-view header button.active {
        background: var(--boxel-dark);
        color: var(--boxel-highlight);
        border-color: var(--boxel-dark);
      }

      .file-view.file-browser .inner-container__content {
        background: var(--boxel-light);
      }

      .card-url-bar {
        position: absolute;
        top: var(--boxel-sp);
        left: calc(var(--submode-switcher-width) + (var(--boxel-sp) * 2));

        --card-url-bar-width: calc(
          100% - (var(--submode-switcher-width) + (var(--boxel-sp) * 3))
        );
        height: var(--submode-switcher-height);

        z-index: 2;
      }
    </style>
  </template>
}<|MERGE_RESOLUTION|>--- conflicted
+++ resolved
@@ -1,26 +1,14 @@
 import Component from '@glimmer/component';
 import { service } from '@ember/service';
 import MonacoService from '@cardstack/host/services/monaco-service';
-import CardService from '@cardstack/host/services/card-service';
 import { htmlSafe } from '@ember/template';
-<<<<<<< HEAD
-import { type RealmInfo, RealmPaths } from '@cardstack/runtime-common';
-import OperatorModeStateService from '@cardstack/host/services/operator-mode-state-service';
 import ENV from '@cardstack/host/config/environment';
-import { restartableTask } from 'ember-concurrency';
 import FileTree from '../editor/file-tree';
 import { eq } from '@cardstack/boxel-ui/helpers/truth-helpers';
 import { on } from '@ember/modifier';
 import { fn } from '@ember/helper';
 import { tracked } from '@glimmer/tracking';
 import { action } from '@ember/object';
-import { maybe } from '@cardstack/host/resources/maybe';
-import { file } from '@cardstack/host/resources/file';
-import perform from 'ember-concurrency/helpers/perform';
-import CardURLBar from '@cardstack/host/components/operator-mode/card-url-bar';
-const { ownRealmURL } = ENV;
-import type CardController from '@cardstack/host/controllers/card';
-=======
 import {
   type RealmInfo,
   RealmPaths,
@@ -35,11 +23,12 @@
 import { registerDestructor } from '@ember/destroyable';
 import perform from 'ember-concurrency/helpers/perform';
 import CardURLBar from '@cardstack/host/components/operator-mode/card-url-bar';
+const { ownRealmURL } = ENV;
+import type CardController from '@cardstack/host/controllers/card';
 import CardPreviewPanel from '@cardstack/host/components/operator-mode/card-preview-panel';
 import { CardDef } from 'https://cardstack.com/base/card-api';
 import { use, resource } from 'ember-resources';
 import { TrackedObject } from 'tracked-built-ins';
->>>>>>> f96a7119
 
 interface Signature {
   Args: {
@@ -93,7 +82,6 @@
     return htmlSafe(`background-image: url(${this.backgroundURL});`);
   }
 
-<<<<<<< HEAD
   @action setFileView(view: string) {
     this.args.controller.fileView = view;
   }
@@ -106,10 +94,10 @@
     return this.args.controller.fileView === 'inheritance'
       ? 'Inheritance'
       : 'File Browser';
-=======
+  }
+
   get realmIconURL() {
     return this.realmInfo?.iconURL;
->>>>>>> f96a7119
   }
 
   @action resetLoadFileError() {
