import Component from '@glimmer/component';
import { tracked } from '@glimmer/tracking';
import { service } from '@ember/service';
import { action } from '@ember/object';
import MonacoService from '@cardstack/host/services/monaco-service';
import { htmlSafe } from '@ember/template';
import {
  type RealmInfo,
  RealmPaths,
  isCardDocument,
} from '@cardstack/runtime-common';
import { maybe } from '@cardstack/host/resources/maybe';
import { file } from '@cardstack/host/resources/file';
import type OperatorModeStateService from '@cardstack/host/services/operator-mode-state-service';
import CardService from '@cardstack/host/services/card-service';
import { restartableTask } from 'ember-concurrency';
import perform from 'ember-concurrency/helpers/perform';
import CardURLBar from '@cardstack/host/components/operator-mode/card-url-bar';
<<<<<<< HEAD
import { on } from '@ember/modifier';
import { registerDestructor } from '@ember/destroyable';
import { TrackedObject } from 'tracked-built-ins';
import cssVar from '@cardstack/boxel-ui/helpers/css-var';
=======
import CardPreviewPanel from '@cardstack/host/components/operator-mode/card-preview-panel';
import { CardDef } from 'https://cardstack.com/base/card-api';
import { use, resource } from 'ember-resources';
import { TrackedObject } from 'tracked-built-ins';
>>>>>>> 39c0d131

interface Signature {
  Args: {};
}

type ColumnWidths = {
  leftColumn: string;
  codeEditorColumn: string;
  rightColumn: string;
};

export default class CodeMode extends Component<Signature> {
  @service declare monacoService: MonacoService;
  @service declare cardService: CardService;
  @service declare operatorModeStateService: OperatorModeStateService;
  @tracked realmInfo: RealmInfo | null = null;
  @tracked loadFileError: string | null = null;
  columnDefaultWidths: ColumnWidths = {
    leftColumn: '25%',
    codeEditorColumn: '50%',
    rightColumn: '25%',
  };
  columnWidths: ColumnWidths;
  currentResizeHandler: {
    id: string;
    initialXPosition: number;
    leftEl?: HTMLElement | null;
    rightEl?: HTMLElement | null;
  } | null = null;

  constructor(args: any, owner: any) {
    super(args, owner);
    this.fetchCodeModeRealmInfo.perform();

    this.columnWidths = localStorage.getItem('code-mode-column-widths')
      ? new TrackedObject(
          //@ts-ignore Type 'null' is not assignable to type 'string'
          JSON.parse(localStorage.getItem('code-mode-column-widths')),
        )
      : new TrackedObject(this.columnDefaultWidths);
    document.addEventListener('mouseup', this.onResizeHandlerMouseUp);
    document.addEventListener('mousemove', this.onResizeHandlerMouseMove);

    registerDestructor(this, () => {
      document.removeEventListener('mouseup', this.onResizeHandlerMouseUp);
      document.removeEventListener('mousedown', this.onResizeHandlerMouseMove);
    });
  }

  get backgroundURL() {
    return this.realmInfo?.backgroundURL;
  }

  get backgroundURLStyle() {
    return htmlSafe(`background-image: url(${this.backgroundURL});`);
  }

  get realmIconURL() {
    return this.realmInfo?.iconURL;
  }

  @action resetLoadFileError() {
    this.loadFileError = null;
  }

  fetchCodeModeRealmInfo = restartableTask(async () => {
    if (!this.operatorModeStateService.state.codePath) {
      return;
    }

    let realmURL = this.cardService.getRealmURLFor(
      this.operatorModeStateService.state.codePath,
    );
    if (!realmURL) {
      this.realmInfo = null;
    } else {
      this.realmInfo = await this.cardService.getRealmInfoByRealmURL(realmURL);
    }
  });

  openFile = maybe(this, (context) => {
    if (!this.operatorModeStateService.state.codePath) {
      return undefined;
    }

    let realmURL = this.cardService.getRealmURLFor(
      this.operatorModeStateService.state.codePath,
    );
    if (!realmURL) {
      return undefined;
    }

    const realmPaths = new RealmPaths(realmURL);
    const relativePath = realmPaths.local(
      this.operatorModeStateService.state.codePath,
    );
    if (relativePath) {
      return file(context, () => ({
        relativePath,
        realmURL: realmPaths.url,
        onStateChange: (state) => {
          if (state === 'not-found') {
            this.loadFileError = 'File is not found';
          }
        },
      }));
    } else {
      return undefined;
    }
  });

<<<<<<< HEAD
  @action
  onResizeHandlerMouseDown(event: MouseEvent) {
    let buttonId = (event.target as HTMLElement).id;
    if (this.currentResizeHandler || !buttonId) {
      return;
    }

    let parentElement = document.querySelector(`#${buttonId}`)?.parentElement;
    this.currentResizeHandler = {
      id: buttonId,
      initialXPosition: event.clientX,
      leftEl: parentElement?.previousElementSibling as HTMLElement,
      rightEl: parentElement?.nextElementSibling as HTMLElement,
    };
  }

  @action
  onResizeHandlerMouseUp(_event: MouseEvent) {
    this.currentResizeHandler = null;
  }

  @action
  onResizeHandlerMouseMove(event: MouseEvent) {
    if (
      !this.currentResizeHandler ||
      !this.currentResizeHandler.leftEl ||
      !this.currentResizeHandler.rightEl
    ) {
      return;
    }

    let deltaX = event.clientX - this.currentResizeHandler.initialXPosition;
    let newLeftElWidth = this.currentResizeHandler.leftEl.clientWidth + deltaX;
    let newRightElWidth =
      this.currentResizeHandler.rightEl.clientWidth - deltaX;
    if (newLeftElWidth < 0 && newRightElWidth > 0) {
      newRightElWidth = newRightElWidth + newLeftElWidth;
      newLeftElWidth = 0;
    } else if (newLeftElWidth > 0 && newRightElWidth < 0) {
      newLeftElWidth = newLeftElWidth + newRightElWidth;
      newRightElWidth = 0;
    }

    let leftElMinWidth = this.currentResizeHandler.leftEl
      .computedStyleMap()
      .get('min-width') as { value: number };
    let rightElMinWidth = this.currentResizeHandler.rightEl
      .computedStyleMap()
      .get('min-width') as { value: number };
    if (
      (leftElMinWidth && newLeftElWidth < leftElMinWidth.value) ||
      (rightElMinWidth && newRightElWidth < rightElMinWidth.value)
    ) {
      return;
    }

    this.setColumnWidths({
      leftColumn:
        this.currentResizeHandler.id === 'left-resizer'
          ? `${newLeftElWidth}px`
          : this.columnWidths.leftColumn,
      codeEditorColumn:
        this.currentResizeHandler.id === 'left-resizer'
          ? `${newRightElWidth}px`
          : `${newLeftElWidth}px`,
      rightColumn:
        this.currentResizeHandler.id === 'right-resizer'
          ? `${newRightElWidth}px`
          : this.columnWidths.rightColumn,
    });

    this.currentResizeHandler.initialXPosition = event.clientX;
  }

  @action
  onResizeHandlerDblClick(event: MouseEvent) {
    let buttonId = (event.target as HTMLElement).id;
    let parentElement = document.querySelector(`#${buttonId}`)?.parentElement;
    let leftEl = parentElement?.previousElementSibling as HTMLElement;
    let rightEl = parentElement?.nextElementSibling as HTMLElement;
    let leftElWidth = leftEl.offsetWidth;
    let rightElWidth = rightEl.offsetWidth;

    if (buttonId === 'left-resizer' && leftElWidth > 0) {
      this.setColumnWidths({
        leftColumn: '0px',
        codeEditorColumn: `${leftElWidth + rightElWidth}px`,
        rightColumn: this.columnWidths.rightColumn,
      });
    } else if (buttonId === 'left-resizer' && leftElWidth <= 0) {
      this.setColumnWidths({
        leftColumn: this.columnDefaultWidths.leftColumn,
        codeEditorColumn: `calc(${this.columnWidths.codeEditorColumn} - ${this.columnDefaultWidths.leftColumn})`,
        rightColumn: this.columnWidths.rightColumn,
      });
    } else if (buttonId === 'right-resizer' && rightElWidth > 0) {
      this.setColumnWidths({
        leftColumn: this.columnWidths.leftColumn,
        codeEditorColumn: `${leftElWidth + rightElWidth}px`,
        rightColumn: '0px',
      });
    } else if (buttonId === 'right-resizer' && rightElWidth <= 0) {
      this.setColumnWidths({
        leftColumn: this.columnWidths.leftColumn,
        codeEditorColumn: `calc(${this.columnWidths.codeEditorColumn} - ${this.columnDefaultWidths.rightColumn})`,
        rightColumn: this.columnDefaultWidths.rightColumn,
      });
    }
  }

  @action
  setColumnWidths(columnWidths: ColumnWidths) {
    this.columnWidths.leftColumn = columnWidths.leftColumn;
    this.columnWidths.codeEditorColumn = columnWidths.codeEditorColumn;
    this.columnWidths.rightColumn = columnWidths.rightColumn;

    localStorage.setItem(
      'code-mode-column-widths',
      JSON.stringify(this.columnWidths),
    );
  }
=======
  @use cardResource = resource(() => {
    if (
      this.openFile.current?.state === 'ready' &&
      this.openFile.current.name.endsWith('.json')
    ) {
      const state: {
        isLoading: boolean;
        value: CardDef | null;
        error: Error | undefined;
        load: () => Promise<void>;
      } = new TrackedObject({
        isLoading: true,
        value: null,
        error: undefined,
        load: async () => {
          state.isLoading = true;

          try {
            let currentlyOpenedFile = this.openFile.current as any;
            let cardDoc = JSON.parse(currentlyOpenedFile.content);
            if (isCardDocument(cardDoc)) {
              let url = currentlyOpenedFile.url.replace(/\.json$/, '');
              state.value = await this.cardService.loadModel(url);
            }
          } catch (error: any) {
            state.error = error;
          } finally {
            state.isLoading = false;
          }
        },
      });

      state.load();
      return state;
    } else {
      return new TrackedObject({
        error:
          this.openFile.current?.state == 'not-found'
            ? new Error('File not found')
            : null,
        isLoading: false,
        value: null,
      });
    }
  });
>>>>>>> 39c0d131

  <template>
    <div class='code-mode-background' style={{this.backgroundURLStyle}}></div>
    <CardURLBar
      @onEnterPressed={{perform this.fetchCodeModeRealmInfo}}
      @loadFileError={{this.loadFileError}}
      @resetLoadFileError={{this.resetLoadFileError}}
      @realmInfo={{this.realmInfo}}
      class='card-url-bar'
    />
    <div class='code-mode' data-test-code-mode>
      <div class='columns'>
        <div
          class='column'
          style={{cssVar
            code-mode-column-width=this.columnWidths.leftColumn
            code-mode-column-min-width='0px'
          }}
        >
          {{! Move each container and styles to separate component }}
          <div class='inner-container'>
            Inheritance / File Browser
            <section class='inner-container__content'></section>
          </div>
          <aside class='inner-container'>
            <header class='inner-container__header'>
              Recent Files
            </header>
            <section class='inner-container__content'></section>
          </aside>
        </div>
        <div class='separator'>
          <button
            id='left-resizer'
            class='resize-handler'
            {{on 'mousedown' this.onResizeHandlerMouseDown}}
            {{on 'dblclick' this.onResizeHandlerDblClick}}
          />
        </div>
        <div
          class='column'
          style={{cssVar
            code-mode-column-width=this.columnWidths.codeEditorColumn
            code-mode-column-min-width='300px'
          }}
        >
          <div class='inner-container'>
            Code, Open File Status:
            {{! This is to trigger openFile function }}
            {{this.openFile.current.state}}
          </div>
        </div>
        <div class='separator'>
          <button
            id='right-resizer'
            class='resize-handler'
            {{on 'mousedown' this.onResizeHandlerMouseDown}}
            {{on 'dblclick' this.onResizeHandlerDblClick}}
          />
        </div>
        <div
          class='column'
          style={{cssVar
            code-mode-column-width=this.columnWidths.rightColumn
            code-mode-column-min-width='0px'
          }}
        >
          <div class='inner-container'>
            {{#if this.cardResource.value}}
              <CardPreviewPanel
                @card={{this.cardResource.value}}
                @realmIconURL={{this.realmIconURL}}
                data-test-card-resource-loaded
              />
            {{else if this.cardResource.error}}
              {{this.cardResource.error.message}}
            {{/if}}
          </div>
        </div>
      </div>
    </div>

    <style>
      :global(:root) {
        --code-mode-padding-top: calc(
          var(--submode-switcher-trigger-height) + (2 * (var(--boxel-sp)))
        );
        --code-mode-padding-bottom: calc(
          var(--search-sheet-closed-height) + (var(--boxel-sp))
        );
        --code-mode-column-min-width: calc(
          var(--operator-mode-min-width) - 2 * var(--boxel-sp)
        );
        --code-mode-column-width: var(--code-mode-column-min-width);
      }

      .code-mode {
        height: 100%;
        max-height: 100vh;
        left: 0;
        right: 0;
        z-index: 1;
        padding: var(--code-mode-padding-top) var(--boxel-sp)
          var(--code-mode-padding-bottom);
        overflow: auto;
      }

      .code-mode-background {
        position: fixed;
        left: 0;
        right: 0;
        display: block;
        width: 100%;
        height: 100%;
        filter: blur(15px);
        background-size: cover;
      }

      .columns {
        display: flex;
        flex-direction: row;
        flex-shrink: 0;
        height: 100%;
      }
      .column {
        display: flex;
        flex-direction: column;
        gap: var(--boxel-sp);
        overflow: hidden;
        width: var(--code-mode-column-width);
        min-width: var(--code-mode-column-min-width);
      }
      .column:nth-child(2) {
        flex: 2;
      }
      .column:last-child {
        flex: 1.2;
      }
      .column:first-child > *:first-child {
        max-height: 50%;
        background-color: var(--boxel-200);
      }
      .column:first-child > *:last-child {
        max-height: calc(50% - var(--boxel-sp));
        background-color: var(--boxel-200);
      }

      .inner-container {
        height: 100%;
        display: flex;
        flex-direction: column;
        background-color: var(--boxel-light);
        border-radius: var(--boxel-border-radius-xl);
      }
      .inner-container__header {
        padding: var(--boxel-sp-sm) var(--boxel-sp-xs);
        font: 700 var(--boxel-font);
        letter-spacing: var(--boxel-lsp-xs);
      }
      .inner-container__content {
        padding: 0 var(--boxel-sp-xs) var(--boxel-sp-sm);
        overflow-y: auto;
      }
      .card-url-bar {
        position: absolute;
        top: var(--boxel-sp);
        left: calc(var(--submode-switcher-width) + (var(--boxel-sp) * 2));

        --card-url-bar-width: calc(
          100% - (var(--submode-switcher-width) + (var(--boxel-sp) * 3))
        );
        height: var(--submode-switcher-height);

        z-index: 2;
      }

      .separator {
        display: flex;
        align-items: center;

        padding: var(--boxel-sp-xxxs);
      }
      .resize-handler {
        cursor: col-resize;

        height: 100px;
        width: 5px;
        border: none;
        border-radius: var(--boxel-border-radius-xl);
        padding: 0;
        background-color: var(--boxel-200);
      }
    </style>
  </template>
}<|MERGE_RESOLUTION|>--- conflicted
+++ resolved
@@ -16,17 +16,13 @@
 import { restartableTask } from 'ember-concurrency';
 import perform from 'ember-concurrency/helpers/perform';
 import CardURLBar from '@cardstack/host/components/operator-mode/card-url-bar';
-<<<<<<< HEAD
 import { on } from '@ember/modifier';
 import { registerDestructor } from '@ember/destroyable';
 import { TrackedObject } from 'tracked-built-ins';
 import cssVar from '@cardstack/boxel-ui/helpers/css-var';
-=======
 import CardPreviewPanel from '@cardstack/host/components/operator-mode/card-preview-panel';
 import { CardDef } from 'https://cardstack.com/base/card-api';
 import { use, resource } from 'ember-resources';
-import { TrackedObject } from 'tracked-built-ins';
->>>>>>> 39c0d131
 
 interface Signature {
   Args: {};
@@ -138,7 +134,6 @@
     }
   });
 
-<<<<<<< HEAD
   @action
   onResizeHandlerMouseDown(event: MouseEvent) {
     let buttonId = (event.target as HTMLElement).id;
@@ -260,7 +255,6 @@
       JSON.stringify(this.columnWidths),
     );
   }
-=======
   @use cardResource = resource(() => {
     if (
       this.openFile.current?.state === 'ready' &&
@@ -306,7 +300,6 @@
       });
     }
   });
->>>>>>> 39c0d131
 
   <template>
     <div class='code-mode-background' style={{this.backgroundURLStyle}}></div>
