import Component from '@glimmer/component';
import { service } from '@ember/service';
import MonacoService from '@cardstack/host/services/monaco-service';
import { htmlSafe } from '@ember/template';
<<<<<<< HEAD
import ENV from '@cardstack/host/config/environment';
import FileTree from '../editor/file-tree';
import { eq } from '@cardstack/boxel-ui/helpers/truth-helpers';
import { on } from '@ember/modifier';
import { fn } from '@ember/helper';
import { tracked } from '@glimmer/tracking';
import { action } from '@ember/object';
import {
  type RealmInfo,
  RealmPaths,
  isCardDocument,
} from '@cardstack/runtime-common';
=======
import { type RealmInfo, isCardDocument } from '@cardstack/runtime-common';
>>>>>>> 5958a2fb
import { maybe } from '@cardstack/host/resources/maybe';
import { file } from '@cardstack/host/resources/file';
import type OperatorModeStateService from '@cardstack/host/services/operator-mode-state-service';
import type MessageService from '@cardstack/host/services/message-service';
import CardService from '@cardstack/host/services/card-service';
import { restartableTask } from 'ember-concurrency';
import { registerDestructor } from '@ember/destroyable';
import CardURLBar from '@cardstack/host/components/operator-mode/card-url-bar';
const { ownRealmURL } = ENV;
import type CardController from '@cardstack/host/controllers/card';
import CardPreviewPanel from '@cardstack/host/components/operator-mode/card-preview-panel';
import { CardDef } from 'https://cardstack.com/base/card-api';
import { use, resource } from 'ember-resources';
import { TrackedObject } from 'tracked-built-ins';

interface Signature {
  Args: {
    controller: CardController;
  };
}

export default class CodeMode extends Component<Signature> {
  @service declare monacoService: MonacoService;
  @service declare cardService: CardService;
  @service declare messageService: MessageService;
  @service declare operatorModeStateService: OperatorModeStateService;
  @tracked loadFileError: string | null = null;
  _cachedRealmInfo: RealmInfo | null = null; // This is to cache realm info during reload after code path change so that realm assets don't produce a flicker when code patch changes and the realm is the same

  private subscription: { url: string; unsubscribe: () => void } | undefined;

  constructor(args: any, owner: any) {
    super(args, owner);
    let url = `${this.cardService.defaultURL}_message`;
    this.subscription = {
      url,
      unsubscribe: this.messageService.subscribe(
        url,
        ({ type, data: dataStr }) => {
          if (type !== 'index') {
            return;
          }
          let card = this.cardResource.value;
          let data = JSON.parse(dataStr);
          if (!card || data.type !== 'incremental') {
            return;
          }
          let invalidations = data.invalidations as string[];
          if (invalidations.includes(card.id)) {
            this.reloadCard.perform();
          }
        },
      ),
    };
    registerDestructor(this, () => {
      this.subscription?.unsubscribe();
    });
  }

  get realmInfo() {
    return this.realmInfoResource.value;
  }

  get backgroundURL() {
    return this.realmInfo?.backgroundURL;
  }

  get backgroundURLStyle() {
    return htmlSafe(`background-image: url(${this.backgroundURL});`);
  }

  @action setFileView(view: string) {
    this.args.controller.fileView = view;
  }

  get fileView() {
    return this.args.controller.fileView;
  }

  get fileViewTitle() {
    return this.args.controller.fileView === 'inheritance'
      ? 'Inheritance'
      : 'File Browser';
  }

  get realmIconURL() {
    return this.realmInfo?.iconURL;
  }

  get codePath() {
    return this.operatorModeStateService.state.codePath;
  }

  @action resetLoadFileError() {
    this.loadFileError = null;
  }

  @use realmInfoResource = resource(() => {
    if (
      this.openFile.current?.state === 'ready' &&
      this.openFile.current.realmURL
    ) {
      let realmURL = this.openFile.current.realmURL;

      const state: {
        isLoading: boolean;
        value: RealmInfo | null;
        error: Error | undefined;
        load: () => Promise<void>;
      } = new TrackedObject({
        isLoading: true,
        value: this._cachedRealmInfo,
        error: undefined,
        load: async () => {
          state.isLoading = true;

          try {
            let realmInfo = await this.cardService.getRealmInfoByRealmURL(
              new URL(realmURL),
            );

            if (realmInfo) {
              this._cachedRealmInfo = realmInfo;
            }

            state.value = realmInfo;
          } catch (error: any) {
            state.error = error;
          } finally {
            state.isLoading = false;
          }
        },
      });

      state.load();
      return state;
    } else {
      return new TrackedObject({
        error: null,
        isLoading: false,
        value: this._cachedRealmInfo,
        load: () => Promise<void>,
      });
    }
  });

  openFile = maybe(this, (context) => {
    if (!this.codePath) {
      return undefined;
    }

    return file(context, () => ({
      url: this.codePath!.href,
      onStateChange: (state) => {
        if (state === 'not-found') {
          this.loadFileError = 'File is not found';
        }
      },
    }));
  });

  private reloadCard = restartableTask(async () => {
    await this.cardResource.load();
  });

  @use cardResource = resource(() => {
    let isFileReady =
      this.openFile.current?.state === 'ready' &&
      this.openFile.current.name.endsWith('.json');
    const state: {
      isLoading: boolean;
      value: CardDef | null;
      error: Error | undefined;
      load: () => Promise<void>;
    } = new TrackedObject({
      isLoading: isFileReady,
      value: null,
      error:
        this.openFile.current?.state == 'not-found'
          ? new Error('File not found')
          : undefined,
      load: async () => {
        state.isLoading = true;
        try {
          let currentlyOpenedFile = this.openFile.current as any;
          let cardDoc = JSON.parse(currentlyOpenedFile.content);
          if (isCardDocument(cardDoc)) {
            let url = currentlyOpenedFile.url.replace(/\.json$/, '');
            state.value = await this.cardService.loadModel(url);
          }
        } catch (error: any) {
          state.error = error;
        } finally {
          state.isLoading = false;
        }
      },
    });

    if (isFileReady) {
      state.load();
    }
    return state;
  });

  <template>
    <div class='code-mode-background' style={{this.backgroundURLStyle}}></div>
    <CardURLBar
      @loadFileError={{this.loadFileError}}
      @resetLoadFileError={{this.resetLoadFileError}}
      @realmInfo={{this.realmInfo}}
      class='card-url-bar'
    />
    <div class='code-mode' data-test-code-mode>
      <div class='columns'>
        <div class='column'>
          {{! Move each container and styles to separate component }}
          <div
            class='inner-container file-view
              {{if (eq this.fileView "browser") "file-browser"}}'
          >
            <header
              aria-label={{this.fileViewTitle}}
              data-test-file-view-header
            >
              <button
                class='{{if (eq this.fileView "inheritance") "active"}}'
                {{on 'click' (fn this.setFileView 'inheritance')}}
                data-test-inheritance-toggle
              >
                Inheritance</button>
              <button
                class='{{if (eq this.fileView "browser") "active"}}'
                {{on 'click' (fn this.setFileView 'browser')}}
                data-test-file-browser-toggle
              >
                File Browser</button>
            </header>
            <section class='inner-container__content'>
              {{#if (eq this.fileView 'inheritance')}}
                <span data-test-inheritance-placeholder>Inheritance forthcoming</span>
              {{else}}
                <FileTree
                  @url={{ownRealmURL}}
                  @openFiles={{@controller.codeParams}}
                />
              {{/if}}
            </section>
          </div>
          <aside class='inner-container'>
            <header class='inner-container__header' aria-label='Recent Files'>
              Recent Files
            </header>
            <section class='inner-container__content'></section>
          </aside>
        </div>
        <div class='column'>
          <div class='inner-container'>
            Code, Open File Status:
            {{! This is to trigger openFile function }}
            {{this.openFile.current.state}}
          </div>
        </div>
        <div class='column'>
          <div class='inner-container'>
            {{#if this.cardResource.value}}
              <CardPreviewPanel
                @card={{this.cardResource.value}}
                @realmIconURL={{this.realmIconURL}}
                data-test-card-resource-loaded
              />
            {{else if this.cardResource.error}}
              {{this.cardResource.error.message}}
            {{/if}}
          </div>
        </div>
      </div>
    </div>

    <style>
      :global(:root) {
        --code-mode-padding-top: calc(
          var(--submode-switcher-trigger-height) + (2 * (var(--boxel-sp)))
        );
        --code-mode-padding-bottom: calc(
          var(--search-sheet-closed-height) + (var(--boxel-sp))
        );
        --code-mode-column-min-width: calc(
          var(--operator-mode-min-width) - 2 * var(--boxel-sp)
        );
      }

      .code-mode {
        height: 100%;
        max-height: 100vh;
        left: 0;
        right: 0;
        z-index: 1;
        padding: var(--code-mode-padding-top) var(--boxel-sp)
          var(--code-mode-padding-bottom);
        overflow: auto;
      }

      .code-mode-background {
        position: fixed;
        left: 0;
        right: 0;
        display: block;
        width: 100%;
        height: 100%;
        filter: blur(15px);
        background-size: cover;
      }

      .columns {
        display: flex;
        flex-direction: row;
        flex-shrink: 0;
        gap: var(--boxel-sp-lg);
        height: 100%;
      }
      .column {
        flex: 1;
        display: flex;
        flex-direction: column;
        gap: var(--boxel-sp);
        min-width: var(--code-mode-column-min-width);
      }
      .column:nth-child(2) {
        flex: 2;
      }
      .column:last-child {
        flex: 1.2;
      }
      .column:first-child > *:first-child {
        max-height: 50%;
        background-color: var(--boxel-200);
      }
      .column:first-child > *:last-child {
        max-height: calc(50% - var(--boxel-sp));
        background-color: var(--boxel-200);
      }

      .inner-container {
        height: 100%;
        display: flex;
        flex-direction: column;
        background-color: var(--boxel-light);
        border-radius: var(--boxel-border-radius-xl);
      }
      .inner-container__header {
        padding: var(--boxel-sp-sm) var(--boxel-sp-xs);
        font: 700 var(--boxel-font);
        letter-spacing: var(--boxel-lsp-xs);
      }
      .inner-container__content {
        padding: 0 var(--boxel-sp-xs) var(--boxel-sp-sm);
        overflow-y: auto;
      }

      .file-view header {
        margin: var(--boxel-sp-sm);
        display: flex;
        gap: var(--boxel-sp-sm);
      }

      .file-view header button {
        padding: var(--boxel-sp-xxxs) var(--boxel-sp-lg);
        font-weight: 700;
        background: transparent;
        color: var(--boxel-dark);
        border-radius: var(--boxel-border-radius-sm);
        border: 1px solid var(--boxel-400);
        flex: 1;
      }

      .file-view header button.active {
        background: var(--boxel-dark);
        color: var(--boxel-highlight);
        border-color: var(--boxel-dark);
      }

      .file-view.file-browser .inner-container__content {
        background: var(--boxel-light);
      }

      .card-url-bar {
        position: absolute;
        top: var(--boxel-sp);
        left: calc(var(--submode-switcher-width) + (var(--boxel-sp) * 2));

        --card-url-bar-width: calc(
          100% - (var(--submode-switcher-width) + (var(--boxel-sp) * 3))
        );
        height: var(--submode-switcher-height);

        z-index: 2;
      }
    </style>
  </template>
}<|MERGE_RESOLUTION|>--- conflicted
+++ resolved
@@ -2,7 +2,6 @@
 import { service } from '@ember/service';
 import MonacoService from '@cardstack/host/services/monaco-service';
 import { htmlSafe } from '@ember/template';
-<<<<<<< HEAD
 import ENV from '@cardstack/host/config/environment';
 import FileTree from '../editor/file-tree';
 import { eq } from '@cardstack/boxel-ui/helpers/truth-helpers';
@@ -10,14 +9,7 @@
 import { fn } from '@ember/helper';
 import { tracked } from '@glimmer/tracking';
 import { action } from '@ember/object';
-import {
-  type RealmInfo,
-  RealmPaths,
-  isCardDocument,
-} from '@cardstack/runtime-common';
-=======
 import { type RealmInfo, isCardDocument } from '@cardstack/runtime-common';
->>>>>>> 5958a2fb
 import { maybe } from '@cardstack/host/resources/maybe';
 import { file } from '@cardstack/host/resources/file';
 import type OperatorModeStateService from '@cardstack/host/services/operator-mode-state-service';
