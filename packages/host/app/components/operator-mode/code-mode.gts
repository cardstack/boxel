import Component from '@glimmer/component';
import { tracked } from '@glimmer/tracking';
import { service } from '@ember/service';
import { action } from '@ember/object';
import MonacoService from '@cardstack/host/services/monaco-service';
import type CodeService from '../../services/code-service';
import { htmlSafe } from '@ember/template';
import ENV from '@cardstack/host/config/environment';
import FileTree from '../editor/file-tree';
import { eq } from '@cardstack/boxel-ui/helpers/truth-helpers';
import { on } from '@ember/modifier';
import { fn } from '@ember/helper';
import {
  type RealmInfo,
  type SingleCardDocument,
  type CodeRef,
  RealmPaths,
  isCardDocument,
  logger,
  isSingleCardDocument,
  identifyCard,
  moduleFrom,
} from '@cardstack/runtime-common';
import { LoadingIndicator } from '@cardstack/boxel-ui';
import { maybe } from '@cardstack/host/resources/maybe';
import {
  Ready,
  file,
  isReady,
  type FileResource,
} from '@cardstack/host/resources/file';
import type OperatorModeStateService from '@cardstack/host/services/operator-mode-state-service';
import type { FileView } from '@cardstack/host/services/operator-mode-state-service';
import type MessageService from '@cardstack/host/services/message-service';
import CardService from '@cardstack/host/services/card-service';
import { task, restartableTask, timeout } from 'ember-concurrency';
import perform from 'ember-concurrency/helpers/perform';
import { registerDestructor } from '@ember/destroyable';
import CardURLBar from '@cardstack/host/components/operator-mode/card-url-bar';
const { ownRealmURL } = ENV;
import CardPreviewPanel from '@cardstack/host/components/operator-mode/card-preview-panel';
import { CardDef } from 'https://cardstack.com/base/card-api';
import { use, resource } from 'ember-resources';
import { TrackedObject } from 'tracked-built-ins';
import monacoModifier from '@cardstack/host/modifiers/monaco';
import type { MonacoSDK } from '@cardstack/host/services/monaco-service';
import CardInheritancePanel from '@cardstack/host/components/operator-mode/card-inheritance-panel';
import { importResource } from '@cardstack/host/resources/import';
import ResizablePanelGroup, {
  PanelContext,
} from '@cardstack/boxel-ui/components/resizable-panel/resizable-panel-group';
import ResizablePanel from '@cardstack/boxel-ui/components/resizable-panel/resizable-panel';

interface Signature {
  Args: {
    delete: (card: CardDef, afterDelete?: () => void) => void;
  };
}
const log = logger('component:code-mode');

type PanelWidths = {
  rightPanel: string;
  codeEditorPanel: string;
  leftPanel: string;
  emptyCodeModePanel: string;
};

const CodeModePanelWidths = 'code-mode-panel-widths';
const defaultPanelWidths: PanelWidths = {
  leftPanel: '20%',
  codeEditorPanel: '48%',
  rightPanel: '32%',
  emptyCodeModePanel: '80%',
};

export default class CodeMode extends Component<Signature> {
  @service declare monacoService: MonacoService;
  @service declare cardService: CardService;
  @service declare messageService: MessageService;
  @service declare operatorModeStateService: OperatorModeStateService;
  @service declare codeService: CodeService;
  @tracked private loadFileError: string | null = null;
  @tracked private maybeMonacoSDK: MonacoSDK | undefined;
  private panelWidths: PanelWidths;
  private subscription: { url: string; unsubscribe: () => void } | undefined;
  private _cachedRealmInfo: RealmInfo | null = null; // This is to cache realm info during reload after code path change so that realm assets don't produce a flicker when code patch changes and the realm is the same

  constructor(args: any, owner: any) {
    super(args, owner);
    this.panelWidths = localStorage.getItem(CodeModePanelWidths)
      ? // @ts-ignore Type 'null' is not assignable to type 'string'
        JSON.parse(localStorage.getItem(CodeModePanelWidths))
      : defaultPanelWidths;

    let url = `${this.cardService.defaultURL}_message`;
    this.subscription = {
      url,
      unsubscribe: this.messageService.subscribe(
        url,
        ({ type, data: dataStr }) => {
          if (type !== 'index') {
            return;
          }
          let card = this.cardResource.value;
          let data = JSON.parse(dataStr);
          if (!card || data.type !== 'incremental') {
            return;
          }
          let invalidations = data.invalidations as string[];
          if (invalidations.includes(card.id)) {
            this.reloadCard.perform();
          }
        },
      ),
    };
    registerDestructor(this, () => {
      this.subscription?.unsubscribe();
    });
    this.loadMonaco.perform();
  }

  private get realmInfo() {
    return this.realmInfoResource.value;
  }

  private get backgroundURL() {
    return this.realmInfo?.backgroundURL;
  }

  private get backgroundURLStyle() {
    return htmlSafe(`background-image: url(${this.backgroundURL});`);
  }

  @action setFileView(view: FileView) {
    this.operatorModeStateService.updateFileView(view);
  }

  get fileView() {
    return this.operatorModeStateService.state.fileView;
  }

  get fileViewTitle() {
    return this.fileView === 'inheritance' ? 'Inheritance' : 'File Browser';
  }

  private get realmIconURL() {
    return this.realmInfo?.iconURL;
  }

  private get isLoading() {
    return (
      this.loadMonaco.isRunning || this.openFile.current?.state === 'loading'
    );
  }

  private get isReady() {
    return this.maybeMonacoSDK && this.openFile.current?.state === 'ready';
  }

  private loadMonaco = task(async () => {
    this.maybeMonacoSDK = await this.monacoService.getMonacoContext();
  });

  private get readyFile() {
    if (this.openFile.current?.state === 'ready') {
      return this.openFile.current;
    }
    throw new Error(
      `cannot access file contents ${this.codePath} before file is open`,
    );
  }

  private get monacoSDK() {
    if (this.maybeMonacoSDK) {
      return this.maybeMonacoSDK;
    }
    throw new Error(`cannot use monaco SDK before it has loaded`);
  }

  private get codePath() {
    return this.operatorModeStateService.state.codePath;
  }

  @action private resetLoadFileError() {
    this.loadFileError = null;
  }

  @use private realmInfoResource = resource(() => {
    if (
      this.openFile.current?.state === 'ready' &&
      this.openFile.current.realmURL
    ) {
      let realmURL = this.openFile.current.realmURL;

      const state: {
        isLoading: boolean;
        value: RealmInfo | null;
        error: Error | undefined;
        load: () => Promise<void>;
      } = new TrackedObject({
        isLoading: true,
        value: this._cachedRealmInfo,
        error: undefined,
        load: async () => {
          state.isLoading = true;

          try {
            let realmInfo = await this.cardService.getRealmInfoByRealmURL(
              new URL(realmURL),
            );

            if (realmInfo) {
              this._cachedRealmInfo = realmInfo;
            }

            state.value = realmInfo;
          } catch (error: any) {
            state.error = error;
          } finally {
            state.isLoading = false;
          }
        },
      });

      state.load();
      return state;
    } else {
      return new TrackedObject({
        error: null,
        isLoading: false,
        value: this._cachedRealmInfo,
        load: () => Promise<void>,
      });
    }
  });

  private openFile = maybe(this, (context) => {
    if (!this.codePath) {
      return undefined;
    }

    return file(context, () => ({
      url: this.codePath!.href,
      onStateChange: (state) => {
        if (state === 'not-found') {
          this.loadFileError = 'File is not found';
        }
      },
    }));
  });

  @use private importedModule = resource(() => {
    if (isReady(this.openFile.current)) {
      let f: Ready = this.openFile.current;
      if (f.name.endsWith('.json')) {
        let ref = identifyCard(this.cardResource.value?.constructor);
        if (ref !== undefined) {
          return importResource(this, () => moduleFrom(ref as CodeRef));
        } else {
          return;
        }
      } else {
        return importResource(this, () => f.url);
      }
    } else {
      return undefined;
    }
  });

  private reloadCard = restartableTask(async () => {
    await this.cardResource.load();
  });

  @use private cardResource = resource(() => {
    let isFileReady =
      this.openFile.current?.state === 'ready' &&
      this.openFile.current.name.endsWith('.json');
    const state: {
      isLoading: boolean;
      value: CardDef | null;
      error: Error | undefined;
      load: () => Promise<void>;
    } = new TrackedObject({
      isLoading: isFileReady,
      value: null,
      error:
        this.openFile.current?.state == 'not-found'
          ? new Error('File not found')
          : undefined,
      load: async () => {
        state.isLoading = true;
        try {
          let currentlyOpenedFile = this.openFile.current as any;
          let cardDoc = JSON.parse(currentlyOpenedFile.content);
          if (isCardDocument(cardDoc)) {
            let url = currentlyOpenedFile.url.replace(/\.json$/, '');
            state.value = await this.cardService.loadModel(url);
          }
        } catch (error: any) {
          state.error = error;
        } finally {
          state.isLoading = false;
        }
      },
    });

    if (isFileReady) {
      state.load();
    }
    return state;
  });

  private contentChangedTask = restartableTask(async (content: string) => {
    await timeout(500);
    if (
      this.openFile.current?.state !== 'ready' ||
      content === this.openFile.current?.content
    ) {
      return;
    }

    let isJSON = this.openFile.current.name.endsWith('.json');
    let validJSON = isJSON && this.safeJSONParse(content);
    // Here lies the difference in how json files and other source code files
    // are treated during editing in the code editor
    if (validJSON && isSingleCardDocument(validJSON)) {
      // writes json instance but doesn't update state of the file resource
      // relies on message service subscription to update state
      await this.saveFileSerializedCard.perform(validJSON);
      return;
    } else if (!isJSON || validJSON) {
      // writes source code and non-card instance valid JSON,
      // then updates the state of the file resource
      await this.writeSourceCodeToFile(this.openFile.current, content);
    }
  });

  // We use this to write non-cards to the realm--so it doesn't make
  // sense to go thru the card-service for this
  private writeSourceCodeToFile(file: FileResource, content: string) {
    if (file.state !== 'ready') {
      throw new Error('File is not ready to be written to');
    }

    return file.write(content);
  }

  private safeJSONParse(content: string) {
    try {
      return JSON.parse(content);
    } catch (err) {
      log.warn(
        `content for ${this.codePath} is not valid JSON, skipping write`,
      );
      return;
    }
  }

  private saveFileSerializedCard = task(async (json: SingleCardDocument) => {
    if (!this.codePath) {
      return;
    }
    let realmPath = new RealmPaths(this.cardService.defaultURL);
    let url = realmPath.fileURL(this.codePath.href.replace(/\.json$/, ''));
    let realmURL = this.readyFile.realmURL;
    if (!realmURL) {
      throw new Error(`cannot determine realm for ${this.codePath}`);
    }

    let doc = this.monacoService.reverseFileSerialization(
      json,
      url.href,
      realmURL,
    );
    let card: CardDef | undefined;
    try {
      card = await this.cardService.createFromSerialized(doc.data, doc, url);
    } catch (e) {
      // TODO probably we should show a message in the UI that the card
      // instance JSON is not actually a valid card
      console.error(
        'JSON is not a valid card--TODO this should be an error message in the code editor',
      );
      return;
    }

    try {
      await this.cardService.saveModel(card);
      await this.reloadCard.perform();
    } catch (e) {
      console.error('Failed to save single card document', e);
    }
  });

  private get language(): string | undefined {
    if (this.codePath) {
      const editorLanguages = this.monacoSDK.languages.getLanguages();
      let extension = '.' + this.codePath.href.split('.').pop();
      let language = editorLanguages.find((lang) =>
        lang.extensions?.find((ext) => ext === extension),
      );
      return language?.id ?? 'plaintext';
    }
    return undefined;
  }

  @action
  private onListPanelContextChange(listPanelContext: PanelContext[]) {
    this.panelWidths.leftPanel = listPanelContext[0].width;
    this.panelWidths.codeEditorPanel = listPanelContext[1].width;
    this.panelWidths.rightPanel = listPanelContext[2].width;

    localStorage.setItem(CodeModePanelWidths, JSON.stringify(this.panelWidths));
  }

  @action
  private delete() {
    if (this.cardResource.value) {
      this.args.delete(this.cardResource.value, () => {
        let previousFile = this.codeService.recentFiles[0] as
          | string
          | undefined;
        let url = previousFile ? new URL(previousFile) : null;
        this.operatorModeStateService.updateCodePath(url);
      });
    } else {
      throw new Error(`TODO: non-card instance deletes are not yet supported`);
    }
  }

  <template>
    <div class='code-mode-background' style={{this.backgroundURLStyle}}></div>
    <CardURLBar
      @loadFileError={{this.loadFileError}}
      @resetLoadFileError={{this.resetLoadFileError}}
      @realmInfo={{this.realmInfo}}
      class='card-url-bar'
    />
    <div
      class='code-mode'
      data-test-code-mode
      data-test-save-idle={{this.contentChangedTask.isIdle}}
    >
      <ResizablePanelGroup
        @onListPanelContextChange={{this.onListPanelContextChange}}
        class='columns'
        as |pg|
      >
        <ResizablePanel
          @defaultWidth={{defaultPanelWidths.leftPanel}}
          @width={{this.panelWidths.leftPanel}}
          @panelGroupApi={{pg.api}}
        >
          <div class='column'>
            {{! Move each container and styles to separate component }}
            <div
              class='inner-container file-view
                {{if (eq this.fileView "browser") "file-browser"}}'
            >
              <header
                aria-label={{this.fileViewTitle}}
                data-test-file-view-header
              >
                <button
                  class='{{if (eq this.fileView "inheritance") "active"}}'
                  {{on 'click' (fn this.setFileView 'inheritance')}}
                  data-test-inheritance-toggle
                >
                  Inheritance</button>
                <button
                  class='{{if (eq this.fileView "browser") "active"}}'
                  {{on 'click' (fn this.setFileView 'browser')}}
                  data-test-file-browser-toggle
                >
                  File Browser</button>
              </header>
              <section class='inner-container__content'>
<<<<<<< HEAD
                <CardInheritancePanel
                  @cardInstance={{this.cardResource.value}}
                  @openFile={{this.openFile}}
                  @realmInfo={{this.realmInfo}}
                  @realmIconURL={{this.realmIconURL}}
                  @importedModule={{this.importedModule}}
                  @delete={{this.delete}}
                  data-test-card-inheritance-panel
                />
=======
                {{#if (eq this.fileView 'inheritance')}}
                  <section class='inner-container__content'>
                    <CardInheritancePanel
                      @cardInstance={{this.cardResource.value}}
                      @openFile={{this.openFile}}
                      @realmInfo={{this.realmInfo}}
                      @realmIconURL={{this.realmIconURL}}
                      @importedModule={{this.importedModule}}
                      data-test-card-inheritance-panel
                    />
                  </section>
                {{else}}
                  <FileTree @url={{ownRealmURL}} />
                {{/if}}
>>>>>>> 182a2a28
              </section>
            </div>
            <aside class='inner-container'>
              <header
                class='inner-container__header'
                aria-label='Recent Files Header'
              >
                Recent Files
              </header>
              <section class='inner-container__content'></section>
            </aside>
          </div>
        </ResizablePanel>
        {{#if this.codePath}}
          <ResizablePanel
            @defaultWidth={{defaultPanelWidths.codeEditorPanel}}
            @width={{this.panelWidths.codeEditorPanel}}
            @minWidth='300px'
            @panelGroupApi={{pg.api}}
          >
            <div class='inner-container'>
              {{#if this.isReady}}
                <div
                  class='monaco-container'
                  data-test-editor
                  {{monacoModifier
                    content=this.readyFile.content
                    contentChanged=(perform this.contentChangedTask)
                    monacoSDK=this.monacoSDK
                    language=this.language
                  }}
                ></div>
              {{else if this.isLoading}}
                <div class='loading'>
                  <LoadingIndicator />
                </div>
              {{/if}}
            </div>
          </ResizablePanel>
          <ResizablePanel
            @defaultWidth={{defaultPanelWidths.rightPanel}}
            @width={{this.panelWidths.rightPanel}}
            @panelGroupApi={{pg.api}}
          >
            <div class='inner-container'>
              {{#if this.cardResource.value}}
                <CardPreviewPanel
                  @card={{this.cardResource.value}}
                  @realmIconURL={{this.realmIconURL}}
                  data-test-card-resource-loaded
                />
              {{else if this.cardResource.error}}
                {{this.cardResource.error.message}}
              {{/if}}
            </div>
          </ResizablePanel>
        {{else}}
          <ResizablePanel
            @defaultWidth={{defaultPanelWidths.emptyCodeModePanel}}
            @width={{this.panelWidths.emptyCodeModePanel}}
            @panelGroupApi={{pg.api}}
          >
            <div class='inner-container' data-test-empty-code-mode>
              <h3>TODO: implement ticket CS-5863: Empty code mode</h3>
            </div>
          </ResizablePanel>
        {{/if}}
      </ResizablePanelGroup>
    </div>

    <style>
      :global(:root) {
        --code-mode-padding-top: calc(
          var(--submode-switcher-trigger-height) + (2 * (var(--boxel-sp)))
        );
        --code-mode-padding-bottom: calc(
          var(--search-sheet-closed-height) + (var(--boxel-sp))
        );
      }

      .code-mode {
        height: 100%;
        max-height: 100vh;
        left: 0;
        right: 0;
        z-index: 1;
        padding: var(--code-mode-padding-top) var(--boxel-sp)
          var(--code-mode-padding-bottom);
        overflow: auto;
      }

      .code-mode-background {
        position: fixed;
        left: 0;
        right: 0;
        display: block;
        width: 100%;
        height: 100%;
        filter: blur(15px);
        background-size: cover;
      }

      .columns {
        display: flex;
        flex-direction: row;
        flex-shrink: 0;
        height: 100%;
      }
      .column {
        display: flex;
        flex-direction: column;
        gap: var(--boxel-sp);
        height: 100%;
      }
      .column:nth-child(2) {
        flex: 2;
      }
      .column:last-child {
        flex: 1.2;
      }
      .column:first-child > *:first-child {
        max-height: 50%;
        background-color: var(--boxel-200);
      }
      .column:first-child > *:last-child {
        max-height: calc(50% - var(--boxel-sp));
        background-color: var(--boxel-200);
      }

      .inner-container {
        height: 100%;
        display: flex;
        flex-direction: column;
        background-color: var(--boxel-light);
        border-radius: var(--boxel-border-radius-xl);
        box-shadow: var(--boxel-deep-box-shadow);
        overflow: hidden;
      }
      .inner-container__header {
        padding: var(--boxel-sp-sm) var(--boxel-sp-xs);
        font: 700 var(--boxel-font);
        letter-spacing: var(--boxel-lsp-xs);
      }
      .inner-container__content {
        padding: var(--boxel-sp-xxs) var(--boxel-sp-xs) var(--boxel-sp-sm);
        overflow-y: auto;
      }

      .file-view header {
        margin: var(--boxel-sp-sm);
        display: flex;
        gap: var(--boxel-sp-sm);
      }

      .file-view header button {
        padding: var(--boxel-sp-xxxs) var(--boxel-sp-lg);
        font-weight: 700;
        background: transparent;
        color: var(--boxel-dark);
        border-radius: var(--boxel-border-radius-sm);
        border: 1px solid var(--boxel-400);
        flex: 1;
      }

      .file-view header button.active {
        background: var(--boxel-dark);
        color: var(--boxel-highlight);
        border-color: var(--boxel-dark);
      }

      .file-view.file-browser .inner-container__content {
        background: var(--boxel-light);
      }

      .card-url-bar {
        position: absolute;
        top: var(--boxel-sp);
        left: calc(var(--submode-switcher-width) + (var(--boxel-sp) * 2));

        --card-url-bar-width: calc(
          100% - (var(--submode-switcher-width) + (var(--boxel-sp) * 3))
        );
        height: var(--submode-switcher-height);

        z-index: 2;
      }

      .monaco-container {
        height: 100%;
        min-height: 100%;
        width: 100%;
        min-width: 100%;
        padding: var(--boxel-sp) 0;
      }

      .loading {
        margin: 40vh auto;
      }
    </style>
  </template>
}<|MERGE_RESOLUTION|>--- conflicted
+++ resolved
@@ -5,7 +5,6 @@
 import MonacoService from '@cardstack/host/services/monaco-service';
 import type CodeService from '../../services/code-service';
 import { htmlSafe } from '@ember/template';
-import ENV from '@cardstack/host/config/environment';
 import FileTree from '../editor/file-tree';
 import { eq } from '@cardstack/boxel-ui/helpers/truth-helpers';
 import { on } from '@ember/modifier';
@@ -37,7 +36,6 @@
 import perform from 'ember-concurrency/helpers/perform';
 import { registerDestructor } from '@ember/destroyable';
 import CardURLBar from '@cardstack/host/components/operator-mode/card-url-bar';
-const { ownRealmURL } = ENV;
 import CardPreviewPanel from '@cardstack/host/components/operator-mode/card-preview-panel';
 import { CardDef } from 'https://cardstack.com/base/card-api';
 import { use, resource } from 'ember-resources';
@@ -475,32 +473,19 @@
                   File Browser</button>
               </header>
               <section class='inner-container__content'>
-<<<<<<< HEAD
-                <CardInheritancePanel
-                  @cardInstance={{this.cardResource.value}}
-                  @openFile={{this.openFile}}
-                  @realmInfo={{this.realmInfo}}
-                  @realmIconURL={{this.realmIconURL}}
-                  @importedModule={{this.importedModule}}
-                  @delete={{this.delete}}
-                  data-test-card-inheritance-panel
-                />
-=======
                 {{#if (eq this.fileView 'inheritance')}}
-                  <section class='inner-container__content'>
-                    <CardInheritancePanel
-                      @cardInstance={{this.cardResource.value}}
-                      @openFile={{this.openFile}}
-                      @realmInfo={{this.realmInfo}}
-                      @realmIconURL={{this.realmIconURL}}
-                      @importedModule={{this.importedModule}}
-                      data-test-card-inheritance-panel
-                    />
-                  </section>
+                  <CardInheritancePanel
+                    @cardInstance={{this.cardResource.value}}
+                    @openFile={{this.openFile}}
+                    @realmInfo={{this.realmInfo}}
+                    @realmIconURL={{this.realmIconURL}}
+                    @importedModule={{this.importedModule}}
+                    @delete={{this.delete}}
+                    data-test-card-inheritance-panel
+                  />
                 {{else}}
-                  <FileTree @url={{ownRealmURL}} />
+                  <FileTree @url={{this.cardService.defaultURL.href}} />
                 {{/if}}
->>>>>>> 182a2a28
               </section>
             </div>
             <aside class='inner-container'>
