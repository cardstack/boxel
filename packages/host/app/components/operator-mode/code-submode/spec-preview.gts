--- conflicted
+++ resolved
@@ -31,7 +31,9 @@
   type Query,
   type LooseSingleCardDocument,
   type getCard,
+  type getCards,
   GetCardContextName,
+  GetCardsContextName,
   specRef,
   isCardDef,
   isFieldDef,
@@ -213,21 +215,14 @@
 >;
 
 class SpecPreviewContent extends GlimmerComponent<ContentSignature> {
+  @consume(GetCardContextName) private declare getCard: getCard;
+  @consume(GetCardsContextName) private declare getCards: getCards;
+
   @service private declare realm: RealmService;
   @service private declare operatorModeStateService: OperatorModeStateService;
-
-<<<<<<< HEAD
+  private cardTracker = new ElementTracker();
+
   private get onlyOneInstance() {
-=======
-  constructor(owner: Owner, args: ContentSignature['Args']) {
-    super(owner, args);
-    this.initializeCardSelection();
-  }
-
-  cardTracker = new ElementTracker();
-
-  get onlyOneInstance() {
->>>>>>> ae71e5d5
     return this.args.cards.length === 1;
   }
 
@@ -239,11 +234,10 @@
     return this.args.cards.map((card) => card.url);
   }
 
-<<<<<<< HEAD
-  @action private initializeCardSelection() {
-=======
   private get cardContext(): SpecPreviewCardContext {
     return {
+      getCard: this.getCard,
+      getCards: this.getCards,
       cardComponentModifier: this.cardTracker.trackElement,
     };
   }
@@ -258,7 +252,6 @@
   }
 
   @action initializeCardSelection() {
->>>>>>> ae71e5d5
     if (this.shouldSelectFirstCard) {
       this.args.onSelectCard(this.cardIds[0]);
     }
