--- conflicted
+++ resolved
@@ -228,11 +228,7 @@
 
   @service private declare realm: RealmService;
   @service private declare operatorModeStateService: OperatorModeStateService;
-<<<<<<< HEAD
-  @service private declare recentFilesService: RecentFilesService;
-=======
   private cardTracker = new ElementTracker();
->>>>>>> 8878dcea
 
   private get onlyOneInstance() {
     return this.args.cards.length === 1;
