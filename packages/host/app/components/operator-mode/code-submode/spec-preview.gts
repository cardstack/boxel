import { TemplateOnlyComponent } from '@ember/component/template-only';
import { on } from '@ember/modifier';
import { action } from '@ember/object';
import { service } from '@ember/service';
import { htmlSafe } from '@ember/template';
import GlimmerComponent from '@glimmer/component';

import { consume } from 'ember-provide-consume-context';

import {
  BoxelButton,
  BoxelSelect,
  RealmIcon,
  LoadingIndicator,
} from '@cardstack/boxel-ui/components';
import { cn } from '@cardstack/boxel-ui/helpers';

import {
  type ResolvedCodeRef,
  type getCard,
  type getCards,
  type getCardCollection,
  GetCardContextName,
  GetCardsContextName,
  GetCardCollectionContextName,
  realmURL as realmURLSymbol,
} from '@cardstack/runtime-common';

import CardRenderer from '@cardstack/host/components/card-renderer';
import type { ActiveModuleInspectorView } from '@cardstack/host/components/operator-mode/code-submode/module-inspector';

import { urlForRealmLookup } from '@cardstack/host/lib/utils';
import { type ModuleDeclaration } from '@cardstack/host/resources/module-contents';

import type LoaderService from '@cardstack/host/services/loader-service';
import type OperatorModeStateService from '@cardstack/host/services/operator-mode-state-service';
import type RealmService from '@cardstack/host/services/realm';
import type RecentFilesService from '@cardstack/host/services/recent-files-service';
import type SpecPanelService from '@cardstack/host/services/spec-panel-service';
import type StoreService from '@cardstack/host/services/store';

import { CardContext } from 'https://cardstack.com/base/card-api';
import { Spec } from 'https://cardstack.com/base/spec';

import ElementTracker, {
  type RenderedCardForOverlayActions,
} from '../../../resources/element-tracker';
import Overlays from '../overlays';

import type { CardDefOrId } from '../stack-item';
import type { WithBoundArgs } from '@glint/template';

interface Signature {
  Element: HTMLElement;
  Args: {
    activeSpec: Spec | undefined;
    isLoadingNewModule: boolean;
    isPanelOpen: boolean;
    selectedDeclaration?: ModuleDeclaration;
    selectedDeclarationAsCodeRef: ResolvedCodeRef;
    showCreateSpec: boolean;
    specsForSelectedDefinition: Spec[];
    toggleAccordionItem: (item: ActiveModuleInspectorView) => void;
    updatePlaygroundSelections(id: string, fieldDefOnly?: boolean): void;
  };
  Blocks: {
    default: [
      | WithBoundArgs<
          typeof SpecPreviewContent,
          | 'showCreateSpec'
          | 'canWrite'
          | 'onSelectSpec'
          | 'activeSpec'
          | 'isLoading'
          | 'allSpecs'
          | 'viewSpecInPlayground'
        >
      | WithBoundArgs<typeof SpecPreviewLoading, never>,
    ];
  };
}

interface ContentSignature {
  Element: HTMLDivElement;
  Args: {
    showCreateSpec: boolean;
    canWrite: boolean;
    onSelectSpec: (spec: Spec) => void;
    allSpecs: Spec[];
    activeSpec: Spec | undefined;
    isLoading: boolean;
    viewSpecInPlayground: (cardDefOrId: CardDefOrId) => void;
  };
}

type SpecPreviewCardContext = Omit<
  CardContext,
  'prerenderedCardSearchComponent'
>;

class SpecPreviewContent extends GlimmerComponent<ContentSignature> {
  @consume(GetCardContextName) private declare getCard: getCard;
  @consume(GetCardsContextName) private declare getCards: getCards;
  @consume(GetCardCollectionContextName)
  private declare getCardCollection: getCardCollection;
  @service private declare realm: RealmService;
  @service private declare operatorModeStateService: OperatorModeStateService;
  @service private declare specPanelService: SpecPanelService;
  @service private declare store: StoreService;

  private cardTracker = new ElementTracker();

  private get onlyOneInstance() {
    return this.args.allSpecs.length === 1;
  }

  private get cardContext(): SpecPreviewCardContext {
    return {
      getCard: this.getCard,
      getCards: this.getCards,
      getCardCollection: this.getCardCollection,
      store: this.store,
      cardComponentModifier: this.cardTracker.trackElement,
    };
  }

  private get renderedCardsForOverlayActions(): RenderedCardForOverlayActions[] {
    return this.cardTracker
      .filter([{ fieldType: 'linksToMany' }])
      .map((entry) => ({
        ...entry,
        overlayZIndexStyle: htmlSafe(`z-index: 1`),
      }));
  }

  private getDropdownData = (spec: Spec) => {
    let realmInfo = this.realm.info(urlForRealmLookup(spec));
    let realmURL = spec[realmURLSymbol];
    if (!realmURL) {
      throw new Error('bug: no realm URL');
    }
    return {
      id: spec.id,
      realmInfo,
      localPath: spec.id ? getRelativePath(realmURL.href, spec.id) : undefined,
    };
  };

  private get displayIsolated() {
    return !this.args.canWrite && this.args.allSpecs.length > 0;
  }

  private get displayCannotWrite() {
    return !this.args.canWrite && this.args.allSpecs.length === 0;
  }

  private get selectedId() {
    return this.args.activeSpec?.id;
  }

  @action private viewSpecInstance() {
    if (!this.selectedId) {
      return;
    }

    const selectedUrl = new URL(this.selectedId);
    this.operatorModeStateService.updateCodePath(selectedUrl);
  }

  <template>
    <div
      class={{cn
        'container'
        spec-intent-message=@showCreateSpec
        cannot-write=this.displayCannotWrite
      }}
    >
      {{#if @showCreateSpec}}
        <div data-test-create-spec-intent-message>
          Create a Boxel Specification to be able to create new instances
        </div>
      {{else if this.displayCannotWrite}}
        <div data-test-cannot-write-intent-message>
          Cannot create new Boxel Specification inside this realm
        </div>

      {{else}}

        {{#if @activeSpec}}
          <div class='spec-preview'>

            <div class='spec-selector-container'>
              <div class='spec-selector' data-test-spec-selector>
                <BoxelSelect
                  @options={{@allSpecs}}
                  @selected={{@activeSpec}}
                  @onChange={{@onSelectSpec}}
                  @matchTriggerWidth={{true}}
                  @disabled={{this.onlyOneInstance}}
                  as |spec|
                >
                  {{#if spec.id}}
                    {{#let (this.getDropdownData spec) as |data|}}
                      {{#if data}}
                        <div class='spec-selector-item'>
                          <RealmIcon
                            @canAnimate={{true}}
                            class='url-realm-icon'
                            @realmInfo={{data.realmInfo}}
                          />
                          <span data-test-spec-selector-item-path>
                            {{data.localPath}}
                          </span>
                        </div>
                      {{/if}}
                    {{/let}}
                  {{/if}}
                </BoxelSelect>
              </div>
              <BoxelButton
                @kind='secondary-light'
                @size='small'
                {{on 'click' this.viewSpecInstance}}
                data-test-view-spec-instance
              >
                <span class='view-instance-btn-text'>View Instance</span>
              </BoxelButton>
            </div>
            <Overlays
              @overlayClassName='spec-preview-overlay'
              @renderedCardsForOverlayActions={{this.renderedCardsForOverlayActions}}
              @onSelectCard={{@viewSpecInPlayground}}
            />
            {{#if this.displayIsolated}}
              <CardRenderer
                @card={{@activeSpec}}
                @format='isolated'
                @cardContext={{this.cardContext}}
              />
            {{else}}
              <CardRenderer
                @card={{@activeSpec}}
                @format='edit'
                @cardContext={{this.cardContext}}
              />
            {{/if}}
          </div>
        {{/if}}
      {{/if}}
    </div>

    <style scoped>
      .container {
        display: flex;
        align-items: center;
        justify-content: center;
        flex-direction: column;
        height: auto;
        width: 100%;
      }
      .spec-preview {
        display: flex;
        flex-direction: column;
        gap: var(--boxel-sp-sm);
        width: 100%;
        padding: var(--boxel-sp-sm);
      }
      .spec-intent-message,
      .cannot-write {
        background-color: var(--boxel-200);
        color: var(--boxel-450);
        font-weight: 500;
        height: 100%;
        width: 100%;
        align-content: center;
        text-align: center;
      }
      .spec-preview-overlay {
        pointer-events: none;
        border-radius: var(--boxel-border-radius);
        box-shadow: 0 0 0 1px var(--boxel-dark);
      }
      .spec-selector-container {
        display: flex;
        align-items: center;
        gap: var(--boxel-sp-sm);
      }
      .spec-selector {
        min-width: 50%;
        align-self: flex-start;
      }
      .spec-selector-item {
        display: flex;
        align-items: center;
        gap: var(--boxel-sp-xxxs);
      }
      .view-instance-btn-text {
        display: -webkit-box;
        -webkit-line-clamp: 2;
        -webkit-box-orient: vertical;
        overflow: hidden;
        text-overflow: ellipsis;
        word-break: break-word;
      }
    </style>
  </template>
}

interface SpecPreviewLoadingSignature {
  Element: HTMLDivElement;
}

const SpecPreviewLoading: TemplateOnlyComponent<SpecPreviewLoadingSignature> =
  <template>
    <div class='container'>
      <div class='loading'>
        <LoadingIndicator class='loading-icon' />
        Loading...
      </div>
    </div>
    <style scoped>
      .container {
        display: flex;
        align-items: center;
        justify-content: center;
        flex-direction: column;
        height: 100%;
        width: 100%;
      }
      .loading {
        display: inline-flex;
      }
      .loading-icon {
        display: inline-block;
        margin-right: var(--boxel-sp-xxxs);
        vertical-align: middle;
      }
    </style>
  </template>;

export default class SpecPreview extends GlimmerComponent<Signature> {
  @service private declare operatorModeStateService: OperatorModeStateService;
  @service private declare realm: RealmService;
  @service private declare loaderService: LoaderService;
  @service private declare recentFilesService: RecentFilesService;
  @service private declare specPanelService: SpecPanelService;
  @service private declare store: StoreService;

<<<<<<< HEAD
=======
  private createSpecInstance = task(
    async (ref: ResolvedCodeRef, specType: SpecType) => {
      let relativeTo = new URL(ref.module);
      let maybeAbsoluteRef = codeRefWithAbsoluteURL(ref, relativeTo);
      if (isResolvedCodeRef(maybeAbsoluteRef)) {
        ref = maybeAbsoluteRef;
      }
      try {
        let SpecKlass = await loadCardDef(specRef, {
          loader: this.loaderService.loader,
        });
        let card = new SpecKlass({
          specType,
          ref,
          title: ref.name,
        }) as Spec;
        let currentRealm = this.operatorModeStateService.realmURL;
        await this.store.add(card, { realm: currentRealm.href });
        if (card.id) {
          this.specPanelService.setSelection(card.id);
          if (!this.args.isPanelOpen) {
            this.args.toggleAccordionItem('spec-preview');
          }
        }
      } catch (e: any) {
        console.log('Error saving', e);
      }
    },
  );

  //TODO: Improve identification of isApp and isSkill
  // isApp and isSkill are far from perfect functions
  //We have good primitives to identify card and field but not for app and skill
  //Here we are trying our best based upon schema analyses what is an app and a skill
  //We don't try to capture deep ancestry of app and skill
  private isApp(selectedDeclaration: CardOrFieldDeclaration) {
    if (selectedDeclaration.exportName === 'AppCard') {
      return true;
    }
    if (
      selectedDeclaration.super &&
      selectedDeclaration.super.type === 'external' &&
      selectedDeclaration.super.name === 'AppCard'
    ) {
      return true;
    }
    return false;
  }

  private async isSkill(selectedDeclaration: CardOrFieldDeclaration) {
    const isInClassChain = await selectedDeclaration.cardType.isClassInChain(
      selectedDeclaration.cardOrField,
      skillCardRef,
    );

    if (isInClassChain) {
      return true;
    }

    return false;
  }

  private async guessSpecType(
    selectedDeclaration: ModuleDeclaration,
  ): Promise<SpecType> {
    if (isCardOrFieldDeclaration(selectedDeclaration)) {
      if (isCardDef(selectedDeclaration.cardOrField)) {
        if (this.isApp(selectedDeclaration)) {
          return 'app';
        }
        if (await this.isSkill(selectedDeclaration)) {
          return 'skill';
        }
        return 'card';
      }
      if (isFieldDef(selectedDeclaration.cardOrField)) {
        return 'field';
      }
    }
    throw new Error('Unidentified spec');
  }

  @action private async createSpec(event: MouseEvent) {
    event.stopPropagation();
    if (!this.args.selectedDeclaration) {
      throw new Error('bug: no selected declaration');
    }
    if (!this.args.selectedDeclarationAsCodeRef) {
      throw new Error('bug: no code ref');
    }
    let specType = await this.guessSpecType(this.args.selectedDeclaration);
    this.createSpecInstance.perform(
      this.args.selectedDeclarationAsCodeRef,
      specType,
    );
  }

>>>>>>> e5845479
  @action private onSelectSpec(spec: Spec): void {
    this.specPanelService.setSelection(spec.id);
  }

  private get canWrite() {
    return this.realm.canWrite(this.operatorModeStateService.realmURL.href);
  }

  get isLoading() {
    return this.args.isLoadingNewModule;
  }

  private viewSpecInPlayground = (spec: CardDefOrId) => {
    let id = typeof spec === 'string' ? spec : spec.id;
    const fileUrl = id.endsWith('.json') ? id : `${id}.json`;
    this.recentFilesService.addRecentFileUrl(fileUrl);
    this.args.updatePlaygroundSelections(id);
    this.args.toggleAccordionItem('preview');
  };

  <template>
    {{#if this.isLoading}}
      {{yield (component SpecPreviewLoading)}}
    {{else}}
      {{yield
        (component
          SpecPreviewContent
          showCreateSpec=@showCreateSpec
          canWrite=this.canWrite
          onSelectSpec=this.onSelectSpec
          activeSpec=@activeSpec
          isLoading=false
          allSpecs=@specsForSelectedDefinition
          viewSpecInPlayground=this.viewSpecInPlayground
        )
      }}
    {{/if}}
  </template>
}

function getRelativePath(baseUrl: string, targetUrl: string) {
  const basePath = new URL(baseUrl).pathname;
  const targetPath = new URL(targetUrl).pathname;
  return targetPath.replace(basePath, '') || '/';
}<|MERGE_RESOLUTION|>--- conflicted
+++ resolved
@@ -346,106 +346,6 @@
   @service private declare specPanelService: SpecPanelService;
   @service private declare store: StoreService;
 
-<<<<<<< HEAD
-=======
-  private createSpecInstance = task(
-    async (ref: ResolvedCodeRef, specType: SpecType) => {
-      let relativeTo = new URL(ref.module);
-      let maybeAbsoluteRef = codeRefWithAbsoluteURL(ref, relativeTo);
-      if (isResolvedCodeRef(maybeAbsoluteRef)) {
-        ref = maybeAbsoluteRef;
-      }
-      try {
-        let SpecKlass = await loadCardDef(specRef, {
-          loader: this.loaderService.loader,
-        });
-        let card = new SpecKlass({
-          specType,
-          ref,
-          title: ref.name,
-        }) as Spec;
-        let currentRealm = this.operatorModeStateService.realmURL;
-        await this.store.add(card, { realm: currentRealm.href });
-        if (card.id) {
-          this.specPanelService.setSelection(card.id);
-          if (!this.args.isPanelOpen) {
-            this.args.toggleAccordionItem('spec-preview');
-          }
-        }
-      } catch (e: any) {
-        console.log('Error saving', e);
-      }
-    },
-  );
-
-  //TODO: Improve identification of isApp and isSkill
-  // isApp and isSkill are far from perfect functions
-  //We have good primitives to identify card and field but not for app and skill
-  //Here we are trying our best based upon schema analyses what is an app and a skill
-  //We don't try to capture deep ancestry of app and skill
-  private isApp(selectedDeclaration: CardOrFieldDeclaration) {
-    if (selectedDeclaration.exportName === 'AppCard') {
-      return true;
-    }
-    if (
-      selectedDeclaration.super &&
-      selectedDeclaration.super.type === 'external' &&
-      selectedDeclaration.super.name === 'AppCard'
-    ) {
-      return true;
-    }
-    return false;
-  }
-
-  private async isSkill(selectedDeclaration: CardOrFieldDeclaration) {
-    const isInClassChain = await selectedDeclaration.cardType.isClassInChain(
-      selectedDeclaration.cardOrField,
-      skillCardRef,
-    );
-
-    if (isInClassChain) {
-      return true;
-    }
-
-    return false;
-  }
-
-  private async guessSpecType(
-    selectedDeclaration: ModuleDeclaration,
-  ): Promise<SpecType> {
-    if (isCardOrFieldDeclaration(selectedDeclaration)) {
-      if (isCardDef(selectedDeclaration.cardOrField)) {
-        if (this.isApp(selectedDeclaration)) {
-          return 'app';
-        }
-        if (await this.isSkill(selectedDeclaration)) {
-          return 'skill';
-        }
-        return 'card';
-      }
-      if (isFieldDef(selectedDeclaration.cardOrField)) {
-        return 'field';
-      }
-    }
-    throw new Error('Unidentified spec');
-  }
-
-  @action private async createSpec(event: MouseEvent) {
-    event.stopPropagation();
-    if (!this.args.selectedDeclaration) {
-      throw new Error('bug: no selected declaration');
-    }
-    if (!this.args.selectedDeclarationAsCodeRef) {
-      throw new Error('bug: no code ref');
-    }
-    let specType = await this.guessSpecType(this.args.selectedDeclaration);
-    this.createSpecInstance.perform(
-      this.args.selectedDeclarationAsCodeRef,
-      specType,
-    );
-  }
-
->>>>>>> e5845479
   @action private onSelectSpec(spec: Spec): void {
     this.specPanelService.setSelection(spec.id);
   }
