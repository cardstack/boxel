import { TemplateOnlyComponent } from '@ember/component/template-only';
import { on } from '@ember/modifier';
import { action } from '@ember/object';
import { service } from '@ember/service';
import { htmlSafe } from '@ember/template';
import GlimmerComponent from '@glimmer/component';

import { consume } from 'ember-provide-consume-context';

import {
  BoxelButton,
  BoxelSelect,
  RealmIcon,
  LoadingIndicator,
} from '@cardstack/boxel-ui/components';
import { cn } from '@cardstack/boxel-ui/helpers';

import {
  type ResolvedCodeRef,
  type getCard,
  type getCards,
  type getCardCollection,
  GetCardContextName,
  GetCardsContextName,
  GetCardCollectionContextName,
  realmURL as realmURLSymbol,
<<<<<<< HEAD
=======
  localId,
  isLocalId,
  skillCardRef,
>>>>>>> f8ce1e0a
} from '@cardstack/runtime-common';

import CardRenderer from '@cardstack/host/components/card-renderer';
import type { ActiveModuleInspectorView } from '@cardstack/host/components/operator-mode/code-submode/module-inspector';

import { urlForRealmLookup } from '@cardstack/host/lib/utils';
import { type ModuleDeclaration } from '@cardstack/host/resources/module-contents';

import type LoaderService from '@cardstack/host/services/loader-service';
import type OperatorModeStateService from '@cardstack/host/services/operator-mode-state-service';
import type RealmService from '@cardstack/host/services/realm';
import type RecentFilesService from '@cardstack/host/services/recent-files-service';
import type SpecPanelService from '@cardstack/host/services/spec-panel-service';
import type StoreService from '@cardstack/host/services/store';

import { CardContext } from 'https://cardstack.com/base/card-api';
import { Spec } from 'https://cardstack.com/base/spec';

import ElementTracker, {
  type RenderedCardForOverlayActions,
} from '../../../resources/element-tracker';
import Overlays from '../overlays';

import type { CardDefOrId } from '../stack-item';
import type { WithBoundArgs } from '@glint/template';

interface Signature {
  Element: HTMLElement;
  Args: {
    activeSpec: Spec | undefined;
    isLoadingNewModule: boolean;
    isPanelOpen: boolean;
    selectedDeclaration?: ModuleDeclaration;
    selectedDeclarationAsCodeRef: ResolvedCodeRef;
    showCreateSpec: boolean;
    specsForSelectedDefinition: Spec[];
    toggleAccordionItem: (item: ActiveModuleInspectorView) => void;
    updatePlaygroundSelections(id: string, fieldDefOnly?: boolean): void;
  };
  Blocks: {
    default: [
      | WithBoundArgs<
          typeof SpecPreviewContent,
          | 'showCreateSpec'
          | 'canWrite'
          | 'onSelectSpec'
          | 'activeSpec'
          | 'isLoading'
          | 'allSpecs'
          | 'viewSpecInPlayground'
        >
      | WithBoundArgs<typeof SpecPreviewLoading, never>,
    ];
  };
}

interface ContentSignature {
  Element: HTMLDivElement;
  Args: {
    showCreateSpec: boolean;
    canWrite: boolean;
    onSelectSpec: (spec: Spec) => void;
    allSpecs: Spec[];
    activeSpec: Spec | undefined;
    isLoading: boolean;
    viewSpecInPlayground: (cardDefOrId: CardDefOrId) => void;
  };
}

type SpecPreviewCardContext = Omit<
  CardContext,
  'prerenderedCardSearchComponent'
>;

class SpecPreviewContent extends GlimmerComponent<ContentSignature> {
  @consume(GetCardContextName) private declare getCard: getCard;
  @consume(GetCardsContextName) private declare getCards: getCards;
  @consume(GetCardCollectionContextName)
  private declare getCardCollection: getCardCollection;
  @service private declare realm: RealmService;
  @service private declare operatorModeStateService: OperatorModeStateService;
  @service private declare specPanelService: SpecPanelService;
  @service private declare store: StoreService;

  private cardTracker = new ElementTracker();

  private get onlyOneInstance() {
    return this.args.allSpecs.length === 1;
  }

  private get cardContext(): SpecPreviewCardContext {
    return {
      getCard: this.getCard,
      getCards: this.getCards,
      getCardCollection: this.getCardCollection,
      store: this.store,
      cardComponentModifier: this.cardTracker.trackElement,
    };
  }

  private get renderedCardsForOverlayActions(): RenderedCardForOverlayActions[] {
    return this.cardTracker
      .filter([{ fieldType: 'linksToMany' }])
      .map((entry) => ({
        ...entry,
        overlayZIndexStyle: htmlSafe(`z-index: 1`),
      }));
  }

  private getDropdownData = (spec: Spec) => {
    let realmInfo = this.realm.info(urlForRealmLookup(spec));
    let realmURL = spec[realmURLSymbol];
    if (!realmURL) {
      throw new Error('bug: no realm URL');
    }
    return {
      id: spec.id,
      realmInfo,
      localPath: spec.id ? getRelativePath(realmURL.href, spec.id) : undefined,
    };
  };

  private get displayIsolated() {
    return !this.args.canWrite && this.args.allSpecs.length > 0;
  }

  private get displayCannotWrite() {
    return !this.args.canWrite && this.args.allSpecs.length === 0;
  }

  private get selectedId() {
    return this.args.activeSpec?.id ?? this.args.activeSpec?.[localId];
  }

  @action private viewSpecInstance() {
    if (!this.selectedId || isLocalId(this.selectedId)) {
      return;
    }

    const selectedUrl = new URL(this.selectedId);
    this.operatorModeStateService.updateCodePath(selectedUrl);
  }

  <template>
    <div
      class={{cn
        'container'
        spec-intent-message=@showCreateSpec
        cannot-write=this.displayCannotWrite
      }}
    >
      {{#if @showCreateSpec}}
        <div data-test-create-spec-intent-message>
          Create a Boxel Specification to be able to create new instances
        </div>
      {{else if this.displayCannotWrite}}
        <div data-test-cannot-write-intent-message>
          Cannot create new Boxel Specification inside this realm
        </div>

      {{else}}

        {{#if @activeSpec}}
          <div class='spec-preview'>

            <div class='spec-selector-container'>
              <div class='spec-selector' data-test-spec-selector>
                <BoxelSelect
                  @options={{@allSpecs}}
                  @selected={{@activeSpec}}
                  @onChange={{@onSelectSpec}}
                  @matchTriggerWidth={{true}}
                  @disabled={{this.onlyOneInstance}}
                  as |spec|
                >
                  {{#let (this.getDropdownData spec) as |data|}}
                    {{#if data}}
                      <div class='spec-selector-item'>
                        <RealmIcon
                          @canAnimate={{true}}
                          class='url-realm-icon'
                          @realmInfo={{data.realmInfo}}
                        />
                        {{#if spec.id}}
                          <span data-test-spec-selector-item-path>
                            {{data.localPath}}
                          </span>
                        {{else}}
                          <LoadingIndicator />
                          <span data-test-spec-item-path-creating>
                            Creating...
                          </span>
                        {{/if}}
                      </div>
                    {{/if}}
                  {{/let}}
                </BoxelSelect>
              </div>
              <BoxelButton
                @kind='secondary-light'
                @size='small'
                {{on 'click' this.viewSpecInstance}}
                data-test-view-spec-instance
              >
                <span class='view-instance-btn-text'>View Instance</span>
              </BoxelButton>
            </div>
            <Overlays
              @overlayClassName='spec-preview-overlay'
              @renderedCardsForOverlayActions={{this.renderedCardsForOverlayActions}}
              @onSelectCard={{@viewSpecInPlayground}}
            />
            {{#if this.displayIsolated}}
              <CardRenderer
                @card={{@activeSpec}}
                @format='isolated'
                @cardContext={{this.cardContext}}
              />
            {{else}}
              <CardRenderer
                @card={{@activeSpec}}
                @format='edit'
                @cardContext={{this.cardContext}}
              />
            {{/if}}
          </div>
        {{/if}}
      {{/if}}
    </div>

    <style scoped>
      .container {
        display: flex;
        align-items: center;
        justify-content: center;
        flex-direction: column;
        height: auto;
        width: 100%;
      }
      .spec-preview {
        display: flex;
        flex-direction: column;
        gap: var(--boxel-sp-sm);
        width: 100%;
        padding: var(--boxel-sp-sm);
      }
      .spec-intent-message,
      .cannot-write {
        background-color: var(--boxel-200);
        color: var(--boxel-450);
        font-weight: 500;
        height: 100%;
        width: 100%;
        align-content: center;
        text-align: center;
      }
      .spec-preview-overlay {
        pointer-events: none;
        border-radius: var(--boxel-border-radius);
        box-shadow: 0 0 0 1px var(--boxel-dark);
      }
      .spec-selector-container {
        display: flex;
        align-items: center;
        gap: var(--boxel-sp-sm);
      }
      .spec-selector {
        min-width: 50%;
        align-self: flex-start;
      }
      .spec-selector-item {
        display: flex;
        align-items: center;
        gap: var(--boxel-sp-xxxs);
      }
      .view-instance-btn-text {
        display: -webkit-box;
        -webkit-line-clamp: 2;
        -webkit-box-orient: vertical;
        overflow: hidden;
        text-overflow: ellipsis;
        word-break: break-word;
      }
    </style>
  </template>
}

interface SpecPreviewLoadingSignature {
  Element: HTMLDivElement;
}

const SpecPreviewLoading: TemplateOnlyComponent<SpecPreviewLoadingSignature> =
  <template>
    <div class='container'>
      <div class='loading'>
        <LoadingIndicator class='loading-icon' />
        Loading...
      </div>
    </div>
    <style scoped>
      .container {
        display: flex;
        align-items: center;
        justify-content: center;
        flex-direction: column;
        height: 100%;
        width: 100%;
      }
      .loading {
        display: inline-flex;
      }
      .loading-icon {
        display: inline-block;
        margin-right: var(--boxel-sp-xxxs);
        vertical-align: middle;
      }
    </style>
  </template>;

export default class SpecPreview extends GlimmerComponent<Signature> {
  @service private declare operatorModeStateService: OperatorModeStateService;
  @service private declare realm: RealmService;
  @service private declare loaderService: LoaderService;
  @service private declare recentFilesService: RecentFilesService;
  @service private declare specPanelService: SpecPanelService;
  @service private declare store: StoreService;

<<<<<<< HEAD
=======
  private createSpecTask = task(
    async (ref: ResolvedCodeRef, specType: SpecType) => {
      let relativeTo = new URL(ref.module);
      let maybeAbsoluteRef = codeRefWithAbsoluteURL(ref, relativeTo);
      if (isResolvedCodeRef(maybeAbsoluteRef)) {
        ref = maybeAbsoluteRef;
      }
      try {
        let SpecKlass = await loadCardDef(specRef, {
          loader: this.loaderService.loader,
        });
        let spec = new SpecKlass({
          specType,
          ref,
          title: ref.name,
        }) as Spec;
        let currentRealm = this.operatorModeStateService.realmURL;
        await this.store.add(spec, {
          realm: currentRealm.href,
          doNotWaitForPersist: true,
        });
        this.specPanelService.setSelection(spec[localId]);
        if (!this.args.isPanelOpen) {
          this.args.toggleAccordionItem('spec-preview');
        }
      } catch (e: any) {
        console.log('Error saving', e);
      }
    },
  );

  //TODO: Improve identification of isApp and isSkill
  // isApp and isSkill are far from perfect functions
  //We have good primitives to identify card and field but not for app and skill
  //Here we are trying our best based upon schema analyses what is an app and a skill
  //We don't try to capture deep ancestry of app and skill
  private isApp(selectedDeclaration: CardOrFieldDeclaration) {
    if (selectedDeclaration.exportName === 'AppCard') {
      return true;
    }
    if (
      selectedDeclaration.super &&
      selectedDeclaration.super.type === 'external' &&
      selectedDeclaration.super.name === 'AppCard'
    ) {
      return true;
    }
    return false;
  }

  private async isSkill(selectedDeclaration: CardOrFieldDeclaration) {
    const isInClassChain = await selectedDeclaration.cardType.isClassInChain(
      selectedDeclaration.cardOrField,
      skillCardRef,
    );

    if (isInClassChain) {
      return true;
    }

    return false;
  }

  private async guessSpecType(
    selectedDeclaration: ModuleDeclaration,
  ): Promise<SpecType> {
    if (isCardOrFieldDeclaration(selectedDeclaration)) {
      if (isCardDef(selectedDeclaration.cardOrField)) {
        if (this.isApp(selectedDeclaration)) {
          return 'app';
        }
        if (await this.isSkill(selectedDeclaration)) {
          return 'skill';
        }
        return 'card';
      }
      if (isFieldDef(selectedDeclaration.cardOrField)) {
        return 'field';
      }
    }
    throw new Error('Unidentified spec');
  }

  @action private async createSpec(event: MouseEvent) {
    event.stopPropagation();
    if (!this.args.selectedDeclaration) {
      throw new Error('bug: no selected declaration');
    }
    if (!this.args.selectedDeclarationAsCodeRef) {
      throw new Error('bug: no code ref');
    }
    let specType = await this.guessSpecType(this.args.selectedDeclaration);
    this.createSpecTask.perform(
      this.args.selectedDeclarationAsCodeRef,
      specType,
    );
  }

>>>>>>> f8ce1e0a
  @action private onSelectSpec(spec: Spec): void {
    this.specPanelService.setSelection(spec.id);
  }

  private get canWrite() {
    return this.realm.canWrite(this.operatorModeStateService.realmURL.href);
  }

<<<<<<< HEAD
=======
  get showCreateSpec() {
    return (
      Boolean(this.args.selectedDeclaration?.exportName) &&
      !this.args.searchIsLoading &&
      this.args.specsForSelectedDefinition.length === 0 &&
      !this.args.activeSpec &&
      this.canWrite
    );
  }

>>>>>>> f8ce1e0a
  get isLoading() {
    return this.args.isLoadingNewModule;
  }

  private viewSpecInPlayground = (spec: CardDefOrId) => {
    let id = typeof spec === 'string' ? spec : spec.id;
    const fileUrl = id.endsWith('.json') ? id : `${id}.json`;
    this.recentFilesService.addRecentFileUrl(fileUrl);
    this.args.updatePlaygroundSelections(id);
    this.args.toggleAccordionItem('preview');
  };

  <template>
    {{#if this.isLoading}}
<<<<<<< HEAD
      {{yield (component SpecPreviewLoading)}}
    {{else}}
      {{yield
        (component
=======
      {{yield
        (component
          SpecPreviewTitle
          showCreateSpec=false
          createSpec=this.createSpec
          isCreateSpecInstanceRunning=this.createSpecTask.isRunning
          spec=@activeSpec
        )
        (component SpecPreviewLoading)
      }}
    {{else}}
      {{yield
        (component
          SpecPreviewTitle
          showCreateSpec=this.showCreateSpec
          createSpec=this.createSpec
          isCreateSpecInstanceRunning=this.createSpecTask.isRunning
          spec=@activeSpec
          numberOfInstances=@specsForSelectedDefinition.length
        )
        (component
>>>>>>> f8ce1e0a
          SpecPreviewContent
          showCreateSpec=@showCreateSpec
          canWrite=this.canWrite
          onSelectSpec=this.onSelectSpec
          activeSpec=@activeSpec
          isLoading=false
          allSpecs=@specsForSelectedDefinition
          viewSpecInPlayground=this.viewSpecInPlayground
        )
      }}
    {{/if}}
  </template>
}

function getRelativePath(baseUrl: string, targetUrl: string) {
  const basePath = new URL(baseUrl).pathname;
  const targetPath = new URL(targetUrl).pathname;
  return targetPath.replace(basePath, '') || '/';
}<|MERGE_RESOLUTION|>--- conflicted
+++ resolved
@@ -24,12 +24,8 @@
   GetCardsContextName,
   GetCardCollectionContextName,
   realmURL as realmURLSymbol,
-<<<<<<< HEAD
-=======
   localId,
   isLocalId,
-  skillCardRef,
->>>>>>> f8ce1e0a
 } from '@cardstack/runtime-common';
 
 import CardRenderer from '@cardstack/host/components/card-renderer';
@@ -357,107 +353,6 @@
   @service private declare specPanelService: SpecPanelService;
   @service private declare store: StoreService;
 
-<<<<<<< HEAD
-=======
-  private createSpecTask = task(
-    async (ref: ResolvedCodeRef, specType: SpecType) => {
-      let relativeTo = new URL(ref.module);
-      let maybeAbsoluteRef = codeRefWithAbsoluteURL(ref, relativeTo);
-      if (isResolvedCodeRef(maybeAbsoluteRef)) {
-        ref = maybeAbsoluteRef;
-      }
-      try {
-        let SpecKlass = await loadCardDef(specRef, {
-          loader: this.loaderService.loader,
-        });
-        let spec = new SpecKlass({
-          specType,
-          ref,
-          title: ref.name,
-        }) as Spec;
-        let currentRealm = this.operatorModeStateService.realmURL;
-        await this.store.add(spec, {
-          realm: currentRealm.href,
-          doNotWaitForPersist: true,
-        });
-        this.specPanelService.setSelection(spec[localId]);
-        if (!this.args.isPanelOpen) {
-          this.args.toggleAccordionItem('spec-preview');
-        }
-      } catch (e: any) {
-        console.log('Error saving', e);
-      }
-    },
-  );
-
-  //TODO: Improve identification of isApp and isSkill
-  // isApp and isSkill are far from perfect functions
-  //We have good primitives to identify card and field but not for app and skill
-  //Here we are trying our best based upon schema analyses what is an app and a skill
-  //We don't try to capture deep ancestry of app and skill
-  private isApp(selectedDeclaration: CardOrFieldDeclaration) {
-    if (selectedDeclaration.exportName === 'AppCard') {
-      return true;
-    }
-    if (
-      selectedDeclaration.super &&
-      selectedDeclaration.super.type === 'external' &&
-      selectedDeclaration.super.name === 'AppCard'
-    ) {
-      return true;
-    }
-    return false;
-  }
-
-  private async isSkill(selectedDeclaration: CardOrFieldDeclaration) {
-    const isInClassChain = await selectedDeclaration.cardType.isClassInChain(
-      selectedDeclaration.cardOrField,
-      skillCardRef,
-    );
-
-    if (isInClassChain) {
-      return true;
-    }
-
-    return false;
-  }
-
-  private async guessSpecType(
-    selectedDeclaration: ModuleDeclaration,
-  ): Promise<SpecType> {
-    if (isCardOrFieldDeclaration(selectedDeclaration)) {
-      if (isCardDef(selectedDeclaration.cardOrField)) {
-        if (this.isApp(selectedDeclaration)) {
-          return 'app';
-        }
-        if (await this.isSkill(selectedDeclaration)) {
-          return 'skill';
-        }
-        return 'card';
-      }
-      if (isFieldDef(selectedDeclaration.cardOrField)) {
-        return 'field';
-      }
-    }
-    throw new Error('Unidentified spec');
-  }
-
-  @action private async createSpec(event: MouseEvent) {
-    event.stopPropagation();
-    if (!this.args.selectedDeclaration) {
-      throw new Error('bug: no selected declaration');
-    }
-    if (!this.args.selectedDeclarationAsCodeRef) {
-      throw new Error('bug: no code ref');
-    }
-    let specType = await this.guessSpecType(this.args.selectedDeclaration);
-    this.createSpecTask.perform(
-      this.args.selectedDeclarationAsCodeRef,
-      specType,
-    );
-  }
-
->>>>>>> f8ce1e0a
   @action private onSelectSpec(spec: Spec): void {
     this.specPanelService.setSelection(spec.id);
   }
@@ -466,19 +361,6 @@
     return this.realm.canWrite(this.operatorModeStateService.realmURL.href);
   }
 
-<<<<<<< HEAD
-=======
-  get showCreateSpec() {
-    return (
-      Boolean(this.args.selectedDeclaration?.exportName) &&
-      !this.args.searchIsLoading &&
-      this.args.specsForSelectedDefinition.length === 0 &&
-      !this.args.activeSpec &&
-      this.canWrite
-    );
-  }
-
->>>>>>> f8ce1e0a
   get isLoading() {
     return this.args.isLoadingNewModule;
   }
@@ -493,34 +375,10 @@
 
   <template>
     {{#if this.isLoading}}
-<<<<<<< HEAD
       {{yield (component SpecPreviewLoading)}}
     {{else}}
       {{yield
         (component
-=======
-      {{yield
-        (component
-          SpecPreviewTitle
-          showCreateSpec=false
-          createSpec=this.createSpec
-          isCreateSpecInstanceRunning=this.createSpecTask.isRunning
-          spec=@activeSpec
-        )
-        (component SpecPreviewLoading)
-      }}
-    {{else}}
-      {{yield
-        (component
-          SpecPreviewTitle
-          showCreateSpec=this.showCreateSpec
-          createSpec=this.createSpec
-          isCreateSpecInstanceRunning=this.createSpecTask.isRunning
-          spec=@activeSpec
-          numberOfInstances=@specsForSelectedDefinition.length
-        )
-        (component
->>>>>>> f8ce1e0a
           SpecPreviewContent
           showCreateSpec=@showCreateSpec
           canWrite=this.canWrite
