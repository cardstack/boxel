--- conflicted
+++ resolved
@@ -412,12 +412,8 @@
 
   private cardResource = getCard(
     this,
-<<<<<<< HEAD
-    () => this.playgroundSelections[this.args.moduleId]?.replace(/\.json$/, ''),
+    () => this.playgroundSelections[this.args.moduleId]?.cardId,
     { isAutoSave: () => true },
-=======
-    () => this.playgroundSelections[this.args.moduleId]?.cardId,
->>>>>>> 22ebccad
   );
 
   private get card(): CardDef | undefined {
