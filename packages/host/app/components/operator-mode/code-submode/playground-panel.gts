--- conflicted
+++ resolved
@@ -6,16 +6,6 @@
 import Component from '@glimmer/component';
 import { tracked } from '@glimmer/tracking';
 
-<<<<<<< HEAD
-import {
-  CardHeader,
-  LoadingIndicator,
-  BoxelSelect,
-} from '@cardstack/boxel-ui/components';
-import { eq } from '@cardstack/boxel-ui/helpers';
-
-import {
-=======
 import { task } from 'ember-concurrency';
 
 import {
@@ -24,11 +14,10 @@
   CardContainer,
   CardHeader,
 } from '@cardstack/boxel-ui/components';
-import { eq, MenuItem } from '@cardstack/boxel-ui/helpers';
+import { eq, or, MenuItem } from '@cardstack/boxel-ui/helpers';
 import { Eye, IconCode, IconLink } from '@cardstack/boxel-ui/icons';
 
 import {
->>>>>>> 47a49fc9
   cardTypeDisplayName,
   cardTypeIcon,
   getCards,
@@ -38,12 +27,8 @@
 import { getCodeRef, type CardType } from '@cardstack/host/resources/card-type';
 import { ModuleContentsResource } from '@cardstack/host/resources/module-contents';
 
-<<<<<<< HEAD
-import RealmService from '@cardstack/host/services/realm';
-=======
 import OperatorModeStateService from '@cardstack/host/services/operator-mode-state-service';
 import type RealmService from '@cardstack/host/services/realm';
->>>>>>> 47a49fc9
 import type RealmServerService from '@cardstack/host/services/realm-server';
 
 import type { CardDef, Format } from 'https://cardstack.com/base/card-api';
@@ -94,55 +79,55 @@
 }
 class PlaygroundPanelContent extends Component<PlaygroundContentSignature> {
   <template>
-<<<<<<< HEAD
     <div class='playground-panel-content'>
-      <BoxelSelect
-        class='instance-chooser'
-        @options={{this.instances}}
-        @selected={{this.selectedItem}}
-        @selectedItemComponent={{if
-          this.selectedItem
-          (component
-            SelectedItem title=(getItemTitle this.selectedItem @displayName)
-          )
-=======
-    <div class='instance-chooser-container'>
-      <BoxelSelect
-        class='instance-chooser'
-        @options={{this.options.instances}}
-        @selected={{this.card}}
-        @selectedItemComponent={{if
-          this.card
-          (component SelectedItem title=(getItemTitle this.card @displayName))
->>>>>>> 47a49fc9
-        }}
-        @onChange={{this.onSelect}}
-        @placeholder='Please Select'
-        data-test-instance-chooser
-        as |item|
-      >
-        {{getItemTitle item @displayName}}
-      </BoxelSelect>
-<<<<<<< HEAD
-      {{#if this.selectedItem}}
-        <div class='selected-item'>
-          <CardHeader
-            @cardTypeDisplayName={{cardTypeDisplayName this.selectedItem}}
-            @cardTypeIcon={{cardTypeIcon this.selectedItem}}
-            @realmInfo={{this.realm.info this.selectedItem.id}}
-            @onEdit={{if
-              (this.realm.canWrite this.selectedItem.id)
-              (fn this.chooseFormat 'edit')
-            }}
-            @onClose={{this.resetSelectedItem}}
-          />
-          <Preview
-            class='instance-preview'
-            @card={{this.selectedItem}}
-            @format={{this.format}}
-          />
-        </div>
-      {{/if}}
+      <div class='instance-chooser-container'>
+        <BoxelSelect
+          class='instance-chooser'
+          @options={{this.options.instances}}
+          @selected={{this.card}}
+          @selectedItemComponent={{if
+            this.card
+            (component SelectedItem title=(getItemTitle this.card @displayName))
+          }}
+          @onChange={{this.onSelect}}
+          @placeholder='Please Select'
+          data-test-instance-chooser
+          as |item|
+        >
+          {{getItemTitle item @displayName}}
+        </BoxelSelect>
+      </div>
+      <div class='preview-area'>
+        {{#if this.card}}
+          {{#if (or (eq this.format 'isolated') (eq this.format 'edit'))}}
+            <CardContainer class='preview-container'>
+              {{#let (this.realm.info this.card.id) as |realmInfo|}}
+                <CardHeader
+                  class='preview-header'
+                  @cardTypeDisplayName={{cardTypeDisplayName this.card}}
+                  @cardTypeIcon={{cardTypeIcon this.card}}
+                  @realmInfo={{realmInfo}}
+                  @isTopCard={{true}}
+                  @moreOptionsMenuItems={{this.contextMenuItems}}
+                />
+              {{/let}}
+              <Preview
+                class='preview'
+                @card={{this.card}}
+                @format={{this.format}}
+              />
+            </CardContainer>
+          {{else if (eq this.format 'embedded')}}
+            <CardContainer class='preview-container'>
+              <Preview
+                class='preview'
+                @card={{this.card}}
+                @format={{this.format}}
+              />
+            </CardContainer>
+          {{/if}}
+        {{/if}}
+      </div>
       <div class='format-chooser'>
         <div class='format-chooser__buttons'>
           <button
@@ -176,51 +161,14 @@
       .playground-panel-content {
         display: flex;
         flex-direction: column;
-        gap: var(--boxel-sp);
         min-height: 100%;
       }
-      .selected-item {
-        display: flex;
-        flex-direction: column;
-      }
-      .instance-preview {
-        border-radius: 0;
-        box-shadow: none;
-        border-radius: 0 0 var(--boxel-border-radius) var(--boxel-border-radius);
-        overflow: auto;
-=======
-    </div>
-    <div class='preview-area'>
-      {{#if this.card}}
-        {{#if (eq this.format 'isolated')}}
-          <CardContainer class='isolated-preview-container'>
-            {{#let (this.realm.info this.card.id) as |realmInfo|}}
-              <CardHeader
-                class='isolated-preview-header'
-                @cardTypeDisplayName={{cardTypeDisplayName this.card}}
-                @cardTypeIcon={{cardTypeIcon this.card}}
-                @realmInfo={{realmInfo}}
-                @isTopCard={{true}}
-                @moreOptionsMenuItems={{this.contextMenuItems}}
-              />
-            {{/let}}
-            <Preview
-              class='isolated-preview'
-              @card={{this.card}}
-              @format={{this.format}}
-            />
-          </CardContainer>
-        {{/if}}
-      {{/if}}
-    </div>
-    <style scoped>
       .instance-chooser-container {
         position: sticky;
         z-index: 1;
         top: 0;
         display: flex;
         justify-content: center;
->>>>>>> 47a49fc9
       }
       .instance-chooser {
         color: var(--boxel-dark);
@@ -228,20 +176,26 @@
         height: var(--boxel-form-control-height);
         box-shadow: 0 5px 10px 0 rgba(0 0 0 / 40%);
       }
-      .isolated-preview-container {
+      .preview-container {
         height: auto;
         margin-top: var(--boxel-sp-sm);
         color: var(--boxel-dark);
         z-index: 0;
       }
-      .isolated-preview-header {
+      .preview-header {
         background-color: var(--boxel-100);
         box-shadow: 0 1px 0 0 rgba(0 0 0 / 15%);
         z-index: 1;
       }
-      .isolated-preview {
+      .preview {
         box-shadow: none;
         border-radius: 0;
+      }
+      .playground-panel-content {
+        display: flex;
+        flex-direction: column;
+        gap: var(--boxel-sp);
+        min-height: 100%;
       }
       .format-chooser {
         position: sticky;
@@ -283,18 +237,11 @@
     </style>
   </template>
 
-<<<<<<< HEAD
-  @service private declare realm: RealmService;
-  @service private declare realmServer: RealmServerService;
-  @tracked private selectedItem?: CardDef;
-  @tracked format: Format = 'isolated';
-=======
   @service private declare operatorModeStateService: OperatorModeStateService;
   @service private declare realm: RealmService;
   @service private declare realmServer: RealmServerService;
   @tracked private card?: CardDef;
   @tracked private format: Format = 'isolated';
->>>>>>> 47a49fc9
 
   private options = getCards(
     () => ({
@@ -337,10 +284,6 @@
 
   @action private onSelect(card: CardDef) {
     this.card = card;
-  }
-
-  @action private resetSelectedItem() {
-    this.selectedItem = undefined;
   }
 
   @action
