--- conflicted
+++ resolved
@@ -8,13 +8,7 @@
 
 import Folder from '@cardstack/boxel-icons/folder';
 import { task } from 'ember-concurrency';
-<<<<<<< HEAD
 import ToElsewhere from 'ember-elsewhere/components/to-elsewhere';
-import window from 'ember-window-mock';
-import { TrackedObject } from 'tracked-built-ins';
-=======
-import perform from 'ember-concurrency/helpers/perform';
->>>>>>> a60a2d29
 
 import {
   AddButton,
@@ -54,18 +48,12 @@
 import type RealmServerService from '@cardstack/host/services/realm-server';
 import type RecentFilesService from '@cardstack/host/services/recent-files-service';
 
-<<<<<<< HEAD
-import { PlaygroundSelections } from '@cardstack/host/utils/local-storage-keys';
-
 import type {
   CardDef,
   FieldDef,
   Format,
 } from 'https://cardstack.com/base/card-api';
 import type { Spec } from 'https://cardstack.com/base/spec';
-=======
-import type { CardDef, Format } from 'https://cardstack.com/base/card-api';
->>>>>>> a60a2d29
 
 import PrerenderedCardSearch, {
   type PrerenderedCard,
@@ -505,23 +493,7 @@
   @service private declare recentFilesService: RecentFilesService;
   @service private declare playgroundPanelService: PlaygroundPanelService;
   @tracked newCardJSON: LooseSingleCardDocument | undefined;
-<<<<<<< HEAD
   @tracked fieldChooserIsOpen = false;
-  private playgroundSelections: Record<
-    string, // moduleId
-    { cardId: string; format: Format; fieldIndex: number | undefined }
-  >; // TrackedObject
-
-  constructor(owner: Owner, args: PlaygroundContentSignature['Args']) {
-    super(owner, args);
-    let selections = window.localStorage.getItem(PlaygroundSelections);
-
-    this.playgroundSelections = new TrackedObject(
-      selections?.length ? JSON.parse(selections) : {},
-    );
-  }
-=======
->>>>>>> a60a2d29
 
   get recentCardIds() {
     return this.recentFilesService.recentFiles
@@ -582,16 +554,19 @@
   }
 
   private get format(): Format {
-<<<<<<< HEAD
     return (
-      this.playgroundSelections[this.args.moduleId]?.format ??
+      this.playgroundPanelService.getSelection(this.args.moduleId)?.format ??
       this.defaultFormat
     );
   }
 
   private get fieldIndex(): number | undefined {
-    if (this.playgroundSelections[this.args.moduleId]?.fieldIndex) {
-      return this.playgroundSelections[this.args.moduleId].fieldIndex;
+    let index = this.playgroundPanelService.getSelection(
+      this.args.moduleId,
+    )?.fieldIndex;
+    if (index !== undefined && index >= 0) {
+      console.log(index);
+      return index;
     }
     return this.args.isFieldDef ? 0 : undefined;
   }
@@ -623,9 +598,6 @@
       index = fieldInstances.length - 1;
     }
     return fieldInstances[index];
-=======
-    return this.playgroundSelection?.format ?? 'isolated';
->>>>>>> a60a2d29
   }
 
   private copyToClipboard = task(async (id: string) => {
@@ -670,7 +642,9 @@
     if (this.newCardJSON) {
       this.newCardJSON = undefined;
     }
-    let selection = this.playgroundSelections[this.args.moduleId];
+    let selection = this.playgroundPanelService.getSelection(
+      this.args.moduleId,
+    );
     if (selection?.cardId) {
       let { cardId, format, fieldIndex } = selection;
       if (
@@ -681,21 +655,11 @@
         return;
       }
     }
-<<<<<<< HEAD
-    this.playgroundSelections[this.args.moduleId] = {
-      cardId: selectedCardId,
-      format: selectedFormat,
-      fieldIndex: index,
-    };
-    window.localStorage.setItem(
-      PlaygroundSelections,
-      JSON.stringify(this.playgroundSelections),
-=======
     this.playgroundPanelService.persistSelections(
       this.args.moduleId,
-      cardId,
-      format,
->>>>>>> a60a2d29
+      selectedCardId,
+      selectedFormat,
+      index,
     );
   };
 
