import type { TemplateOnlyComponent } from '@ember/component/template-only';
import { on } from '@ember/modifier';
import { service } from '@ember/service';
import Component from '@glimmer/component';

import Folder from '@cardstack/boxel-icons/folder';

import {
  LoadingIndicator,
  BoxelSelect,
  CardContainer,
} from '@cardstack/boxel-ui/components';
import { IconPlusThin } from '@cardstack/boxel-ui/icons';

import {
  baseCardRef,
  cardTypeDisplayName,
  trimJsonExtension,
  type Format,
  type Query,
} from '@cardstack/runtime-common';

import CardRenderer from '@cardstack/host/components/card-renderer';

import type PlaygroundPanelService from '@cardstack/host/services/playground-panel-service';
import type RecentFilesService from '@cardstack/host/services/recent-files-service';

import PrerenderedCardSearch, {
  type PrerenderedCard,
} from '../../../prerendered-card-search';

import type { FieldOption, SelectedInstance } from './playground-panel';

const getItemTitle = (selection: SelectedInstance | undefined) => {
  if (!selection) {
    return;
  }
  let { card, fieldIndex } = selection;
  let title = card.title ?? `Untitled ${cardTypeDisplayName(card)}`;
  if (fieldIndex === undefined) {
    return title;
  }
  return `${title} - Example ${fieldIndex + 1}`;
};

const SelectedItem: TemplateOnlyComponent<{ Args: { title?: string } }> =
  <template>
    <div class='selected-item' data-test-selected-item>
      {{@title}}
    </div>
    <style scoped>
      .selected-item {
        font: 500 var(--boxel-font-xs);
        letter-spacing: var(--boxel-lsp-sm);
        overflow: hidden;
        text-overflow: ellipsis;
        white-space: nowrap;
      }
    </style>
  </template>;

const BeforeOptions: TemplateOnlyComponent = <template>
  <div class='before-options'>
    Recent
  </div>
  <style scoped>
    .before-options {
      width: 100%;
      background-color: var(--boxel-light);
      padding: var(--boxel-sp-xs) var(--boxel-sp);
      font: 500 var(--boxel-font-sm);
      letter-spacing: var(--boxel-lsp-xs);
      text-align: left;
    }
  </style>
</template>;

interface AfterOptionsSignature {
  Args: {
    chooseCard: () => void;
    createNew?: () => void;
    createNewIsRunning?: boolean;
  };
}
const AfterOptions: TemplateOnlyComponent<AfterOptionsSignature> = <template>
  <div class='after-options'>
    <span class='title'>
      Action
    </span>
    {{#if @createNew}}
      <button
        class='action'
        {{on 'click' @createNew}}
        data-test-create-instance
      >
        {{#if @createNewIsRunning}}
          <LoadingIndicator class='action-running' />
        {{else}}
          <IconPlusThin width='16px' height='16px' />
        {{/if}}
        <span>Create new instance</span>
      </button>
    {{/if}}
    <button
      class='action'
      {{on 'click' @chooseCard}}
      data-test-choose-another-instance
    >
      <Folder width='16px' height='16px' />
      <span>Choose another instance</span>
    </button>
  </div>
  <style scoped>
    .after-options {
      display: flex;
      flex-direction: column;
      border-top: var(--boxel-border);
      background-color: var(--boxel-light);
    }
    .title {
      padding: var(--boxel-sp-xs) var(--boxel-sp);
      font: 500 var(--boxel-font-sm);
      letter-spacing: var(--boxel-lsp-xs);
      text-align: left;
    }
    .action {
      display: inline-block;
      font: 500 var(--boxel-font-sm);
      border: none;
      background-color: transparent;
      gap: var(--boxel-sp-xs);
      height: var(--boxel-form-control-height);
      padding: var(--boxel-sp-xs);
      border-radius: var(--boxel-border-radius);
      text-align: left;
      white-space: nowrap;
      text-overflow: ellipsis;
      overflow: hidden;
      transition: background-color var(--boxel-transition);
    }
    .action:hover {
      background-color: var(--boxel-100);
    }
    .action > span {
      margin-left: var(--boxel-sp-xxs);
    }
    .action > * {
      vertical-align: middle;
    }
    .action-running {
      --boxel-loading-indicator-size: 16px;
    }
  </style>
</template>;

interface Signature {
  Args: {
    prerenderedCardQuery?: { query: Query | undefined; realms: string[] };
    expandedSearchQuery?: { query?: Query; realms: string[] };
    fieldOptions?: FieldOption[];
    selection: SelectedInstance | undefined;
    onSelect: (item: PrerenderedCard | FieldOption) => void;
    chooseCard: () => void;
    createNew?: () => void;
    createNewIsRunning?: boolean;
    moduleId: string;
    persistSelections?: (cardId: string, format: Format) => void;
  };
}

interface OptionsDropdownSignature {
  Args: {
    isField?: boolean;
    options: PrerenderedCard[] | FieldOption[] | undefined;
    selected?: PrerenderedCard | FieldOption | SelectedInstance;
    selection: SelectedInstance | undefined;
    onSelect: (item: PrerenderedCard | FieldOption) => void;
    chooseCard: () => void;
    createNew?: () => void;
    createNewIsRunning?: boolean;
  };
}

export const OptionsDropdown: TemplateOnlyComponent<OptionsDropdownSignature> =
  <template>
<<<<<<< HEAD
    {{#if @prerenderedCardQuery.query}}
      <PrerenderedCardSearch
        @query={{@prerenderedCardQuery.query}}
        @format='fitted'
        @realms={{@prerenderedCardQuery.realms}}
        @isLive={{true}}
      >
        <:loading>
          <LoadingIndicator class='loading-icon' @color='var(--boxel-light)' />
        </:loading>
        <:response as |cards|>
          <BoxelSelect
            class='instance-chooser'
            @dropdownClass='instances-dropdown-content'
            @options={{cards}}
            @selected={{this.findSelectedCard cards}}
            @selectedItemComponent={{if
              this.isCardLoading
              LoadingIndicator
              (component SelectedItem title=(getItemTitle @selection))
            }}
            @renderInPlace={{true}}
            @onChange={{@onSelect}}
            @placeholder='Please Select'
            @beforeOptionsComponent={{component BeforeOptions}}
            @afterOptionsComponent={{component
              AfterOptions
              chooseCard=@chooseCard
              createNew=@createNew
              createNewIsRunning=@createNewIsRunning
            }}
            data-playground-instance-chooser
            data-test-instance-chooser
            as |card|
          >
            <CardContainer class='card' @displayBoundaries={{true}}>
              <card.component />
            </CardContainer>
          </BoxelSelect>
        </:response>
      </PrerenderedCardSearch>
    {{else}}
      <BoxelSelect
        class='instance-chooser'
        @dropdownClass='instances-dropdown-content'
        @options={{@fieldOptions}}
        @selected={{this.findSelectedField @fieldOptions}}
        @selectedItemComponent={{component
          SelectedItem
          title=(getItemTitle @selection)
        }}
        @renderInPlace={{true}}
        @onChange={{@onSelect}}
        @placeholder='Please Select'
        @beforeOptionsComponent={{component BeforeOptions}}
        @afterOptionsComponent={{component
          AfterOptions
          chooseCard=@chooseCard
          createNew=@createNew
          createNewIsRunning=@createNewIsRunning
        }}
        data-playground-instance-chooser
        data-test-instance-chooser
        as |item|
      >
=======
    <BoxelSelect
      class='instance-chooser'
      @dropdownClass='instances-dropdown-content'
      @options={{@options}}
      @selected={{@selected}}
      @selectedItemComponent={{component
        SelectedItem
        title=(getItemTitle @selection)
      }}
      @renderInPlace={{true}}
      @onChange={{@onSelect}}
      @placeholder='Please Select'
      @beforeOptionsComponent={{component BeforeOptions}}
      @afterOptionsComponent={{component
        AfterOptions
        chooseCard=@chooseCard
        createNew=@createNew
        createNewIsRunning=@createNewIsRunning
      }}
      data-playground-instance-chooser
      data-test-instance-chooser
      as |item|
    >
      {{#if @isField}}
>>>>>>> da221749
        <CardContainer class='field' @displayBoundaries={{true}}>
          <CardRenderer @card={{item.field}} @format='atom' />
        </CardContainer>
      {{else}}
        <CardContainer class='card' @displayBoundaries={{true}}>
          <item.component />
        </CardContainer>
      {{/if}}
    </BoxelSelect>
    <style scoped>
      .instance-chooser {
        height: 26px;
        border: 1px solid var(--boxel-dark);
        outline: none;
      }
      .instance-chooser :deep(.boxel-trigger-content) {
        font: var(--boxel-font-xs);
        overflow: hidden;
      }
      .instance-chooser :deep(.boxel-loading-indicator) {
        --boxel-loading-indicator-size: var(--boxel-icon-xs);
      }
      :deep(
        .boxel-select__dropdown .ember-power-select-option[aria-current='true']
      ),
      :deep(.instances-dropdown-content .ember-power-select-option) {
        background-color: var(--boxel-light);
        flex-wrap: nowrap;
      }
      :deep(.ember-power-select-option:hover .card) {
        background-color: var(--boxel-100);
      }
      .card,
      .field {
        height: 40px;
        width: 375px;
        max-width: 100%;
        container-name: fitted-card;
        container-type: size;
        background-color: var(--boxel-light);
      }
      .field {
        padding: var(--boxel-sp-xs);
        text-overflow: ellipsis;
        white-space: nowrap;
      }
    </style>
  </template>;

export default class InstanceSelectDropdown extends Component<Signature> {
  <template>
    {{#if @prerenderedCardQuery.query}}
      <PrerenderedCardSearch
        @query={{@prerenderedCardQuery.query}}
        @format='fitted'
        @realms={{@prerenderedCardQuery.realms}}
      >
        <:loading>
          <LoadingIndicator class='loading-icon' @color='var(--boxel-light)' />
        </:loading>
        <:response as |cards|>
          {{#if (this.showResults cards)}}
            <OptionsDropdown
              @options={{cards}}
              @selected={{this.findSelectedCard cards}}
              @selection={{@selection}}
              @onSelect={{@onSelect}}
              @chooseCard={{@chooseCard}}
              @createNew={{@createNew}}
              @createNewIsRunning={{@createNewIsRunning}}
            />
          {{else if @expandedSearchQuery.query}}
            <PrerenderedCardSearch
              @query={{@expandedSearchQuery.query}}
              @format='fitted'
              @realms={{@expandedSearchQuery.realms}}
            >
              <:loading>
                <LoadingIndicator
                  class='loading-icon'
                  @color='var(--boxel-light)'
                />
              </:loading>
              <:response as |results|>
                {{#let (this.handleResults results) as |items|}}
                  <OptionsDropdown
                    @options={{items}}
                    @selected={{this.findSelectedCard items}}
                    @selection={{@selection}}
                    @onSelect={{@onSelect}}
                    @chooseCard={{@chooseCard}}
                    @createNew={{@createNew}}
                    @createNewIsRunning={{@createNewIsRunning}}
                  />
                {{/let}}
              </:response>
            </PrerenderedCardSearch>
          {{/if}}
        </:response>
      </PrerenderedCardSearch>
    {{else}}
      <OptionsDropdown
        @isField={{true}}
        @options={{@fieldOptions}}
        @selected={{this.findSelectedField @fieldOptions}}
        @selection={{@selection}}
        @onSelect={{@onSelect}}
        @chooseCard={{@chooseCard}}
        @createNew={{@createNew}}
        @createNewIsRunning={{@createNewIsRunning}}
      />
    {{/if}}

    <style scoped>
      .loading-icon {
        height: var(--boxel-form-control-height);
      }
    </style>
  </template>

  @service private declare playgroundPanelService: PlaygroundPanelService;
  @service private declare recentFilesService: RecentFilesService;

  private get isBaseCardModule() {
    return this.args.moduleId === `${baseCardRef.module}/${baseCardRef.name}`;
  }

  private showResults = (cards: PrerenderedCard[] | undefined) => {
    return (
      cards?.length ||
      this.persistedCardId ||
      this.args.createNewIsRunning ||
      this.isBaseCardModule // means we do not conduct the expanded search for baseCardModule
    );
  };

  private get persistedCardId() {
    return this.playgroundPanelService.peekSelection(this.args.moduleId)
      ?.cardId;
  }

  private findSelectedCard = (prerenderedCards?: PrerenderedCard[]) => {
    if (!prerenderedCards?.length) {
      // it is possible that there's a persisted cardId in playground-selections local storage
      // but that the card is no longer in recent-files local storage
      // if that is the case, the card title will appear in dropdown menu but
      // the card will not appear in dropdown options because the card is not in recent-files
      // there are timing issues with trying to add it to recent-files service,
      // see CS-8601 for suggested resolution for similar problems
      return this.args.selection;
    }

    if (!this.args.selection?.card) {
      if (this.persistedCardId || this.isBaseCardModule) {
        // not displaying card preview for base card module unless user selects it specifically
        return;
      }
      let recentCard = prerenderedCards[0];
      // if there's no selected card, choose the most recent card as selected
      this.args.persistSelections?.(recentCard.url, 'isolated');
      return recentCard;
    }

    let selectedCardId = this.args.selection.card.id;
    let card = prerenderedCards.find(
      (c) => trimJsonExtension(c.url) === selectedCardId,
    );
    return card;
  };

  private findSelectedField = (fields?: FieldOption[]) => {
    if (!fields?.length || !this.args.selection) {
      return;
    }
    let selection = this.args.selection;
    return fields.find((f) => f.index === selection.fieldIndex);
  };

  private handleResults = (results?: PrerenderedCard[]) => {
    if (!results?.length) {
      // if expanded search returns no instances, create new instance
      this.args.createNew?.();
      return;
    }
    let card = results[0];
    return [card];
  };
}<|MERGE_RESOLUTION|>--- conflicted
+++ resolved
@@ -183,73 +183,6 @@
 
 export const OptionsDropdown: TemplateOnlyComponent<OptionsDropdownSignature> =
   <template>
-<<<<<<< HEAD
-    {{#if @prerenderedCardQuery.query}}
-      <PrerenderedCardSearch
-        @query={{@prerenderedCardQuery.query}}
-        @format='fitted'
-        @realms={{@prerenderedCardQuery.realms}}
-        @isLive={{true}}
-      >
-        <:loading>
-          <LoadingIndicator class='loading-icon' @color='var(--boxel-light)' />
-        </:loading>
-        <:response as |cards|>
-          <BoxelSelect
-            class='instance-chooser'
-            @dropdownClass='instances-dropdown-content'
-            @options={{cards}}
-            @selected={{this.findSelectedCard cards}}
-            @selectedItemComponent={{if
-              this.isCardLoading
-              LoadingIndicator
-              (component SelectedItem title=(getItemTitle @selection))
-            }}
-            @renderInPlace={{true}}
-            @onChange={{@onSelect}}
-            @placeholder='Please Select'
-            @beforeOptionsComponent={{component BeforeOptions}}
-            @afterOptionsComponent={{component
-              AfterOptions
-              chooseCard=@chooseCard
-              createNew=@createNew
-              createNewIsRunning=@createNewIsRunning
-            }}
-            data-playground-instance-chooser
-            data-test-instance-chooser
-            as |card|
-          >
-            <CardContainer class='card' @displayBoundaries={{true}}>
-              <card.component />
-            </CardContainer>
-          </BoxelSelect>
-        </:response>
-      </PrerenderedCardSearch>
-    {{else}}
-      <BoxelSelect
-        class='instance-chooser'
-        @dropdownClass='instances-dropdown-content'
-        @options={{@fieldOptions}}
-        @selected={{this.findSelectedField @fieldOptions}}
-        @selectedItemComponent={{component
-          SelectedItem
-          title=(getItemTitle @selection)
-        }}
-        @renderInPlace={{true}}
-        @onChange={{@onSelect}}
-        @placeholder='Please Select'
-        @beforeOptionsComponent={{component BeforeOptions}}
-        @afterOptionsComponent={{component
-          AfterOptions
-          chooseCard=@chooseCard
-          createNew=@createNew
-          createNewIsRunning=@createNewIsRunning
-        }}
-        data-playground-instance-chooser
-        data-test-instance-chooser
-        as |item|
-      >
-=======
     <BoxelSelect
       class='instance-chooser'
       @dropdownClass='instances-dropdown-content'
@@ -274,7 +207,6 @@
       as |item|
     >
       {{#if @isField}}
->>>>>>> da221749
         <CardContainer class='field' @displayBoundaries={{true}}>
           <CardRenderer @card={{item.field}} @format='atom' />
         </CardContainer>
@@ -331,6 +263,7 @@
         @query={{@prerenderedCardQuery.query}}
         @format='fitted'
         @realms={{@prerenderedCardQuery.realms}}
+        @isLive={{true}}
       >
         <:loading>
           <LoadingIndicator class='loading-icon' @color='var(--boxel-light)' />
