--- conflicted
+++ resolved
@@ -182,15 +182,10 @@
         disabled: !cardId,
       }),
       new MenuItem('Open in Code Mode', 'action', {
-<<<<<<< HEAD
         action: async () =>
-          await this.operatorModeStateService.updateCodePath(new URL(cardId)),
-=======
-        action: () =>
-          this.operatorModeStateService.updateCodePath(
+          await this.operatorModeStateService.updateCodePath(
             cardId ? new URL(cardId) : null,
           ),
->>>>>>> 73d89fa0
         icon: IconCode,
         disabled: !cardId,
       }),
@@ -499,17 +494,9 @@
       this.moduleId,
       trimJsonExtension(selectedCardId),
       selectedFormat,
-<<<<<<< HEAD
-      index /* `undefined` means we are previewing a card instances. fields MUST have a corresponding index
-      based on their position on their spec's containedExamples field. otherwise, it means that we are previewing
-
-
-      a spec instance on playground instead of the field */,
-=======
       index, // `undefined` means we are previewing a card instances. fields MUST have a corresponding index
       // based on their position on their spec's containedExamples field. otherwise, it means that we are previewing
       // a spec instance on playground instead of the field,
->>>>>>> 73d89fa0
     );
   };
 
