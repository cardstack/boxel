import { hash } from '@ember/helper';

import { fn } from '@ember/helper';
import { on } from '@ember/modifier';
import { action } from '@ember/object';

import { service } from '@ember/service';
import { htmlSafe, type SafeString } from '@ember/template';

import Component from '@glimmer/component';
import { tracked } from '@glimmer/tracking';

import { restartableTask, task } from 'ember-concurrency';
import ToElsewhere from 'ember-elsewhere/components/to-elsewhere';
import { consume } from 'ember-provide-consume-context';

import {
  BoxelSelect,
  CardContainer,
  LoadingIndicator,
} from '@cardstack/boxel-ui/components';
import { eq, MenuItem } from '@cardstack/boxel-ui/helpers';
import { Eye, IconCode, IconLink } from '@cardstack/boxel-ui/icons';

import { cardTypeDisplayName } from '@cardstack/runtime-common';

import {
  baseCardRef,
  internalKeyFor,
  type ResolvedCodeRef,
  GetCardContextName,
  type getCard,
  chooseCard,
  loadCardDef,
  specRef,
  trimJsonExtension,
  type LooseSingleCardDocument,
  type Query,
  type CardErrorJSONAPI,
  type PrerenderedCardLike,
} from '@cardstack/runtime-common';

import consumeContext from '@cardstack/host/helpers/consume-context';

import { urlForRealmLookup } from '@cardstack/host/lib/utils';
import type LoaderService from '@cardstack/host/services/loader-service';

import type MatrixService from '@cardstack/host/services/matrix-service';
import type OperatorModeStateService from '@cardstack/host/services/operator-mode-state-service';
import type PlaygroundPanelService from '@cardstack/host/services/playground-panel-service';
import type RealmService from '@cardstack/host/services/realm';
import type RealmServerService from '@cardstack/host/services/realm-server';
import type { RecentCard } from '@cardstack/host/services/recent-cards-service';
import type RecentCardsService from '@cardstack/host/services/recent-cards-service';
import type RecentFilesService from '@cardstack/host/services/recent-files-service';
import type StoreService from '@cardstack/host/services/store';

import type {
  CardDef,
  FieldDef,
  Format,
} from 'https://cardstack.com/base/card-api';
import type { Spec } from 'https://cardstack.com/base/spec';

import PrerenderedCardSearch from '../../../prerendered-card-search';
import CardError from '../../card-error';
import FormatChooser from '../format-chooser';

<<<<<<< HEAD
import FieldPickerModal from './field-chooser-modal';

import InstanceSelectDropdown from './instance-chooser-dropdown';
import PlaygroundPreview from './playground-preview';
import SpecSearch from './spec-search';

import type { PrerenderedCard } from '../../../prerendered-card-search';
=======
import type { WithBoundArgs } from '@glint/template';
>>>>>>> d66b44bb

export type SelectedInstance = {
  card: CardDef;
  fieldIndex: number | undefined;
};

export type FieldOption = {
  index: number;
  displayIndex: number;
  field: FieldDef;
};

interface Signature {
  Args: {
    codeRef: ResolvedCodeRef;
    isFieldDef?: boolean;
    isUpdating?: boolean;
  };
  Element: HTMLElement;
}

export default class PlaygroundPanel extends Component<Signature> {
  @consume(GetCardContextName) private declare getCard: getCard;
  @service private declare loaderService: LoaderService;
  @service private declare matrixService: MatrixService;
  @service private declare operatorModeStateService: OperatorModeStateService;
  @service private declare realm: RealmService;
  @service private declare realmServer: RealmServerService;
  @service private declare recentFilesService: RecentFilesService;
  @service private declare recentCardsService: RecentCardsService;
  @service private declare playgroundPanelService: PlaygroundPanelService;
  @service private declare store: StoreService;

  @tracked private cardResource: ReturnType<getCard> | undefined;
  @tracked private fieldChooserIsOpen = false;
  @tracked private cardCreationError: CardErrorJSONAPI | undefined = undefined;

  private fieldFormats: Format[] = ['embedded', 'fitted', 'atom', 'edit'];

  private get specQuery(): Query {
    return {
      filter: {
        on: specRef,
        eq: { ref: this.args.codeRef },
      },
      sort: [
        {
          by: 'lastModified',
          direction: 'desc',
        },
      ],
    };
  }

  private get maybeGenerateFieldSpec() {
    return this.args.isFieldDef && !this.card;
  }

  private copyToClipboard = task(async (id: string) => {
    await navigator.clipboard.writeText(id);
  });

  private openInInteractMode = (id: string) => {
    this.operatorModeStateService.openCardInInteractMode(
      id,
      this.format === 'edit' ? 'edit' : 'isolated',
    );
  };

  private get showError() {
    // in edit format, prefer showing the stale card if possible so user can
    // attempt to fix the card error
    if (this.cardError && this.format === 'edit' && this.card) {
      return false;
    }
    return Boolean(this.cardError);
  }

  private get contextMenuItems() {
    if (!this.card?.id) {
      return undefined;
    }
    let cardId = this.card.id;
    let menuItems: MenuItem[] = [
      new MenuItem('Copy Card URL', 'action', {
        action: () => this.copyToClipboard.perform(cardId),
        icon: IconLink,
      }),
      new MenuItem('Open in Code Mode', 'action', {
        action: () =>
          this.operatorModeStateService.updateCodePath(new URL(cardId)),
        icon: IconCode,
      }),
      new MenuItem('Open in Interact Mode', 'action', {
        action: () => this.openInInteractMode(cardId),
        icon: Eye,
      }),
    ];
    return menuItems;
  }

  @action private setFormat(format: Format) {
    if (!this.card?.id) {
      return;
    }
    this.persistToLocalStorage(this.card.id, format);
  }

  private get realmInfo() {
    let url = this.card ? urlForRealmLookup(this.card) : undefined;
    if (!url) {
      return undefined;
    }
    return this.realm.info(url);
  }

  private get canEditCard() {
    return Boolean(
      this.format !== 'edit' &&
        this.card?.id &&
        this.realm.canWrite(this.card.id),
    );
  }

  private get isWideFormat() {
    if (!this.card) {
      return false;
    }
    let { constructor } = this.card;
    return Boolean(
      constructor &&
        'prefersWideFormat' in constructor &&
        constructor.prefersWideFormat,
    );
  }

  private get styleForPlaygroundContent(): SafeString {
    const maxWidth =
      this.format !== 'isolated' || this.isWideFormat ? '100%' : '50rem';
    return htmlSafe(`max-width: ${maxWidth};`);
  }
  private get moduleId() {
    return internalKeyFor(this.args.codeRef, undefined);
  }

  private get isLoading() {
    this.clearCardCreationError();
    return this.args.isFieldDef && this.args.isUpdating;
  }

  private makeCardResource = () => {
    this.cardResource = this.getCard(
      this,
      () => this.playgroundSelection?.cardId,
    );
  };

  private get playgroundSelection() {
    return this.playgroundPanelService.getSelection(this.moduleId);
  }

  private get card(): CardDef | undefined {
    return this.cardResource?.card;
  }

  private get cardError(): CardErrorJSONAPI | undefined {
    return this.cardCreationError ?? this.cardResource?.cardError;
  }

  private clearCardCreationError = () => {
    this.cardCreationError = undefined;
  };

  private get specCard(): Spec | undefined {
    let card = this.card;
    if (!card || !this.args.isFieldDef) {
      return undefined;
    }
    if (!('ref' in card) || !('moduleHref' in card)) {
      return undefined;
    }
    if (
      card.moduleHref !== this.args.codeRef.module ||
      (card.ref as ResolvedCodeRef).name !== this.args.codeRef.name
    ) {
      return undefined;
    }
    return card as Spec;
  }

  private get recentCardIds() {
    let cards: RecentCard[] = [];
    for (let file of this.recentFilesService.recentFiles) {
      let url = `${file.realmURL}${file.filePath}`;
      if (url.endsWith('.json') && file.timestamp) {
        cards.push({
          cardId: trimJsonExtension(url),
          timestamp: file.timestamp,
        });
      }
    }
    let recentCards = this.recentCardsService.recentCards.filter((c) =>
      Boolean(c.timestamp),
    );
    let sortedCards = [...recentCards, ...cards].sort(
      (a, b) => b.timestamp! - a.timestamp!,
    );
    return [...new Set(sortedCards.map((c) => c.cardId))];
  }

  private get recentRealms() {
    return [
      ...new Set([
        this.currentRealm,
        ...this.recentFilesService.recentFiles.map((f) => f.realmURL.href),
      ]),
    ];
  }

  private get query(): Query | undefined {
    if (this.args.isFieldDef) {
      return undefined;
    }
    return {
      filter: {
        every: [
          {
            type: this.args.codeRef,
          },
          {
            any: this.recentCardIds.map((id) => ({ eq: { id } })).slice(0, 20),
          },
        ],
      },
    };
  }

  private get expandedQuery(): Query | undefined {
    if (this.args.isFieldDef) {
      return undefined;
    }
    return {
      filter: { type: this.args.codeRef },
      sort: [
        {
          by: 'lastModified',
          direction: 'desc',
        },
      ],
    };
  }

  private get fieldInstances(): FieldOption[] | undefined {
    if (!this.args.isFieldDef || !this.specCard) {
      return undefined;
    }
    let spec = this.specCard;
    let instances = spec.containedExamples;
    if (!instances?.length) {
      this.createNewField.perform(spec);
      return undefined;
    }
    return instances.map((field, i) => ({
      index: i,
      displayIndex: i + 1,
      field,
    }));
  }

  private get field(): FieldDef | undefined {
    if (!this.fieldInstances) {
      return undefined;
    }
    let index = this.fieldIndex!;
    if (index >= this.fieldInstances.length) {
      index = this.fieldInstances.length - 1;
    }
    return this.fieldInstances[index].field;
  }

  private get fieldIndex(): number | undefined {
    let index = this.playgroundPanelService.getSelection(
      this.moduleId,
    )?.fieldIndex;
    if (index !== undefined && index >= 0) {
      return index;
    }
    return this.args.isFieldDef ? 0 : undefined;
  }

  private get dropdownSelection(): SelectedInstance | undefined {
    if (!this.card) {
      return undefined;
    }
    return {
      card: this.card,
      fieldIndex: this.args.isFieldDef ? this.fieldIndex : undefined,
    };
  }

  @action private onSelect(item: PrerenderedCardLike | FieldOption) {
    if (this.args.isFieldDef) {
      this.persistSelections(
        this.card!.id,
        this.format,
        (item as FieldOption).index,
      );
    } else {
      this.persistSelections((item as PrerenderedCardLike).url);
    }
  }

  private get currentRealm() {
    return this.operatorModeStateService.realmURL.href;
  }

  private get canWriteRealm() {
    return this.realm.canWrite(this.currentRealm);
  }

  // FIXME why is this unused?
  // @action
  // private onFieldSelect(index: number) {
  //   if (!this.card?.id) {
  //     return;
  //   }
  //   this.persistSelections(this.card.id, this.format, index);
  // }

  private get defaultFormat() {
    return this.args.isFieldDef ? 'embedded' : 'isolated';
  }

  private get format(): Format {
    return (
      this.playgroundPanelService.getSelection(this.moduleId)?.format ??
      this.defaultFormat
    );
  }

  private persistSelections = (
    selectedCardId: string,
    selectedFormat = this.format,
    index = this.fieldIndex,
  ) => {
    let selection = this.playgroundPanelService.getSelection(this.moduleId);
    if (selection?.cardId) {
      let { cardId, format, fieldIndex } = selection;
      if (
        cardId === trimJsonExtension(selectedCardId) &&
        format === selectedFormat &&
        fieldIndex === index
      ) {
        return;
      }
    }

    this.persistToLocalStorage(selectedCardId, selectedFormat, index);
  };

  private persistToLocalStorage = (
    cardId: string,
    format: Format,
    index?: number,
  ) => {
    this.playgroundPanelService.persistSelections(
      this.moduleId,
      trimJsonExtension(cardId),
      format,
      index,
    );
  };

  @action private chooseInstance() {
    this.args.isFieldDef
      ? (this.fieldChooserIsOpen = true)
      : this.chooseCard.perform();
    this.closeInstanceChooser();
  }

  @action private chooseField(index: number) {
    if (!this.card?.id) {
      return;
    }
    this.persistSelections(this.card.id, this.format, index);
    this.closeFieldChooser();
  }

  @action private closeFieldChooser() {
    this.fieldChooserIsOpen = false;
  }

  private chooseCard = task(async () => {
    let cardId = await chooseCard({
      filter: { type: this.args.codeRef },
    });

    if (cardId) {
      this.recentFilesService.addRecentFileUrl(`${cardId}.json`);
      this.persistSelections(cardId);
    }
  });

  @action private createNew() {
    this.args.isFieldDef && this.specCard
      ? this.createNewField.perform(this.specCard)
      : this.createNewCard.perform();
  }

  private get createNewIsRunning() {
    return this.createNewCard.isRunning || this.createNewField.isRunning;
  }

  private createNewCard = restartableTask(async () => {
    this.clearCardCreationError();
    let newCardJSON: LooseSingleCardDocument;
    if (this.args.isFieldDef) {
      let fieldCard = await loadCardDef(this.args.codeRef, {
        loader: this.loaderService.loader,
      });
      // for field def, create a new spec card instance
      newCardJSON = {
        data: {
          attributes: {
            specType: 'field',
            ref: this.args.codeRef,
            title: this.args.codeRef.name,
            containedExamples: [new fieldCard()],
          },
          meta: {
            fields: {
              containedExamples: [
                {
                  adoptsFrom: this.args.codeRef,
                },
              ],
            },
            adoptsFrom: specRef,
            realmURL: this.currentRealm,
          },
        },
      };
    } else {
      newCardJSON = {
        data: {
          meta: {
            adoptsFrom: this.args.codeRef,
            realmURL: this.currentRealm,
          },
        },
      };
    }
    let maybeId: string | CardErrorJSONAPI = await this.store.create(
      newCardJSON,
      {
        realm: this.currentRealm,
      },
    );
    if (typeof maybeId !== 'string') {
      this.cardCreationError = maybeId;
    } else {
      let cardId = maybeId;
      this.recentFilesService.addRecentFileUrl(`${cardId}.json`);
      this.persistSelections(
        cardId,
        'edit',
        this.args.isFieldDef ? 0 : undefined,
      ); // open new instance in playground in edit format
    }
    this.closeInstanceChooser();
  });

  private createNewField = restartableTask(async (specCard: Spec) => {
    let fieldCard = await loadCardDef(this.args.codeRef, {
      loader: this.loaderService.loader,
    });
    let examples = specCard.containedExamples;
    examples?.push(new fieldCard());
    let index = examples?.length ? examples.length - 1 : 0;
    this.persistSelections(specCard.id, 'edit', index);
    this.closeInstanceChooser();
  });

  private closeInstanceChooser = () =>
    (
      document.querySelector(
        '[data-playground-instance-chooser][aria-expanded="true"]',
      ) as BoxelSelect | null
    )?.click();

  @action
  handleClick(e: MouseEvent) {
    e.preventDefault();
    e.stopPropagation();
    return false;
  }

  private get fileToFixWithAi() {
    let codePath = this.operatorModeStateService.state.codePath?.href;
    if (!codePath) return undefined;

    return this.matrixService.fileAPI.createFileDef({
      sourceUrl: codePath,
      name: codePath.split('/').pop(),
    });
  }

  // FIXME this is duplicated/adapted from InstanceChooserDropdown
  private triggerPlaygroundSelections = (
    prerenderedCards?: PrerenderedCard[],
  ) => {
    this.findSelectedCard(prerenderedCards);
  };

  private showResults = (cards: PrerenderedCard[] | undefined) => {
    return (
      cards?.length ||
      this.persistedCardId ||
      this.createNewIsRunning ||
      this.isBaseCardModule // means we do not conduct the expanded search for baseCardModule
    );
  };

  private findSelectedCard = (prerenderedCards?: PrerenderedCard[]) => {
    if (!prerenderedCards?.length) {
      // it is possible that there's a persisted cardId in playground-selections local storage
      // but that the card is no longer in recent-files local storage
      // if that is the case, the card title will appear in dropdown menu but
      // the card will not appear in dropdown options because the card is not in recent-files
      // there are timing issues with trying to add it to recent-files service,
      // see CS-8601 for suggested resolution for similar problems
      return this.dropdownSelection;
    }

    if (!this.dropdownSelection?.card) {
      if (this.persistedCardId || this.isBaseCardModule) {
        // not displaying card preview for base card module unless user selects it specifically
        return;
      }
      let recentCard = prerenderedCards[0];
      // if there's no selected card, choose the most recent card as selected
      this.persistToLocalStorage(recentCard.url, 'isolated');
      return recentCard;
    }

    let selectedCardId = this.dropdownSelection.card.id;
    let card = prerenderedCards.find(
      (c) => trimJsonExtension(c.url) === selectedCardId,
    );
    return card;
  };

  private get persistedCardId() {
    return this.playgroundPanelService.peekSelection(this.moduleId)?.cardId;
  }

  private get isBaseCardModule() {
    return this.moduleId === `${baseCardRef.module}/${baseCardRef.name}`;
  }

  private createNewWhenNoCards = (results?: PrerenderedCard[]) => {
    if (!results?.length) {
      // if expanded search returns no instances, create new instance
      this.createNew();
      return;
    }
    let card = results[0];
    return [card];
  };

  <template>
    {{consumeContext this.makeCardResource}}

    {{! FIXME also from InstanceChooserDropdown }}
    {{#if this.query}}
      <PrerenderedCardSearch
        @query={{this.query}}
        @format='fitted'
        @realms={{this.recentRealms}}
        @isLive={{true}}
      >
        <:response as |cards|>
          {{#if (this.showResults cards)}}
            {{consumeContext (fn this.triggerPlaygroundSelections cards)}}
          {{else if this.expandedQuery}}
            <PrerenderedCardSearch
              @query={{this.expandedQuery}}
              @format='fitted'
              @realms={{this.realmServer.availableRealmURLs}}
            >
              <:response as |maybeCards|>
                {{#let (this.createNewWhenNoCards maybeCards) as |cards|}}
                  {{consumeContext (fn this.triggerPlaygroundSelections cards)}}
                {{/let}}
              </:response>
            </PrerenderedCardSearch>
          {{/if}}
        </:response>
      </PrerenderedCardSearch>
    {{/if}}

    {{#if this.fieldChooserIsOpen}}
      <ToElsewhere
        @named='playground-field-picker'
        @send={{component
          FieldPickerModal
          instances=this.fieldInstances
          selectedIndex=this.dropdownSelection.fieldIndex
          onSelect=this.chooseField
          onClose=this.closeFieldChooser
          name=(if this.field (cardTypeDisplayName this.field))
        }}
      />
    {{/if}}

    {{#if this.isLoading}}
      <LoadingIndicator @color='var(--boxel-light)' />
    {{else}}
      <section class='playground-panel' data-test-playground-panel>
        <div
          class='playground-panel-content'
          style={{this.styleForPlaygroundContent}}
        >
          {{#let (if @isFieldDef this.field this.card) as |card|}}
            {{#if this.showError}}
              {{! this is for types--@cardError is always true in this case !}}
              {{#if this.cardError}}
                <CardContainer
                  class='error-container'
                  @displayBoundaries={{true}}
                  data-test-error-container
                >
                  <CardError
                    @error={{this.cardError}}
                    @cardCreationError={{this.cardError.meta.isCreationError}}
                    @fileToFixWithAi={{this.fileToFixWithAi}}
                  />
                </CardContainer>
              {{/if}}
            {{else if card}}
              <div
                class='preview-area'
                data-test-field-preview-card={{@isFieldDef}}
              >
                <PlaygroundPreview
                  @card={{card}}
                  @format={{this.format}}
                  @realmInfo={{this.realmInfo}}
                  @contextMenuItems={{this.contextMenuItems}}
                  @onEdit={{if this.canEditCard (fn this.setFormat 'edit')}}
                  @onFinishEditing={{if
                    (eq this.format 'edit')
                    (fn this.setFormat this.defaultFormat)
                  }}
                  @isFieldDef={{@isFieldDef}}
                />
              </div>
              <section class='picker-and-chooser'>
                <button
                  class='instance-chooser-container'
                  {{on 'click' this.handleClick}}
                  {{on 'mouseup' this.handleClick}}
                >
                  <InstanceSelectDropdown
                    @prerenderedCardQuery={{hash
                      query=this.query
                      realms=this.recentRealms
                    }}
                    @expandedSearchQuery={{hash
                      query=this.expandedQuery
                      realms=this.realmServer.availableRealmURLs
                    }}
                    @fieldOptions={{this.fieldInstances}}
                    @selection={{this.dropdownSelection}}
                    @onSelect={{this.onSelect}}
                    @chooseCard={{this.chooseInstance}}
                    @createNew={{if this.canWriteRealm this.createNew}}
                    @createNewIsRunning={{this.createNewIsRunning}}
                    @moduleId={{this.moduleId}}
                    @persistSelections={{this.persistToLocalStorage}}
                    @recentCardIds={{this.recentCardIds}}
                  />
                </button>
                <FormatChooser
                  class='format-chooser'
                  @formats={{if @isFieldDef this.fieldFormats}}
                  @format={{this.format}}
                  @setFormat={{this.setFormat}}
                  data-test-playground-format-chooser
                />
              </section>
            {{else if this.createNewIsRunning}}
              <LoadingIndicator @color='var(--boxel-light)' />
            {{else if this.maybeGenerateFieldSpec}}
              <SpecSearch
                @query={{this.specQuery}}
                @realms={{this.realmServer.availableRealmURLs}}
                @canWriteRealm={{this.canWriteRealm}}
                @createNewCard={{this.createNew}}
              />
            {{/if}}
          {{/let}}
        </div>
      </section>
    {{/if}}

    <style scoped>
      .instance-chooser-container {
        background: none;
        border: none;
        cursor: auto;
        width: 100%;
        padding: 0;
        margin-left: auto;
      }

      .instance-chooser-container :deep(.instance-chooser) {
        height: auto;

        border-radius: 0;
        border-top-left-radius: var(--boxel-border-radius);
        border-top-right-radius: var(--boxel-border-radius);
      }

      /* FIXME these can be styled directly in the component, which is only used here */

      .instance-chooser-container :deep(.instance-chooser .boxel-trigger) {
        padding: var(--boxel-sp-sm);
      }

      .instance-chooser-container > :deep(.ember-basic-dropdown) {
        width: 100%;
      }

      .playground-panel-content {
        display: flex;
        flex-direction: column;
        gap: var(--boxel-sp);
        min-height: 100%;
        margin-inline: auto;
        padding: var(--boxel-sp);
      }
      .preview-area {
        flex-grow: 1;
        z-index: 0;
        display: flex;
        flex-direction: column;
      }

      .picker-and-chooser {
        position: sticky;
        bottom: 100px;
        border: 1px solid var(--boxel-450);
        margin: 0 auto;
        width: 380px;
        justify-content: space-between;

        /* It’s meant to have two rounded borders, this removes a gap */
        border-radius: calc(var(--boxel-border-radius) + 1px);

        --boxel-format-chooser-button-bg-color: var(--boxel-dark);
      }

      .format-chooser {
        border-bottom-left-radius: var(--boxel-border-radius);
        border-bottom-right-radius: var(--boxel-border-radius);
      }

      .format-chooser :deep(.format-chooser__buttons) {
        padding: var(--boxel-sp-xxs);
      }

      .format-chooser :deep(.format-chooser__button) {
        min-height: unset;
        padding: var(--boxel-sp-xxxs);
      }

      .playground-panel {
        position: relative;
        background-image: url('./playground-background.png');
        background-position: left top;
        background-repeat: repeat;
        background-size: 22.5px;
        height: 100%;
        width: 100%;
        background-color: var(--boxel-dark);
        font: var(--boxel-font-sm);
        letter-spacing: var(--boxel-lsp-xs);
        overflow: auto;
      }
      .error-container {
        flex-grow: 1;
        display: grid;
        grid-template-rows: max-content;
        margin-left: calc(-1 * var(--boxel-sp));
        width: calc(100% + calc(2 * var(--boxel-sp)));
      }
    </style>
  </template>
}<|MERGE_RESOLUTION|>--- conflicted
+++ resolved
@@ -66,17 +66,11 @@
 import CardError from '../../card-error';
 import FormatChooser from '../format-chooser';
 
-<<<<<<< HEAD
 import FieldPickerModal from './field-chooser-modal';
 
 import InstanceSelectDropdown from './instance-chooser-dropdown';
 import PlaygroundPreview from './playground-preview';
 import SpecSearch from './spec-search';
-
-import type { PrerenderedCard } from '../../../prerendered-card-search';
-=======
-import type { WithBoundArgs } from '@glint/template';
->>>>>>> d66b44bb
 
 export type SelectedInstance = {
   card: CardDef;
@@ -586,12 +580,12 @@
 
   // FIXME this is duplicated/adapted from InstanceChooserDropdown
   private triggerPlaygroundSelections = (
-    prerenderedCards?: PrerenderedCard[],
+    prerenderedCards?: PrerenderedCardLike[],
   ) => {
     this.findSelectedCard(prerenderedCards);
   };
 
-  private showResults = (cards: PrerenderedCard[] | undefined) => {
+  private showResults = (cards: PrerenderedCardLike[] | undefined) => {
     return (
       cards?.length ||
       this.persistedCardId ||
@@ -600,7 +594,7 @@
     );
   };
 
-  private findSelectedCard = (prerenderedCards?: PrerenderedCard[]) => {
+  private findSelectedCard = (prerenderedCards?: PrerenderedCardLike[]) => {
     if (!prerenderedCards?.length) {
       // it is possible that there's a persisted cardId in playground-selections local storage
       // but that the card is no longer in recent-files local storage
@@ -637,7 +631,7 @@
     return this.moduleId === `${baseCardRef.module}/${baseCardRef.name}`;
   }
 
-  private createNewWhenNoCards = (results?: PrerenderedCard[]) => {
+  private createNewWhenNoCards = (results?: PrerenderedCardLike[]) => {
     if (!results?.length) {
       // if expanded search returns no instances, create new instance
       this.createNew();
