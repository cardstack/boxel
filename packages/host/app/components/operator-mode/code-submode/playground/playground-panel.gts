import { action } from '@ember/object';
import { service } from '@ember/service';
import Component from '@glimmer/component';
import { tracked } from '@glimmer/tracking';

import { restartableTask, task } from 'ember-concurrency';
import { consume } from 'ember-provide-consume-context';

import { BoxelSelect, LoadingIndicator } from '@cardstack/boxel-ui/components';

import {
  internalKeyFor,
  type ResolvedCodeRef,
  GetCardContextName,
  type getCard,
  chooseCard,
  loadCard,
  specRef,
  type Query,
  type LooseSingleCardDocument,
} from '@cardstack/runtime-common';

import type CardService from '@cardstack/host/services/card-service';
import type LoaderService from '@cardstack/host/services/loader-service';
import type OperatorModeStateService from '@cardstack/host/services/operator-mode-state-service';
import type PlaygroundPanelService from '@cardstack/host/services/playground-panel-service';
import type RealmService from '@cardstack/host/services/realm';
import type RecentFilesService from '@cardstack/host/services/recent-files-service';
import type StoreService from '@cardstack/host/services/store';

import type {
  CardDef,
  FieldDef,
  Format,
} from 'https://cardstack.com/base/card-api';
import type { Spec } from 'https://cardstack.com/base/spec';

import { FieldOption, SelectedInstance } from './playground-content';

import PlaygroundContent from './playground-content';
import PlaygroundTitle from './playground-title';

import type { PrerenderedCard } from '../../../prerendered-card-search';

import type { WithBoundArgs } from '@glint/template';

interface Signature {
  Args: {
    codeRef: ResolvedCodeRef;
    isFieldDef?: boolean;
    isUpdating?: boolean;
  };
  Element: HTMLElement;
  Blocks: {
    default: [
      WithBoundArgs<
        typeof PlaygroundTitle,
        | 'makeCardResource'
        | 'query'
        | 'recentRealms'
        | 'fieldOptions'
        | 'selection'
        | 'onSelect'
        | 'chooseCard'
        | 'createNew'
        | 'createNewIsRunning'
        | 'canWriteRealm'
        | 'field'
        | 'onFieldSelect'
        | 'closeFieldChooser'
        | 'fieldChooserIsOpen'
        | 'chooseField'
      >,
      (
        | WithBoundArgs<
            typeof PlaygroundContent,
            | 'makeCardResource'
            | 'card'
            | 'field'
            | 'moduleId'
            | 'codeRef'
            | 'createNew'
            | 'createNewIsRunning'
            | 'isFieldDef'
          >
        | WithBoundArgs<typeof LoadingIndicator, never>
      ),
    ];
  };
}

export default class PlaygroundPanel extends Component<Signature> {
  @consume(GetCardContextName) private declare getCard: getCard;
  @service private declare cardService: CardService;
  @service private declare loaderService: LoaderService;
  @service private declare operatorModeStateService: OperatorModeStateService;
  @service private declare realm: RealmService;
  @service private declare recentFilesService: RecentFilesService;
  @service private declare playgroundPanelService: PlaygroundPanelService;
  @service private declare store: StoreService;

  @tracked private cardResource: ReturnType<getCard> | undefined;
  @tracked private fieldChooserIsOpen = false;

  private get moduleId() {
    return internalKeyFor(this.args.codeRef, undefined);
  }

  private get isLoading() {
    return this.args.isFieldDef && this.args.isUpdating;
  }

  private makeCardResource = () => {
    this.cardResource = this.getCard(
      this,
      () => this.playgroundSelection?.cardId,
      { isAutoSaved: true },
    );
  };

  private get playgroundSelection() {
    return this.playgroundPanelService.getSelection(this.moduleId);
  }

  private get card(): CardDef | undefined {
    return this.cardResource?.card;
  }

  private get specCard(): Spec | undefined {
    let card = this.card;
    if (!card || !this.args.isFieldDef) {
      return undefined;
    }
    if (!('ref' in card) || !('moduleHref' in card)) {
      return undefined;
    }
    if (
      card.moduleHref !== this.args.codeRef.module ||
      (card.ref as ResolvedCodeRef).name !== this.args.codeRef.name
    ) {
      return undefined;
    }
    return card as Spec;
  }

  private get recentCardIds() {
    return this.recentFilesService.recentFiles
      .map((f) => `${f.realmURL}${f.filePath}`)
      .filter((id) => id.endsWith('.json'))
      .map((id) => id.slice(0, -1 * '.json'.length));
  }

  private get recentRealms() {
    return [
      ...new Set(
        this.recentFilesService.recentFiles.map((f) => f.realmURL.href),
      ),
    ];
  }

  private get query(): Query | undefined {
    if (this.args.isFieldDef) {
      return undefined;
    }
    return {
      filter: {
        every: [
          {
            type: this.args.codeRef,
          },
          {
            any: this.recentCardIds.map((id) => ({ eq: { id } })).slice(0, 20),
          },
        ],
      },
      sort: [
        {
          by: 'createdAt',
          direction: 'desc',
        },
      ],
    };
  }

  private get fieldInstances(): FieldOption[] | undefined {
    if (!this.args.isFieldDef || !this.specCard) {
      return undefined;
    }
    let spec = this.specCard;
    let instances = spec.containedExamples;
    if (!instances?.length) {
      this.createNewField.perform(spec);
      return undefined;
    }
    return instances.map((field, i) => ({
      index: i,
      displayIndex: i + 1,
      field,
    }));
  }

  private get field(): FieldDef | undefined {
    if (!this.fieldInstances) {
      return undefined;
    }
    let index = this.fieldIndex!;
    if (index >= this.fieldInstances.length) {
      index = this.fieldInstances.length - 1;
    }
    return this.fieldInstances[index].field;
  }

  private get fieldIndex(): number | undefined {
    let index = this.playgroundPanelService.getSelection(
      this.moduleId,
    )?.fieldIndex;
    if (index !== undefined && index >= 0) {
      return index;
    }
    return this.args.isFieldDef ? 0 : undefined;
  }

  private get dropdownSelection(): SelectedInstance | undefined {
    if (!this.card) {
      return undefined;
    }
    return {
      card: this.card,
      fieldIndex: this.args.isFieldDef ? this.fieldIndex : undefined,
    };
  }

  @action private onSelect(item: PrerenderedCard | FieldOption) {
    if (this.args.isFieldDef) {
      this.persistSelections(
        this.card!.id,
        this.format,
        (item as FieldOption).index,
      );
    } else {
      this.persistSelections(
        (item as PrerenderedCard).url.replace(/\.json$/, ''),
      );
    }
  }

  private get canWriteRealm() {
    return this.realm.canWrite(this.operatorModeStateService.realmURL.href);
  }

  @action handleClick(e: MouseEvent) {
    e.preventDefault();
    e.stopPropagation();
    return false;
  }

  @action
  private onFieldSelect(index: number) {
    if (!this.card?.id) {
      return;
    }
    this.persistSelections(this.card.id, this.format, index);
  }

  private get defaultFormat() {
    return this.args.isFieldDef ? 'embedded' : 'isolated';
  }

  private get format(): Format {
    return (
      this.playgroundPanelService.getSelection(this.moduleId)?.format ??
      this.defaultFormat
    );
  }

  private persistSelections = (
    selectedCardId: string,
    selectedFormat = this.format,
    index = this.fieldIndex,
  ) => {
    let selection = this.playgroundPanelService.getSelection(this.moduleId);
    if (selection?.cardId) {
      let { cardId, format, fieldIndex } = selection;
      if (
        cardId === selectedCardId &&
        format === selectedFormat &&
        fieldIndex === index
      ) {
        return;
      }
    }
    this.playgroundPanelService.persistSelections(
      this.moduleId,
      selectedCardId,
      selectedFormat,
      index,
    );
  };

  @action private chooseInstance() {
    this.args.isFieldDef
      ? (this.fieldChooserIsOpen = true)
      : this.chooseCard.perform();
    this.closeInstanceChooser();
  }

  @action private chooseField(index: number) {
    if (!this.card?.id) {
      return;
    }
    this.persistSelections(this.card.id, this.format, index);
    this.closeFieldChooser();
  }

  @action private closeFieldChooser() {
    this.fieldChooserIsOpen = false;
  }

  private chooseCard = task(async () => {
    let cardId = await chooseCard({
      filter: { type: this.args.codeRef },
    });

    if (cardId) {
      this.recentFilesService.addRecentFileUrl(`${cardId}.json`);
      this.persistSelections(cardId);
    }
  });

  @action private createNew() {
    this.args.isFieldDef && this.card
      ? this.createNewField.perform(this.card as Spec)
      : this.createNewCard.perform();
  }

  private get createNewIsRunning() {
    return this.createNewCard.isRunning || this.createNewField.isRunning;
  }

  private createNewCard = restartableTask(async () => {
    let newCardJSON: LooseSingleCardDocument;
    if (this.args.isFieldDef) {
      let fieldCard = await loadCard(this.args.codeRef, {
        loader: this.loaderService.loader,
      });
      // for field def, create a new spec card instance
      newCardJSON = {
        data: {
          attributes: {
            specType: 'field',
            ref: this.args.codeRef,
            title: this.args.codeRef.name,
            containedExamples: [new fieldCard()],
          },
          meta: {
            fields: {
              containedExamples: [
                {
                  adoptsFrom: this.args.codeRef,
                },
              ],
            },
            adoptsFrom: specRef,
            realmURL: this.operatorModeStateService.realmURL.href,
          },
        },
      };
    } else {
      newCardJSON = {
        data: {
          meta: {
            adoptsFrom: this.args.codeRef,
            realmURL: this.operatorModeStateService.realmURL.href,
          },
        },
      };
    }
<<<<<<< HEAD
    let cardId = await this.store.createInstance(newCardJSON, undefined);
=======
    let cardId = await this.store.create(newCardJSON, undefined);
>>>>>>> 6618a19c
    if (typeof cardId === 'string') {
      this.recentFilesService.addRecentFileUrl(`${cardId}.json`);
      this.persistSelections(
        cardId,
        'edit',
        this.args.isFieldDef ? 0 : undefined,
      ); // open new instance in playground in edit format
      this.closeInstanceChooser();
    }
  });

  private createNewField = restartableTask(async (specCard: Spec) => {
    let fieldCard = await loadCard(this.args.codeRef, {
      loader: this.loaderService.loader,
    });
    let examples = specCard.containedExamples;
    examples?.push(new fieldCard());
    let index = examples?.length ? examples.length - 1 : 0;
    this.persistSelections(specCard.id, 'edit', index);
    this.closeInstanceChooser();
  });

  private closeInstanceChooser = () =>
    (
      document.querySelector(
        '[data-playground-instance-chooser][aria-expanded="true"]',
      ) as BoxelSelect | null
    )?.click();

  <template>
    {{yield
      (component
        PlaygroundTitle
        makeCardResource=this.makeCardResource
        query=this.query
        recentRealms=this.recentRealms
        fieldOptions=this.fieldInstances
        selection=this.dropdownSelection
        onSelect=this.onSelect
        chooseCard=this.chooseInstance
        createNew=this.createNew
        createNewIsRunning=this.createNewIsRunning
        canWriteRealm=this.canWriteRealm
        field=this.field
        fieldChooserIsOpen=this.fieldChooserIsOpen
        onFieldSelect=this.onFieldSelect
        closeFieldChooser=this.closeFieldChooser
        chooseField=this.chooseField
      )
      (if
        this.isLoading
        (component LoadingIndicator color='var(--boxel-light)')
        (component
          PlaygroundContent
          makeCardResource=this.makeCardResource
          card=this.card
          field=this.field
          moduleId=this.moduleId
          codeRef=@codeRef
          createNew=this.createNew
          createNewIsRunning=this.createNewIsRunning
          isFieldDef=@isFieldDef
        )
      )
    }}
  </template>
}<|MERGE_RESOLUTION|>--- conflicted
+++ resolved
@@ -375,11 +375,7 @@
         },
       };
     }
-<<<<<<< HEAD
-    let cardId = await this.store.createInstance(newCardJSON, undefined);
-=======
     let cardId = await this.store.create(newCardJSON, undefined);
->>>>>>> 6618a19c
     if (typeof cardId === 'string') {
       this.recentFilesService.addRecentFileUrl(`${cardId}.json`);
       this.persistSelections(
