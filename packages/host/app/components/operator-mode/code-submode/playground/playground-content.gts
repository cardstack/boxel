--- conflicted
+++ resolved
@@ -53,8 +53,6 @@
     card?: CardDef;
     field?: FieldDef;
     cardError?: CardErrorJSONAPI;
-<<<<<<< HEAD
-=======
     cardCreationError?: boolean;
     persistSelections: (
       cardId: string,
@@ -64,7 +62,6 @@
     canWriteRealm: boolean;
     format: Format;
     defaultFormat: Format;
->>>>>>> 5703801e
   };
 }
 
@@ -193,39 +190,6 @@
     return this.args.isFieldDef && !this.args.card;
   }
 
-<<<<<<< HEAD
-  private get defaultFormat() {
-    return this.args.isFieldDef ? 'embedded' : 'isolated';
-  }
-
-  private get format(): Format {
-    return (
-      this.playgroundPanelService.getSelection(this.args.moduleId)?.format ??
-      this.defaultFormat
-    );
-  }
-
-  private get showError() {
-    // in edit format, prefer showing the stale card if possible so user can
-    // attempt to fix the card error
-    if (this.args.cardError && this.format === 'edit' && this.args.card) {
-      return false;
-    }
-    return Boolean(this.args.cardError);
-  }
-
-  private get fieldIndex(): number | undefined {
-    let index = this.playgroundPanelService.getSelection(
-      this.args.moduleId,
-    )?.fieldIndex;
-    if (index !== undefined && index >= 0) {
-      return index;
-    }
-    return this.args.isFieldDef ? 0 : undefined;
-  }
-
-=======
->>>>>>> 5703801e
   private copyToClipboard = task(async (id: string) => {
     await navigator.clipboard.writeText(id);
   });
@@ -236,6 +200,15 @@
       this.args.format === 'edit' ? 'edit' : 'isolated',
     );
   };
+
+  private get showError() {
+    // in edit format, prefer showing the stale card if possible so user can
+    // attempt to fix the card error
+    if (this.args.cardError && this.args.format === 'edit' && this.args.card) {
+      return false;
+    }
+    return Boolean(this.args.cardError);
+  }
 
   private get contextMenuItems() {
     if (!this.args.card?.id) {
