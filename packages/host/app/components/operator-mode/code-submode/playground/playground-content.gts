<<<<<<< HEAD
import { fn } from '@ember/helper';
import { on } from '@ember/modifier';
=======
import { fn, hash } from '@ember/helper';
>>>>>>> 1dac1d54
import { action } from '@ember/object';

import { service } from '@ember/service';

import Component from '@glimmer/component';

<<<<<<< HEAD
import { task } from 'ember-concurrency';

import { consume } from 'ember-provide-consume-context';

import { AddButton } from '@cardstack/boxel-ui/components';
import { and, bool, eq, MenuItem } from '@cardstack/boxel-ui/helpers';
=======
import { restartableTask, task } from 'ember-concurrency';
import ToElsewhere from 'ember-elsewhere/components/to-elsewhere';

import { consume } from 'ember-provide-consume-context';

import { BoxelSelect, LoadingIndicator } from '@cardstack/boxel-ui/components';
import { eq, MenuItem } from '@cardstack/boxel-ui/helpers';
>>>>>>> 1dac1d54
import { Eye, IconCode, IconLink } from '@cardstack/boxel-ui/icons';

import { GetCardContextName, type getCard } from '@cardstack/runtime-common';

import type CardService from '@cardstack/host/services/card-service';
import type LoaderService from '@cardstack/host/services/loader-service';
import type OperatorModeStateService from '@cardstack/host/services/operator-mode-state-service';
import type PlaygroundPanelService from '@cardstack/host/services/playground-panel-service';
import type RealmService from '@cardstack/host/services/realm';
import type RealmServerService from '@cardstack/host/services/realm-server';
import type RecentFilesService from '@cardstack/host/services/recent-files-service';

import { CardDef, FieldDef, Format } from 'https://cardstack.com/base/card-api';

import FormatChooser from '../format-chooser';

import PlaygroundPreview from './playground-preview';
import SpecSearch from './spec-search';

export type FieldOption = {
  index: number;
  displayIndex: number;
  field: FieldDef;
};

export type SelectedInstance = {
  card: CardDef;
  fieldIndex: number | undefined;
};

interface Signature {
  Args: {
    moduleId: string;
    createNewFieldInstance: () => void;
    isFieldDef?: boolean;
    card?: CardDef;
    field?: FieldDef;
  };
}

export default class PlaygroundContent extends Component<Signature> {
  <template>
    <section class='playground-panel' data-test-playground-panel>
      <div class='playground-panel-content'>
        {{#let (if @isFieldDef @field @card) as |card|}}
          {{#if card}}
            <div
              class='preview-area'
              data-test-field-preview-card={{@isFieldDef}}
            >
              <PlaygroundPreview
                @card={{card}}
                @format={{this.format}}
                @realmInfo={{this.realmInfo}}
                @contextMenuItems={{this.contextMenuItems}}
                @onEdit={{if this.canEditCard (fn this.setFormat 'edit')}}
                @onFinishEditing={{if
                  (eq this.format 'edit')
                  (fn this.setFormat this.defaultFormat)
                }}
                @isFieldDef={{@isFieldDef}}
              />
            </div>
            <FormatChooser
              class='format-chooser'
              @formats={{if @isFieldDef this.fieldFormats}}
              @format={{this.format}}
              @setFormat={{this.setFormat}}
              data-test-playground-format-chooser
            />
<<<<<<< HEAD
          {{else if (and (bool @card) this.canWriteRealm)}}
            <AddButton
              class='add-field-button'
              @variant='full-width'
              @iconWidth='12px'
              @iconHeight='12px'
              {{on 'click' @createNewFieldInstance}}
              data-test-add-field-instance
            >
              Add Field
            </AddButton>
          {{/if}}
        {{/let}}
      </div>
    </section>
=======
          </div>
          <FormatChooser
            class='format-chooser'
            @formats={{if @isFieldDef this.fieldFormats}}
            @format={{this.format}}
            @setFormat={{this.setFormat}}
            data-test-playground-format-chooser
          />
        {{else if this.createNewIsRunning}}
          <LoadingIndicator @color='var(--boxel-light)' />
        {{else if this.maybeGenerateFieldSpec}}
          <SpecSearch
            @query={{this.specQuery}}
            @realms={{this.realmServer.availableRealmURLs}}
            @canWriteRealm={{this.canWriteRealm}}
            @createNewCard={{this.createNewCard}}
          />
        {{/if}}
      {{/let}}
    </div>

    {{#if this.fieldChooserIsOpen}}
      <ToElsewhere
        @named='playground-field-picker'
        @send={{component
          FieldPickerModal
          instances=this.fieldInstances
          selectedIndex=this.fieldIndex
          onSelect=this.chooseField
          onClose=this.closeFieldChooser
          name=(if this.field (cardTypeDisplayName this.field))
        }}
      />
    {{/if}}
>>>>>>> 1dac1d54

    <style scoped>
      .playground-panel-content {
        display: flex;
        flex-direction: column;
        gap: var(--boxel-sp);
        min-height: 100%;
      }
      .preview-area {
        flex-grow: 1;
        z-index: 0;
        display: flex;
        flex-direction: column;
      }
      .format-chooser {
        position: sticky;
        bottom: 0;
        margin-top: auto;

        --boxel-format-chooser-button-bg-color: var(--boxel-light);
        --boxel-format-chooser-button-width: 85px;
        --boxel-format-chooser-button-min-width: 85px;
      }
<<<<<<< HEAD
      .add-field-button {
        max-width: 500px;
        margin-inline: auto;
      }
      .playground-panel {
        position: relative;
        background-image: url('./playground-background.png');
        background-position: left top;
        background-repeat: repeat;
        background-size: 22.5px;
        height: 100%;
        width: 100%;
        padding: var(--boxel-sp);
        background-color: var(--boxel-dark);
        font: var(--boxel-font-sm);
        letter-spacing: var(--boxel-lsp-xs);
        overflow: auto;
      }
=======
>>>>>>> 1dac1d54
    </style>
  </template>

  @consume(GetCardContextName) private declare getCard: getCard;

  @service private declare cardService: CardService;
  @service private declare loaderService: LoaderService;
  @service private declare operatorModeStateService: OperatorModeStateService;
  @service private declare realm: RealmService;
  @service private declare realmServer: RealmServerService;
  @service private declare recentFilesService: RecentFilesService;
  @service private declare playgroundPanelService: PlaygroundPanelService;

  private fieldFormats: Format[] = ['embedded', 'fitted', 'atom', 'edit'];

<<<<<<< HEAD
=======
  private makeCardResource = () => {
    this.cardResource = this.getCard(
      this,
      () => this.newCardJSON ?? this.playgroundSelection?.cardId,
      { isAutoSaved: true },
    );
  };

  private get recentCardIds() {
    return this.recentFilesService.recentFiles
      .map((f) => `${f.realmURL}${f.filePath}`)
      .filter((id) => id.endsWith('.json'))
      .map((id) => id.slice(0, -1 * '.json'.length));
  }

  private get recentRealms() {
    return [
      ...new Set(
        this.recentFilesService.recentFiles.map((f) => f.realmURL.href),
      ),
    ];
  }

  private get query(): Query | undefined {
    if (this.args.isFieldDef) {
      return undefined;
    }
    return {
      filter: {
        every: [
          {
            type: this.args.codeRef,
          },
          {
            any: this.recentCardIds.map((id) => ({ eq: { id } })).slice(0, 20),
          },
        ],
      },
      sort: [
        {
          by: 'createdAt',
          direction: 'desc',
        },
      ],
    };
  }

  private get specQuery(): Query {
    return {
      filter: {
        on: specRef,
        eq: { ref: this.args.codeRef },
      },
    };
  }

  private get maybeGenerateFieldSpec() {
    return this.args.isFieldDef && !this.card;
  }

  private get playgroundSelection() {
    return this.playgroundPanelService.getSelection(this.args.moduleId);
  }

  private get card(): CardDef | undefined {
    return this.cardResource?.card;
  }

>>>>>>> 1dac1d54
  private get defaultFormat() {
    return this.args.isFieldDef ? 'embedded' : 'isolated';
  }

  private get format(): Format {
    return (
      this.playgroundPanelService.getSelection(this.args.moduleId)?.format ??
      this.defaultFormat
    );
  }

  private get fieldIndex(): number | undefined {
    let index = this.playgroundPanelService.getSelection(
      this.args.moduleId,
    )?.fieldIndex;
    if (index !== undefined && index >= 0) {
      return index;
    }
    return this.args.isFieldDef ? 0 : undefined;
  }

<<<<<<< HEAD
=======
  private get fieldInstances(): FieldOption[] | undefined {
    if (!this.args.isFieldDef || !this.card) {
      return undefined;
    }
    let spec = this.card as Spec;
    let instances = spec.containedExamples;
    if (!instances?.length) {
      this.createNewField.perform(spec);
      return undefined;
    }
    return instances.map((field, i) => {
      let option: FieldOption = {
        index: i,
        displayIndex: i + 1,
        field,
      };
      return option;
    });
  }

  private get field(): FieldDef | undefined {
    if (!this.fieldInstances) {
      return undefined;
    }
    let index = this.fieldIndex!;
    if (index >= this.fieldInstances.length) {
      // display the next available instance if item was deleted
      index = this.fieldInstances.length - 1;
    }
    return this.fieldInstances[index].field;
  }

>>>>>>> 1dac1d54
  private copyToClipboard = task(async (id: string) => {
    await navigator.clipboard.writeText(id);
  });

  private openInInteractMode = task(async (id: string) => {
    await this.operatorModeStateService.openCardInInteractMode(
      new URL(id),
      this.format === 'edit' ? 'edit' : 'isolated',
    );
  });

  private get contextMenuItems() {
    if (!this.args.card?.id) {
      return undefined;
    }
    let cardId = this.args.card.id;
    let menuItems: MenuItem[] = [
      new MenuItem('Copy Card URL', 'action', {
        action: () => this.copyToClipboard.perform(cardId),
        icon: IconLink,
      }),
      new MenuItem('Open in Code Mode', 'action', {
        action: () =>
          this.operatorModeStateService.updateCodePath(new URL(cardId)),
        icon: IconCode,
      }),
      new MenuItem('Open in Interact Mode', 'action', {
        action: () => this.openInInteractMode.perform(cardId),
        icon: Eye,
      }),
    ];
    return menuItems;
  }

  private persistSelections = (
    selectedCardId: string,
    selectedFormat = this.format,
    index = this.fieldIndex,
  ) => {
    let selection = this.playgroundPanelService.getSelection(
      this.args.moduleId,
    );
    if (selection?.cardId) {
      let { cardId, format, fieldIndex } = selection;
      if (
        cardId === selectedCardId &&
        format === selectedFormat &&
        fieldIndex === index
      ) {
        return;
      }
    }
    this.playgroundPanelService.persistSelections(
      this.args.moduleId,
      selectedCardId,
      selectedFormat,
      index,
    );
  };

  @action private setFormat(format: Format) {
    if (!this.args.card?.id) {
      return;
    }
    this.persistSelections(this.args.card.id, format);
  }

<<<<<<< HEAD
=======
  @action private closeFieldChooser() {
    this.fieldChooserIsOpen = false;
  }

  private chooseCard = task(async () => {
    let chosenCard: CardDef | undefined = await chooseCard({
      filter: { type: this.args.codeRef },
    });

    if (chosenCard) {
      this.recentFilesService.addRecentFileUrl(`${chosenCard.id}.json`);
      this.persistSelections(chosenCard.id);
    }
  });

  @action private createNew() {
    this.args.isFieldDef && this.card
      ? this.createNewField.perform(this.card as Spec)
      : this.createNewCard.perform();
  }

  private get createNewIsRunning() {
    return this.createNewCard.isRunning || this.createNewField.isRunning;
  }

  private createNewCard = restartableTask(async () => {
    if (this.args.isFieldDef) {
      let fieldCard = await loadCard(this.args.codeRef, {
        loader: this.loaderService.loader,
      });
      // for field def, create a new spec card instance
      this.newCardJSON = {
        data: {
          attributes: {
            specType: 'field',
            ref: this.args.codeRef,
            title: this.args.codeRef.name,
            containedExamples: [new fieldCard()],
          },
          meta: {
            fields: {
              containedExamples: [
                {
                  adoptsFrom: this.args.codeRef,
                },
              ],
            },
            adoptsFrom: specRef,
            realmURL: this.operatorModeStateService.realmURL.href,
          },
        },
      };
    } else {
      this.newCardJSON = {
        data: {
          meta: {
            adoptsFrom: this.args.codeRef,
            realmURL: this.operatorModeStateService.realmURL.href,
          },
        },
      };
    }
    await this.cardResource?.loaded; // TODO: remove await when card-resource is refactored
    if (this.card) {
      this.recentFilesService.addRecentFileUrl(`${this.card.id}.json`);
      this.persistSelections(
        this.card.id,
        'edit',
        this.args.isFieldDef ? 0 : undefined,
      ); // open new instance in playground in edit format
    }
    this.closeInstanceChooser();
  });

  private createNewField = restartableTask(async (specCard: Spec) => {
    let fieldCard = await loadCard(this.args.codeRef, {
      loader: this.loaderService.loader,
    });
    let examples = specCard.containedExamples;
    examples?.push(new fieldCard());
    let index = examples?.length ? examples.length - 1 : 0;
    this.persistSelections(specCard.id, 'edit', index);
    this.closeInstanceChooser();
  });

>>>>>>> 1dac1d54
  private get realmInfo() {
    if (!this.args.card?.id) {
      return undefined;
    }
    return this.realm.info(this.args.card.id);
  }

  private get canEditCard() {
    return Boolean(
      this.format !== 'edit' &&
        this.args.card?.id &&
        this.realm.canWrite(this.args.card.id),
    );
  }

  private get canWriteRealm() {
    return this.realm.canWrite(this.operatorModeStateService.realmURL.href);
  }
}<|MERGE_RESOLUTION|>--- conflicted
+++ resolved
@@ -1,34 +1,25 @@
-<<<<<<< HEAD
 import { fn } from '@ember/helper';
-import { on } from '@ember/modifier';
-=======
-import { fn, hash } from '@ember/helper';
->>>>>>> 1dac1d54
 import { action } from '@ember/object';
 
 import { service } from '@ember/service';
 
 import Component from '@glimmer/component';
 
-<<<<<<< HEAD
-import { task } from 'ember-concurrency';
+import { task, type TaskForAsyncTaskFunction } from 'ember-concurrency';
 
 import { consume } from 'ember-provide-consume-context';
 
-import { AddButton } from '@cardstack/boxel-ui/components';
-import { and, bool, eq, MenuItem } from '@cardstack/boxel-ui/helpers';
-=======
-import { restartableTask, task } from 'ember-concurrency';
-import ToElsewhere from 'ember-elsewhere/components/to-elsewhere';
-
-import { consume } from 'ember-provide-consume-context';
-
-import { BoxelSelect, LoadingIndicator } from '@cardstack/boxel-ui/components';
+import { LoadingIndicator } from '@cardstack/boxel-ui/components';
 import { eq, MenuItem } from '@cardstack/boxel-ui/helpers';
->>>>>>> 1dac1d54
 import { Eye, IconCode, IconLink } from '@cardstack/boxel-ui/icons';
 
-import { GetCardContextName, type getCard } from '@cardstack/runtime-common';
+import {
+  GetCardContextName,
+  type getCard,
+  type Query,
+  type ResolvedCodeRef,
+  specRef,
+} from '@cardstack/runtime-common';
 
 import type CardService from '@cardstack/host/services/card-service';
 import type LoaderService from '@cardstack/host/services/loader-service';
@@ -59,7 +50,10 @@
 interface Signature {
   Args: {
     moduleId: string;
-    createNewFieldInstance: () => void;
+    codeRef: ResolvedCodeRef;
+    createNewField: () => void;
+    createNewCard: TaskForAsyncTaskFunction<unknown, () => Promise<void>>;
+    createNewIsRunning: boolean;
     isFieldDef?: boolean;
     card?: CardDef;
     field?: FieldDef;
@@ -96,58 +90,19 @@
               @setFormat={{this.setFormat}}
               data-test-playground-format-chooser
             />
-<<<<<<< HEAD
-          {{else if (and (bool @card) this.canWriteRealm)}}
-            <AddButton
-              class='add-field-button'
-              @variant='full-width'
-              @iconWidth='12px'
-              @iconHeight='12px'
-              {{on 'click' @createNewFieldInstance}}
-              data-test-add-field-instance
-            >
-              Add Field
-            </AddButton>
+          {{else if @createNewIsRunning}}
+            <LoadingIndicator @color='var(--boxel-light)' />
+          {{else if this.maybeGenerateFieldSpec}}
+            <SpecSearch
+              @query={{this.specQuery}}
+              @realms={{this.realmServer.availableRealmURLs}}
+              @canWriteRealm={{this.canWriteRealm}}
+              @createNewCard={{@createNewCard}}
+            />
           {{/if}}
         {{/let}}
       </div>
     </section>
-=======
-          </div>
-          <FormatChooser
-            class='format-chooser'
-            @formats={{if @isFieldDef this.fieldFormats}}
-            @format={{this.format}}
-            @setFormat={{this.setFormat}}
-            data-test-playground-format-chooser
-          />
-        {{else if this.createNewIsRunning}}
-          <LoadingIndicator @color='var(--boxel-light)' />
-        {{else if this.maybeGenerateFieldSpec}}
-          <SpecSearch
-            @query={{this.specQuery}}
-            @realms={{this.realmServer.availableRealmURLs}}
-            @canWriteRealm={{this.canWriteRealm}}
-            @createNewCard={{this.createNewCard}}
-          />
-        {{/if}}
-      {{/let}}
-    </div>
-
-    {{#if this.fieldChooserIsOpen}}
-      <ToElsewhere
-        @named='playground-field-picker'
-        @send={{component
-          FieldPickerModal
-          instances=this.fieldInstances
-          selectedIndex=this.fieldIndex
-          onSelect=this.chooseField
-          onClose=this.closeFieldChooser
-          name=(if this.field (cardTypeDisplayName this.field))
-        }}
-      />
-    {{/if}}
->>>>>>> 1dac1d54
 
     <style scoped>
       .playground-panel-content {
@@ -170,11 +125,6 @@
         --boxel-format-chooser-button-bg-color: var(--boxel-light);
         --boxel-format-chooser-button-width: 85px;
         --boxel-format-chooser-button-min-width: 85px;
-      }
-<<<<<<< HEAD
-      .add-field-button {
-        max-width: 500px;
-        margin-inline: auto;
       }
       .playground-panel {
         position: relative;
@@ -190,8 +140,6 @@
         letter-spacing: var(--boxel-lsp-xs);
         overflow: auto;
       }
-=======
->>>>>>> 1dac1d54
     </style>
   </template>
 
@@ -207,55 +155,6 @@
 
   private fieldFormats: Format[] = ['embedded', 'fitted', 'atom', 'edit'];
 
-<<<<<<< HEAD
-=======
-  private makeCardResource = () => {
-    this.cardResource = this.getCard(
-      this,
-      () => this.newCardJSON ?? this.playgroundSelection?.cardId,
-      { isAutoSaved: true },
-    );
-  };
-
-  private get recentCardIds() {
-    return this.recentFilesService.recentFiles
-      .map((f) => `${f.realmURL}${f.filePath}`)
-      .filter((id) => id.endsWith('.json'))
-      .map((id) => id.slice(0, -1 * '.json'.length));
-  }
-
-  private get recentRealms() {
-    return [
-      ...new Set(
-        this.recentFilesService.recentFiles.map((f) => f.realmURL.href),
-      ),
-    ];
-  }
-
-  private get query(): Query | undefined {
-    if (this.args.isFieldDef) {
-      return undefined;
-    }
-    return {
-      filter: {
-        every: [
-          {
-            type: this.args.codeRef,
-          },
-          {
-            any: this.recentCardIds.map((id) => ({ eq: { id } })).slice(0, 20),
-          },
-        ],
-      },
-      sort: [
-        {
-          by: 'createdAt',
-          direction: 'desc',
-        },
-      ],
-    };
-  }
-
   private get specQuery(): Query {
     return {
       filter: {
@@ -266,18 +165,9 @@
   }
 
   private get maybeGenerateFieldSpec() {
-    return this.args.isFieldDef && !this.card;
-  }
-
-  private get playgroundSelection() {
-    return this.playgroundPanelService.getSelection(this.args.moduleId);
-  }
-
-  private get card(): CardDef | undefined {
-    return this.cardResource?.card;
-  }
-
->>>>>>> 1dac1d54
+    return this.args.isFieldDef && !this.args.card;
+  }
+
   private get defaultFormat() {
     return this.args.isFieldDef ? 'embedded' : 'isolated';
   }
@@ -299,41 +189,6 @@
     return this.args.isFieldDef ? 0 : undefined;
   }
 
-<<<<<<< HEAD
-=======
-  private get fieldInstances(): FieldOption[] | undefined {
-    if (!this.args.isFieldDef || !this.card) {
-      return undefined;
-    }
-    let spec = this.card as Spec;
-    let instances = spec.containedExamples;
-    if (!instances?.length) {
-      this.createNewField.perform(spec);
-      return undefined;
-    }
-    return instances.map((field, i) => {
-      let option: FieldOption = {
-        index: i,
-        displayIndex: i + 1,
-        field,
-      };
-      return option;
-    });
-  }
-
-  private get field(): FieldDef | undefined {
-    if (!this.fieldInstances) {
-      return undefined;
-    }
-    let index = this.fieldIndex!;
-    if (index >= this.fieldInstances.length) {
-      // display the next available instance if item was deleted
-      index = this.fieldInstances.length - 1;
-    }
-    return this.fieldInstances[index].field;
-  }
-
->>>>>>> 1dac1d54
   private copyToClipboard = task(async (id: string) => {
     await navigator.clipboard.writeText(id);
   });
@@ -401,94 +256,6 @@
     this.persistSelections(this.args.card.id, format);
   }
 
-<<<<<<< HEAD
-=======
-  @action private closeFieldChooser() {
-    this.fieldChooserIsOpen = false;
-  }
-
-  private chooseCard = task(async () => {
-    let chosenCard: CardDef | undefined = await chooseCard({
-      filter: { type: this.args.codeRef },
-    });
-
-    if (chosenCard) {
-      this.recentFilesService.addRecentFileUrl(`${chosenCard.id}.json`);
-      this.persistSelections(chosenCard.id);
-    }
-  });
-
-  @action private createNew() {
-    this.args.isFieldDef && this.card
-      ? this.createNewField.perform(this.card as Spec)
-      : this.createNewCard.perform();
-  }
-
-  private get createNewIsRunning() {
-    return this.createNewCard.isRunning || this.createNewField.isRunning;
-  }
-
-  private createNewCard = restartableTask(async () => {
-    if (this.args.isFieldDef) {
-      let fieldCard = await loadCard(this.args.codeRef, {
-        loader: this.loaderService.loader,
-      });
-      // for field def, create a new spec card instance
-      this.newCardJSON = {
-        data: {
-          attributes: {
-            specType: 'field',
-            ref: this.args.codeRef,
-            title: this.args.codeRef.name,
-            containedExamples: [new fieldCard()],
-          },
-          meta: {
-            fields: {
-              containedExamples: [
-                {
-                  adoptsFrom: this.args.codeRef,
-                },
-              ],
-            },
-            adoptsFrom: specRef,
-            realmURL: this.operatorModeStateService.realmURL.href,
-          },
-        },
-      };
-    } else {
-      this.newCardJSON = {
-        data: {
-          meta: {
-            adoptsFrom: this.args.codeRef,
-            realmURL: this.operatorModeStateService.realmURL.href,
-          },
-        },
-      };
-    }
-    await this.cardResource?.loaded; // TODO: remove await when card-resource is refactored
-    if (this.card) {
-      this.recentFilesService.addRecentFileUrl(`${this.card.id}.json`);
-      this.persistSelections(
-        this.card.id,
-        'edit',
-        this.args.isFieldDef ? 0 : undefined,
-      ); // open new instance in playground in edit format
-    }
-    this.closeInstanceChooser();
-  });
-
-  private createNewField = restartableTask(async (specCard: Spec) => {
-    let fieldCard = await loadCard(this.args.codeRef, {
-      loader: this.loaderService.loader,
-    });
-    let examples = specCard.containedExamples;
-    examples?.push(new fieldCard());
-    let index = examples?.length ? examples.length - 1 : 0;
-    this.persistSelections(specCard.id, 'edit', index);
-    this.closeInstanceChooser();
-  });
-
->>>>>>> 1dac1d54
   private get realmInfo() {
     if (!this.args.card?.id) {
       return undefined;
