--- conflicted
+++ resolved
@@ -13,23 +13,10 @@
 import perform from 'ember-concurrency/helpers/perform';
 import window from 'ember-window-mock';
 
-<<<<<<< HEAD
-import { BoxelButton } from '@cardstack/boxel-ui/components';
+import { BoxelButton, Tooltip } from '@cardstack/boxel-ui/components';
 import { PublishSiteIcon } from '@cardstack/boxel-ui/icons';
 
-=======
-import {
-  BoxelButton,
-  CardContainer,
-  Tooltip,
-} from '@cardstack/boxel-ui/components';
-import { PublishSiteIcon } from '@cardstack/boxel-ui/icons';
-
-import { meta } from '@cardstack/runtime-common/constants';
-
-import CardRenderer from '@cardstack/host/components/card-renderer';
 import OpenSitePopover from '@cardstack/host/components/operator-mode/open-site-popover';
->>>>>>> ed67d656
 import PublishingRealmPopover from '@cardstack/host/components/operator-mode/publishing-realm-popover';
 
 import OperatorModeStateService from '@cardstack/host/services/operator-mode-state-service';
@@ -131,7 +118,6 @@
     await this.realm.unpublish(this.realmURL, publishedRealmURL);
   });
 
-<<<<<<< HEAD
   removeCardFromTrail = (cardId: string) => {
     let cardIndex = this.cardIds.indexOf(cardId);
     if (cardIndex !== -1) {
@@ -140,7 +126,7 @@
       this.operatorModeStateService.updateTrail(newTrail);
     }
   };
-=======
+
   @action
   handleOpenSiteButtonClick(event: MouseEvent) {
     event.preventDefault();
@@ -164,7 +150,6 @@
     let publishedAt = Number(value ?? 0);
     return Number.isFinite(publishedAt) ? publishedAt : 0;
   }
->>>>>>> ed67d656
 
   <template>
     <SubmodeLayout class='host-submode-layout' data-test-host-submode>
