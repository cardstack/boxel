--- conflicted
+++ resolved
@@ -29,11 +29,6 @@
   hasExecutableExtension,
   type ResolvedCodeRef,
 } from '@cardstack/runtime-common';
-<<<<<<< HEAD
-=======
-import { type ResolvedCodeRef } from '@cardstack/runtime-common/code-ref';
-
->>>>>>> e9fee32d
 import RecentFiles from '@cardstack/host/components/editor/recent-files';
 import RealmInfoProvider from '@cardstack/host/components/operator-mode/realm-info-provider';
 import SchemaEditorColumn from '@cardstack/host/components/operator-mode/schema-editor-column';
@@ -657,28 +652,6 @@
                         <FileTree @realmURL={{this.realmURL}} />
                       {{else}}
                         {{#if this.isReady}}
-<<<<<<< HEAD
-                          {{#if this.inspectorFileIncompatibilityMessage}}
-                            <div
-                              class='file-incompatible-message'
-                              data-test-detail-panel-file-incompatibility-message
-                            >
-                              {{this.inspectorFileIncompatibilityMessage}}
-                            </div>
-                          {{else}}
-                            <DetailPanel
-                              @cardInstance={{this.card}}
-                              @readyFile={{this.readyFile}}
-                              @selectedDeclaration={{this.selectedDeclaration}}
-                              @declarations={{this.declarations}}
-                              @selectDeclaration={{this.selectDeclaration}}
-                              @delete={{perform this.delete}}
-                              @createFile={{perform this.createFile}}
-                              @openDefinition={{this.openDefinition}}
-                              data-test-card-inspector-panel
-                            />
-                          {{/if}}
-=======
                           <DetailPanel
                             @cardInstance={{this.card}}
                             @readyFile={{this.readyFile}}
@@ -686,10 +659,10 @@
                             @declarations={{this.declarations}}
                             @selectDeclaration={{this.selectDeclaration}}
                             @delete={{perform this.delete}}
+                            @createFile={{perform this.createFile}}
                             @openDefinition={{this.openDefinition}}
                             data-test-card-inspector-panel
                           />
->>>>>>> e9fee32d
                         {{/if}}
                       {{/if}}
                     </section>
