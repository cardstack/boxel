import { registerDestructor } from '@ember/destroyable';
import { fn } from '@ember/helper';
import { on } from '@ember/modifier';
import { action } from '@ember/object';
import type Owner from '@ember/owner';
import { service } from '@ember/service';
import { htmlSafe } from '@ember/template';
import { buildWaiter } from '@ember/test-waiters';
import { isTesting } from '@embroider/macros';
import Component from '@glimmer/component';
//@ts-expect-error cached type not available yet
import { cached, tracked } from '@glimmer/tracking';

import {
  dropTask,
  task,
  restartableTask,
  timeout,
  all,
} from 'ember-concurrency';
import perform from 'ember-concurrency/helpers/perform';
import { use, resource } from 'ember-resources';
<<<<<<< HEAD
import { Position } from 'monaco-editor';
import { TrackedObject } from 'tracked-built-ins';
=======
import { Range } from 'monaco-editor';
>>>>>>> c3607c69

import {
  Button,
  LoadingIndicator,
  ResizablePanelGroup,
} from '@cardstack/boxel-ui/components';
import type { PanelContext } from '@cardstack/boxel-ui/components';

import { cn, and, not } from '@cardstack/boxel-ui/helpers';
import { CheckMark, File } from '@cardstack/boxel-ui/icons';

import { Deferred } from '@cardstack/runtime-common';

import {
  type SingleCardDocument,
  RealmPaths,
  logger,
  isCardDocumentString,
  isSingleCardDocument,
  hasExecutableExtension,
} from '@cardstack/runtime-common';

import { type ResolvedCodeRef } from '@cardstack/runtime-common/code-ref';

import RecentFiles from '@cardstack/host/components/editor/recent-files';
import SchemaEditorColumn from '@cardstack/host/components/operator-mode/schema-editor-column';
import RealmInfoProvider from '@cardstack/host/components/operator-mode/realm-info-provider';
import config from '@cardstack/host/config/environment';

import monacoModifier from '@cardstack/host/modifiers/monaco';

import {
  isReady,
  type Ready,
  type FileResource,
} from '@cardstack/host/resources/file';

import {
  moduleContentsResource,
  isCardOrFieldDeclaration,
  type ModuleDeclaration,
} from '@cardstack/host/resources/module-contents';

import type CardService from '@cardstack/host/services/card-service';

import type LoaderService from '@cardstack/host/services/loader-service';

import type MessageService from '@cardstack/host/services/message-service';
import type MonacoService from '@cardstack/host/services/monaco-service';
import type { MonacoSDK } from '@cardstack/host/services/monaco-service';
import type { FileView } from '@cardstack/host/services/operator-mode-state-service';
import type OperatorModeStateService from '@cardstack/host/services/operator-mode-state-service';
import RecentFilesService from '@cardstack/host/services/recent-files-service';

import { CardDef } from 'https://cardstack.com/base/card-api';

import FileTree from '../editor/file-tree';

import BinaryFileInfo from './binary-file-info';
import CardPreviewPanel from './card-preview-panel';
import CardURLBar from './card-url-bar';
import DeleteModal from './delete-modal';
import DetailPanel from './detail-panel';
import SubmodeLayout from './submode-layout';

interface Signature {
  Args: {
    saveSourceOnClose: (url: URL, content: string) => void;
    saveCardOnClose: (card: CardDef) => void;
  };
}
const log = logger('component:code-submode');
const { autoSaveDelayMs } = config;

type PanelWidths = {
  rightPanel: string;
  codeEditorPanel: string;
  leftPanel: string;
  emptyCodeModePanel: string;
};

type PanelHeights = {
  filePanel: string;
  recentPanel: string;
};

const CodeModePanelWidths = 'code-mode-panel-widths';
const defaultPanelWidths: PanelWidths = {
  leftPanel: 'var(--operator-mode-left-column)',
  codeEditorPanel: '48%',
  rightPanel: '32%',
  emptyCodeModePanel: '80%',
};

const CodeModePanelHeights = 'code-mode-panel-heights';
const defaultPanelHeights: PanelHeights = {
  filePanel: '60%',
  recentPanel: '40%',
};

const cardEditorSaveTimes = new Map<string, number>();

const waiter = buildWaiter('code-submode:waiter');

export default class CodeSubmode extends Component<Signature> {
  @service declare monacoService: MonacoService;
  @service declare cardService: CardService;
  @service declare messageService: MessageService;
  @service declare operatorModeStateService: OperatorModeStateService;
  @service declare recentFilesService: RecentFilesService;
  @service declare loaderService: LoaderService;

  @tracked private loadFileError: string | null = null;
  @tracked private maybeMonacoSDK: MonacoSDK | undefined;
  @tracked private card: CardDef | undefined;
  @tracked private cardError: Error | undefined;
  @tracked private userHasDismissedURLError = false;
  @tracked private monacoCursorPosition: Position | undefined;

  private hasUnsavedSourceChanges = false;
  private hasUnsavedCardChanges = false;
  private panelWidths: PanelWidths;
  private panelHeights: PanelHeights;

  private deleteModal: DeleteModal | undefined;

  constructor(owner: Owner, args: Signature['Args']) {
    super(owner, args);
    this.operatorModeStateService.subscribeToOpenFileStateChanges(this);
    this.panelWidths = localStorage.getItem(CodeModePanelWidths)
      ? // @ts-ignore Type 'null' is not assignable to type 'string'
        JSON.parse(localStorage.getItem(CodeModePanelWidths))
      : defaultPanelWidths;

    this.panelHeights = localStorage.getItem(CodeModePanelHeights)
      ? // @ts-ignore Type 'null' is not assignable to type 'string'
        JSON.parse(localStorage.getItem(CodeModePanelHeights))
      : defaultPanelHeights;

    registerDestructor(this, () => {
      // destructor functons are called synchronously. in order to save,
      // which is async, we leverage an EC task that is running in a
      // parent component (EC task lifetimes are bound to their context)
      // that is not being destroyed.
      if (this.codePath && this.hasUnsavedSourceChanges) {
        // we let the monaco changes win if there are unsaved changes both
        // monaco and the card preview (an arbitrary choice)
        let monacoContent = this.monacoService.getMonacoContent();
        if (monacoContent) {
          this.args.saveSourceOnClose(this.codePath, monacoContent);
        }
      } else if (this.hasUnsavedCardChanges && this.card) {
        this.args.saveCardOnClose(this.card);
      }
      this.operatorModeStateService.unsubscribeFromOpenFileStateChanges(this);
    });
    this.loadMonaco.perform();
  }
  private backgroundURLStyle(backgroundURL: string | null) {
    let possibleStyle = backgroundURL
      ? `background-image: url(${backgroundURL});`
      : '';
    return htmlSafe(possibleStyle);
  }

  @action setFileView(view: FileView) {
    this.operatorModeStateService.updateFileView(view);
  }

  get fileView() {
    return this.operatorModeStateService.state.fileView;
  }

  get fileViewTitle() {
    return this.isFileTreeShowing ? 'File Browser' : 'Inheritance';
  }

  private get realmURL() {
    return this.operatorModeStateService.realmURL;
  }

  private get isLoading() {
    return (
      this.loadMonaco.isRunning ||
      this.currentOpenFile?.state === 'loading' ||
      this.moduleContentsResource?.isLoading
    );
  }

  private get isReady() {
    return this.maybeMonacoSDK && isReady(this.currentOpenFile);
  }

  private get isIncompatibleFile() {
    return this.readyFile.isBinary || this.isNonCardJson;
  }

  private get isModule() {
    return (
      hasExecutableExtension(this.readyFile.name) && !this.isIncompatibleFile
    );
  }

  private get hasCardDefOrFieldDef() {
    return this.declarations.some((d) => isCardOrFieldDeclaration(d));
  }

  private get isSelectedItemIncompatibleWithSchemaEditor() {
    if (!this.selectedDeclaration) {
      return;
    }
    return !isCardOrFieldDeclaration(this.selectedDeclaration);
  }

  private get isNonCardJson() {
    return (
      this.readyFile.name.endsWith('.json') &&
      !isCardDocumentString(this.readyFile.content)
    );
  }

  private get emptyOrNotFound() {
    return !this.codePath || this.currentOpenFile?.state === 'not-found';
  }

  private get fileIncompatibilityMessage() {
    // If file is incompatible
    if (this.isIncompatibleFile) {
      return `No tools are available to be used with this file type. Choose a file representing a card instance or module.`;
    }

    // If the module is incompatible
    if (this.isModule) {
      if (!this.hasCardDefOrFieldDef) {
        return `No tools are available to be used with these file contents. Choose a module that has a card or field definition inside of it.`;
      } else if (this.isSelectedItemIncompatibleWithSchemaEditor) {
        return `No tools are available for the selected item: ${this.selectedDeclaration?.type} "${this.selectedDeclaration?.localName}". Select a card or field definition in the inspector.`;
      }
    }

    // If rhs doesn't handle any case but we can't capture the error
    if (!this.cardJsonLoaded && !this.selectedCardOrField) {
      return "No tools are available to inspect this file or it's contents.";
    }

    // TODO: handle card preview errors (when json is valid but card returns error)
    // This code is never reached but is temporarily placed here to please linting
    // - a card runtime error will crash entire app
    // - a json error will be caught by incompatibleFile
    if (this.cardError) {
      return `card preview error ${this.cardError.message}`;
    }

    return null;
  }

  private loadMonaco = task(async () => {
    this.maybeMonacoSDK = await this.monacoService.getMonacoContext();
  });

  private get readyFile() {
    if (isReady(this.currentOpenFile)) {
      return this.currentOpenFile;
    }
    throw new Error(
      `cannot access file contents ${this.codePath} before file is open`,
    );
  }

  private get monacoSDK() {
    if (this.maybeMonacoSDK) {
      return this.maybeMonacoSDK;
    }
    throw new Error(`cannot use monaco SDK before it has loaded`);
  }

  private get codePath() {
    return this.operatorModeStateService.state.codePath;
  }

  @action private resetLoadFileError() {
    this.loadFileError = null;
  }

  @action private dismissURLError() {
    this.userHasDismissedURLError = true;
  }

  private get currentOpenFile() {
    return this.operatorModeStateService.openFile.current;
  }

  @use private moduleContentsResource = resource(() => {
    if (isReady(this.currentOpenFile)) {
      let f: Ready = this.currentOpenFile;
      if (hasExecutableExtension(f.url)) {
        return moduleContentsResource(this, () => ({
          executableFile: f,
        }));
      }
    }
    return;
  });

  // We are actually loading cards using a side-effect of this cached getter
  // instead of a resource because with a resource it becomes impossible
  // to ignore our own auto-save echoes, since the act of auto-saving triggers
  // the openFile resource to update which would otherwise trigger a card
  // resource to update (and hence invalidate components can consume this card
  // resource.) By using this side effect we can prevent invalidations when the
  // card isn't actually different and we are just seeing SSE events in response
  // to our own activity.
  @cached
  private get openFileCardJSON() {
    this.cardError = undefined;
    if (
      this.currentOpenFile?.state === 'ready' &&
      this.currentOpenFile.name.endsWith('.json')
    ) {
      let maybeCard: any;
      try {
        maybeCard = JSON.parse(this.currentOpenFile.content);
      } catch (err: any) {
        this.cardError = err;
        return undefined;
      }
      if (isSingleCardDocument(maybeCard)) {
        let url = new URL(this.currentOpenFile.url.replace(/\.json$/, ''));
        // in order to not get trapped in a glimmer invalidation cycle we need to
        // load the card in a different execution frame
        this.loadLiveCard.perform(url);
        return maybeCard;
      }
    }
    // in order to not get trapped in a glimmer invalidation cycle we need to
    // unload the card in a different execution frame
    this.unloadCard.perform();
    return undefined;
  }

  private loadLiveCard = restartableTask(async (url: URL) => {
    let card = await this.cardService.loadModel(this, url);
    if (!card) {
      throw new Error(`bug: could not load card ${url.href}`);
    }
    if (card !== this.card) {
      if (this.card) {
        this.cardService.unsubscribe(this.card, this.onCardChange);
      }
      this.card = card;
      this.cardService.subscribe(this.card, this.onCardChange);
    }
  });

  private unloadCard = restartableTask(async () => {
    await Promise.resolve();
    if (this.card) {
      this.cardService.unsubscribe(this.card, this.onCardChange);
    }
    this.card = undefined;
    this.cardError = undefined;
  });

  private get cardJsonLoaded() {
    return isReady(this.currentOpenFile) && this.openFileCardJSON;
  }

  private get cardIsLoaded() {
    return (
      isReady(this.currentOpenFile) &&
      this.openFileCardJSON &&
      this.card?.id === this.currentOpenFile.url.replace(/\.json$/, '')
    );
  }

  private get loadedCard() {
    if (!this.card) {
      throw new Error(`bug: card ${this.codePath} is not loaded`);
    }
    return this.card;
  }

  private get getMonacoCursorPosition() {
    if (this.monacoCursorPosition) {
      return this.monacoCursorPosition;
    }
    if (this.selectedDeclaration?.path?.node.loc) {
      let { start } = this.selectedDeclaration.path.node.loc;
      return new Position(start.line, 0);
    }
    return undefined;
  }

  @action
  private onMonacoCursorPositionChange(position: Position) {
    this.monacoCursorPosition = position;
    this.selectDeclarationByMonacoCursorPosition(this.monacoCursorPosition);
  }

  @action
  private updateMonacoCursorPositionByDeclaration(
    declaration: ModuleDeclaration,
  ) {
    if (declaration.path?.node.loc) {
      let { start, end } = declaration.path?.node.loc;
      if (
        this.monacoCursorPosition &&
        (this.monacoCursorPosition.lineNumber < start.line ||
          this.monacoCursorPosition.lineNumber > end.line)
      ) {
        this.monacoCursorPosition = new Position(start.line, start.column);
      }
    }
  }

  private get declarations() {
    return this.moduleContentsResource?.declarations || [];
  }

  private get _selectedDeclaration() {
    return this.moduleContentsResource?.declarations.find((dec) => {
      // when refreshing module,
      // checks localName from serialized url
      if (
        this.operatorModeStateService.state.codeSelection.localName ===
        dec.localName
      ) {
        return true;
      }

      // when opening new definition,
      // checks codeRef from serialized url
      let codeRef = this.operatorModeStateService.state.codeSelection?.codeRef;
      if (isCardOrFieldDeclaration(dec) && codeRef) {
        return (
          dec.exportedAs === codeRef.name || dec.localName === codeRef.name
        );
      }
      return false;
    });
  }

  private get selectedDeclaration() {
    if (this._selectedDeclaration) {
      return this._selectedDeclaration;
    } else {
      // default to 1st selection
      return this.declarations.length > 0 ? this.declarations[0] : undefined;
    }
  }

  private get selectedCardOrField() {
    if (
      this.selectedDeclaration !== undefined &&
      isCardOrFieldDeclaration(this.selectedDeclaration)
    ) {
      return this.selectedDeclaration;
    }
    return;
  }

  @action
  private selectDeclarationByMonacoCursorPosition(position: Position) {
    let declarationCursorOn = this.declarations.find(
      (declaration: ModuleDeclaration) => {
        if (declaration.path?.node.loc) {
          let { start, end } = declaration.path?.node.loc;
          return (
            position.lineNumber >= start.line && position.lineNumber <= end.line
          );
        }
        return false;
      },
    );

    if (
      declarationCursorOn &&
      declarationCursorOn !== this.selectedDeclaration
    ) {
      this.selectDeclaration(declarationCursorOn);
    }
  }

  @action
  private selectDeclaration(dec: ModuleDeclaration) {
    this.operatorModeStateService.updateLocalNameSelection(dec.localName);
    this.updateMonacoCursorPositionByDeclaration(dec);
  }

  @action
  openDefinition(moduleHref: string, codeRef: ResolvedCodeRef | undefined) {
    if (codeRef) {
      this.operatorModeStateService.updateCodeRefSelection(codeRef);
    }
    this.operatorModeStateService.updateCodePath(new URL(moduleHref));
  }

  private onCardChange = () => {
    this.doWhenCardChanges.perform();
  };

  private doWhenCardChanges = restartableTask(async () => {
    if (this.card) {
      this.hasUnsavedCardChanges = true;
      await timeout(autoSaveDelayMs);
      cardEditorSaveTimes.set(this.card.id, Date.now());
      await this.saveCard.perform(this.card);
      this.hasUnsavedCardChanges = false;
    }
  });

  private saveCard = restartableTask(async (card: CardDef) => {
    // these saves can happen so fast that we'll make sure to wait at
    // least 500ms for human consumption
    await all([this.cardService.saveModel(this, card), timeout(500)]);
  });

  private contentChangedTask = restartableTask(async (content: string) => {
    this.hasUnsavedSourceChanges = true;
    await timeout(autoSaveDelayMs);
    if (
      !isReady(this.currentOpenFile) ||
      content === this.currentOpenFile?.content
    ) {
      return;
    }

    let isJSON = this.currentOpenFile.name.endsWith('.json');
    let validJSON = isJSON && this.safeJSONParse(content);
    // Here lies the difference in how json files and other source code files
    // are treated during editing in the code editor
    if (validJSON && isSingleCardDocument(validJSON)) {
      // writes json instance but doesn't update state of the file resource
      // relies on message service subscription to update state
      await this.saveFileSerializedCard.perform(validJSON);
    } else if (!isJSON || validJSON) {
      // writes source code and non-card instance valid JSON,
      // then updates the state of the file resource
      this.writeSourceCodeToFile(this.currentOpenFile, content);
      this.waitForSourceCodeWrite.perform();
    }
    this.hasUnsavedSourceChanges = false;
  });

  // these saves can happen so fast that we'll make sure to wait at
  // least 500ms for human consumption
  private waitForSourceCodeWrite = restartableTask(async () => {
    if (isReady(this.currentOpenFile)) {
      await all([this.currentOpenFile.writing, timeout(500)]);
    }
  });

  // We use this to write non-cards to the realm--so it doesn't make
  // sense to go thru the card-service for this
  private writeSourceCodeToFile(file: FileResource, content: string) {
    if (file.state !== 'ready') {
      throw new Error('File is not ready to be written to');
    }

    return file.write(content);
  }

  private safeJSONParse(content: string) {
    try {
      return JSON.parse(content);
    } catch (err) {
      log.warn(
        `content for ${this.codePath} is not valid JSON, skipping write`,
      );
      return;
    }
  }

  private saveFileSerializedCard = task(async (json: SingleCardDocument) => {
    if (!this.codePath) {
      return;
    }
    let realmPath = new RealmPaths(this.cardService.defaultURL);
    let url = realmPath.fileURL(this.codePath.href.replace(/\.json$/, ''));
    let realmURL = this.readyFile.realmURL;
    if (!realmURL) {
      throw new Error(`cannot determine realm for ${this.codePath}`);
    }

    let doc = this.monacoService.reverseFileSerialization(
      json,
      url.href,
      realmURL,
    );
    let card: CardDef | undefined;
    try {
      card = await this.cardService.createFromSerialized(doc.data, doc, url);
    } catch (e) {
      // TODO probably we should show a message in the UI that the card
      // instance JSON is not actually a valid card
      console.error(
        'JSON is not a valid card--TODO this should be an error message in the code editor',
      );
      return;
    }

    try {
      // these saves can happen so fast that we'll make sure to wait at
      // least 500ms for human consumption
      await all([this.cardService.saveModel(this, card), timeout(500)]);
    } catch (e) {
      console.error('Failed to save single card document', e);
    }
  });

  private get language(): string | undefined {
    if (this.codePath) {
      const editorLanguages = this.monacoSDK.languages.getLanguages();
      let extension = '.' + this.codePath.href.split('.').pop();
      let language = editorLanguages.find((lang) =>
        lang.extensions?.find((ext) => ext === extension),
      );
      return language?.id ?? 'plaintext';
    }
    return undefined;
  }

  private get isSaving() {
    return (
      this.waitForSourceCodeWrite.isRunning ||
      this.saveFileSerializedCard.isRunning ||
      this.saveCard.isRunning
    );
  }

  @action
  private onListPanelContextChange(listPanelContext: PanelContext[]) {
    this.panelWidths.leftPanel = listPanelContext[0]?.length;
    this.panelWidths.codeEditorPanel = listPanelContext[1]?.length;
    this.panelWidths.rightPanel = listPanelContext[2]?.length;

    localStorage.setItem(CodeModePanelWidths, JSON.stringify(this.panelWidths));
  }

  @action
  private onFilePanelContextChange(filePanelContext: PanelContext[]) {
    this.panelHeights.filePanel = filePanelContext[0]?.length;
    this.panelHeights.recentPanel = filePanelContext[1]?.length;

    localStorage.setItem(
      CodeModePanelHeights,
      JSON.stringify(this.panelHeights),
    );
  }

  private get isFileTreeShowing() {
    return this.fileView === 'browser' || this.emptyOrNotFound;
  }

  onStateChange(state: FileResource['state']) {
    this.userHasDismissedURLError = false;
    if (state === 'ready') {
      this.loadFileError = null;
    } else {
      this.loadFileError = 'This resource does not exist';
      this.setFileView('browser');
    }
  }

  // dropTask will ignore any subsequent delete requests until the one in progress is done
  private delete = dropTask(async (card: CardDef) => {
    if (!card.id) {
      // the card isn't actually saved yet, so do nothing
      return;
    }
    if (!this.card) {
      throw new Error(`TODO: non-card instance deletes are not yet supported`);
    }

    if (!this.deleteModal) {
      throw new Error(`bug: DeleteModal not instantiated`);
    }
    let deferred: Deferred<void>;
    let isDeleteConfirmed = await this.deleteModal.confirmDelete(
      card,
      (d) => (deferred = d),
    );
    if (!isDeleteConfirmed) {
      return;
    }

    await this.withTestWaiters(async () => {
      await this.operatorModeStateService.deleteCard(card);
      deferred!.fulfill();
    });

    let recentFile = this.recentFilesService.recentFiles[0];

    if (recentFile) {
      let recentFileUrl = `${recentFile.realmURL}${recentFile.filePath}`;

      this.operatorModeStateService.updateCodePath(new URL(recentFileUrl));
    } else {
      this.operatorModeStateService.updateCodePath(null);
    }
  });

  private async withTestWaiters<T>(cb: () => Promise<T>) {
    let token = waiter.beginAsync();
    try {
      let result = await cb();
      // only do this in test env--this makes sure that we also wait for any
      // interior card instance async as part of our ember-test-waiters
      if (isTesting()) {
        await this.cardService.cardsSettled();
      }
      return result;
    } finally {
      waiter.endAsync(token);
    }
  }

  private setupDeleteModal = (deleteModal: DeleteModal) => {
    this.deleteModal = deleteModal;
  };

  @action private openSearchResultInEditor(card: CardDef) {
    let codePath = new URL(card.id + '.json');
    this.operatorModeStateService.updateCodePath(codePath);
  }

  <template>
    <RealmInfoProvider @realmURL={{this.realmURL}}>
      <:ready as |realmInfo|>
        <div
          class='code-mode-background'
          style={{this.backgroundURLStyle realmInfo.backgroundURL}}
        ></div>
      </:ready>
    </RealmInfoProvider>
    <CardURLBar
      @loadFileError={{this.loadFileError}}
      @resetLoadFileError={{this.resetLoadFileError}}
      @userHasDismissedError={{this.userHasDismissedURLError}}
      @dismissURLError={{this.dismissURLError}}
      @realmURL={{this.realmURL}}
      class='card-url-bar'
    />
    <SubmodeLayout @onCardSelectFromSearch={{this.openSearchResultInEditor}}>
      <div
        class='code-mode'
        data-test-code-mode
        data-test-save-idle={{and
          this.contentChangedTask.isIdle
          this.doWhenCardChanges.isIdle
        }}
      >
        <ResizablePanelGroup
          @orientation='horizontal'
          @onListPanelContextChange={{this.onListPanelContextChange}}
          class='columns'
          as |ResizablePanel|
        >
          <ResizablePanel
            @defaultLength={{defaultPanelWidths.leftPanel}}
            @length='var(--operator-mode-left-column)'
          >
            <div class='column'>
              <ResizablePanelGroup
                @orientation='vertical'
                @onListPanelContextChange={{this.onFilePanelContextChange}}
                @reverseCollapse={{true}}
                as |VerticallyResizablePanel|
              >
                <VerticallyResizablePanel
                  @defaultLength={{defaultPanelHeights.filePanel}}
                  @length={{this.panelHeights.filePanel}}
                >

                  {{! Move each container and styles to separate component }}
                  <div
                    class='inner-container file-view
                      {{if this.isFileTreeShowing "file-browser"}}'
                  >
                    <header
                      class='file-view__header'
                      aria-label={{this.fileViewTitle}}
                      data-test-file-view-header
                    >
                      <Button
                        @disabled={{this.emptyOrNotFound}}
                        @kind={{if
                          (not this.isFileTreeShowing)
                          'primary-dark'
                          'secondary'
                        }}
                        @size='extra-small'
                        class={{cn
                          'file-view__header-btn'
                          active=(not this.isFileTreeShowing)
                        }}
                        {{on 'click' (fn this.setFileView 'inheritance')}}
                        data-test-inheritance-toggle
                      >
                        Inspector</Button>
                      <Button
                        @kind={{if
                          this.isFileTreeShowing
                          'primary-dark'
                          'secondary'
                        }}
                        @size='extra-small'
                        class={{cn
                          'file-view__header-btn'
                          active=this.isFileTreeShowing
                        }}
                        {{on 'click' (fn this.setFileView 'browser')}}
                        data-test-file-browser-toggle
                      >
                        File Tree</Button>
                    </header>
                    <section class='inner-container__content'>
                      {{#if this.isFileTreeShowing}}
                        <FileTree @realmURL={{this.realmURL}} />
                      {{else}}
                        {{#if this.isReady}}
                          <DetailPanel
                            @cardInstance={{this.card}}
                            @readyFile={{this.readyFile}}
                            @selectedDeclaration={{this.selectedDeclaration}}
                            @declarations={{this.declarations}}
                            @selectDeclaration={{this.selectDeclaration}}
                            @delete={{perform this.delete}}
                            @openDefinition={{this.openDefinition}}
                            data-test-card-inheritance-panel
                          />
                        {{/if}}
                      {{/if}}
                    </section>
                  </div>
                </VerticallyResizablePanel>
                <VerticallyResizablePanel
                  @defaultLength={{defaultPanelHeights.recentPanel}}
                  @length={{this.panelHeights.recentPanel}}
                  @minLength='100px'
                >
                  <aside class='inner-container recent-files'>
                    <header
                      class='inner-container__header'
                      aria-label='Recent Files Header'
                    >
                      Recent Files
                    </header>
                    <section class='inner-container__content'>
                      <RecentFiles />
                    </section>
                  </aside>
                </VerticallyResizablePanel>
              </ResizablePanelGroup>
            </div>
          </ResizablePanel>
          {{#if this.codePath}}
            <ResizablePanel
              @defaultLength={{defaultPanelWidths.codeEditorPanel}}
              @length={{this.panelWidths.codeEditorPanel}}
              @minLength='300px'
            >
              <div class='inner-container'>
                {{#if this.isReady}}
                  {{#if this.readyFile.isBinary}}
                    <BinaryFileInfo @readyFile={{this.readyFile}} />
                  {{else}}
                    <div
                      class='monaco-container'
                      data-test-editor
                      {{monacoModifier
                        content=this.readyFile.content
                        contentChanged=(perform this.contentChangedTask)
                        monacoSDK=this.monacoSDK
                        language=this.language
                        cursorPosition=this.getMonacoCursorPosition
                        onCursorPositionChange=this.onMonacoCursorPositionChange
                      }}
                    ></div>
                  {{/if}}
                  <div class='save-indicator {{if this.isSaving "visible"}}'>
                    {{#if this.isSaving}}
                      <span class='saving-msg'>
                        Now Saving
                      </span>
                      <span class='save-spinner'>
                        <span class='save-spinner-inner'>
                          <LoadingIndicator />
                        </span>
                      </span>
                    {{else}}
                      <span class='saved-msg'>
                        Saved
                      </span>
                      <CheckMark width='27' height='27' />
                    {{/if}}
                  </div>
                {{else if this.isLoading}}
                  <div class='loading'>
                    <LoadingIndicator />
                  </div>
                {{/if}}
              </div>
            </ResizablePanel>
            <ResizablePanel
              @defaultLength={{defaultPanelWidths.rightPanel}}
              @length={{this.panelWidths.rightPanel}}
            >
              <div class='inner-container'>
                {{#if this.isLoading}}
                  <div class='loading'>
                    <LoadingIndicator />
                  </div>
                {{else if this.isReady}}
                  {{#if this.fileIncompatibilityMessage}}
                    <div
                      class='file-incompatible-message'
                      data-test-file-incompatibility-message
                    >
                      {{this.fileIncompatibilityMessage}}
                    </div>
                  {{else if this.cardIsLoaded}}
                    <CardPreviewPanel
                      @card={{this.loadedCard}}
                      @realmURL={{this.realmURL}}
                      data-test-card-resource-loaded
                    />
                  {{else if this.selectedCardOrField}}
                    <SchemaEditorColumn
                      @file={{this.readyFile}}
                      @card={{this.selectedCardOrField.cardOrField}}
                      @cardTypeResource={{this.selectedCardOrField.cardType}}
                      @openDefinition={{this.openDefinition}}
                    />
                  {{/if}}
                {{/if}}
              </div>
            </ResizablePanel>
          {{else}}
            <ResizablePanel
              @defaultLength={{defaultPanelWidths.emptyCodeModePanel}}
              @length={{this.panelWidths.emptyCodeModePanel}}
            >
              <div
                class='inner-container inner-container--empty'
                data-test-empty-code-mode
              >
                <File width='40' height='40' role='presentation' />
                <h3 class='choose-file-prompt'>
                  Choose a file on the left to open it
                </h3>
              </div>
            </ResizablePanel>
          {{/if}}
        </ResizablePanelGroup>
      </div>
      <DeleteModal @onCreate={{this.setupDeleteModal}} />
    </SubmodeLayout>

    <style>
      :global(:root) {
        --code-mode-padding-top: calc(
          var(--submode-switcher-trigger-height) + (2 * (var(--boxel-sp)))
        );
        --code-mode-padding-bottom: calc(
          var(--search-sheet-closed-height) + (var(--boxel-sp))
        );
      }

      .code-mode {
        height: 100%;
        max-height: 100vh;
        left: 0;
        right: 0;
        z-index: 1;
        padding: var(--code-mode-padding-top) var(--boxel-sp)
          var(--code-mode-padding-bottom);
        overflow: auto;
      }

      .code-mode-background {
        position: fixed;
        left: 0;
        right: 0;
        display: block;
        width: 100%;
        height: 100%;
        filter: blur(15px);
        background-size: cover;
      }

      .columns {
        display: flex;
        flex-direction: row;
        flex-shrink: 0;
        height: 100%;
      }

      .column {
        display: flex;
        flex-direction: column;
        gap: var(--boxel-sp);
        height: 100%;
      }

      .inner-container {
        height: 100%;
        position: relative;
        display: flex;
        flex-direction: column;
        background-color: var(--boxel-light);
        border-radius: var(--boxel-border-radius-xl);
        box-shadow: var(--boxel-deep-box-shadow);
        overflow: hidden;
      }

      .inner-container.recent-files {
        background-color: var(--boxel-200);
      }

      .inner-container__header {
        padding: var(--boxel-sp-sm) var(--boxel-sp-xs);
        font: 700 var(--boxel-font);
        letter-spacing: var(--boxel-lsp-xs);
      }
      .inner-container__content {
        position: relative;
        padding: var(--boxel-sp-xxs) var(--boxel-sp-xs) var(--boxel-sp-sm);
        overflow-y: auto;
        height: 100%;
      }
      .inner-container--empty {
        background-color: var(--boxel-light-100);
        align-items: center;
        justify-content: center;
      }
      .inner-container--empty > :deep(svg) {
        --icon-color: var(--boxel-highlight);
      }

      .file-view {
        background-color: var(--boxel-200);
      }

      .choose-file-prompt {
        margin: 0;
        padding: var(--boxel-sp);
        font: 700 var(--boxel-font);
        letter-spacing: var(--boxel-lsp-xs);
      }

      .file-view__header {
        display: flex;
        gap: var(--boxel-sp-xs);
        padding: var(--boxel-sp-xs);
        background-color: var(--boxel-200);
      }
      .file-view__header-btn {
        --boxel-button-border: 1px solid var(--boxel-400);
        --boxel-button-font: 700 var(--boxel-font-xs);
        --boxel-button-letter-spacing: var(--boxel-lsp-xs);
        --boxel-button-min-width: 6rem;
        --boxel-button-padding: 0;
        border-radius: var(--boxel-border-radius);
        flex: 1;
      }
      .file-view__header-btn:hover:not(:disabled) {
        border-color: var(--boxel-dark);
      }
      .file-view__header-btn.active {
        border-color: var(--boxel-dark);
        --boxel-button-text-color: var(--boxel-highlight);
      }

      .file-view.file-browser .inner-container__content {
        background: var(--boxel-light);
      }

      .card-url-bar {
        position: absolute;
        top: var(--boxel-sp);
        left: calc(var(--submode-switcher-width) + (var(--boxel-sp) * 2));

        --card-url-bar-width: calc(
          100% - (var(--submode-switcher-width) + (var(--boxel-sp) * 3))
        );
        height: var(--submode-switcher-height);

        z-index: 2;
      }

      .monaco-container {
        height: 100%;
        min-height: 100%;
        width: 100%;
        min-width: 100%;
        padding: var(--boxel-sp) 0;
      }

      .loading {
        margin: 40vh auto;
      }

      .save-indicator {
        --icon-color: var(--boxel-highlight);
        position: absolute;
        display: flex;
        align-items: center;
        height: 2.5rem;
        width: 140px;
        bottom: 0;
        right: 0;
        background-color: var(--boxel-200);
        padding: 0 var(--boxel-sp-xxs) 0 var(--boxel-sp-sm);
        border-top-left-radius: var(--boxel-border-radius);
        font: var(--boxel-font-sm);
        font-weight: 500;
        transform: translateX(140px);
        transition: all var(--boxel-transition);
        transition-delay: 5s;
      }
      .save-indicator.visible {
        transform: translateX(0px);
        transition-delay: 0s;
      }
      .save-spinner {
        display: inline-block;
        position: relative;
      }
      .save-spinner-inner {
        display: inline-block;
        position: absolute;
        top: -7px;
      }
      .saving-msg {
        margin-right: var(--boxel-sp-sm);
      }
      .saved-msg {
        margin-right: var(--boxel-sp-xxs);
      }
      .file-incompatible-message {
        display: flex;
        flex-wrap: wrap;
        align-content: center;
        justify-content: center;
        text-align: center;
        height: 100%;
        background-color: var(--boxel-200);
        font: var(--boxel-font-sm);
        color: var(--boxel-450);
        font-weight: 500;
        padding: var(--boxel-sp-xl);
      }
    </style>
  </template>
}<|MERGE_RESOLUTION|>--- conflicted
+++ resolved
@@ -20,12 +20,8 @@
 } from 'ember-concurrency';
 import perform from 'ember-concurrency/helpers/perform';
 import { use, resource } from 'ember-resources';
-<<<<<<< HEAD
 import { Position } from 'monaco-editor';
 import { TrackedObject } from 'tracked-built-ins';
-=======
-import { Range } from 'monaco-editor';
->>>>>>> c3607c69
 
 import {
   Button,
