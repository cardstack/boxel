--- conflicted
+++ resolved
@@ -329,7 +329,7 @@
       },
     );
     if (editedDeclaration) {
-      this.goToDefinition(undefined, undefined, editedDeclaration.localName);
+      this.goToDefinition(undefined, editedDeclaration.localName);
     }
   }
 
@@ -380,21 +380,16 @@
 
   @action
   private selectDeclaration(dec: ModuleDeclaration) {
-    this.goToDefinition(undefined, undefined, dec.localName);
+    this.goToDefinition(undefined, dec.localName);
   }
 
   @action
   private async goToDefinitionAndResetCursorPosition(
     codeRef: CodeRef | undefined,
-    codePath: URL | undefined,
     localName: string | undefined,
     fieldName?: string,
   ) {
-<<<<<<< HEAD
-    this.goToDefinition(codeRef, codePath, localName, fieldName);
-=======
     await this.goToDefinition(codeRef, localName, fieldName);
->>>>>>> 182d4c77
     if (this.codePath) {
       let urlString = this.codePath.toString();
       this.recentFilesService.updateCursorPositionByURL(
@@ -407,18 +402,11 @@
   @action
   private async goToDefinition(
     codeRef: CodeRef | undefined,
-    codePath: URL | undefined,
     localName: string | undefined,
     fieldName?: string,
   ) {
-<<<<<<< HEAD
-    console.trace('goToDefinition', codeRef, localName, fieldName);
-    this.operatorModeStateService.updateCodePathWithSelection({
-=======
     await this.operatorModeStateService.updateCodePathWithSelection({
->>>>>>> 182d4c77
       codeRef,
-      codePath,
       localName,
       fieldName,
       onLocalSelection: this.updateCursorByName,
