--- conflicted
+++ resolved
@@ -3,11 +3,7 @@
 import { action } from '@ember/object';
 import type Owner from '@ember/owner';
 import { service } from '@ember/service';
-<<<<<<< HEAD
 import { capitalize } from '@ember/string';
-import { htmlSafe } from '@ember/template';
-=======
->>>>>>> 4a3458fe
 import { buildWaiter } from '@ember/test-waiters';
 import { isTesting } from '@embroider/macros';
 import Component from '@glimmer/component';
