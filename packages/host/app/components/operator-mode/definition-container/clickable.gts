import { on } from '@ember/modifier';
import { action } from '@ember/object';
import Component from '@glimmer/component';

import { type ResolvedCodeRef } from '@cardstack/runtime-common/code-ref';

export interface ClickableArgs {
  goToDefinition: (
    codeRef: ResolvedCodeRef | undefined,
    codePath: URL | undefined,
    localName: string | undefined,
  ) => Promise<void>;
  codeRef?: ResolvedCodeRef;
  codePath: URL | undefined;
  localName?: string;
}

interface ClickableSignature {
  Element: HTMLElement;
  Args: ClickableArgs;
  Blocks: {
    default: [];
  };
}

export class Clickable extends Component<ClickableSignature> {
  @action
<<<<<<< HEAD
  handleClick() {
    this.args.goToDefinition(
      this.args.codeRef,
      this.args.codePath,
      this.args.localName,
    );
=======
  async handleClick() {
    await this.args.goToDefinition(this.args.codeRef, this.args.localName);
>>>>>>> 182d4c77
  }
  <template>
    <button
      type='button'
      {{on 'click' this.handleClick}}
      class='clickable-button'
      ...attributes
    >
      {{yield}}
    </button>
    <style scoped>
      .clickable-button {
        background: none;
        border: none;
        padding: 0;
        margin: 0;
        cursor: pointer;
        width: 100%;
        height: 100%;
        appearance: none;
        -webkit-appearance: none;
        -moz-appearance: none;
        border-radius: var(--boxel-border-radius);
        text-align: inherit;
      }

      .clickable-button:hover {
        outline: 2px solid var(--boxel-highlight);
      }
    </style>
  </template>
}<|MERGE_RESOLUTION|>--- conflicted
+++ resolved
@@ -7,11 +7,9 @@
 export interface ClickableArgs {
   goToDefinition: (
     codeRef: ResolvedCodeRef | undefined,
-    codePath: URL | undefined,
     localName: string | undefined,
   ) => Promise<void>;
   codeRef?: ResolvedCodeRef;
-  codePath: URL | undefined;
   localName?: string;
 }
 
@@ -25,17 +23,8 @@
 
 export class Clickable extends Component<ClickableSignature> {
   @action
-<<<<<<< HEAD
-  handleClick() {
-    this.args.goToDefinition(
-      this.args.codeRef,
-      this.args.codePath,
-      this.args.localName,
-    );
-=======
   async handleClick() {
     await this.args.goToDefinition(this.args.codeRef, this.args.localName);
->>>>>>> 182d4c77
   }
   <template>
     <button
