import Component from '@glimmer/component';

import { BaseDefinitionContainer, BaseArgs, Active, ActiveArgs } from './base';
import { Clickable, ClickableArgs } from './clickable';

interface FileArgs
  extends Omit<BaseArgs, 'title' | 'name' | 'isActive'>,
    ActiveArgs {}

interface FileSignature {
  Element: HTMLElement;
  Args: FileArgs;
}

export class FileDefinitionContainer extends Component<FileSignature> {
  <template>
    <BaseDefinitionContainer
      @title='File'
      @name={{undefined}}
      @fileExtension={{@fileExtension}}
      @isActive={{true}}
      @fileURL={{@fileURL}}
      data-test-file-definition
    >
      <:activeContent>
        <Active @actions={{@actions}} @infoText={{@infoText}} />
      </:activeContent>
    </BaseDefinitionContainer>
  </template>
}
interface ModuleArgs extends Omit<BaseArgs, 'title'>, ActiveArgs {}

interface ModuleSignature {
  Element: HTMLElement;
  Args: ModuleArgs;
}

export class ModuleDefinitionContainer extends Component<ModuleSignature> {
  <template>
    <BaseDefinitionContainer
      @title='Card Definition'
      @name={{@name}}
      @fileExtension={{@fileExtension}}
<<<<<<< HEAD
      @realmInfo={{@realmInfo}}
=======
>>>>>>> 3bf9b6e0
      @isActive={{@isActive}}
      @fileURL={{@fileURL}}
      data-test-card-module-definition
    >
      <:activeContent>
        <Active @actions={{@actions}} @infoText={{@infoText}} />
      </:activeContent>
    </BaseDefinitionContainer>
  </template>
}

interface InstanceArgs
  extends Omit<BaseArgs, 'title' | 'isActive'>,
    ActiveArgs {}

interface InstanceSignature {
  Element: HTMLElement;
  Args: InstanceArgs;
}

export class InstanceDefinitionContainer extends Component<InstanceSignature> {
  <template>
    <BaseDefinitionContainer
      @title='Card Instance'
      @fileExtension={{@fileExtension}}
      @name={{@name}}
<<<<<<< HEAD
      @realmInfo={{@realmInfo}}
=======
>>>>>>> 3bf9b6e0
      @isActive={{true}}
      @fileURL={{@fileURL}}
      data-test-card-instance-definition
    >
      <:activeContent>
        <Active @actions={{@actions}} @infoText={{@infoText}} />
      </:activeContent>
    </BaseDefinitionContainer>
  </template>
}

interface ClickableModuleArgs
  extends Omit<BaseArgs, 'title' | 'infoText' | 'isActive'>,
    ClickableArgs {}

interface ClickableModuleSignature {
  Element: HTMLElement;
  Args: ClickableModuleArgs;
}

export class ClickableModuleDefinitionContainer extends Component<ClickableModuleSignature> {
  <template>
    <Clickable
      @onSelectDefinition={{@onSelectDefinition}}
      @url={{@url}}
      data-test-definition-container
    >
      <BaseDefinitionContainer
        @title='Card Definition'
        @name={{@name}}
        @fileExtension={{@fileExtension}}
<<<<<<< HEAD
        @realmInfo={{@realmInfo}}
=======
>>>>>>> 3bf9b6e0
        @isActive={{false}}
        @fileURL={{@fileURL}}
        data-test-card-module-definition
      />
    </Clickable>
  </template>
}<|MERGE_RESOLUTION|>--- conflicted
+++ resolved
@@ -41,10 +41,6 @@
       @title='Card Definition'
       @name={{@name}}
       @fileExtension={{@fileExtension}}
-<<<<<<< HEAD
-      @realmInfo={{@realmInfo}}
-=======
->>>>>>> 3bf9b6e0
       @isActive={{@isActive}}
       @fileURL={{@fileURL}}
       data-test-card-module-definition
@@ -71,10 +67,6 @@
       @title='Card Instance'
       @fileExtension={{@fileExtension}}
       @name={{@name}}
-<<<<<<< HEAD
-      @realmInfo={{@realmInfo}}
-=======
->>>>>>> 3bf9b6e0
       @isActive={{true}}
       @fileURL={{@fileURL}}
       data-test-card-instance-definition
@@ -106,10 +98,6 @@
         @title='Card Definition'
         @name={{@name}}
         @fileExtension={{@fileExtension}}
-<<<<<<< HEAD
-        @realmInfo={{@realmInfo}}
-=======
->>>>>>> 3bf9b6e0
         @isActive={{false}}
         @fileURL={{@fileURL}}
         data-test-card-module-definition
