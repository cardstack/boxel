--- conflicted
+++ resolved
@@ -80,7 +80,6 @@
           {{on 'mouseleave' (fn this.setCurrentlyHoveredCard null)}}
           ...attributes
         >
-<<<<<<< HEAD
           <div class={{cn 'actions' field=(this.isField renderedCard)}}>
             {{#if (this.isButtonDisplayed 'select' renderedCard)}}
               <div class='actions-item select'>
@@ -104,50 +103,6 @@
             }}
               <div class='actions-item'>
                 {{#if (this.isButtonDisplayed 'edit' renderedCard)}}
-=======
-          {{#if (this.isIncludeHeader renderedCard)}}
-            <OperatorModeOverlayItemHeader
-              @item={{renderedCard}}
-              @card={{this.asCard renderedCard.cardDefOrId}}
-              @canWrite={{canWrite}}
-              @openOrSelectCard={{this.openOrSelectCard}}
-            />
-            <IconButton
-              {{on 'mouseenter' (fn this.setCurrentlyHoveredCard renderedCard)}}
-              {{on 'mouseleave' (fn this.setCurrentlyHoveredCard null)}}
-              class='hover-button hover-button-fitted-card preview'
-              @icon={{EyeIcon}}
-              aria-label='preview card'
-            />
-          {{/if}}
-
-          {{#if
-            (and (bool @toggleSelect) (not (this.isEmbeddedCard renderedCard)))
-          }}
-            <IconButton
-              {{! @glint-ignore (glint thinks toggleSelect is not in this scope but it actually is - we check for it in the condition above) }}
-              {{on 'click' (fn @toggleSelect cardId)}}
-              {{on 'mouseenter' (fn this.setCurrentlyHoveredCard renderedCard)}}
-              {{on 'mouseleave' (fn this.setCurrentlyHoveredCard null)}}
-              class='hover-button select'
-              @icon={{if isSelected IconCircleSelected IconCircle}}
-              aria-label='select card'
-              data-test-overlay-select={{removeFileExtension cardId}}
-            />
-            <IconButton
-              {{on 'mouseenter' (fn this.setCurrentlyHoveredCard renderedCard)}}
-              {{on 'mouseleave' (fn this.setCurrentlyHoveredCard null)}}
-              class='hover-button preview'
-              @icon={{EyeIcon}}
-              aria-label='preview card'
-            />
-            {{! Since there is just one item in the drop down, if that one item
-                  cannot be shown then we just don't show the drop down. This should
-                  change if we add more items in the dropdown }}
-            {{#if canWrite}}
-              <BoxelDropdown>
-                <:trigger as |bindings|>
->>>>>>> ec7c9c50
                   <IconButton
                     @icon={{IconPencil}}
                     @width='100%'
@@ -358,18 +313,8 @@
           );
         }
       }
-<<<<<<< HEAD
       .hovered .actions {
         visibility: visible;
-=======
-      .hover-button.hover-button-fitted-card {
-        left: calc(100% - var(--boxel-sp-xl));
-        top: calc(
-          (100% - var(--overlay-fitted-card-header-height)) / 2 +
-            var(--overlay-fitted-card-header-height) - 1em
-        );
-        position: absolute;
->>>>>>> ec7c9c50
       }
       .actions {
         visibility: hidden;
