import { hash } from '@ember/helper';
import { on } from '@ember/modifier';
import { action } from '@ember/object';

import { inject as service } from '@ember/service';

import Component from '@glimmer/component';
import { tracked } from '@glimmer/tracking';

import onClickOutside from 'ember-click-outside/modifiers/on-click-outside';
import { restartableTask, timeout } from 'ember-concurrency';

import window from 'ember-window-mock';
import { TrackedObject } from 'tracked-built-ins';

import {
  Avatar,
  IconButton,
  ResizablePanelGroup,
} from '@cardstack/boxel-ui/components';
import { bool, cn, not } from '@cardstack/boxel-ui/helpers';

import { BoxelIcon } from '@cardstack/boxel-ui/icons';

import { ResolvedCodeRef } from '@cardstack/runtime-common';

import AiAssistantButton from '@cardstack/host/components/ai-assistant/button';
import AiAssistantPanel from '@cardstack/host/components/ai-assistant/panel';
import AiAssistantToast from '@cardstack/host/components/ai-assistant/toast';
import ProfileSettingsModal from '@cardstack/host/components/operator-mode/profile/profile-settings-modal';
import ProfileInfoPopover from '@cardstack/host/components/operator-mode/profile-info-popover';

import config from '@cardstack/host/config/environment';

import type IndexController from '@cardstack/host/controllers';

import { assertNever } from '@cardstack/host/utils/assert-never';
import { AiAssistantPanelWidth } from '@cardstack/host/utils/local-storage-keys';

import SearchSheet, {
  SearchSheetMode,
  SearchSheetModes,
} from '../search-sheet';
import SubmodeSwitcher, { Submode, Submodes } from '../submode-switcher';

import AskAiContainer from './ask-ai-container';

import ChooseSubscriptionPlanModal from './choose-subscription-plan-modal';

import NewFileButton, { type NewFileOptions } from './new-file-button';
import WorkspaceChooser from './workspace-chooser';

import type AiAssistantPanelService from '../../services/ai-assistant-panel-service';
import type MatrixService from '../../services/matrix-service';
import type OperatorModeStateService from '../../services/operator-mode-state-service';
import type StoreService from '../../services/store';

interface Signature {
  Element: HTMLDivElement;
  Args: {
    onSearchSheetOpened?: () => void;
    onSearchSheetClosed?: () => void;
    onCardSelectFromSearch?: (cardId: string) => void;
    selectedCardRef?: ResolvedCodeRef | undefined;
    newFileOptions?: NewFileOptions;
  };
  Blocks: {
    default: [
      {
        openSearchToPrompt: () => void;
        openSearchToResults: (term: string) => void;
        updateSubmode: (submode: Submode) => void;
      },
    ];
  };
}

type PanelWidths = {
  defaultWidth: number | null;
  minWidth: number | null;
};

export default class SubmodeLayout extends Component<Signature> {
  @tracked private searchSheetMode: SearchSheetMode = SearchSheetModes.Closed;
  @tracked private profileSummaryOpened = false;

  private aiPanelWidths: PanelWidths = new TrackedObject({
    defaultWidth: 30,
    minWidth: 25,
  });
<<<<<<< HEAD

  constructor(owner: unknown, args: Signature['Args']) {
    super(owner, args);
    this.loadPersistedAiPanelWidth();
  }

  @service private declare commandService: CommandService;
=======
>>>>>>> f52a9e60
  @service private declare operatorModeStateService: OperatorModeStateService;
  @service private declare matrixService: MatrixService;
  @service private declare store: StoreService;
  @service private declare aiAssistantPanelService: AiAssistantPanelService;

  private searchElement: HTMLElement | null = null;
  private suppressSearchClose = false;
  private declare doSearch: (term: string) => void;

  private loadPersistedAiPanelWidth() {
    const persistedWidth = window.localStorage.getItem(AiAssistantPanelWidth);
    this.aiPanelWidths.defaultWidth = Number(persistedWidth) ?? 30;
  }

  @action
  private onLayoutChange(layout: number[]) {
    if (layout.length === 2) {
      // The second panel (index 1) is the AI assistant panel
      this.aiPanelWidths.defaultWidth = layout[1];
      window.localStorage.setItem(AiAssistantPanelWidth, String(layout[1]));
    }
  }

  get operatorModeController(): IndexController {
    return this.operatorModeStateService.operatorModeController;
  }

  private get aiAssistantVisibilityClass() {
    return this.aiAssistantPanelService.isOpen
      ? 'ai-assistant-open'
      : 'ai-assistant-closed';
  }

  private get allStackItems() {
    return this.operatorModeStateService.state?.stacks.flat() ?? [];
  }

  private get lastCardIdInRightMostStack() {
    if (this.allStackItems.length <= 0) {
      return null;
    }

    let stackItem = this.allStackItems[this.allStackItems.length - 1];
    return this.store.peek(stackItem.id)?.id;
  }

  private get isToggleWorkspaceChooserDisabled() {
    return this.operatorModeStateService.state.stacks.length === 0;
  }

  @action private async updateSubmode(submode: Submode) {
    switch (submode) {
      case Submodes.Interact:
        await this.operatorModeStateService.updateCodePath(null);
        break;
      case Submodes.Code:
        await this.operatorModeStateService.updateCodePath(
          this.lastCardIdInRightMostStack
            ? new URL(this.lastCardIdInRightMostStack + '.json')
            : null,
        );
        break;
      case Submodes.Host: {
        let currentSubmode = this.operatorModeStateService.state.submode;

        if (currentSubmode === Submodes.Code) {
          this.operatorModeStateService.updateTrail([]);
        } else if (currentSubmode === Submodes.Interact) {
          this.operatorModeStateService.updateTrail(
            this.lastCardIdInRightMostStack
              ? [this.lastCardIdInRightMostStack + '.json']
              : [],
          );
        }

        break;
      }
      default:
        throw assertNever(submode);
    }

    this.operatorModeStateService.updateSubmode(submode);
  }

  @action private closeSearchSheet() {
    if (this.suppressSearchClose) {
      return;
    }
    this.searchSheetMode = SearchSheetModes.Closed;
    this.args.onSearchSheetClosed?.();
  }

  @action private expandSearchToShowResults(_term: string) {
    this.searchSheetMode = SearchSheetModes.SearchResults;
  }

  @action private openSearchSheetToPrompt() {
    if (this.searchSheetMode === SearchSheetModes.Closed) {
      this.searchSheetMode = SearchSheetModes.SearchPrompt;
    }

    this.searchElement?.focus();
    this.args.onSearchSheetOpened?.();
  }

  @action private async handleCardSelectFromSearch(cardId: string) {
    this.args.onCardSelectFromSearch?.(cardId);
    this.closeSearchSheet();
  }

  private get workspaceChooserOpened() {
    return this.operatorModeStateService.workspaceChooserOpened;
  }

  private set workspaceChooserOpened(workspaceChooserOpened: boolean) {
    this.operatorModeStateService.workspaceChooserOpened =
      workspaceChooserOpened;
  }

  @action private toggleWorkspaceChooser() {
    this.operatorModeStateService.workspaceChooserOpened =
      !this.operatorModeStateService.workspaceChooserOpened;
  }

  @action private toggleProfileSettings() {
    this.operatorModeStateService.toggleProfileSettings();

    this.profileSummaryOpened = false;
  }

  @action private toggleSubscriptionPlans() {
    this.isChooseSubscriptionPlanModalOpen =
      !this.isChooseSubscriptionPlanModalOpen;

    this.profileSummaryOpened = false;
  }

  @action private toggleProfileSummary() {
    this.profileSummaryOpened = !this.profileSummaryOpened;
  }

  @action
  private storeSearchElement(element: HTMLElement) {
    this.searchElement = element;
    this.searchElement.focus();
  }
  @action
  private openSearchAndShowResults(term: string) {
    this.doOpenSearchAndShowResults.perform(term);
  }

  @action
  private setupSearch(doSearch: (term: string) => void) {
    this.doSearch = doSearch;
  }

  private doOpenSearchAndShowResults = restartableTask(async (term: string) => {
    this.suppressSearchClose = true;

    let wasClosed = this.searchSheetMode === SearchSheetModes.Closed;
    this.searchSheetMode = SearchSheetModes.SearchResults;
    this.searchElement?.focus();
    if (wasClosed) {
      this.args.onSearchSheetOpened?.();
    }
    this.doSearch(term);

    // we need to prevent the onblur of the search sheet from triggering a
    // search sheet close from the click that actually triggered the search
    // sheet to show in the first place
    await timeout(250);
    this.suppressSearchClose = false;
  });

  @tracked private isChooseSubscriptionPlanModalOpen = false;

  <template>
    <div
      class='submode-layout {{this.aiAssistantVisibilityClass}}'
      data-test-submode-layout
      ...attributes
    >
      <ResizablePanelGroup
        @orientation='horizontal'
        @onLayoutChange={{this.onLayoutChange}}
        class='columns'
        as |ResizablePanel ResizeHandle|
      >
        <ResizablePanel class='main-panel'>
          <div class='top-left-menu'>
            <IconButton
              @icon={{BoxelIcon}}
              @width='40px'
              @height='40px'
              disabled={{this.isToggleWorkspaceChooserDisabled}}
              class={{cn
                'workspace-button'
                workspace-button--dark=(not this.workspaceChooserOpened)
              }}
              {{on 'click' this.toggleWorkspaceChooser}}
              data-test-workspace-chooser-toggle
            />
            {{#if this.workspaceChooserOpened}}
              <span
                class='boxel-title'
                data-test-submode-layout-title
              >BOXEL</span>
            {{else}}
              <SubmodeSwitcher
                class='submode-switcher'
                @submode={{this.operatorModeStateService.state.submode}}
                @onSubmodeSelect={{this.updateSubmode}}
              />
              {{#if @newFileOptions}}
                <NewFileButton
                  class='new-file-button'
                  @dropdownOptions={{@newFileOptions}}
                  @initiallyOpened={{bool
                    this.operatorModeStateService.state.newFileDropdownOpen
                  }}
                />
              {{/if}}
            {{/if}}
          </div>
          {{#if this.workspaceChooserOpened}}
            <WorkspaceChooser />
          {{/if}}

          {{yield
            (hash
              openSearchToPrompt=this.openSearchSheetToPrompt
              openSearchToResults=this.openSearchAndShowResults
              updateSubmode=this.updateSubmode
            )
          }}
          <button
            class='profile-icon-button'
            {{on 'click' this.toggleProfileSummary}}
            data-test-profile-icon-button
          >
            <Avatar
              @isReady={{this.matrixService.profile.loaded}}
              @userId={{this.matrixService.userId}}
              @displayName={{this.matrixService.profile.displayName}}
            />
          </button>
          {{#if @onCardSelectFromSearch}}
            <SearchSheet
              @mode={{this.searchSheetMode}}
              @onSetup={{this.setupSearch}}
              @onBlur={{this.closeSearchSheet}}
              @onCancel={{this.closeSearchSheet}}
              @onFocus={{this.openSearchSheetToPrompt}}
              @onSearch={{this.expandSearchToShowResults}}
              @onCardSelect={{this.handleCardSelectFromSearch}}
              @onInputInsertion={{this.storeSearchElement}}
            />
          {{/if}}
          <AiAssistantToast
            @hide={{this.aiAssistantPanelService.isOpen}}
            @onViewInChatClick={{this.aiAssistantPanelService.openPanel}}
          />
          {{#if config.featureFlags.SHOW_ASK_AI}}
            {{#if (not this.aiAssistantPanelService.isOpen)}}
              <AskAiContainer />
            {{/if}}
          {{/if}}
          <AiAssistantButton
            class='chat-btn'
            @isActive={{this.aiAssistantPanelService.isOpen}}
            {{on
              'click'
              (if
                this.aiAssistantPanelService.isOpen
                this.aiAssistantPanelService.closePanel
                this.aiAssistantPanelService.openPanel
              )
            }}
          />
          {{#if this.profileSummaryOpened}}
            <ProfileInfoPopover
              {{onClickOutside
                this.toggleProfileSummary
                exceptSelector='.profile-icon-button'
              }}
              @toggleProfileSettings={{this.toggleProfileSettings}}
              @toggleSubscriptionPlans={{this.toggleSubscriptionPlans}}
            />
          {{/if}}
        </ResizablePanel>
        {{#if this.aiAssistantPanelService.isOpen}}
          <ResizablePanel
            class='ai-assistant-resizable-panel'
            @defaultSize={{this.aiPanelWidths.defaultWidth}}
            @minSize={{this.aiPanelWidths.minWidth}}
            @collapsible={{false}}
          >
            <AiAssistantPanel
              @onClose={{this.aiAssistantPanelService.closePanel}}
              @resizeHandle={{ResizeHandle}}
              @selectedCardRef={{@selectedCardRef}}
              class={{cn
                'ai-assistant-panel'
                left-border=this.workspaceChooserOpened
              }}
            />
          </ResizablePanel>
        {{/if}}
      </ResizablePanelGroup>
    </div>

    {{#if this.operatorModeStateService.profileSettingsOpen}}
      <ProfileSettingsModal
        @toggleProfileSettings={{this.toggleProfileSettings}}
      />
    {{/if}}

    <ChooseSubscriptionPlanModal
      @isModalOpen={{this.isChooseSubscriptionPlanModalOpen}}
      @onClose={{this.toggleSubscriptionPlans}}
    />

    <style scoped>
      .submode-layout {
        --submode-bar-item-border-radius: var(--boxel-border-radius);
        --boxel-icon-button-width: var(--container-button-size);
        --boxel-icon-button-height: var(--container-button-size);
        display: flex;
        height: 100%;
      }

      .submode-layout > .boxel-panel-group {
        width: 100%;
      }

      .ai-assistant-resizable-panel {
        overflow: initial;
      }

      .main-panel {
        position: relative;
      }

      .ai-assistant-open {
        grid-template-columns: 1.5fr 0.5fr;
      }

      .chat-btn {
        position: absolute;
        bottom: var(--operator-mode-spacing);
        right: var(--operator-mode-spacing);
        background-color: var(--boxel-ai-purple);
        box-shadow: var(--submode-bar-item-box-shadow);
        z-index: var(--host-ai-panel-button-z-index);
      }

      .ai-assistant-panel {
        z-index: var(--host-ai-panel-z-index);
      }

      .top-left-menu {
        width: var(--operator-mode-left-column);
        position: absolute;
        top: 0;
        left: 0;
        padding: var(--operator-mode-spacing);
        z-index: var(--host-top-left-menu-z-index);

        display: flex;
        align-items: center;
      }
      .top-left-menu
        > :deep(* + *:not(.ember-basic-dropdown-content-wormhole-origin)) {
        margin-left: var(--operator-mode-spacing);
      }

      .code-submode-layout .top-left-menu {
        background-color: var(--code-mode-top-bar-background-color);
      }

      .boxel-title {
        color: var(--boxel-light);
        font: 900 var(--boxel-font-size-med) 'Rustica';
        letter-spacing: 3px;
      }

      .submode-switcher {
        border: none;
        border-radius: var(--submode-bar-item-border-radius);
        box-shadow: var(--submode-bar-item-box-shadow);
        outline: var(--submode-bar-item-outline);
      }
      .submode-switcher
        :deep(.submode-switcher-dropdown-trigger):focus:not(:focus-visible),
      .submode-switcher
        :deep(.submode-switcher-dropdown-trigger):focus:not(:disabled) {
        outline-offset: unset;
      }

      .new-file-button {
        border: none;
        border-radius: var(--submode-bar-item-border-radius);
        box-shadow: var(--submode-bar-item-box-shadow);
      }

      .profile-icon-button {
        --boxel-icon-button-width: var(--container-button-size);
        --boxel-icon-button-height: var(--container-button-size);
        position: absolute;
        top: var(--operator-mode-spacing);
        right: var(--operator-mode-spacing);
        padding: 0;
        background: none;
        border: none;
        border-radius: 50%;
        box-shadow: var(--submode-bar-item-box-shadow);
        z-index: var(--host-profile-z-index);
      }

      .workspace-button {
        border: none;
        border-radius: var(--submode-bar-item-border-radius);
        box-shadow: var(--submode-bar-item-box-shadow);
        flex-shrink: 0;
      }
      .workspace-button:focus:not(:focus-visible) {
        outline-offset: unset;
      }
      .workspace-button:focus:not(:disabled) {
        outline-offset: 1px;
      }
      .workspace-button--dark {
        --icon-bg-opacity: 1;
        --icon-color: var(--boxel-dark);
        outline: var(--submode-bar-item-outline);
      }
      .workspace-button--dark:focus:not(:focus-visible) {
        outline: var(--submode-bar-item-outline);
        outline-offset: 0px;
      }
      .workspace-button--dark:focus:focus-visible {
        outline-width: 2px;
        outline-offset: 0px;
      }

      :deep(.open-search-field) {
        box-shadow: var(--submode-bar-item-box-shadow);
        outline: var(--submode-bar-item-outline);
      }
    </style>
  </template>
}<|MERGE_RESOLUTION|>--- conflicted
+++ resolved
@@ -88,16 +88,12 @@
     defaultWidth: 30,
     minWidth: 25,
   });
-<<<<<<< HEAD
 
   constructor(owner: unknown, args: Signature['Args']) {
     super(owner, args);
     this.loadPersistedAiPanelWidth();
   }
 
-  @service private declare commandService: CommandService;
-=======
->>>>>>> f52a9e60
   @service private declare operatorModeStateService: OperatorModeStateService;
   @service private declare matrixService: MatrixService;
   @service private declare store: StoreService;
