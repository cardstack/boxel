import Component from '@glimmer/component';
//@ts-ignore cached not available yet in definitely typed
import { cached } from '@glimmer/tracking';

import { ModuleSyntax } from '@cardstack/runtime-common/module-syntax';

import CardSchemaEditor from '@cardstack/host/components/operator-mode/card-schema-editor';
import { CardInheritance } from '@cardstack/host/components/operator-mode/schema-editor-column';

import type { Ready } from '@cardstack/host/resources/file';

interface Signature {
  Element: HTMLDivElement;
  Args: {
    file: Ready;
    cardInheritanceChain: CardInheritance[];
  };
}

export default class CardAdoptionChain extends Component<Signature> {
  <template>
    <style>
      .card-adoption-chain {
        background-color: var(--boxel-200);
      }
    </style>

<<<<<<< HEAD
    <div class='card-adoption-chain' ...attributes>
      {{#each this.cardInheritanceChain as |data|}}
=======
    <div class='card-adoption-chain'>
      {{#each @cardInheritanceChain as |data|}}
>>>>>>> 8c29cca7
        <CardSchemaEditor
          @card={{data.card}}
          @cardType={{data.cardType}}
          @file={{@file}}
          @moduleSyntax={{this.moduleSyntax}}
        />
      {{/each}}
    </div>
  </template>

  @cached
  get moduleSyntax() {
    return new ModuleSyntax(this.args.file.content);
  }
}<|MERGE_RESOLUTION|>--- conflicted
+++ resolved
@@ -25,13 +25,8 @@
       }
     </style>
 
-<<<<<<< HEAD
     <div class='card-adoption-chain' ...attributes>
-      {{#each this.cardInheritanceChain as |data|}}
-=======
-    <div class='card-adoption-chain'>
       {{#each @cardInheritanceChain as |data|}}
->>>>>>> 8c29cca7
         <CardSchemaEditor
           @card={{data.card}}
           @cardType={{data.cardType}}
