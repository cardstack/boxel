--- conflicted
+++ resolved
@@ -439,7 +439,6 @@
     this.containerEl = el;
   };
 
-<<<<<<< HEAD
   private get canEdit() {
     return (
       !this.isBuried && !this.isEditing && this.realm.canWrite(this.card.id)
@@ -448,7 +447,8 @@
 
   private get isEditing() {
     return !this.isBuried && this.args.item.format === 'edit';
-=======
+  }
+
   private setupItemEl = (el: HTMLElement) => {
     this.itemEl = el;
   };
@@ -463,7 +463,6 @@
 
   private get isTesting() {
     return isTesting();
->>>>>>> cd438d52
   }
 
   <template>
@@ -491,7 +490,6 @@
             <span class='loading__message'>Loading card...</span>
           </div>
         {{else}}
-<<<<<<< HEAD
           {{#let (this.realm.info this.card.id) as |realmInfo|}}
             <CardHeader
               @cardTypeDisplayName={{this.headerTitle}}
@@ -523,139 +521,6 @@
               data-test-stack-card-header
             />
           {{/let}}
-=======
-          <Header
-            @size='large'
-            @title={{this.headerTitle}}
-            @hasBackground={{true}}
-            class={{cn 'header' header--icon-hovered=this.isHoverOnRealmIcon}}
-            style={{cssVar
-              boxel-header-background-color=@item.headerColor
-              boxel-header-text-color=(getContrastColor @item.headerColor)
-            }}
-            {{on
-              'click'
-              (optional
-                (if this.isBuried (fn @dismissStackedCardsAbove @index))
-              )
-            }}
-            data-test-stack-card-header
-          >
-            <:icon>
-              {{#let (this.realm.info this.card.id) as |realmInfo|}}
-                {{#if realmInfo.iconURL}}
-                  <RealmIcon
-                    @realmInfo={{realmInfo}}
-                    @canAnimate={{this.isTopCard}}
-                    class='header-icon'
-                    style={{cssVar
-                      realm-icon-background=(getContrastColor
-                        @item.headerColor 'transparent'
-                      )
-                    }}
-                    data-test-boxel-header-icon={{realmInfo.iconURL}}
-                    {{on 'mouseenter' this.hoverOnRealmIcon}}
-                    {{on 'mouseleave' this.hoverOnRealmIcon}}
-                  />
-                {{/if}}
-              {{/let}}
-            </:icon>
-            <:actions>
-              {{#if (this.realm.canWrite this.card.id)}}
-                {{#if (eq @item.format 'isolated')}}
-                  <Tooltip @placement='top'>
-                    <:trigger>
-                      <IconButton
-                        @icon={{IconPencil}}
-                        @width='20px'
-                        @height='20px'
-                        class='icon-button'
-                        aria-label='Edit'
-                        {{on 'click' (fn @publicAPI.editCard this.card)}}
-                        data-test-edit-button
-                      />
-                    </:trigger>
-                    <:content>
-                      Edit
-                    </:content>
-                  </Tooltip>
-                {{else}}
-                  <Tooltip @placement='top'>
-                    <:trigger>
-                      <IconButton
-                        @icon={{IconPencil}}
-                        @width='20px'
-                        @height='20px'
-                        class='icon-save'
-                        aria-label='Finish Editing'
-                        {{on 'click' (perform this.doneEditing)}}
-                        data-test-edit-button
-                      />
-                    </:trigger>
-                    <:content>
-                      Finish Editing
-                    </:content>
-                  </Tooltip>
-                {{/if}}
-              {{/if}}
-              <div>
-                <BoxelDropdown>
-                  <:trigger as |bindings|>
-                    <Tooltip @placement='top'>
-                      <:trigger>
-                        <IconButton
-                          @icon={{ThreeDotsHorizontal}}
-                          @width='20px'
-                          @height='20px'
-                          class='icon-button'
-                          aria-label='Options'
-                          data-test-more-options-button
-                          {{bindings}}
-                        />
-                      </:trigger>
-                      <:content>
-                        More Options
-                      </:content>
-                    </Tooltip>
-                  </:trigger>
-                  <:content as |dd|>
-                    <BoxelMenu
-                      @closeMenu={{dd.close}}
-                      @items={{this.moreOptionsMenuItems}}
-                    />
-                  </:content>
-                </BoxelDropdown>
-              </div>
-              <Tooltip @placement='top'>
-                <:trigger>
-                  <IconButton
-                    @icon={{IconX}}
-                    @width='16px'
-                    @height='16px'
-                    class='icon-button'
-                    aria-label='Close'
-                    {{on 'click' (perform this.closeItem)}}
-                    data-test-close-button
-                  />
-                </:trigger>
-                <:content>
-                  Close
-                </:content>
-              </Tooltip>
-            </:actions>
-            <:detail>
-              <div class='save-indicator' data-test-auto-save-indicator>
-                {{#if this.isSaving}}
-                  Saving…
-                {{else if this.lastSavedMsg}}
-                  <div data-test-last-saved>
-                    {{this.lastSavedMsg}}
-                  </div>
-                {{/if}}
-              </div>
-            </:detail>
-          </Header>
->>>>>>> cd438d52
           <div
             class='content'
             {{ContentElement onSetup=this.setupContentEl}}
