import { registerDestructor } from '@ember/destroyable';
import { fn } from '@ember/helper';
import { on } from '@ember/modifier';
import { action } from '@ember/object';
import type Owner from '@ember/owner';
import { schedule } from '@ember/runloop';
import { service } from '@ember/service';
import { htmlSafe, SafeString } from '@ember/template';
import Component from '@glimmer/component';

import { tracked, cached } from '@glimmer/tracking';

import { formatDistanceToNow } from 'date-fns';
import {
  task,
  restartableTask,
  timeout,
  waitForProperty,
} from 'ember-concurrency';
import perform from 'ember-concurrency/helpers/perform';
import Modifier from 'ember-modifier';
import { provide } from 'ember-provide-consume-context';

import { TrackedArray } from 'tracked-built-ins';

import {
  CardContainer,
  CardHeader,
  LoadingIndicator,
} from '@cardstack/boxel-ui/components';
import { MenuItem } from '@cardstack/boxel-ui/helpers';
import { cn, cssVar, optional } from '@cardstack/boxel-ui/helpers';

import { IconTrash, IconLink } from '@cardstack/boxel-ui/icons';

import {
  type Actions,
  cardTypeDisplayName,
  PermissionsContextName,
  type Permissions,
  Deferred,
  cardTypeIcon,
} from '@cardstack/runtime-common';

import config from '@cardstack/host/config/environment';

import { type StackItem, isIndexCard } from '@cardstack/host/lib/stack-item';

import type {
  CardDef,
  Format,
  FieldType,
} from 'https://cardstack.com/base/card-api';

import ElementTracker from '../../resources/element-tracker';
import Preview from '../preview';

import OperatorModeOverlays from './overlays';

import type CardService from '../../services/card-service';
import type EnvironmentService from '../../services/environment-service';
import type OperatorModeStateService from '../../services/operator-mode-state-service';
import type RealmService from '../../services/realm';

interface Signature {
  Args: {
    item: StackItem;
    stackItems: StackItem[];
    index: number;
    publicAPI: Actions;
    close: (item: StackItem) => void;
    dismissStackedCardsAbove: (stackIndex: number) => void;
    onSelectedCards: (
      selectedCards: CardDefOrId[],
      stackItem: StackItem,
    ) => void;
    setupStackItem: (
      stackItem: StackItem,
      clearSelections: () => void,
      doWithStableScroll: (changeSizeCallback: () => Promise<void>) => void,
      doScrollIntoView: (selector: string) => void,
    ) => void;
  };
}

export type CardDefOrId = CardDef | string;

export interface RenderedCardForOverlayActions {
  element: HTMLElement;
  cardDefOrId: CardDefOrId;
  fieldType: FieldType | undefined;
  fieldName: string | undefined;
  format: Format | 'data';
  stackItem: StackItem;
  overlayZIndexStyle?: SafeString;
}

export default class OperatorModeStackItem extends Component<Signature> {
  @service private declare cardService: CardService;
  @service private declare environmentService: EnvironmentService;
  @service private declare operatorModeStateService: OperatorModeStateService;
  @service private declare realm: RealmService;

  // @tracked private selectedCards = new TrackedArray<CardDef>([]);
  @tracked private selectedCards = new TrackedArray<CardDefOrId>([]);
  @tracked private isSaving = false;
  @tracked private hasUnsavedChanges = false;
  @tracked private lastSaved: number | undefined;
  @tracked private lastSavedMsg: string | undefined;
  private refreshSaveMsg: number | undefined;
  private subscribedCard: CardDef | undefined;
  private contentEl: HTMLElement | undefined;
  private containerEl: HTMLElement | undefined;

  @provide(PermissionsContextName)
  get permissions(): Permissions {
    return this.realm.permissions(this.card.id);
  }
  cardTracker = new ElementTracker<{
    cardId?: string;
    card?: CardDef;
    format: Format | 'data';
    fieldType: FieldType | undefined;
    fieldName: string | undefined;
  }>();

  constructor(owner: Owner, args: Signature['Args']) {
    super(owner, args);
    this.loadCard.perform();
    this.subscribeToCard.perform();
    this.args.setupStackItem(
      this.args.item,
      this.clearSelections,
      this.doWithStableScroll.perform,
      this.scrollIntoView.perform,
    );
  }

  private get renderedCardsForOverlayActions(): RenderedCardForOverlayActions[] {
    return this.cardTracker.elements
      .filter((entry) => {
        return (
          entry.meta.format === 'data' ||
          entry.meta.fieldType === 'linksTo' ||
          entry.meta.fieldType === 'linksToMany'
        );
      })
      .map((entry) => ({
        element: entry.element,
        cardDefOrId: entry.meta.card || entry.meta.cardId!,
        fieldType: entry.meta.fieldType,
        fieldName: entry.meta.fieldName,
        format: entry.meta.format,
        stackItem: this.args.item,
      }));
  }

  private get isItemFullWidth() {
    return !this.isBuried && this.args.item.isWideFormat;
  }

  private get styleForStackedCard(): SafeString {
    const stackItemMaxWidth = '50rem';
    const widthReductionPercent = 5; // Every new card on the stack is 5% wider than the previous one
    const numberOfCards = this.args.stackItems.length;
    const invertedIndex = numberOfCards - this.args.index - 1;
    const isLastCard = this.args.index === numberOfCards - 1;
    const isSecondLastCard = this.args.index === numberOfCards - 2;

    let marginTopPx = 0;

    if (invertedIndex > 2) {
      marginTopPx = -5; // If there are more than 3 cards, those cards are buried behind the header
    }

    if (numberOfCards > 1) {
      if (isLastCard) {
        marginTopPx = numberOfCards === 2 ? 30 : 55;
      } else if (isSecondLastCard && numberOfCards > 2) {
        marginTopPx = 25;
      }
    }

    let maxWidthPercent = 100 - invertedIndex * widthReductionPercent;
    let width = this.isItemFullWidth
      ? '100%'
      : `calc(${stackItemMaxWidth} * ${maxWidthPercent} / 100)`;

    let styles = `
      height: calc(100% - ${marginTopPx}px);
      width: ${width};
      max-width: ${maxWidthPercent}%;
      z-index: calc(${this.args.index} + 1);
      margin-top: ${marginTopPx}px;
    `; // using margin-top instead of padding-top to hide scrolled content from view

    if (this.args.item.isWideFormat) {
      styles += 'transition: width var(--boxel-transition)';
    }

    return htmlSafe(styles);
  }

  private get isBuried() {
    return this.args.index + 1 < this.args.stackItems.length;
  }

  private get isTopCard() {
    return !this.isBuried;
  }

  private get cardContext() {
    return {
      cardComponentModifier: this.cardTracker.trackElement,
      actions: this.args.publicAPI,
    };
  }

  @action private toggleSelect(cardDefOrId: CardDefOrId) {
    let index = this.selectedCards.findIndex((c) => c === cardDefOrId);

    if (index === -1) {
      this.selectedCards.push(cardDefOrId);
    } else {
      this.selectedCards.splice(index, 1);
    }

    // pass a copy of the array so that this doesn't become a
    // back door into mutating the state of this component
    this.args.onSelectedCards([...this.selectedCards], this.args.item);
  }

  private copyToClipboard = restartableTask(async () => {
    if (!this.card.id) {
      return;
    }
    if (config.environment === 'test') {
      return; // navigator.clipboard is not available in test environment
    }
    await navigator.clipboard.writeText(this.card.id);
  });

  private clearSelections = () => {
    this.selectedCards.splice(0, this.selectedCards.length);
  };

  private get cardIdentifier() {
    return this.args.item.url?.href;
  }

  private get headerTitle() {
    return cardTypeDisplayName(this.card);
  }

  private get moreOptionsMenuItems() {
    if (this.isBuried) {
      return undefined;
    }
    let menuItems: MenuItem[] = [
      new MenuItem('Copy Card URL', 'action', {
        action: () => this.copyToClipboard.perform(),
        icon: IconLink,
        disabled: !this.card.id,
      }),
    ];
    if (
      !isIndexCard(this.args.item) && // workspace index card cannot be deleted
      this.realm.canWrite(this.card.id)
    ) {
      menuItems.push(
        new MenuItem('Delete', 'action', {
          action: () => this.args.publicAPI.delete(this.card),
          icon: IconTrash,
          dangerous: true,
          disabled: !this.card.id,
        }),
      );
    }
    return menuItems;
  }

  @cached
  get card(): CardDef {
    return this.args.item.card;
  }

  private loadCard = restartableTask(async () => {
    await this.args.item.ready();
  });

  private subscribeToCard = task(async () => {
    await this.args.item.ready();
    this.subscribedCard = this.card;
    let api = this.args.item.api;
    registerDestructor(this, this.cleanup);
    api.subscribeToChanges(this.subscribedCard, this.onCardChange);
    this.refreshSaveMsg = setInterval(
      () => this.calculateLastSavedMsg(),
      10 * 1000,
    ) as unknown as number;
  });

  private cleanup = () => {
    if (this.subscribedCard) {
      let api = this.args.item.api;
      api.unsubscribeFromChanges(this.subscribedCard, this.onCardChange);
      clearInterval(this.refreshSaveMsg);
    }
  };

  private onCardChange = () => {
    this.initiateAutoSaveTask.perform();
  };

  private initiateAutoSaveTask = restartableTask(async () => {
    this.hasUnsavedChanges = true;
    await timeout(this.environmentService.autoSaveDelayMs);
    this.isSaving = true;
    await this.args.publicAPI.saveCard(this.card, false);
    this.hasUnsavedChanges = false;
    this.isSaving = false;
    this.lastSaved = Date.now();
    this.calculateLastSavedMsg();
  });

  private calculateLastSavedMsg() {
    // runs frequently, so only change a tracked property if the value has changed
    if (this.lastSaved == null) {
      if (this.lastSavedMsg) {
        this.lastSavedMsg = undefined;
      }
    } else {
      let savedMessage = `Saved ${formatDistanceToNow(this.lastSaved, {
        addSuffix: true,
      })}`;
      if (this.lastSavedMsg != savedMessage) {
        this.lastSavedMsg = savedMessage;
      }
    }
  }

  private doneEditing = restartableTask(async () => {
    // if the card is actually different do the save and dismiss, otherwise
    // just change the stack item's format to isolated
    if (this.hasUnsavedChanges) {
      // we dont want to have the user wait for the save to complete before
      // dismissing edit mode so intentionally not awaiting here
      this.args.publicAPI.saveCard(this.card, true);
    } else {
      let { request } = this.args.item;
      this.operatorModeStateService.replaceItemInStack(
        this.args.item,
        this.args.item.clone({
          request,
          format: 'isolated',
        }),
      );
    }
  });

  private doWithStableScroll = restartableTask(
    async (changeSizeCallback: () => Promise<void>) => {
      if (!this.contentEl) {
        return;
      }
      let deferred = new Deferred<void>();
      let el = this.contentEl;
      let currentScrollTop = this.contentEl.scrollTop;
      await changeSizeCallback();
      await this.cardService.cardsSettled();
      schedule('afterRender', () => {
        el.scrollTop = currentScrollTop;
        deferred.fulfill();
      });
      await deferred.promise;
    },
  );

  private scrollIntoView = restartableTask(async (selector: string) => {
    if (!this.contentEl || !this.containerEl) {
      return;
    }
    // this has the effect of waiting for a search to complete
    // in the scenario the stack item is a cards-grid
    await waitForProperty(this.doWithStableScroll, 'isIdle', true);
    await timeout(500); // need to wait for DOM to update with new card(s)

    let item = document.querySelector(selector);
    if (!item) {
      return;
    }
    item.scrollIntoView({ behavior: 'smooth', block: 'center' });
    await timeout(1000);
    // ember-velcro uses visibility: hidden to hide items (vs display: none).
    // visibility:hidden alters the geometry of the DOM elements such that
    // scrollIntoView thinks the container itself is scrollable (it's not) because of
    // the additional height that the hidden velcro-ed items are adding and
    // scrolls the entire container (including the header). this is a workaround
    // to reset the scroll position for the container. I tried adding middleware to alter
    // the hiding behavior for ember-velcro, but for some reason the state
    // used to indicate if the item is visible is not available to middleware...
    this.containerEl.scrollTop = 0;
  });

  private setupContentEl = (el: HTMLElement) => {
    this.contentEl = el;
  };

  private setupContainerEl = (el: HTMLElement) => {
    this.containerEl = el;
  };

  private get canEdit() {
    return (
      !this.isBuried && !this.isEditing && this.realm.canWrite(this.card.id)
    );
  }

  private get isEditing() {
    return !this.isBuried && this.args.item.format === 'edit';
  }

  <template>
    <div
      class='item {{if this.isBuried "buried"}}'
      data-test-stack-card-index={{@index}}
      data-test-stack-card={{this.cardIdentifier}}
      {{! In order to support scrolling cards into view
      we use a selector that is not pruned out in production builds }}
      data-stack-card={{this.cardIdentifier}}
      style={{this.styleForStackedCard}}
    >
      <CardContainer
        class={{cn 'card' edit=this.isEditing}}
        {{ContentElement onSetup=this.setupContainerEl}}
      >
        {{#if this.loadCard.isRunning}}
          <div class='loading' data-test-stack-item-loading-card>
            <LoadingIndicator @color='var(--boxel-dark)' />
            <span class='loading__message'>Loading card...</span>
          </div>
        {{else}}
<<<<<<< HEAD
          {{#let (this.realm.info this.card.id) as |realmInfo|}}
            <CardHeader
              @cardTypeDisplayName={{this.headerTitle}}
              @cardTypeIcon={{cardTypeIcon @item.card}}
              @headerColor={{@item.headerColor}}
              @isSaving={{this.isSaving}}
              @lastSavedMessage={{this.lastSavedMsg}}
              @moreOptionsMenuItems={{this.moreOptionsMenuItems}}
              @realmInfo={{realmInfo}}
              @onEdit={{if this.canEdit (fn @publicAPI.editCard this.card)}}
              @onFinishEditing={{if this.isEditing (perform this.doneEditing)}}
              @onClose={{unless this.isBuried (fn @close @item)}}
              class='header'
              style={{cssVar
                boxel-card-header-icon-container-min-width=(if
                  this.isBuried '50px' '95px'
                )
                boxel-card-header-actions-min-width=(if
                  this.isBuried '50px' '95px'
                )
              }}
              {{on
                'click'
                (optional
                  (if this.isBuried (fn @dismissStackedCardsAbove @index))
                )
              }}
              data-test-stack-card-header
            />
          {{/let}}
=======
          <Header
            @size='large'
            @title={{this.headerTitle}}
            @hasBackground={{true}}
            class={{cn 'header' header--icon-hovered=this.isHoverOnRealmIcon}}
            style={{cssVar
              boxel-header-background-color=@item.headerColor
              boxel-header-text-color=(getContrastColor @item.headerColor)
            }}
            {{on
              'click'
              (optional
                (if this.isBuried (fn @dismissStackedCardsAbove @index))
              )
            }}
            data-test-stack-card-header
          >
            <:icon>
              {{#let (this.realm.info this.card.id) as |realmInfo|}}
                {{#if realmInfo.iconURL}}
                  <RealmIcon
                    @realmInfo={{realmInfo}}
                    @canAnimate={{this.isTopCard}}
                    class='header-icon'
                    style={{cssVar
                      realm-icon-background=(getContrastColor
                        @item.headerColor 'transparent'
                      )
                    }}
                    data-test-boxel-header-icon={{realmInfo.iconURL}}
                    {{on 'mouseenter' this.hoverOnRealmIcon}}
                    {{on 'mouseleave' this.hoverOnRealmIcon}}
                  />
                {{/if}}
              {{/let}}
            </:icon>
            <:actions>
              {{#if (this.realm.canWrite this.card.id)}}
                {{#if (eq @item.format 'isolated')}}
                  <Tooltip @placement='top'>
                    <:trigger>
                      <IconButton
                        @icon={{IconPencil}}
                        @width='20px'
                        @height='20px'
                        class='icon-button'
                        aria-label='Edit'
                        {{on 'click' (fn @publicAPI.editCard this.card)}}
                        data-test-edit-button
                      />
                    </:trigger>
                    <:content>
                      Edit
                    </:content>
                  </Tooltip>
                {{else}}
                  <Tooltip @placement='top'>
                    <:trigger>
                      <IconButton
                        @icon={{IconPencil}}
                        @width='20px'
                        @height='20px'
                        class='icon-save'
                        aria-label='Finish Editing'
                        {{on 'click' (perform this.doneEditing)}}
                        data-test-edit-button
                      />
                    </:trigger>
                    <:content>
                      Finish Editing
                    </:content>
                  </Tooltip>
                {{/if}}
              {{/if}}
              <div>
                <BoxelDropdown>
                  <:trigger as |bindings|>
                    <Tooltip @placement='top'>
                      <:trigger>
                        <IconButton
                          @icon={{ThreeDotsHorizontal}}
                          @width='20px'
                          @height='20px'
                          class='icon-button'
                          aria-label='Options'
                          data-test-more-options-button
                          {{bindings}}
                        />
                      </:trigger>
                      <:content>
                        More Options
                      </:content>
                    </Tooltip>
                  </:trigger>
                  <:content as |dd|>
                    <BoxelMenu
                      @closeMenu={{dd.close}}
                      @items={{this.moreOptionsMenuItems}}
                    />
                  </:content>
                </BoxelDropdown>
              </div>
              <Tooltip @placement='top'>
                <:trigger>
                  <IconButton
                    @icon={{IconX}}
                    @width='16px'
                    @height='16px'
                    class='icon-button'
                    aria-label='Close'
                    {{on 'click' (fn @close @item)}}
                    data-test-close-button
                  />
                </:trigger>
                <:content>
                  Close
                </:content>
              </Tooltip>
            </:actions>
            <:detail>
              <div class='save-indicator' data-test-auto-save-indicator>
                {{#if this.isSaving}}
                  Saving…
                {{else if this.lastSavedMsg}}
                  <div data-test-last-saved>
                    {{this.lastSavedMsg}}
                  </div>
                {{/if}}
              </div>
            </:detail>
          </Header>
>>>>>>> 41c1a0a2
          <div
            class='content'
            {{ContentElement onSetup=this.setupContentEl}}
            data-test-stack-item-content
          >
            <Preview
              @card={{this.card}}
              @format={{@item.format}}
              @cardContext={{this.cardContext}}
            />
            <OperatorModeOverlays
              @renderedCardsForOverlayActions={{this.renderedCardsForOverlayActions}}
              @publicAPI={{@publicAPI}}
              @toggleSelect={{this.toggleSelect}}
              @selectedCards={{this.selectedCards}}
            />
          </div>
        {{/if}}
      </CardContainer>
    </div>
    <style scoped>
      :global(:root) {
        --stack-card-footer-height: 6rem;
        --stack-item-header-area-height: 3.375rem;
        --buried-operator-mode-header-height: 2.5rem;
      }

      .header {
        --boxel-card-header-border-radius: var(--boxel-border-radius-xl);
        --boxel-card-header-background-color: var(--boxel-light);
        z-index: 1;
        max-width: max-content;
        height: fit-content;
        min-width: 100%;
        gap: var(--boxel-sp-xxs);
      }

<<<<<<< HEAD
=======
      .header:not(.edit .header) {
        --boxel-header-detail-max-width: none;
      }

      .header-icon {
        background-color: var(--realm-icon-background);
        border: 1px solid rgba(0, 0, 0, 0.15);
        border-radius: 7px;
      }

      .edit .header-icon {
        background-color: var(--boxel-light);
        border: 1px solid var(--boxel-light);
      }

      .header--icon-hovered {
        --boxel-header-text-color: var(--boxel-highlight);
        --boxel-header-text-font: var(--boxel-font);
      }

>>>>>>> 41c1a0a2
      .save-indicator {
        font: var(--boxel-font-xs);
        opacity: 0.6;
      }

      .item {
        justify-self: center;
        position: absolute;
        width: 89%;
        height: inherit;
        z-index: 0;
        pointer-events: none;
      }

      .card {
        border-radius: var(--boxel-border-radius-xl);
        position: relative;
        height: 100%;
        display: grid;
        grid-template-rows: var(--stack-item-header-area-height) auto;
        box-shadow: var(--boxel-deep-box-shadow);
        pointer-events: auto;
      }

      .content {
        overflow: auto;
      }

      :global(.content > .boxel-card-container.boundaries) {
        box-shadow: none;
      }

      .card {
        overflow: hidden;
      }

      .buried .card {
        border-radius: var(--boxel-border-radius-lg);
        background-color: var(--boxel-200);
        grid-template-rows: var(--buried-operator-mode-header-height) auto;
      }

      .buried > .card > .content {
        display: none;
      }

      .buried .header {
        cursor: pointer;
        font: 600 var(--boxel-font-xs);
        gap: var(--boxel-sp-xxxs);
        --boxel-card-header-padding: var(--boxel-sp-xs);
        --boxel-card-header-text-font: var(--boxel-font-size-xs);
        --boxel-card-header-realm-icon-size: var(--boxel-icon-sm);
        --boxel-card-header-border-radius: var(--boxel-border-radius-lg);
        --boxel-card-header-card-type-icon-size: var(--boxel-icon-xxs);
      }

      .loading {
        grid-area: 2;
        display: flex;
        justify-content: center;
        align-items: center;
        height: calc(100% - var(--stack-item-header-area-height));
        padding: var(--boxel-sp);
        color: var(--boxel-dark);

        --icon-color: var(--boxel-dark);
      }
      .loading__message {
        margin-left: var(--boxel-sp-5xs);
      }
      .loading :deep(.boxel-loading-indicator) {
        display: flex;
        justify: center;
        align-items: center;
      }
    </style>
  </template>
}

interface ContentElementSignature {
  Args: {
    Named: {
      onSetup: (element: HTMLElement) => void;
    };
  };
}
class ContentElement extends Modifier<ContentElementSignature> {
  modify(
    element: HTMLElement,
    _positional: [],
    { onSetup }: ContentElementSignature['Args']['Named'],
  ) {
    onSetup(element);
  }
}<|MERGE_RESOLUTION|>--- conflicted
+++ resolved
@@ -440,13 +440,13 @@
             <span class='loading__message'>Loading card...</span>
           </div>
         {{else}}
-<<<<<<< HEAD
           {{#let (this.realm.info this.card.id) as |realmInfo|}}
             <CardHeader
               @cardTypeDisplayName={{this.headerTitle}}
               @cardTypeIcon={{cardTypeIcon @item.card}}
               @headerColor={{@item.headerColor}}
               @isSaving={{this.isSaving}}
+              @isTopCard={{this.isTopCard}}
               @lastSavedMessage={{this.lastSavedMsg}}
               @moreOptionsMenuItems={{this.moreOptionsMenuItems}}
               @realmInfo={{realmInfo}}
@@ -471,139 +471,6 @@
               data-test-stack-card-header
             />
           {{/let}}
-=======
-          <Header
-            @size='large'
-            @title={{this.headerTitle}}
-            @hasBackground={{true}}
-            class={{cn 'header' header--icon-hovered=this.isHoverOnRealmIcon}}
-            style={{cssVar
-              boxel-header-background-color=@item.headerColor
-              boxel-header-text-color=(getContrastColor @item.headerColor)
-            }}
-            {{on
-              'click'
-              (optional
-                (if this.isBuried (fn @dismissStackedCardsAbove @index))
-              )
-            }}
-            data-test-stack-card-header
-          >
-            <:icon>
-              {{#let (this.realm.info this.card.id) as |realmInfo|}}
-                {{#if realmInfo.iconURL}}
-                  <RealmIcon
-                    @realmInfo={{realmInfo}}
-                    @canAnimate={{this.isTopCard}}
-                    class='header-icon'
-                    style={{cssVar
-                      realm-icon-background=(getContrastColor
-                        @item.headerColor 'transparent'
-                      )
-                    }}
-                    data-test-boxel-header-icon={{realmInfo.iconURL}}
-                    {{on 'mouseenter' this.hoverOnRealmIcon}}
-                    {{on 'mouseleave' this.hoverOnRealmIcon}}
-                  />
-                {{/if}}
-              {{/let}}
-            </:icon>
-            <:actions>
-              {{#if (this.realm.canWrite this.card.id)}}
-                {{#if (eq @item.format 'isolated')}}
-                  <Tooltip @placement='top'>
-                    <:trigger>
-                      <IconButton
-                        @icon={{IconPencil}}
-                        @width='20px'
-                        @height='20px'
-                        class='icon-button'
-                        aria-label='Edit'
-                        {{on 'click' (fn @publicAPI.editCard this.card)}}
-                        data-test-edit-button
-                      />
-                    </:trigger>
-                    <:content>
-                      Edit
-                    </:content>
-                  </Tooltip>
-                {{else}}
-                  <Tooltip @placement='top'>
-                    <:trigger>
-                      <IconButton
-                        @icon={{IconPencil}}
-                        @width='20px'
-                        @height='20px'
-                        class='icon-save'
-                        aria-label='Finish Editing'
-                        {{on 'click' (perform this.doneEditing)}}
-                        data-test-edit-button
-                      />
-                    </:trigger>
-                    <:content>
-                      Finish Editing
-                    </:content>
-                  </Tooltip>
-                {{/if}}
-              {{/if}}
-              <div>
-                <BoxelDropdown>
-                  <:trigger as |bindings|>
-                    <Tooltip @placement='top'>
-                      <:trigger>
-                        <IconButton
-                          @icon={{ThreeDotsHorizontal}}
-                          @width='20px'
-                          @height='20px'
-                          class='icon-button'
-                          aria-label='Options'
-                          data-test-more-options-button
-                          {{bindings}}
-                        />
-                      </:trigger>
-                      <:content>
-                        More Options
-                      </:content>
-                    </Tooltip>
-                  </:trigger>
-                  <:content as |dd|>
-                    <BoxelMenu
-                      @closeMenu={{dd.close}}
-                      @items={{this.moreOptionsMenuItems}}
-                    />
-                  </:content>
-                </BoxelDropdown>
-              </div>
-              <Tooltip @placement='top'>
-                <:trigger>
-                  <IconButton
-                    @icon={{IconX}}
-                    @width='16px'
-                    @height='16px'
-                    class='icon-button'
-                    aria-label='Close'
-                    {{on 'click' (fn @close @item)}}
-                    data-test-close-button
-                  />
-                </:trigger>
-                <:content>
-                  Close
-                </:content>
-              </Tooltip>
-            </:actions>
-            <:detail>
-              <div class='save-indicator' data-test-auto-save-indicator>
-                {{#if this.isSaving}}
-                  Saving…
-                {{else if this.lastSavedMsg}}
-                  <div data-test-last-saved>
-                    {{this.lastSavedMsg}}
-                  </div>
-                {{/if}}
-              </div>
-            </:detail>
-          </Header>
->>>>>>> 41c1a0a2
           <div
             class='content'
             {{ContentElement onSetup=this.setupContentEl}}
@@ -641,29 +508,6 @@
         gap: var(--boxel-sp-xxs);
       }
 
-<<<<<<< HEAD
-=======
-      .header:not(.edit .header) {
-        --boxel-header-detail-max-width: none;
-      }
-
-      .header-icon {
-        background-color: var(--realm-icon-background);
-        border: 1px solid rgba(0, 0, 0, 0.15);
-        border-radius: 7px;
-      }
-
-      .edit .header-icon {
-        background-color: var(--boxel-light);
-        border: 1px solid var(--boxel-light);
-      }
-
-      .header--icon-hovered {
-        --boxel-header-text-color: var(--boxel-highlight);
-        --boxel-header-text-font: var(--boxel-font);
-      }
-
->>>>>>> 41c1a0a2
       .save-indicator {
         font: var(--boxel-font-xs);
         opacity: 0.6;
