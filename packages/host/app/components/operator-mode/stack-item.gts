import Component from '@glimmer/component';
import { on } from '@ember/modifier';
import { action } from '@ember/object';
import type {
  CardDef,
  Format,
  FieldType,
} from 'https://cardstack.com/base/card-api';
import Preview from '../preview';
import { trackedFunction } from 'ember-resources/util/function';
import { fn, array } from '@ember/helper';
import type CardService from '../../services/card-service';

import { eq } from '@cardstack/boxel-ui/helpers/truth-helpers';
import optional from '@cardstack/boxel-ui/helpers/optional';
import cn from '@cardstack/boxel-ui/helpers/cn';
import {
  IconButton,
  Header,
  CardContainer,
  Tooltip,
} from '@cardstack/boxel-ui';
<<<<<<< HEAD
import get from 'lodash/get';
import {
  type Actions,
  type RealmInfo,
  cardTypeDisplayName,
} from '@cardstack/runtime-common';
=======
import { type Actions, cardTypeDisplayName } from '@cardstack/runtime-common';
>>>>>>> 7a292f29
import { task, restartableTask, timeout } from 'ember-concurrency';
import perform from 'ember-concurrency/helpers/perform';

import { service } from '@ember/service';
//@ts-expect-error cached type not available yet
import { tracked, cached } from '@glimmer/tracking';
import { TrackedArray } from 'tracked-built-ins';

import BoxelDropdown from '@cardstack/boxel-ui/components/dropdown';
import BoxelMenu from '@cardstack/boxel-ui/components/menu';
import menuItem from '@cardstack/boxel-ui/helpers/menu-item';
import { type StackItem } from './container';
import { registerDestructor } from '@ember/destroyable';

import { htmlSafe, SafeString } from '@ember/template';
import OperatorModeOverlays from './overlays';
import ElementTracker from '../../resources/element-tracker';
import config from '@cardstack/host/config/environment';
import cssVar from '@cardstack/boxel-ui/helpers/css-var';
import { formatDistanceToNow } from 'date-fns';
import Modifier from 'ember-modifier';
import { schedule } from '@ember/runloop';

interface Signature {
  Args: {
    item: StackItem;
    stackItems: StackItem[];
    index: number;
    publicAPI: Actions;
    close: (item: StackItem) => void;
    dismissStackedCardsAbove: (stackIndex: number) => void;
    edit: (item: StackItem) => void;
    save: (item: StackItem, dismiss: boolean) => void;
    delete: (card: CardDef) => void;
    onSelectedCards: (selectedCards: CardDef[], stackItem: StackItem) => void;
    setupStackItem: (
      stackItem: StackItem,
      clearSelections: () => void,
      doWithStableScroll: (changeSizeCallback: () => Promise<void>) => void,
    ) => void;
  };
}

let { autoSaveDelayMs } = config;

export interface RenderedCardForOverlayActions {
  element: HTMLElement;
  card: CardDef;
  fieldType: FieldType | undefined;
  fieldName: string | undefined;
  stackItem: StackItem;
}

export default class OperatorModeStackItem extends Component<Signature> {
  @tracked selectedCards = new TrackedArray<CardDef>([]);
  @service declare cardService: CardService;
  @tracked isHoverOnRealmIcon = false;
  @tracked isSaving = false;
  @tracked lastSaved: number | undefined;
  @tracked lastSavedMsg: string | undefined;
  private refreshSaveMsg: number | undefined;
  private subscribedCard: CardDef;
  private contentEl: HTMLElement | undefined;

  cardTracker = new ElementTracker<{
    card: CardDef;
    format: Format | 'data';
    fieldType: FieldType | undefined;
    fieldName: string | undefined;
  }>();

  constructor(owner: unknown, args: any) {
    super(owner, args);
    this.subscribeToCard.perform();
    this.subscribedCard = this.card;
    this.args.setupStackItem(
      this.args.item,
      this.clearSelections,
      this.doWithStableScroll.perform,
    );
  }

  get renderedCardsForOverlayActions(): RenderedCardForOverlayActions[] {
    return (
      this.cardTracker.elements
        .filter((entry) => {
          return (
            entry.meta.format === 'data' ||
            entry.meta.fieldType === 'linksTo' ||
            entry.meta.fieldType === 'linksToMany' ||
            entry.meta.fieldType === 'contains'
          );
        })
        // this mapping could probably be eliminated or simplified if we refactor OperatorModeOverlays to accept our type
        .map((entry) => ({
          element: entry.element,
          card: entry.meta.card,
          fieldType: entry.meta.fieldType,
          fieldName: entry.meta.fieldName,
          stackItem: this.args.item,
        }))
    );
  }

  get styleForStackedCard(): SafeString {
    let itemsOnStackCount = this.args.stackItems.length;
    let invertedIndex = itemsOnStackCount - this.args.index - 1;
    let widthReductionPercent = 5; // Every new card on the stack is 5% wider than the previous one
    let offsetPx = 40; // Every new card on the stack is 40px lower than the previous one

    return htmlSafe(`
      width: ${100 - invertedIndex * widthReductionPercent}%;
      z-index: ${itemsOnStackCount - invertedIndex};
      margin-top: calc(${offsetPx}px * ${this.args.index});
    `); // using margin-top instead of padding-top to hide scrolled content from view
  }

  get isBuried() {
    return this.args.index + 1 < this.args.stackItems.length;
  }

  get context() {
    return {
      renderedIn: this as Component<any>,
      cardComponentModifier: this.cardTracker.trackElement,
      actions: this.args.publicAPI,
    };
  }

  @action toggleSelect(card: CardDef) {
    let index = this.selectedCards.findIndex((c) => c === card);

    if (index === -1) {
      this.selectedCards.push(card);
    } else {
      this.selectedCards.splice(index, 1);
    }

    // pass a copy of the array so that this doesn't become a
    // back door into mutating the state of this component
    this.args.onSelectedCards([...this.selectedCards], this.args.item);
  }

  copyToClipboard = restartableTask(async () => {
    if (!this.card.id) {
      return;
    }
    if (config.environment === 'test') {
      return; // navigator.clipboard is not available in test environment
    }
    await navigator.clipboard.writeText(this.card.id);
  });

  fetchRealmInfo = trackedFunction(
    this,
    async () => await this.cardService.getRealmInfo(this.card),
  );

  clearSelections = () => {
    this.selectedCards.splice(0, this.selectedCards.length);
  };

  @cached
  get iconURL() {
    return this.fetchRealmInfo.value?.iconURL;
  }

  get realmName() {
    return this.fetchRealmInfo.value?.name;
  }

  get cardIdentifier() {
    return this.args.item.card.id;
  }

  @action
  hoverOnRealmIcon() {
    this.isHoverOnRealmIcon = !this.isHoverOnRealmIcon;
  }

  get headerIcon() {
    return {
      URL: this.iconURL,
      onMouseEnter: this.hoverOnRealmIcon,
      onMouseLeave: this.hoverOnRealmIcon,
    };
  }

  get headerTitle() {
    return this.isHoverOnRealmIcon && this.realmName
      ? `In ${this.realmName}`
      : cardTypeDisplayName(this.card);
  }

  @cached
  get card(): CardDef {
    return this.args.item.card;
  }

  private subscribeToCard = task(async () => {
    await this.cardService.ready;
    registerDestructor(this, this.cleanup);
    this.cardService.subscribeToCard(this.subscribedCard, this.onCardChange);
    this.refreshSaveMsg = setInterval(
      () => this.calculateLastSavedMsg(),
      10 * 1000,
    ) as unknown as number;
  });

  private cleanup = () => {
    this.cardService.unsubscribeFromCard(
      this.subscribedCard,
      this.onCardChange,
    );
    clearInterval(this.refreshSaveMsg);
  };

  private onCardChange = () => {
    this.doWhenCardChanges.perform();
  };

  private doWhenCardChanges = restartableTask(async () => {
    await timeout(autoSaveDelayMs);
    this.isSaving = true;
    this.args.save(this.args.item, false);
    this.isSaving = false;
    this.lastSaved = Date.now();
    this.calculateLastSavedMsg();
  });

  private calculateLastSavedMsg() {
    this.lastSavedMsg =
      this.lastSaved != null
        ? `Saved ${formatDistanceToNow(this.lastSaved)} ago`
        : undefined;
  }

  private doWithStableScroll = restartableTask(
    async (changeSizeCallback: () => Promise<void>) => {
      if (!this.contentEl) {
        return;
      }
      let el = this.contentEl;
      let currentScrollTop = this.contentEl.scrollTop;
      await changeSizeCallback();
      await this.cardService.cardsSettled();
      schedule('afterRender', () => {
        el.scrollTop = currentScrollTop;
      });
    },
  );

  private setupContentEl = (el: HTMLElement) => {
    this.contentEl = el;
  };

  <template>
    <div
      class='item {{if this.isBuried "buried"}}'
      data-test-stack-card-index={{@index}}
      data-test-stack-card={{this.cardIdentifier}}
      style={{this.styleForStackedCard}}
    >
      <CardContainer class={{cn 'card' edit=(eq @item.format 'edit')}}>
        <Header
          @title={{this.headerTitle}}
          class='header'
          {{on
            'click'
            (optional (if this.isBuried (fn @dismissStackedCardsAbove @index)))
          }}
          style={{cssVar
            boxel-header-icon-width='30px'
            boxel-header-icon-height='30px'
            boxel-header-text-size=(if
              this.isHoverOnRealmIcon 'var(--boxel-font)' 'var(--boxel-font-lg)'
            )
            boxel-header-text-color=(if
              this.isHoverOnRealmIcon 'var(--boxel-teal)' 'var(--boxel-dark)'
            )
            boxel-header-padding='var(--boxel-sp-xs) var(--boxel-sp)'
            boxel-header-action-padding='var(--boxel-sp-xs) var(--boxel-sp)'
          }}
          data-test-stack-card-header
        >
          <:icon>
<<<<<<< HEAD
            {{#if this.isContainedItem}}
              {{svgJar 'icon-turn-down-right' width='22px' height='18px'}}
            {{else if this.headerIcon.URL}}
=======
            {{#if this.headerIcon}}
>>>>>>> 7a292f29
              <img
                class='header-icon'
                src={{this.headerIcon.URL}}
                data-test-boxel-header-icon={{this.headerIcon.URL}}
                alt=''
                role='presentation'
                {{on 'mouseenter' this.headerIcon.onMouseEnter}}
                {{on 'mouseleave' this.headerIcon.onMouseLeave}}
              />
            {{/if}}
          </:icon>
          <:actions>
            {{#if (eq @item.format 'isolated')}}
              <Tooltip @placement='top'>
                <:trigger>
                  <IconButton
                    @icon='icon-pencil'
                    @width='24px'
                    @height='24px'
                    class='icon-button'
                    aria-label='Edit'
                    {{on 'click' (fn @edit @item)}}
                    data-test-edit-button
                  />
                </:trigger>
                <:content>
                  Edit
                </:content>
              </Tooltip>
            {{else}}
              <Tooltip @placement='top'>
                <:trigger>
                  <IconButton
                    @icon='icon-pencil'
                    @width='24px'
                    @height='24px'
                    class='icon-save'
                    aria-label='Finish Editing'
                    {{on 'click' (fn @save @item true)}}
                    data-test-edit-button
                  />
                </:trigger>
                <:content>
                  Finish Editing
                </:content>
              </Tooltip>
            {{/if}}
            <div>
              <BoxelDropdown>
                <:trigger as |bindings|>
                  <Tooltip @placement='top'>
                    <:trigger>
                      <IconButton
                        @icon='three-dots-horizontal'
                        @width='20px'
                        @height='20px'
                        class='icon-button'
                        aria-label='Options'
                        data-test-more-options-button
                        {{bindings}}
                      />
                    </:trigger>
                    <:content>
                      More Options
                    </:content>
                  </Tooltip>
                </:trigger>
                <:content as |dd|>
                  <BoxelMenu
                    @closeMenu={{dd.close}}
                    @items={{if
                      (eq @item.format 'edit')
                      (array
                        (menuItem
                          'Copy Card URL'
                          (perform this.copyToClipboard)
                          icon='icon-link'
                        )
                        (menuItem
                          'Delete'
                          (fn @delete this.card)
                          icon='icon-trash'
                          dangerous=true
                        )
                      )
                      (array
                        (menuItem
                          'Copy Card URL'
                          (perform this.copyToClipboard)
                          icon='icon-link'
                        )
                        (menuItem
                          'Delete'
                          (fn @delete this.card)
                          icon='icon-trash'
                          dangerous=true
                        )
                      )
                    }}
                  />
                </:content>
              </BoxelDropdown>
            </div>
            <Tooltip @placement='top'>
              <:trigger>
                <IconButton
                  @icon='icon-x'
                  @width='20px'
                  @height='20px'
                  class='icon-button'
                  aria-label='Close'
                  {{on 'click' (fn @close @item)}}
                  data-test-close-button
                />
              </:trigger>
              <:content>
                {{if (eq @item.format 'isolated') 'Close' 'Cancel & Close'}}
              </:content>
            </Tooltip>
          </:actions>
          <:detail>
            <div class='save-indicator'>
              {{#if this.isSaving}}
                Saving…
              {{else if this.lastSavedMsg}}
                {{this.lastSavedMsg}}
              {{/if}}
            </div>
          </:detail>
        </Header>
        <div class='content' {{ContentElement onSetup=this.setupContentEl}}>
          <Preview
            @card={{this.card}}
            @format={{@item.format}}
            @context={{this.context}}
          />
          <OperatorModeOverlays
            @renderedCardsForOverlayActions={{this.renderedCardsForOverlayActions}}
            @publicAPI={{@publicAPI}}
            @delete={{@delete}}
            @toggleSelect={{this.toggleSelect}}
            @selectedCards={{this.selectedCards}}
          />
        </div>
      </CardContainer>
    </div>
    <style>
      :global(:root) {
        --stack-card-footer-height: 6rem;
        --buried-operator-mode-header-height: 2.5rem;
      }

      .header {
        z-index: 1;
        background: var(--boxel-light);
      }

      .save-indicator {
        font: var(--boxel-font-sm);
        padding-top: 0.4rem;
        padding-left: 0.5rem;
        opacity: 0.6;
      }

      .item {
        justify-self: center;
        position: absolute;
        width: 89%;
        height: inherit;
        z-index: 0;
        pointer-events: none;
      }

      .card {
        position: relative;
        height: 100%;
        display: grid;
        grid-template-rows: 3.5rem auto;
        box-shadow: var(--boxel-deep-box-shadow);
        pointer-events: auto;
      }

      .content {
        overflow: auto;
      }

      :global(.content > .boxel-card-container.boundaries) {
        box-shadow: none;
      }

      :global(.content > .boxel-card-container > header) {
        display: none;
      }

      .edit .content {
        margin-bottom: var(--stack-card-footer-height);
      }

      .card {
        overflow: hidden;
      }

      .buried .card {
        background-color: var(--boxel-200);
        grid-template-rows: var(--buried-operator-mode-header-height) auto;
      }

      .buried .header .icon-button {
        display: none;
      }

      .buried .header {
        cursor: pointer;
        font: 700 var(--boxel-font);
        padding: 0 var(--boxel-sp-xs);
      }

      .edit .header {
        background-color: var(--boxel-highlight);
        color: var(--boxel-light);
      }

      .edit .icon-button {
        --icon-color: var(--boxel-light);
      }

      .edit .icon-button:hover {
        --icon-color: var(--boxel-highlight);
        background-color: var(--boxel-light);
      }

      .icon-button {
        --icon-color: var(--boxel-highlight);
        --boxel-icon-button-width: 28px;
        --boxel-icon-button-height: 28px;
        border-radius: 4px;

        display: flex;
        align-items: center;
        justify-content: center;

        font: var(--boxel-font-sm);
        margin-left: var(--boxel-sp-xxxs);
        z-index: 1;
      }

      .icon-button:hover {
        --icon-color: var(--boxel-light);
        background-color: var(--boxel-highlight);
      }

      .icon-save {
        --icon-color: var(--boxel-dark);
        background-color: var(--boxel-light);

        --boxel-icon-button-width: 28px;
        --boxel-icon-button-height: 28px;
        border-radius: 4px;

        display: flex;
        align-items: center;
        justify-content: center;

        font: var(--boxel-font-sm);
        z-index: 1;
      }

      .icon-save:hover {
        --icon-color: var(--boxel-highlight);
      }

      .header-icon {
        width: var(--boxel-header-icon-width);
        height: var(--boxel-header-icon-height);
      }
    </style>
  </template>
}

interface ContentElementSignature {
  Args: {
    Named: {
      onSetup: (element: HTMLElement) => void;
    };
  };
}
class ContentElement extends Modifier<ContentElementSignature> {
  modify(
    element: HTMLElement,
    _positional: [],
    { onSetup }: ContentElementSignature['Args']['Named'],
  ) {
    onSetup(element);
  }
}

declare module '@glint/environment-ember-loose/registry' {
  export default interface Registry {
    OperatorModeStackItem: typeof OperatorModeStackItem;
  }
}<|MERGE_RESOLUTION|>--- conflicted
+++ resolved
@@ -20,16 +20,7 @@
   CardContainer,
   Tooltip,
 } from '@cardstack/boxel-ui';
-<<<<<<< HEAD
-import get from 'lodash/get';
-import {
-  type Actions,
-  type RealmInfo,
-  cardTypeDisplayName,
-} from '@cardstack/runtime-common';
-=======
 import { type Actions, cardTypeDisplayName } from '@cardstack/runtime-common';
->>>>>>> 7a292f29
 import { task, restartableTask, timeout } from 'ember-concurrency';
 import perform from 'ember-concurrency/helpers/perform';
 
@@ -316,13 +307,7 @@
           data-test-stack-card-header
         >
           <:icon>
-<<<<<<< HEAD
-            {{#if this.isContainedItem}}
-              {{svgJar 'icon-turn-down-right' width='22px' height='18px'}}
-            {{else if this.headerIcon.URL}}
-=======
-            {{#if this.headerIcon}}
->>>>>>> 7a292f29
+            {{#if this.headerIcon.URL}}
               <img
                 class='header-icon'
                 src={{this.headerIcon.URL}}
