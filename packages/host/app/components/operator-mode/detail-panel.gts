--- conflicted
+++ resolved
@@ -4,7 +4,8 @@
 
 import Component from '@glimmer/component';
 
-import { or } from '@cardstack/boxel-ui/helpers/truth-helpers';
+// @ts-expect-error cached doesn't have type yet
+import { tracked, cached } from '@glimmer/tracking';
 
 import { type RealmInfo } from '@cardstack/runtime-common';
 
@@ -72,25 +73,18 @@
     return this.args.selectedElement === el;
   }
 
-<<<<<<< HEAD
-=======
   get isCardInstance() {
     return (
       this.args.readyFile.url.endsWith('.json') &&
       this.args.cardInstance !== undefined
     );
   }
->>>>>>> b1f41b20
   get isModule() {
     return hasExecutableExtension(this.args.readyFile.url);
   }
 
   get isBinary() {
     return this.args.readyFile.isBinary;
-  }
-
-  get isJSON() {
-    return this.args.readyFile.url.endsWith('.json');
   }
 
   private get fileExtension() {
@@ -131,13 +125,6 @@
           <LoadingIndicator />
         </div>
       {{else}}
-<<<<<<< HEAD
-        {{#if @cardInstance}}
-          {{! JSON case when visting, eg Author/1.json }}
-          <h3>Inheritance Panel</h3>
-          <div class='inheritance-chain'>
-            <InstanceDefinitionContainer
-=======
         {{#if this.isModule}}
           <div class='in-this-file-panel'>
             <div class='in-this-file-panel-banner'>
@@ -235,7 +222,6 @@
               Details
             </header>
             <FileDefinitionContainer
->>>>>>> b1f41b20
               @fileURL={{@readyFile.url}}
               @fileExtension={{this.fileExtension}}
               @infoText={{this.lastModified.value}}
@@ -244,50 +230,6 @@
               }}
             />
           </div>
-<<<<<<< HEAD
-        {{else if this.isModule}}
-          {{! Module case when visting, eg author.gts }}
-          <h3>In This File</h3>
-          {{#each @elements as |el|}}
-            <div
-              class='inheritance-chain {{if (this.isSelected el) "selected"}}'
-            >
-              <div>{{el.card.displayName}}</div>
-              <button {{on 'click' (fn @selectElement el)}}>Select</button>
-            </div>
-          {{/each}}
-          <h3>Inheritance Panel</h3>
-          <ModuleDefinitionContainer
-            @fileURL={{this.cardType.type.module}}
-            @name={{this.cardType.type.displayName}}
-            @fileExtension={{this.cardType.type.moduleMeta.extension}}
-            @infoText={{this.lastModified.value}}
-            @isActive={{true}}
-            @actions={{array
-              (hash label='Delete' handler=@delete icon='icon-trash')
-            }}
-          />
-          {{#if this.cardType.type.super}}
-            <div>Inherits from</div>
-            <ClickableModuleDefinitionContainer
-              @fileURL={{this.cardType.type.super.module}}
-              @name={{this.cardType.type.super.displayName}}
-              @fileExtension={{this.cardType.type.super.moduleMeta.extension}}
-              @onSelectDefinition={{this.updateCodePath}}
-              @url={{this.cardType.type.super.module}}
-            />
-          {{/if}}
-        {{else if (or this.isBinary this.isJSON)}}
-          <FileDefinitionContainer
-            @fileURL={{@readyFile.url}}
-            @fileExtension={{this.fileExtension}}
-            @infoText={{this.lastModified.value}}
-            @actions={{array
-              (hash label='Delete' handler=@delete icon='icon-trash')
-            }}
-          />
-=======
->>>>>>> b1f41b20
         {{/if}}
       {{/if}}
     </div>
