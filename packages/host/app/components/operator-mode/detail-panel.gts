--- conflicted
+++ resolved
@@ -20,7 +20,6 @@
   LoadingIndicator,
   IconButton,
 } from '@cardstack/boxel-ui/components';
-<<<<<<< HEAD
 
 import {
   IconInherit,
@@ -28,10 +27,7 @@
   IconPlus,
   Copy,
 } from '@cardstack/boxel-ui/icons';
-=======
 import { cssVar } from '@cardstack/boxel-ui/helpers';
-import { IconInherit, IconTrash, IconPlus } from '@cardstack/boxel-ui/icons';
->>>>>>> 1b560869
 
 import {
   hasExecutableExtension,
