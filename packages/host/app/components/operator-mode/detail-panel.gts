import { hash, array } from '@ember/helper';
import { action } from '@ember/object';
import { service } from '@ember/service';

import Component from '@glimmer/component';

// @ts-expect-error cached doesn't have type yet
import { tracked, cached } from '@glimmer/tracking';

import { CardContainer, LoadingIndicator, Header } from '@cardstack/boxel-ui';

import { svgJar } from '@cardstack/boxel-ui/helpers/svg-jar';

import { or, and } from '@cardstack/boxel-ui/helpers/truth-helpers';

import { type RealmInfo } from '@cardstack/runtime-common';

import {
  hasExecutableExtension,
  getPlural,
  isCardDocumentString,
} from '@cardstack/runtime-common';

import { type Ready } from '@cardstack/host/resources/file';

import { type CardDef } from 'https://cardstack.com/base/card-api';

import { lastModifiedDate } from '../../resources/last-modified-date';

import {
  FileDefinitionContainer,
  InstanceDefinitionContainer,
  ModuleDefinitionContainer,
  ClickableModuleDefinitionContainer,
} from './definition-container';

import Selector from './detail-panel-selector';

import { SelectorItem, selectorItemFunc } from './detail-panel-selector';

import { type Element, isCardOrFieldElement } from './code-mode';
import type OperatorModeStateService from '../../services/operator-mode-state-service';

import { isCardDef, isFieldDef } from '@cardstack/runtime-common/code-ref';

import { type CardType } from '@cardstack/host/resources/card-type';

interface Signature {
  Element: HTMLElement;
  Args: {
    realmInfo: RealmInfo | null;
    readyFile: Ready;
    cardInstance: CardDef | undefined;
    cardInstanceType: CardType | undefined;
    selectedElement?: Element;
    elements: Element[];
    selectElement: (el: Element) => void;
    delete: () => void;
  };
}

export default class DetailPanel extends Component<Signature> {
  @service private declare operatorModeStateService: OperatorModeStateService;
  private lastModified = lastModifiedDate(this, () => this.args.readyFile);

  get cardType() {
    if (
      this.args.selectedElement &&
      isCardOrFieldElement(this.args.selectedElement)
    ) {
      return this.args.selectedElement.cardType;
    }
    return;
  }

  get isLoading() {
    return (
      this.args.elements.some((el) => {
        if (isCardOrFieldElement(el)) {
          return el.cardType?.isLoading;
        } else {
          return false;
        }
      }) || this.cardType?.isLoading
    );
  }

  @action
  updateCodePath(url: URL | undefined) {
    if (url) {
      this.operatorModeStateService.updateCodePath(url);
    }
  }

  @action
  isSelected(el: Element) {
    return this.args.selectedElement === el;
  }

  get isCardInstance() {
    return (
      this.isJSON &&
      isCardDocumentString(this.args.readyFile.content) &&
      this.args.cardInstance !== undefined
    );
  }
  get isModule() {
    return hasExecutableExtension(this.args.readyFile.url);
  }

  get isBinary() {
    return this.args.readyFile.isBinary;
  }

  get isJSON() {
    return this.args.readyFile.url.endsWith('.json');
  }

  get isField() {
    if (
      this.args.selectedElement &&
      isCardOrFieldElement(this.args.selectedElement)
    ) {
      return (
        this.isModule && isFieldDef(this.args.selectedElement?.cardOrField)
      );
    }
    return false;
  }

  get isCard() {
    if (
      this.args.selectedElement &&
      isCardOrFieldElement(this.args.selectedElement)
    ) {
      return this.isModule && isCardDef(this.args.selectedElement?.cardOrField);
    }
    return false;
  }

  private get fileExtension() {
    if (!this.args.cardInstance) {
      return '.' + this.args.readyFile.url.split('.').pop() || '';
    } else {
      return '';
    }
  }

  get buildSelectorItems(): SelectorItem[] {
    if (!this.args.elements) {
      return [];
    }
    return this.args.elements.map((el) => {
      const isSelected = this.args.selectedElement === el;
      return selectorItemFunc(
        [
          resolveElementName(el),
          () => {
            this.args.selectElement(el);
          },
        ],
        { selected: isSelected },
      );
    });
  }

  get numberOfElementsGreaterThanZero() {
    return this.args.elements.length > 0;
  }

  get numberOfElementsInFileString() {
    let numberOfElements = this.args.elements.length || 0;
    return `${numberOfElements} ${getPlural('item', numberOfElements)}`;
  }

  <template>
    <div ...attributes>
      {{#if this.isLoading}}
        <div class='loading'>
          <LoadingIndicator />
        </div>
      {{else}}
        {{#if (and this.isModule this.numberOfElementsGreaterThanZero)}}
          <div class='in-this-file-panel'>
            <div class='in-this-file-panel-banner'>
              <header class='panel-header' aria-label='In This File Header'>
                In This File
              </header>
              <span class='number-items'>{{this.numberOfElementsInFileString}}
              </span>
            </div>
            <CardContainer class='in-this-file-card-container'>
              <Header
                @title={{@readyFile.name}}
                @hasBackground={{true}}
                class='header'
                data-test-current-module-name={{@readyFile.name}}
              />
              <Selector
                @class='in-this-file-menu'
                @items={{this.buildSelectorItems}}
                data-test-in-this-file-selector
              />
            </CardContainer>
          </div>
        {{/if}}

        {{#if (or this.isCardInstance this.isCard this.isField)}}
          <div class='inheritance-panel'>
            <header
              class='panel-header'
              aria-label='Inheritance Panel Header'
              data-test-inheritance-panel-header
            >
              Card Inheritance
            </header>
            {{#if this.isCardInstance}}
              {{! JSON case when visting, eg Author/1.json }}
              <InstanceDefinitionContainer
                @fileURL={{@readyFile.url}}
                @name={{@cardInstance.title}}
                @fileExtension='.JSON'
                @infoText={{this.lastModified.value}}
                @actions={{array
                  (hash label='Delete' handler=@delete icon='icon-trash')
                }}
              />
              <div class='chain'>
                {{svgJar
                  'icon-inherit'
                  class='chain-icon'
                  width='24px'
                  height='24px'
                  role='presentation'
                }}
                Adopts from
              </div>
              <ClickableModuleDefinitionContainer
                @title={{'Card Definition'}}
                @fileURL={{@cardInstanceType.type.module}}
                @name={{@cardInstanceType.type.displayName}}
                @fileExtension={{@cardInstanceType.type.moduleInfo.extension}}
                @onSelectDefinition={{this.updateCodePath}}
                @url={{@cardInstanceType.type.module}}
              />

            {{else if this.isField}}
              {{#let 'Field Definition' as |definitionTitle|}}
                <ModuleDefinitionContainer
                  @title={{definitionTitle}}
                  @fileURL={{this.cardType.type.module}}
                  @name={{this.cardType.type.displayName}}
                  @fileExtension={{this.cardType.type.moduleInfo.extension}}
                  @infoText={{this.lastModified.value}}
                  @isActive={{true}}
                  @actions={{array
                    (hash label='Delete' handler=@delete icon='icon-trash')
                  }}
                />
                {{#if this.cardType.type.super}}
                  <div class='chain'>
                    {{svgJar
                      'icon-inherit'
                      class='chain-icon'
                      width='24px'
                      height='24px'
                      role='presentation'
                    }}
                    Inherits from
                  </div>
                  <ClickableModuleDefinitionContainer
                    @title={{definitionTitle}}
                    @fileURL={{this.cardType.type.super.module}}
                    @name={{this.cardType.type.super.displayName}}
                    @fileExtension={{this.cardType.type.super.moduleInfo.extension}}
                    @onSelectDefinition={{this.updateCodePath}}
                    @url={{this.cardType.type.super.module}}
                  />
                {{/if}}
              {{/let}}
            {{else if this.isCard}}
              {{#let 'Card Definition' as |definitionTitle|}}
                <ModuleDefinitionContainer
                  @title={{definitionTitle}}
                  @fileURL={{this.cardType.type.module}}
                  @name={{this.cardType.type.displayName}}
                  @fileExtension={{this.cardType.type.moduleInfo.extension}}
                  @infoText={{this.lastModified.value}}
                  @isActive={{true}}
                  @actions={{array
                    (hash label='Delete' handler=@delete icon='icon-trash')
                  }}
                />
                {{#if this.cardType.type.super}}
                  <div class='chain'>
                    {{svgJar
                      'icon-inherit'
                      class='chain-icon'
                      width='24px'
                      height='24px'
                      role='presentation'
                    }}
                    Inherits from
                  </div>
                  <ClickableModuleDefinitionContainer
                    @title={{definitionTitle}}
                    @fileURL={{this.cardType.type.super.module}}
                    @name={{this.cardType.type.super.displayName}}
                    @fileExtension={{this.cardType.type.super.moduleInfo.extension}}
                    @onSelectDefinition={{this.updateCodePath}}
                    @url={{this.cardType.type.super.module}}
                  />
                {{/if}}
              {{/let}}
            {{/if}}
          </div>
        {{else}}
          {{#if (or this.isBinary this.isJSON)}}
            <div class='details-panel'>
              <header class='panel-header' aria-label='Details Panel Header'>
                Details
              </header>
              <FileDefinitionContainer
                @fileURL={{@readyFile.url}}
                @fileExtension={{this.fileExtension}}
                @infoText={{this.lastModified.value}}
                @actions={{array
                  (hash label='Delete' handler=@delete icon='icon-trash')
                }}
              />
            </div>
          {{/if}}
        {{/if}}
      {{/if}}
    </div>
    <style>
      .header {
        --boxel-header-padding: var(--boxel-sp-xs);
        --boxel-header-text-size: var(--boxel-font-size-xs);
        --boxel-header-text-transform: uppercase;
        --boxel-header-letter-spacing: var(--boxel-lsp-xxl);
        --boxel-header-background-color: var(--boxel-100);
        --boxel-header-text-color: var(--boxel-dark);
        --boxel-header-max-width: none;
      }
      .in-this-file-card-container {
        overflow: hidden;
        overflow-wrap: anywhere;
      }
      .in-this-file-panel-banner {
        display: flex;
        justify-content: space-between;
        align-items: center;
      }
      .panel-header {
        font: 700 var(--boxel-font);
        letter-spacing: var(--boxel-lsp-xs);
      }
      .number-items {
        color: #919191;
        font-size: var(--boxel-font-size-sm);
        font-weight: 200;
        letter-spacing: var(--boxel-lsp-xxl);
        text-transform: uppercase;
      }
      .selected {
        outline: 2px solid var(--boxel-highlight);
      }
      .in-this-file-panel,
      .details-panel,
      .inheritance-panel {
        padding-top: var(--boxel-sp-sm);
        gap: var(--boxel-sp-xs);
        display: flex;
        flex-direction: column;
      }
      .in-this-file-menu {
        padding: var(--boxel-sp-xs);
      }
      .loading {
        display: flex;
        justify-content: center;
      }
      .chain {
        display: flex;
        font: var(--boxel-font-size-sm);
        align-items: center;
        gap: var(--boxel-sp-xxxs);
        justify-content: center;
      }
      .chain-icon {
        --icon-color: var(--boxel-dark);
      }
    </style>
  </template>
}

const resolveElementName = (el: Element) => {
  let localName: string | undefined = el.localName;
  if (isCardOrFieldElement(el)) {
    localName = el.cardOrField.displayName;
  }
<<<<<<< HEAD
  return localName ?? '??';
=======
  return localName ?? '[No Name Found]';
>>>>>>> e9f16c2f
};<|MERGE_RESOLUTION|>--- conflicted
+++ resolved
@@ -400,9 +400,5 @@
   if (isCardOrFieldElement(el)) {
     localName = el.cardOrField.displayName;
   }
-<<<<<<< HEAD
-  return localName ?? '??';
-=======
   return localName ?? '[No Name Found]';
->>>>>>> e9f16c2f
 };