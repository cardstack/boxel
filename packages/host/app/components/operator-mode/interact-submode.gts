--- conflicted
+++ resolved
@@ -8,11 +8,7 @@
 import Component from '@glimmer/component';
 import { tracked } from '@glimmer/tracking';
 
-<<<<<<< HEAD
 import { dropTask, restartableTask, timeout, task } from 'ember-concurrency';
-=======
-import { dropTask, restartableTask, timeout } from 'ember-concurrency';
->>>>>>> 6618a19c
 import perform from 'ember-concurrency/helpers/perform';
 import { provide, consume } from 'ember-provide-consume-context';
 
@@ -33,10 +29,7 @@
   moduleFrom,
   RealmPaths,
   isCardInstance,
-<<<<<<< HEAD
-=======
   CardError,
->>>>>>> 6618a19c
   type getCard,
   type getCards,
   type Actions,
@@ -224,15 +217,11 @@
           doc.data.meta.realmURL = opts.realmURL.href;
         }
 
-<<<<<<< HEAD
-        let maybeUrl = await here.store.createInstance(doc, relativeTo);
-=======
         let maybeUrl = await here.store.create(
           doc,
           relativeTo,
           opts?.realmURL?.href,
         );
->>>>>>> 6618a19c
         if (typeof maybeUrl === 'string') {
           let url = maybeUrl;
           let newItem = new StackItem({
@@ -606,11 +595,7 @@
           // Currently the destination item is always a cards-grid, so we use that
           // fact to be able to scroll to the newly copied item
           scrollIntoView?.(
-<<<<<<< HEAD
-            `[data-stack-card="${destinationIndexCardUrl}"] [data-cards-grid-item="${scrollToCard.id}"]`,
-=======
             `[data-stack-card="${destinationIndexCardUrl}"] [data-cards-grid-item="${scrollToCardId}"]`,
->>>>>>> 6618a19c
           );
         }
       });
