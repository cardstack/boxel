import { concat, fn } from '@ember/helper';
import { on } from '@ember/modifier';
import { action } from '@ember/object';
import { inject as service } from '@ember/service';
import { htmlSafe } from '@ember/template';
import { buildWaiter } from '@ember/test-waiters';
import { isTesting } from '@embroider/macros';
import Component from '@glimmer/component';
import { tracked } from '@glimmer/tracking';

import { dropTask, restartableTask, timeout, task } from 'ember-concurrency';
import perform from 'ember-concurrency/helpers/perform';
import { provide, consume } from 'ember-provide-consume-context';

import get from 'lodash/get';
import { TrackedWeakMap, TrackedSet } from 'tracked-built-ins';
import { v4 as uuidv4 } from 'uuid';

import { Tooltip } from '@cardstack/boxel-ui/components';
import { cn, eq, lt, gt, and } from '@cardstack/boxel-ui/helpers';
import { Download } from '@cardstack/boxel-ui/icons';

import {
  CardContextName,
  GetCardContextName,
  GetCardsContextName,
  Deferred,
  codeRefWithAbsoluteURL,
  moduleFrom,
  RealmPaths,
  isCardInstance,
  type getCard,
  type getCards,
  type Actions,
  type CatalogActions,
  type CardActions,
  type CodeRef,
  type LooseSingleCardDocument,
  isResolvedCodeRef,
} from '@cardstack/runtime-common';
import { loadCard } from '@cardstack/runtime-common/code-ref';

import CopyCardCommand from '@cardstack/host/commands/copy-card';
import CopySourceCommand from '@cardstack/host/commands/copy-source';
import SaveCardCommand from '@cardstack/host/commands/save-card';

import config from '@cardstack/host/config/environment';
import { StackItem } from '@cardstack/host/lib/stack-item';

import { stackBackgroundsResource } from '@cardstack/host/resources/stack-backgrounds';

import type MatrixService from '@cardstack/host/services/matrix-service';

import {
  type CardContext,
  type CardDef,
  type Format,
} from 'https://cardstack.com/base/card-api';
import { type Spec } from 'https://cardstack.com/base/spec';

import CopyButton from './copy-button';
import DeleteModal from './delete-modal';
import OperatorModeStack from './stack';
import { CardDefOrId } from './stack-item';
import SubmodeLayout from './submode-layout';

import type { StackItemComponentAPI } from './stack-item';

import type CardService from '../../services/card-service';
import type CommandService from '../../services/command-service';
import type LoaderService from '../../services/loader-service';
import type OperatorModeStateService from '../../services/operator-mode-state-service';
import type Realm from '../../services/realm';
import type StoreService from '../../services/store';

import type { Submode } from '../submode-switcher';

const waiter = buildWaiter('operator-mode:interact-submode-waiter');

export type Stack = StackItem[];

const SearchSheetTriggers = {
  DropCardToLeftNeighborStackButton: 'drop-card-to-left-neighbor-stack-button',
  DropCardToRightNeighborStackButton:
    'drop-card-to-right-neighbor-stack-button',
} as const;
type Values<T> = T[keyof T];
type SearchSheetTrigger = Values<typeof SearchSheetTriggers>;

const cardSelections = new TrackedWeakMap<StackItem, TrackedSet<CardDef>>();
const stackItemComponentAPI = new WeakMap<StackItem, StackItemComponentAPI>();

interface NeighborStackTriggerButtonSignature {
  Element: HTMLButtonElement;
  Args: {
    triggerSide: SearchSheetTrigger;
    activeTrigger: SearchSheetTrigger | null;
    onTrigger: (triggerSide: SearchSheetTrigger) => void;
  };
}

class NeighborStackTriggerButton extends Component<NeighborStackTriggerButtonSignature> {
  get triggerSideClass() {
    switch (this.args.triggerSide) {
      case SearchSheetTriggers.DropCardToLeftNeighborStackButton:
        return 'add-card-to-neighbor-stack--left';
      case SearchSheetTriggers.DropCardToRightNeighborStackButton:
        return 'add-card-to-neighbor-stack--right';
      default:
        return undefined;
    }
  }

  <template>
    <button
      class={{cn
        'add-card-to-neighbor-stack'
        this.triggerSideClass
        add-card-to-neighbor-stack--active=(eq @activeTrigger @triggerSide)
      }}
      {{on 'click' (fn @onTrigger @triggerSide)}}
      ...attributes
    >
      <Download width='19' height='19' />
    </button>
    <style scoped>
      .add-card-to-neighbor-stack {
        --icon-color: var(--boxel-highlight-hover);
        width: var(--container-button-size);
        height: var(--container-button-size);
        padding: 0;
        border-radius: 50%;
        background-color: var(--boxel-light-100);
        border-color: transparent;
        box-shadow: var(--boxel-deep-box-shadow);
        z-index: var(--boxel-layer-floating-button);
      }
      .add-card-to-neighbor-stack:hover,
      .add-card-to-neighbor-stack--active {
        --icon-color: var(--boxel-highlight);
        background-color: var(--boxel-light);
      }
      .add-card-to-neighbor-stack--left {
        margin-left: var(--operator-mode-spacing);
      }
      .add-card-to-neighbor-stack--right {
        margin-right: var(--operator-mode-spacing);
      }
    </style>
  </template>
}

interface Signature {
  Element: HTMLDivElement;
  Args: {
    saveCard: (card: CardDef) => Promise<CardDef | undefined>;
  };
}

interface CardToDelete {
  id: string;
  title: string;
}

export default class InteractSubmode extends Component<Signature> {
  @consume(GetCardContextName) private declare getCard: getCard;
  @consume(GetCardsContextName) private declare getCards: getCards;

  @service private declare cardService: CardService;
  @service private declare commandService: CommandService;
  @service private declare matrixService: MatrixService;
  @service private declare operatorModeStateService: OperatorModeStateService;
  @service private declare store: StoreService;
  @service private declare realm: Realm;
  @service private declare loaderService: LoaderService;

  @tracked private searchSheetTrigger: SearchSheetTrigger | null = null;
  @tracked private cardToDelete: CardToDelete | undefined = undefined;

  get stacks() {
    return this.operatorModeStateService.state?.stacks ?? [];
  }

  private get allStackItems() {
    return this.operatorModeStateService.state?.stacks.flat() ?? [];
  }

  // The public API is wrapped in a closure so that whatever calls its methods
  // in the context of operator-mode, the methods can be aware of which stack to deal with (via stackIndex), i.e.
  // to which stack the cards will be added to, or from which stack the cards will be removed from.
  private publicAPI(here: InteractSubmode, stackIndex: number): Actions {
    let actions: CardActions = {
      createCard: async (
        ref: CodeRef,
        relativeTo: URL | undefined,
        opts?: {
          realmURL?: URL;
          isLinkedCard?: boolean;
          doc?: LooseSingleCardDocument; // fill in card data with values
          cardModeAfterCreation?: Format;
        },
      ): Promise<string | undefined> => {
        let cardModule = new URL(moduleFrom(ref), relativeTo);
        // we make the code ref use an absolute URL for safety in
        // the case it's being created in a different realm than where the card
        // definition comes from
        if (
          opts?.realmURL &&
          !new RealmPaths(opts.realmURL).inRealm(cardModule)
        ) {
          ref = codeRefWithAbsoluteURL(ref, relativeTo);
        }
        let doc: LooseSingleCardDocument = opts?.doc ?? {
          data: {
            meta: {
              adoptsFrom: ref,
              ...(opts?.realmURL ? { realmURL: opts.realmURL.href } : {}),
            },
          },
        };

        if (opts?.realmURL && !doc.data.meta.realmURL) {
          doc.data.meta.realmURL = opts.realmURL.href;
        }

        let maybeUrl = await here.store.createInstance(doc, relativeTo);
        if (typeof maybeUrl === 'string') {
          let url = maybeUrl;
          let newItem = new StackItem({
            url,
            format: opts?.cardModeAfterCreation ?? 'edit',
            request: new Deferred(),
            isLinkedCard: opts?.isLinkedCard,
            stackIndex,
          });
          here.addToStack(newItem);
          return url;
        } else {
          console.error(
            `Error creating card: ${JSON.stringify(maybeUrl, null, 2)}`,
          );
          return undefined;
        }
      },
      viewCard: (
        cardOrURL: CardDef | URL,
        format: Format = 'isolated',
        opts?: { openCardInRightMostStack?: boolean },
      ): void => {
        if (opts?.openCardInRightMostStack) {
          stackIndex = this.stacks.length;
        }
        let newItem = new StackItem({
          url: cardOrURL instanceof URL ? cardOrURL.href : cardOrURL.id,
          format,
          stackIndex,
        });
        here.addToStack(newItem);
        here.operatorModeStateService.workspaceChooserOpened = false;
      },
      copyURLToClipboard: async (
        card: CardDef | URL | string,
      ): Promise<void> => {
        let copyableUrl;
        if (typeof card === 'string') {
          copyableUrl = card;
        } else if (card instanceof URL) {
          copyableUrl = card.href;
        } else {
          copyableUrl = card.id;
        }
        if (!copyableUrl) {
          return;
        }
        if (config.environment === 'test') {
          return; // navigator.clipboard is not available in test environment
        }
        await navigator.clipboard.writeText(copyableUrl);
      },
      editCard(card: CardDef): void {
        let item = here.findCardInStack(card, stackIndex);
        here.operatorModeStateService.replaceItemInStack(
          item,
          item.clone({
            request: new Deferred(),
            format: 'edit',
          }),
        );
      },
      copyCard: async (card: CardDef): Promise<CardDef> => {
        let deferred = new Deferred<CardDef>();
        here._copyCard.perform(card, stackIndex, deferred);
        return await deferred.promise;
      },
      saveCard: async (card: CardDef): Promise<void> => {
        await here.args.saveCard(card);
      },
      delete: async (card: CardDef | URL | string): Promise<void> => {
        if (here.cardToDelete) {
          return here.delete.perform(here.cardToDelete.id);
        }

        let cardToDelete: CardToDelete | undefined;

        if (typeof card === 'object' && 'id' in card) {
          let loadedCard = card as CardDef;
          cardToDelete = {
            id: loadedCard.id,
            title: loadedCard.title,
          };
        } else {
          let cardUrl = card instanceof URL ? card : new URL(card as string);
          try {
            // This usage of CardService.getCard() that bypasses the identity
            // map is ok since we just pluck off some values from the card. we
            //don't pass the instance around
            let loadedCard = await here.cardService.getCard(cardUrl);
            cardToDelete = {
              id: loadedCard.id,
              title: loadedCard.title,
            };
          } catch (error: any) {
            // If we get a 500 Internal Server Error, it is probable that the card is in error state.
            // In this case a cardTitle should be present - we use this to display the card title in the delete modal.
            if (error.status === 500) {
              let cardTitle = JSON.parse(error.responseText)?.errors?.[0]?.meta
                ?.cardTitle;

              if (!cardTitle) {
                throw new Error(
                  `Could not get card title for ${card} - the server returned a 500 but perhaps for other reason than the card being in error state`,
                );
              }

              cardToDelete = {
                id: cardUrl.href,
                title: cardTitle,
              };
            } else {
              throw error;
            }
          }
        }

        here.cardToDelete = cardToDelete;
      },
      doWithStableScroll: async (
        card: CardDef,
        changeSizeCallback: () => Promise<void>,
      ): Promise<void> => {
        let stackItem: StackItem | undefined;
        for (let stack of here.stacks) {
          stackItem = stack.find((item: StackItem) => item.url === card.id);
          if (stackItem) {
            let doWithStableScroll =
              stackItemComponentAPI.get(stackItem)?.doWithStableScroll;
            if (doWithStableScroll) {
              doWithStableScroll(changeSizeCallback); // this is perform()ed in the component
              return;
            }
          }
        }
        await changeSizeCallback();
      },
      changeSubmode: (url: URL, submode: Submode = 'code'): void => {
        here.operatorModeStateService.updateCodePath(url);
        here.operatorModeStateService.updateSubmode(submode);
      },
    };
    let catalogActions: CatalogActions = {
      create: async (spec: Spec, targetRealm: string) => {
        await here._createFromSpec.perform(spec, targetRealm);
      },
      copy: async (card: CardDef, targetRealm: string) => {
        return await here._copy.perform(card, targetRealm);
      },
<<<<<<< HEAD
      copySource: async (fromUrl: string, toUrl: string) => {
        return await here._copySource.perform(fromUrl, toUrl);
=======
      copyCards: async (
        cards: CardDef[],
        targetRealm: string,
        directoryName?: string,
      ): Promise<CardDef[]> => {
        return await here._copyCards.perform(cards, targetRealm, directoryName);
>>>>>>> 3a35f633
      },
      allRealmsInfo: async () => {
        return await here.realm.allRealmsInfo;
      },
    };
    return { ...actions, ...catalogActions };
  }
  stackBackgroundsState = stackBackgroundsResource(this);

  private get backgroundImageStyle() {
    // only return a background image when both stacks originate from the same realm
    // otherwise we delegate to each stack to handle this
    let { hasDifferingBackgroundURLs } = this.stackBackgroundsState;
    if (this.stackBackgroundsState.backgroundImageURLs.length === 0) {
      return false;
    }
    if (!hasDifferingBackgroundURLs) {
      return htmlSafe(
        `background-image: url(${this.stackBackgroundsState.backgroundImageURLs[0]});`,
      );
    }
    return false;
  }

  private findCardInStack(card: CardDef, stackIndex: number): StackItem {
    let item = this.stacks[stackIndex].find(
      (item: StackItem) => item.url === card.id,
    );
    if (!item) {
      throw new Error(`Could not find card ${card.id} in stack ${stackIndex}`);
    }
    return item;
  }

  private close = (item: StackItem) => {
    // close the item first so user doesn't have to wait for the save to complete
    this.operatorModeStateService.trimItemsFromStack(item);
    let { request, url } = item;

    // only save when closing a stack item in edit mode. there should be no unsaved
    // changes in isolated mode because they were saved when user toggled between
    // edit and isolated formats
    if (url && item.format === 'edit') {
      this.store.save(url);
      request?.fulfill(url);
    }
  };

  @action private onCancelDelete() {
    this.cardToDelete = undefined;
  }

  // dropTask will ignore any subsequent delete requests until the one in progress is done
  private delete = dropTask(async (cardId: string) => {
    if (!cardId) {
      // the card isn't actually saved yet, so do nothing
      return;
    }

    for (let stack of this.stacks) {
      // remove all selections for the deleted card
      for (let item of stack) {
        let selections = cardSelections.get(item);
        if (!selections) {
          continue;
        }
        let removedCard = [...selections].find((c) => c.id === cardId);
        if (removedCard) {
          selections.delete(removedCard);
        }
      }
    }
    await this.withTestWaiters(async () => {
      await this.operatorModeStateService.deleteCard(cardId);
      await timeout(500); // task running message can be displayed long enough for the user to read it
    });

    this.cardToDelete = undefined;
  });

  private async withTestWaiters<T>(cb: () => Promise<T>) {
    let token = waiter.beginAsync();
    try {
      let result = await cb();
      // only do this in test env--this makes sure that we also wait for any
      // interior card instance async as part of our ember-test-waiters
      if (isTesting()) {
        await this.cardService.cardsSettled();
      }
      return result;
    } finally {
      waiter.endAsync(token);
    }
  }

  private _copyCard = dropTask(
    async (
      sourceCard: CardDef,
      stackIndex: number,
      done: Deferred<CardDef>,
    ) => {
      let newCard: CardDef | undefined;
      try {
        let { commandContext } = this.commandService;
        const result = await new CopyCardCommand(commandContext).execute({
          sourceCard,
          targetStackIndex: stackIndex,
        });
        newCard = result.newCard;
      } catch (e) {
        done.reject(e);
      } finally {
        if (newCard) {
          done.fulfill(newCard);
        }
      }
    },
  );

  //==catalog actions==
  private _createFromSpec = task(async (spec: Spec, targetRealm: string) => {
    if (spec.isComponent) {
      return;
    }
    let url = new URL(spec.id);
    let ref = codeRefWithAbsoluteURL(spec.ref, url);
    if (!isResolvedCodeRef(ref)) {
      throw new Error('ref is not a resolved code ref');
    }
    let Klass = await loadCard(ref, {
      loader: this.loaderService.loader,
    });
    let card = new Klass({}) as CardDef;
    await new SaveCardCommand(this.commandService.commandContext).execute({
      card,
      realm: targetRealm,
    });
  });

  private _copy = dropTask(async (sourceCard: CardDef, targetRealm: string) => {
    let { commandContext } = this.commandService;
    let newCard = await new CopyCardCommand(commandContext).execute({
      sourceCard,
      targetUrl: targetRealm,
    });
    return newCard;
  });

<<<<<<< HEAD
  private _copySource = task(async (fromUrl: string, toUrl: string) => {
    let { commandContext } = this.commandService;
    await new CopySourceCommand(commandContext).execute({
      fromRealmUrl: fromUrl,
      toRealmUrl: toUrl,
    });
  });
  // END ==catalog actions==
=======
  private _copyCards = dropTask(
    async (cards: CardDef[], targetRealm: string, directoryName?: string) => {
      let { commandContext } = this.commandService;
      let targetUrl = directoryName
        ? new URL(`${capitalize(directoryName)}-${uuidv4()}/`, targetRealm).href
        : targetRealm;
      return await Promise.all(
        cards.map((card) => {
          return new CopyCardCommand(commandContext).execute({
            sourceCard: card,
            targetUrl,
          });
        }),
      );
    },
  );
>>>>>>> 3a35f633

  // dropTask will ignore any subsequent copy requests until the one in progress is done
  private copy = dropTask(
    async (
      sources: CardDef[],
      sourceItem: StackItem,
      destinationItem: StackItem,
    ) => {
      // if this.selectCards task is still running, wait for it to finish before copying
      if (this.selectCards.isRunning) {
        await this.selectCards.last;
      }

      await this.withTestWaiters(async () => {
        let destinationIndexCardUrl = destinationItem.url;
        if (!destinationIndexCardUrl) {
          throw new Error(`destination index card has no URL`);
        }
        let destinationIndexCard = await this.store.peek(
          destinationIndexCardUrl,
        );
        if (!isCardInstance(destinationIndexCard)) {
          throw new Error(
            `destination index card ${destinationIndexCardUrl} is not a card`,
          );
        }
        let destinationRealmURL =
          await this.cardService.getRealmURL(destinationIndexCard);
        if (!destinationRealmURL) {
          throw new Error('Could not determine the copy destination realm');
        }
        let realmURL = destinationRealmURL;
        sources.sort((a, b) => a.title.localeCompare(b.title));
        let scrollToCard: CardDef | undefined;
        for (let [index, card] of sources.entries()) {
          let { newCard } = await new CopyCardCommand(
            this.commandService.commandContext,
          ).execute({
            sourceCard: card,
            targetUrl: realmURL.href,
          });
          if (index === 0) {
            scrollToCard = newCard; // we scroll to the first card lexically by title
          }
        }
        let clearSelection =
          stackItemComponentAPI.get(sourceItem)?.clearSelections;
        if (typeof clearSelection === 'function') {
          clearSelection();
        }
        cardSelections.delete(sourceItem);
        let scrollIntoView =
          stackItemComponentAPI.get(destinationItem)?.scrollIntoView;
        if (scrollToCard) {
          // Currently the destination item is always a cards-grid, so we use that
          // fact to be able to scroll to the newly copied item
          scrollIntoView?.(
            `[data-stack-card="${destinationIndexCardUrl}"] [data-cards-grid-item="${scrollToCard.id}"]`,
          );
        }
      });
    },
  );
  @action private addToStack(item: StackItem) {
    this.operatorModeStateService.addItemToStack(item);
  }

  @action
  private onSelectedCards(selectedCards: CardDefOrId[], stackItem: StackItem) {
    this.selectCards.perform(selectedCards, stackItem);
  }

  private selectCards = restartableTask(
    async (selectedCards: CardDefOrId[], stackItem: StackItem) => {
      let waiterToken = waiter.beginAsync();
      try {
        let loadedCards = await Promise.all(
          selectedCards.map((cardDefOrId: CardDefOrId) => {
            if (typeof cardDefOrId === 'string') {
              // WARNING This card is not part of the identity map!
              return this.store.peek(cardDefOrId);
            }
            return cardDefOrId;
          }),
        );

        let selected = cardSelections.get(stackItem);
        if (!selected) {
          selected = new TrackedSet([]);
          cardSelections.set(stackItem, selected);
        }
        selected.clear();
        for (let card of loadedCards) {
          if (isCardInstance(card)) {
            selected.add(card);
          }
        }
      } finally {
        waiter.endAsync(waiterToken);
      }
    },
  );

  private get selectedCards() {
    return this.operatorModeStateService
      .topMostStackItems()
      .map((i) => [...(cardSelections.get(i) ?? [])]);
  }

  private setupStackItem = (
    item: StackItem,
    componentAPI: StackItemComponentAPI,
  ) => {
    stackItemComponentAPI.set(item, componentAPI);
  };

  // This determines whether we show the left and right button that trigger the search sheet whose card selection will go to the left or right stack
  // (there is a single stack with at least one card in it)
  private get canCreateNeighborStack() {
    return this.allStackItems.length > 0 && this.stacks.length === 1;
  }

  private openSelectedSearchResultInStack = restartableTask(
    async (cardId: string) => {
      let waiterToken = waiter.beginAsync();
      let url = new URL(cardId);
      try {
        let searchSheetTrigger = this.searchSheetTrigger; // Will be set by showSearchWithTrigger

        // In case the left button was clicked, whatever is currently in stack with index 0 will be moved to stack with index 1,
        // and the card will be added to stack with index 0. shiftStack executes this logic.
        if (
          searchSheetTrigger ===
          SearchSheetTriggers.DropCardToLeftNeighborStackButton
        ) {
          let newItem = new StackItem({
            url: url.href,
            format: 'isolated',
            stackIndex: 0,
          });
          // it's important that we await the stack item readiness _before_
          // we mutate the stack, otherwise there are very odd visual artifacts
          // await newItem.ready();
          for (
            let stackIndex = this.stacks.length - 1;
            stackIndex >= 0;
            stackIndex--
          ) {
            this.operatorModeStateService.shiftStack(
              this.stacks[stackIndex],
              stackIndex + 1,
            );
          }
          this.addToStack(newItem);
          // In case the right button was clicked, the card will be added to stack with index 1.
        } else if (
          searchSheetTrigger ===
          SearchSheetTriggers.DropCardToRightNeighborStackButton
        ) {
          await this.publicAPI(this, this.stacks.length).viewCard(
            url,
            'isolated',
          );
        } else {
          // In case, that the search was accessed directly without clicking right and left buttons,
          // the rightmost stack will be REPLACED by the selection
          let numberOfStacks = this.operatorModeStateService.numberOfStacks();
          let stackIndex = numberOfStacks - 1;
          let stack: Stack | undefined;

          if (
            numberOfStacks === 0 ||
            this.operatorModeStateService.stackIsEmpty(stackIndex)
          ) {
            await this.publicAPI(this, 0).viewCard(url, 'isolated');
          } else {
            stack = this.operatorModeStateService.rightMostStack();
            if (stack) {
              let bottomMostItem = stack[0];
              if (bottomMostItem) {
                let stackItem = new StackItem({
                  url: url.href,
                  format: 'isolated',
                  stackIndex,
                });
                // await stackItem.ready();
                this.operatorModeStateService.clearStackAndAdd(
                  stackIndex,
                  stackItem,
                );
              }
            }
          }
        }

        this.operatorModeStateService.workspaceChooserOpened = false;
      } finally {
        waiter.endAsync(waiterToken);
      }
    },
  );

  @action private clearSearchSheetTrigger() {
    this.searchSheetTrigger = null;
  }

  @action private showSearchWithTrigger(
    openSearchCallback: () => void,
    searchSheetTrigger: SearchSheetTrigger,
  ) {
    if (
      searchSheetTrigger ==
        SearchSheetTriggers.DropCardToLeftNeighborStackButton ||
      searchSheetTrigger ==
        SearchSheetTriggers.DropCardToRightNeighborStackButton
    ) {
      this.searchSheetTrigger = searchSheetTrigger;
    }
    openSearchCallback();
  }

  @provide(CardContextName)
  // @ts-ignore "cardContext is declared but not used"
  private get cardContext(): Omit<
    CardContext,
    'prerenderedCardSearchComponent'
  > {
    return {
      actions: this.publicAPI(this, 0),
      getCard: this.getCard,
      getCards: this.getCards,
      store: this.store,
      // TODO: should we include this here??
      commandContext: this.commandService.commandContext,
    };
  }

  <template>
    <SubmodeLayout
      @onSearchSheetClosed={{this.clearSearchSheetTrigger}}
      @onCardSelectFromSearch={{perform this.openSelectedSearchResultInStack}}
      as |search|
    >
      <div class='interact-submode' style={{this.backgroundImageStyle}}>
        {{#if this.canCreateNeighborStack}}
          <Tooltip @placement='right'>
            <:trigger>
              <NeighborStackTriggerButton
                data-test-add-card-left-stack
                @triggerSide={{SearchSheetTriggers.DropCardToLeftNeighborStackButton}}
                @activeTrigger={{this.searchSheetTrigger}}
                @onTrigger={{fn
                  this.showSearchWithTrigger
                  search.openSearchToPrompt
                }}
              />
            </:trigger>
            <:content>
              {{neighborStackTooltipMessage 'left'}}
            </:content>
          </Tooltip>
        {{/if}}
        <div class='stacks'>
          {{#each this.stacks as |stack stackIndex|}}
            {{#let
              (get
                this.stackBackgroundsState.differingBackgroundImageURLs
                stackIndex
              )
              as |backgroundImageURLSpecificToThisStack|
            }}
              <OperatorModeStack
                data-test-operator-mode-stack={{stackIndex}}
                class={{cn
                  stack-with-bg-image=backgroundImageURLSpecificToThisStack
                  stack-medium-padding-top=(and
                    (gt stack.length 1) (lt stack.length 3)
                  )
                  stack-small-padding-top=(gt stack.length 2)
                }}
                style={{if
                  backgroundImageURLSpecificToThisStack
                  (htmlSafe
                    (concat
                      'background-image: url('
                      backgroundImageURLSpecificToThisStack
                      ')'
                    )
                  )
                }}
                @stackItems={{stack}}
                @stackIndex={{stackIndex}}
                @publicAPI={{this.publicAPI this stackIndex}}
                @commandContext={{this.commandService.commandContext}}
                @close={{this.close}}
                @onSelectedCards={{this.onSelectedCards}}
                @setupStackItem={{this.setupStackItem}}
                @saveCard={{@saveCard}}
              />
            {{/let}}
          {{/each}}

          <CopyButton
            @selectedCards={{this.selectedCards}}
            @copy={{fn (perform this.copy)}}
            @isCopying={{this.copy.isRunning}}
          />
        </div>
        {{#if this.canCreateNeighborStack}}
          <Tooltip @placement='left'>
            <:trigger>
              <NeighborStackTriggerButton
                class='neighbor-stack-trigger'
                data-test-add-card-right-stack
                @triggerSide={{SearchSheetTriggers.DropCardToRightNeighborStackButton}}
                @activeTrigger={{this.searchSheetTrigger}}
                @onTrigger={{fn
                  this.showSearchWithTrigger
                  search.openSearchToPrompt
                }}
              />
            </:trigger>
            <:content>
              {{neighborStackTooltipMessage 'right'}}
            </:content>
          </Tooltip>
        {{/if}}
        {{#if this.cardToDelete}}
          <DeleteModal
            @itemToDelete={{this.cardToDelete}}
            @onConfirm={{fn
              (get (this.publicAPI this 0) 'delete')
              this.cardToDelete.id
            }}
            @onCancel={{this.onCancelDelete}}
            @isDeleteRunning={{this.delete.isRunning}}
          >
            <:content>
              Delete the card
              <strong>{{this.cardToDelete.title}}</strong>?
            </:content>
          </DeleteModal>
        {{/if}}
      </div>
    </SubmodeLayout>

    <style scoped>
      .interact-submode {
        display: flex;
        justify-content: center;
        align-items: center;
        position: relative;
        background-position: center;
        background-size: cover;
        height: 100%;
      }
      .stacks {
        flex: 1;
        height: 100%;
        display: flex;
        justify-content: center;
        align-items: center;
      }
      .stack-with-bg-image:before {
        content: ' ';
        height: 100%;
        width: 2px;
        background-color: var(--boxel-dark);
        display: block;
        position: absolute;
        top: 0;
        left: -1px;
      }
      .stack-with-bg-image:first-child:before {
        display: none;
      }
      .stack-medium-padding-top {
        padding-top: var(--operator-mode-top-bar-item-height);
      }
      .stack-small-padding-top {
        padding-top: var(--operator-mode-spacing);
      }
      .neighbor-stack-trigger {
        flex: 0;
        flex-basis: var(--container-button-size);
      }
    </style>
  </template>
}

const neighborStackTooltipMessage = (side: 'left' | 'right') => {
  return `Open a card to the ${side} of the current card`;
};

const capitalize = (str: string) => str[0].toUpperCase() + str.slice(1);<|MERGE_RESOLUTION|>--- conflicted
+++ resolved
@@ -374,17 +374,15 @@
       copy: async (card: CardDef, targetRealm: string) => {
         return await here._copy.perform(card, targetRealm);
       },
-<<<<<<< HEAD
       copySource: async (fromUrl: string, toUrl: string) => {
         return await here._copySource.perform(fromUrl, toUrl);
-=======
+      },
       copyCards: async (
         cards: CardDef[],
         targetRealm: string,
         directoryName?: string,
       ): Promise<CardDef[]> => {
         return await here._copyCards.perform(cards, targetRealm, directoryName);
->>>>>>> 3a35f633
       },
       allRealmsInfo: async () => {
         return await here.realm.allRealmsInfo;
@@ -533,7 +531,6 @@
     return newCard;
   });
 
-<<<<<<< HEAD
   private _copySource = task(async (fromUrl: string, toUrl: string) => {
     let { commandContext } = this.commandService;
     await new CopySourceCommand(commandContext).execute({
@@ -541,8 +538,7 @@
       toRealmUrl: toUrl,
     });
   });
-  // END ==catalog actions==
-=======
+
   private _copyCards = dropTask(
     async (cards: CardDef[], targetRealm: string, directoryName?: string) => {
       let { commandContext } = this.commandService;
@@ -559,7 +555,7 @@
       );
     },
   );
->>>>>>> 3a35f633
+  // END ==catalog actions==
 
   // dropTask will ignore any subsequent copy requests until the one in progress is done
   private copy = dropTask(
