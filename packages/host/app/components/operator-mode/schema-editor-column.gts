import { fn } from '@ember/helper';
import { action } from '@ember/object';
import { service } from '@ember/service';
import Component from '@glimmer/component';
import { tracked } from '@glimmer/tracking';

<<<<<<< HEAD
import { Accordion } from '@cardstack/boxel-ui';
=======
import { restartableTask } from 'ember-concurrency';

import { svgJar } from '@cardstack/boxel-ui/helpers/svg-jar';
>>>>>>> 8c29cca7
import { eq } from '@cardstack/boxel-ui/helpers/truth-helpers';

import { getPlural, loadCard } from '@cardstack/runtime-common';

import CardAdoptionChain from '@cardstack/host/components/operator-mode/card-adoption-chain';
import { CardType, Type } from '@cardstack/host/resources/card-type';
import { Ready } from '@cardstack/host/resources/file';
import LoaderService from '@cardstack/host/services/loader-service';
import { calculateTotalOwnFields } from '@cardstack/host/utils/schema-editor';

import { BaseDef } from 'https://cardstack.com/base/card-api';

interface Signature {
  Element: HTMLElement;
  Args: {
    file: Ready;
    cardTypeResource?: CardType;
    card: typeof BaseDef;
  };
}

type SelectedItem = 'schema-editor' | null;

export type CardInheritance = {
  cardType: Type;
  card: any;
};

export default class SchemaEditorColumn extends Component<Signature> {
  @tracked selectedItem: SelectedItem = 'schema-editor';
  @tracked cardInheritanceChain: CardInheritance[] = [];

  @service declare loaderService: LoaderService;

  constructor(owner: unknown, args: Signature['Args']) {
    super(owner, args);
    this.loadInheritanceChain.perform();
  }

  @action selectItem(item: SelectedItem) {
    if (this.selectedItem === item) {
      this.selectedItem = null;
      return;
    }

    this.selectedItem = item;
  }

  loadInheritanceChain = restartableTask(async () => {
    let fileUrl = this.args.file.url;
    let { card, cardTypeResource } = this.args;

    await cardTypeResource!.ready;
    let cardType = cardTypeResource!.type;

    if (!cardType) {
      throw new Error('Card type not found');
    }

    // Chain goes from most specific to least specific
    let cardInheritanceChain = [
      {
        cardType,
        card,
      },
    ];

    while (cardType.super) {
      cardType = cardType.super;

      let superCard = await loadCard(cardType.codeRef, {
        loader: this.loaderService.loader,
        relativeTo: new URL(fileUrl), // because the module can be relative
      });

      cardInheritanceChain.push({
        cardType,
        card: superCard,
      });
    }

    this.cardInheritanceChain = cardInheritanceChain;
  });

  get totalFields() {
    return this.cardInheritanceChain.reduce(
      (total: number, data: CardInheritance) => {
        return total + calculateTotalOwnFields(data.card, data.cardType);
      },
      0,
    );
  }

  <template>
    <Accordion class='accordion' as |A|>
      <A.Item
        class='accordion-item'
        @onClick={{fn this.selectItem 'schema-editor'}}
        @isOpen={{eq this.selectedItem 'schema-editor'}}
      >
<<<<<<< HEAD
        <:title>Schema Editor</:title>
        <:content>
=======
        <button
          class='accordion-item-title'
          {{on 'click' (fn this.selectItem 'schema-editor')}}
        >
          <span class='caret'>
            {{svgJar 'dropdown-arrow-down' width='20' height='20'}}
          </span>

          Schema Editor

          <div class='total-fields' data-test-total-fields>
            <span class='total-fields-value'>{{this.totalFields}}</span>
            <span class='total-fields-label'>{{getPlural
                'Field'
                this.totalFields
              }}</span>
          </div>
        </button>

        <div class='accordion-item-content'>
>>>>>>> 8c29cca7
          <CardAdoptionChain
            class='accordion-content'
            @file={{@file}}
            @cardInheritanceChain={{this.cardInheritanceChain}}
          />
        </:content>
      </A.Item>
    </Accordion>

    <style>
      .accordion-item:last-child {
        border-bottom: var(--boxel-border);
      }
      .accordion-content {
        padding: var(--boxel-sp-sm);
      }

      .total-fields {
        display: flex;
        align-items: baseline;
        gap: var(--boxel-sp-xxxs);
        margin-left: auto;
      }

      .total-fields > * {
        margin: 0;
      }

      .total-fields-value {
        font: 600 var(--boxel-font);
      }

      .total-fields-label {
        font: var(--boxel-font-sm);
      }
    </style>
  </template>
}<|MERGE_RESOLUTION|>--- conflicted
+++ resolved
@@ -4,13 +4,9 @@
 import Component from '@glimmer/component';
 import { tracked } from '@glimmer/tracking';
 
-<<<<<<< HEAD
-import { Accordion } from '@cardstack/boxel-ui';
-=======
 import { restartableTask } from 'ember-concurrency';
 
-import { svgJar } from '@cardstack/boxel-ui/helpers/svg-jar';
->>>>>>> 8c29cca7
+import { Accordion } from '@cardstack/boxel-ui';
 import { eq } from '@cardstack/boxel-ui/helpers/truth-helpers';
 
 import { getPlural, loadCard } from '@cardstack/runtime-common';
@@ -111,20 +107,8 @@
         @onClick={{fn this.selectItem 'schema-editor'}}
         @isOpen={{eq this.selectedItem 'schema-editor'}}
       >
-<<<<<<< HEAD
-        <:title>Schema Editor</:title>
-        <:content>
-=======
-        <button
-          class='accordion-item-title'
-          {{on 'click' (fn this.selectItem 'schema-editor')}}
-        >
-          <span class='caret'>
-            {{svgJar 'dropdown-arrow-down' width='20' height='20'}}
-          </span>
-
+        <:title>
           Schema Editor
-
           <div class='total-fields' data-test-total-fields>
             <span class='total-fields-value'>{{this.totalFields}}</span>
             <span class='total-fields-label'>{{getPlural
@@ -132,10 +116,8 @@
                 this.totalFields
               }}</span>
           </div>
-        </button>
-
-        <div class='accordion-item-content'>
->>>>>>> 8c29cca7
+        </:title>
+        <:content>
           <CardAdoptionChain
             class='accordion-content'
             @file={{@file}}
