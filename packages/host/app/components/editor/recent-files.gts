import Component from '@glimmer/component';
import { service } from '@ember/service';
import type CardService from '../../services/card-service';
import type OperatorModeStateService from '../../services/operator-mode-state-service';
import { on } from '@ember/modifier';
import { fn } from '@ember/helper';
import { action } from '@ember/object';
import { eq } from '@cardstack/boxel-ui/helpers/truth-helpers';
import type OperatorModeStateService from '../../services/operator-mode-state-service';

interface Args {
  Args: {};
}

export default class RecentFiles extends Component<Args> {
<<<<<<< HEAD
  @service declare cardService: CardService;
  @service declare operatorModeStateService: OperatorModeStateService;

  @action
  openFile(entryPath: string) {
    let fileUrl = new URL(this.cardService.defaultURL + entryPath);
    this.operatorModeStateService.updateCodePath(fileUrl);
=======
  @service declare codeService: CodeService;
  @controller declare code: CodeController;
  @service declare operatorModeStateService: OperatorModeStateService;

  @action
  openFile(url: string) {
    this.code.openFile = url;
    this.operatorModeStateService.updateCodePath(new URL(url));
>>>>>>> ad1de189
  }

  <template>
    <ul data-test-recent-files>
<<<<<<< HEAD
      {{#each this.cardService.recentFiles as |file|}}
        {{#unless
          (eq file this.operatorModeStateService.codePathRelativeToRealm)
        }}
=======
      {{#each this.codeService.recentFiles as |file|}}
        {{#unless (eq file this.operatorModeStateService.state.codePath.href)}}
>>>>>>> ad1de189
          <li
            data-test-recent-file={{file}}
            role='button'
            {{on 'click' (fn this.openFile file)}}
          >
            {{file}}
          </li>
        {{/unless}}
      {{/each}}
    </ul>
  </template>
}<|MERGE_RESOLUTION|>--- conflicted
+++ resolved
@@ -6,44 +6,26 @@
 import { fn } from '@ember/helper';
 import { action } from '@ember/object';
 import { eq } from '@cardstack/boxel-ui/helpers/truth-helpers';
-import type OperatorModeStateService from '../../services/operator-mode-state-service';
 
 interface Args {
   Args: {};
 }
 
 export default class RecentFiles extends Component<Args> {
-<<<<<<< HEAD
   @service declare cardService: CardService;
   @service declare operatorModeStateService: OperatorModeStateService;
 
   @action
-  openFile(entryPath: string) {
-    let fileUrl = new URL(this.cardService.defaultURL + entryPath);
-    this.operatorModeStateService.updateCodePath(fileUrl);
-=======
-  @service declare codeService: CodeService;
-  @controller declare code: CodeController;
-  @service declare operatorModeStateService: OperatorModeStateService;
-
-  @action
   openFile(url: string) {
-    this.code.openFile = url;
     this.operatorModeStateService.updateCodePath(new URL(url));
->>>>>>> ad1de189
   }
 
   <template>
     <ul data-test-recent-files>
-<<<<<<< HEAD
       {{#each this.cardService.recentFiles as |file|}}
         {{#unless
           (eq file this.operatorModeStateService.codePathRelativeToRealm)
         }}
-=======
-      {{#each this.codeService.recentFiles as |file|}}
-        {{#unless (eq file this.operatorModeStateService.state.codePath.href)}}
->>>>>>> ad1de189
           <li
             data-test-recent-file={{file}}
             role='button'
