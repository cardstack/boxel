--- conflicted
+++ resolved
@@ -498,39 +498,8 @@
   bottom: 0;
   right: 0;
   display: flex;
-<<<<<<< HEAD
-  flex-direction: row;
-
-  z-index: 99;
-}
-
-.operator-mode-card-stack__card__footer-button {
-  --button-bg: var(--boxel-teal);
-  --text-color: var(--boxel-light);
-
-  cursor: pointer;
-  width: 95px;
-  margin-right: 10px;
-  padding: var(--boxel-sp-xxxs);
-
-  background-color: var(--button-bg);
-  color: var(--text-color);
-  font-size: var(--boxel-font-size-sm);
-  font-weight: 500;
-
-  border: none;
-  border-radius: var(--boxel-border-radius-lg);
-}
-
-.light-button {
-  --button-bg: var(--boxel-light);
-  --text-color: var(--boxel-dark);
-
-  border: var(--boxel-border);
-=======
   justify-content: flex-end;
   padding: var(--boxel-sp);
->>>>>>> 3022c961
 }
 
 .operator-mode-card-stack__card__footer-button + .operator-mode-card-stack__card__footer-button {
@@ -680,30 +649,6 @@
   outline: none;
 }
 
-<<<<<<< HEAD
-/* stacked cards */
-.operator-mode-card-stack {
-  position: relative;
-  height: calc(100% - var(--search-sheet-closed-height));
-  width: 100%;
-  max-width: 50rem;
-  display: flex;
-  justify-content: center;
-  overflow: auto;
-  z-index: 0;
-}
-
-.operator-mode-card-stack__card {
-  justify-self: center;
-  position: absolute;
-  width: 89%;
-  z-index: 0;
-  overflow: hidden;
-  box-shadow: 0 15px 30px 0 rgb(0 0 0 / 35%);
-}
-
-=======
->>>>>>> 3022c961
 /* matrix spike */
 .user-profile__wrapper {
   padding: 0 var(--boxel-sp);
