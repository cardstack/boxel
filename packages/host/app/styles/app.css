:root {
  --grid-card-text-thumbnail-height: 6.25rem;
  --grid-card-label-color: #919191;
}

.card-isolated-component {
  padding: var(--boxel-sp-lg);
}

/* Modal */
.dialog-box {
  height: 100%;
  display: grid;
  grid-template-rows: auto 1fr auto;
}

.dialog-box__content {
  padding: 0 var(--boxel-sp-xxl) var(--boxel-sp-xl);
  height: 100%;
  overflow: auto;
}

.dialog-box__content > * + * {
  margin-top: var(--boxel-sp);
}

.dialog-box__close {
  border: none;
  background: none;
  font: var(--boxel-font-lg);
  position: absolute;
  top: 0;
  right: 0;
  width: 50px;
  height: 50px;
  padding: 0;
}

.dialog-box__close:hover {
  color: var(--boxel-highlight);
}

.dialog-box__footer {
  display: flex;
  justify-content: flex-end;
  padding: var(--boxel-sp);
  width: 100%;
  background: var(--boxel-light);
  height: var(--stack-card-footer-height);
  border-top: 1px solid var(--boxel-300);
  border-bottom-left-radius: var(--boxel-border-radius);
  border-bottom-right-radius: var(--boxel-border-radius);
}

.dialog-box__footer-button + .dialog-box__footer-button {
  margin-left: var(--boxel-sp-xs);
}

/* Other */
<<<<<<< HEAD
=======
.card-editor__buttons {
  text-align: right;
}

.schema,
.catalog-entry-editor {
  display: grid;
  gap: var(--boxel-sp);
  padding: var(--boxel-sp);
}

.schema__new-field-type {
  list-style-type: none;
  padding-left: 0;
  margin: 0;
}

.add-new-field {
  border: var(--boxel-border);
}

.add-new-field > * + * {
  margin-top: var(--boxel-sp);
}

.card-catalog-modal__footer {
  display: flex;
  justify-content: space-between;
}
.card-catalog-modal__url-search {
  flex-grow: 0.5;
  display: grid;
  grid-template-columns: auto 1fr;
  align-items: center;
  justify-items: flex-start;
  gap: var(--boxel-sp-xs);
}
.card-catalog-modal__url-search > span {
  font: 700 var(--boxel-font-sm);
}

.card-catalog {
  list-style-type: none;
  display: grid;
  grid-template-columns: repeat(auto-fit, minmax(16.25rem, 1fr));
  gap: var(--boxel-sp);
  padding-left: 0;
  margin: 0;
}
.card-catalog__results-length {
  font: 700 var(--boxel-font);
  height: var(--boxel-sp-xxl);
}

.card-catalog-item {
  position: relative;
  height: 6.25rem;
}

.card-catalog-item > .boxel-card-container {
  display: flex;
  align-items: center;
  height: 100%;
}
.card-catalog-item.card-catalog-item--selected > .boxel-card-container {
  box-shadow: 0 0 0 2px var(--boxel-highlight);
}

.card-catalog-item__select {
  position: absolute;
  top: 0;
  left: 0;
  width: 100%;
  height: 100%;
  background: none;
  border: none;
  border-radius: var(--boxel-border-radius);
}
.card-catalog-item:hover > .card-catalog-item__select:not(:disabled) {
  box-shadow: 0 1px 3px rgba(0, 0, 0, 0.16);
  cursor: pointer;
}
.card-catalog-item > .card-catalog-item__hover-button {
  display: none;
  width: 30px;
  height: 30px;
}
.card-catalog-item__hover-button:not(:disabled):hover {
  --icon-color: var(--boxel-highlight);
}
.card-catalog-item:hover > .card-catalog-item__hover-button:not(:disabled) {
  display: block;
  position: absolute;
}
.card-catalog-item__preview {
  top: 0;
  left: 0;
}
.card-catalog-item__more-actions {
  bottom: 0;
  right: 0;
}
.card-catalog-item__preview > svg,
.card-catalog-item__more-actions > svg {
  height: 100%;
}
>>>>>>> 304105cf

.error {
  color: var(--boxel-error-100);
}

.link {
  color: var(--boxel-highlight);
  text-decoration:underline
}
.link:hover {
  color: var(--boxel-highlight-hover);
}

/* Catalog Entry */
.catalog-entry {
  display: grid;
  gap: var(--boxel-sp-xxxs);
}

.catalog-entry--embedded > * {
  white-space: nowrap;
  overflow: hidden;
  text-overflow: ellipsis;
}

.catalog-entry__realm-name {
  color: var(--boxel-teal);
  font-size: var(--boxel-font-size-xs);
}

/* For all cards */
.field-component-card {
  padding: var(--boxel-sp);
}

.isolated-card {
  padding: var(--boxel-sp) var(--boxel-sp-xl);
}

.edit-card.saved {
  padding: var(--boxel-sp) var(--boxel-sp-xl);
}

/* Default Card Component */
.default-card-template {
  display: grid;
  gap: var(--boxel-sp-lg);
}

/* LinksTo Editor */
.links-to-editor {
  display: grid;
  grid-template-columns: 1fr auto;
  gap: var(--boxel-sp-xs);
  align-items: center;
}

.links-to-editor--empty {
  display: block;
}

.icon-button {
  --icon-bg: var(--boxel-teal);
  --icon-border: var(--icon-bg);
  --icon-color: var(--boxel-light);
}

.icon-button:hover {
  --icon-bg: var(--boxel-dark);
}

/* ContainsMany Editor */
.contains-many-editor ul {
  list-style: none;
  padding: 0;
  margin: 0 0 var(--boxel-sp);
}

.contains-many-editor ul > li + li {
  margin-top: var(--boxel-sp);
}

/* Plural Field */
.plural-field {
  list-style: none;
  padding: 0;
  margin: 0;
}

.plural-field > li + li {
  margin-top: var(--boxel-sp);
}

/* Invoice Packet */
.invoice-template {
  max-width: 50rem;
  font: var(--boxel-font-sm);
  letter-spacing: var(--boxel-lsp-xs);
  overflow: hidden;
}

.invoice-template h2 {
  margin-top: 0;
  margin-bottom: var(--boxel-sp);
  font: 700 var(--boxel-font);
}

.invoice {
  padding: var(--boxel-sp-lg);
  display: grid;
  gap: var(--boxel-sp-xxl) 0;
}

.line-items__title-row {
  display: grid;
  grid-template-columns: 3fr 1fr 2fr;
  margin-bottom: var(--boxel-sp-xxxs);
}

.line-items__title-row > *:nth-child(2) {
  justify-self: center;
}

.line-items__title-row > *:last-child {
  justify-self: end;
}

.line-items__rows {
  padding: var(--boxel-sp-lg) 0;
  border-top: 1px solid var(--boxel-200);
  border-bottom: 1px solid var(--boxel-200);
}

.line-items__rows > * + * {
  margin-top: var(--boxel-sp-xs);
}

.payment,
.payment-methods {
  display: grid;
  grid-template-columns: 1fr 1fr;
  gap: 0 var(--boxel-sp-xs);
}

.payment-method__item {
  display: inline-grid;
  grid-template-columns: var(--boxel-sp) 1fr;
  gap: var(--boxel-sp-xxxs);
  font: 700 var(--boxel-font);
}

.payment-methods__bal {
  margin-left: var(--boxel-sp-lg);
}

.balance-due {
  justify-items: end;
  text-align: right;
}

.balance-due__total {
  font: 700 var(--boxel-font-lg);
}

.extras {
  padding: var(--boxel-sp-xl);
  background-color: var(--boxel-100);
}

.notes,
.history {
  --boxel-border-radius: 20px;
}

.notes > * + *,
.history > * + * {
  margin-top: var(--boxel-sp);
  padding-top: var(--boxel-sp);
  border-top: 1px solid var(--boxel-200);
}

.details {
  --boxel-field-label-size: 35%;
  --boxel-field-label-align: center;
  display: grid;
  grid-template-columns: 1fr 1fr;
  gap: var(--boxel-sp-xl);
}

.details--edit {
  padding: var(--boxel-sp);
}

.details__fields {
  display: grid;
  grid-gap: var(--boxel-sp) 0;
}

.line-item {
  display: grid;
  grid-template-columns: 3fr 1fr 2fr;
}

.line-item__qty {
  justify-self: center;
}

.line-item__amount {
  justify-self: end;
}

.line-item--edit {
  display: grid;
  gap: var(--boxel-sp-sm);
}

.line-item__row {
  display: grid;
  grid-template-columns: 3fr 1fr 2fr;
  gap: var(--boxel-sp);
  align-items: end;
}

/* DEMO-CARDS */
.asset-card {
  display: inline-grid;
  grid-template-columns: var(--boxel-sp) 1fr;
  gap: var(--boxel-sp-xxxs);
}

.payment-method__currency {
  font: 700 var(--boxel-font);
}

.payment-method-card .boxel-field {
  margin-top: var(--boxel-sp);
}

.vendor-card .boxel-field + .boxel-field {
  margin-top: var(--boxel-sp);
}

.vendor-card--embedded {
  display: grid;
  grid-template-columns: 1fr auto;
}

.demo-card {
  display: grid;
  gap: var(--boxel-sp);
}

.demo-card h2,
.demo-card h3 {
  margin: 0;
}

/* CardsGrid Card */
.cards-grid {
  --grid-card-width: 10.125rem;
  --grid-card-height: 15.125rem;

  position: relative; /* Do not change this */
  max-width: 70rem;
  margin: 0 auto;
}
.cards-grid__cards {
  list-style-type: none;
  margin: 0;
  padding: 0;
  display: grid;
  grid-template-columns: repeat(auto-fit, minmax(var(--grid-card-width), 1fr));
  gap: var(--boxel-sp);
  justify-items: center;
  height: 100%;
}
.operator-mode .cards-grid__cards > li {
  cursor: pointer;
}
<<<<<<< HEAD
.operator-mode .buried .cards-grid__cards,
.operator-mode .buried .cards-grid__add-button {
  display: none;
}
.card-content > .boxel-card-container > header {
=======

.operator-mode-stack-item__buried .cards-grid__cards,
.operator-mode-stack-item__buried .cards-grid__add-button {
>>>>>>> 304105cf
  display: none;
}
.cards-grid__add-button {
  display: inline-block;
  position: sticky;
  left: 100%;
  bottom: var(--boxel-sp);
}
.grid-card {
  width: var(--grid-card-width);
  height: var(--grid-card-height);
  padding: var(--boxel-sp-xs);
}
.grid-card > *,
.grid-card__thumbnail-text {
  display: -webkit-box;
  -webkit-line-clamp: 2;
  -webkit-box-orient: vertical;
  overflow: hidden;
}
.grid-card__thumbnail {
  display: flex;
  align-items: center;
  height: var(--grid-card-text-thumbnail-height);
  background-color: var(--boxel-teal);
  color: var(--boxel-light);
  padding: var(--boxel-sp-lg) var(--boxel-sp-xs);
  border-radius: var(--boxel-border-radius);
  font: 700 var(--boxel-font);
  letter-spacing: var(--boxel-lsp);
}
.grid-card__title {
  margin: 0;
  font: 500 var(--boxel-font-sm);
  text-align: center;
}
.grid-card__display-name {
  margin: 0;
  font: 500 var(--boxel-font-xs);
  text-align: center;
  color: var(--grid-card-label-color);
}
.grid-card__thumbnail + * {
  margin-top: var(--boxel-sp-lg);
}
.grid-card__title + .grid-card__display-name {
  margin-top: 0.2em;
}

/* Add Button */
.add-button {
  --icon-bg: var(--boxel-light-100);
  --icon-border: var(--icon-bg);
  --icon-color: var(--boxel-highlight);

  border-radius: 100px;
  box-shadow: 0 4px 6px 0px rgb(0 0 0 / 35%);
}

.add-button:hover {
  --icon-bg: var(--boxel-light-200);
<<<<<<< HEAD
=======
}

/* OPERATOR MODE */
.operator-mode > div {
  align-items: flex-start;
}

.operator-mode-card-stack {
  position: relative;
  height: calc(100% - var(--search-sheet-closed-height));
  width: 100%;
  max-width: 50rem;
  padding-top: var(--boxel-sp-xxl);
  display: flex;
  justify-content: center;
  overflow: hidden;
  z-index: 0;
}

.operator-mode-stack-item {
  justify-self: center;
  position: absolute;
  width: 89%;
  height: inherit;
  z-index: 0;
  overflow: hidden;
  pointer-events: none;
}

.operator-mode-stack-item__card {
  position: relative;
  height: 100%;
  display: grid;
  grid-template-rows: 7.5rem auto;
  box-shadow: 0 15px 30px 0 rgb(0 0 0 / 35%);
  pointer-events: auto;
}

.operator-mode-stack-item__card__content {
  overflow: auto;
}

.operator-mode-stack-item__card__content > .boxel-card-container.boundaries {
  box-shadow: none;
}

.operator-mode-stack-item__card__content > .boxel-card-container>header {
  display: none;
}

.operator-mode-stack-item__card--edit .operator-mode-stack-item__card__content {
  margin-bottom: var(--stack-card-footer-height)
}

.operator-mode-stack-item__card__footer {
  position: absolute;
  bottom: 0;
  right: 0;
  display: flex;
  justify-content: flex-end;
  padding: var(--boxel-sp);
  width: 100%;
  background: white;
  height: var(--stack-card-footer-height);
  border-top: 1px solid var(--boxel-300);
  border-bottom-left-radius: var(--boxel-border-radius);
  border-bottom-right-radius: var(--boxel-border-radius);
}

.operator-mode-stack-item__card__footer-button + .operator-mode-stack-item__card__footer-button {
  margin-left: var(--boxel-sp-xs);
}

.operator-mode-overlayed-button {
  position: absolute;
  border: none;
  width: auto;
}

.freestyle-search-sheet-example-container {
  background: #494559;
  min-height: 300px;
  overflow: hidden;
  position: relative;
}

.search-sheet {
  background: #fff;
  border-radius: 20px 20px 0 0;
  bottom: -1px;
  box-shadow: 0 5px 15px 0 rgba(0, 0, 0, 0.5);
  display: flex;
  flex-direction: column;
  left: 3.5%;
  position: absolute;
  transition: height var(--boxel-transition), padding var(--boxel-transition);
  width: 93%;
}

.search-sheet--closed {
  height: var(--search-sheet-closed-height);
  padding: 0;
}

.search-sheet--prompt {
  height: 236px;
  padding: 30px 40px;
}

.search-sheet--results {
  height: 300px;
  padding: 30px 40px;
}

.search-sheet-header,
.search-sheet-footer {
  align-items: center;
  display: flex;
  flex: 1;
  justify-content: space-between;
  opacity: 1;
  transition: flex var(--boxel-transition), opacity var(--boxel-transition);
}

.search-sheet--closed .search-sheet-header,
.search-sheet--closed .search-sheet-footer {
  flex: 0;
  opacity: 0;
}

.search-sheet-header {
  height: 37px;
  overflow: hidden;
}

.search-sheet-headline {
  font-family: Poppins;
  font-size: 22px;
  font-weight: bold;
  font-stretch: normal;
  font-style: normal;
  line-height: 0.91;
  letter-spacing: 0.22px;
  color: #000;
}

.search-sheet-footer {
  height: 40px;
  overflow: hidden;
}

.search-input {
  transition: margin var(--boxel-transition);
}

.search-sheet .search-input {
  margin: 31px 0 20px;
}

.search-sheet.search-sheet--closed .search-input {
  margin: 0;
}

.search-input {
  border-radius: 20px 20px 0 0;
  border: solid 1px rgba(255, 255, 255, 0.5);
  background: #000;
  height: 59px;
  transition: border-radius var(--boxel-transition);
}

.search-input--bottom-rounded {
  border-radius: 20px;
}

.search-input__input {
  width: 100%;
  height: 23px;
  font-family: Poppins;
  font-size: 16px;
  font-weight: normal;
  font-stretch: normal;
  font-style: normal;
  line-height: 1.13;
  letter-spacing: 0.19px;
  text-align: left;
  color: #fff;
  background: transparent;
  border: none;
}

.search-input__label {
  padding: 18px 24px 18px 18px;
  display: flex;
}

.search-input__icon-label {
  color: var(--boxel-highlight);
  font-size: 2.25rem;
  line-height: 1.6rem;
  margin-right: 0.35rem;
}

.search-input__sr-label {
  display: none;
}

.search-input__input::placeholder {
  color: #fff;
  opacity: 0.6;
}

.search-input__input:focus {
  outline: none;
}

.operator-mode__no-cards {
  height: calc(100% - var(--search-sheet-closed-height));
  width: 100%;
  max-width: 50rem;
  display: flex;
  flex-direction: column;
  justify-content: center;
  align-items: center;
}

.operator-mode__no-cards__add-card-title {
  color: var(--boxel-light);
  font: var(--boxel-font-lg);
}

.operator-mode__no-cards__add-card-button {
  height: 350px;
  width: 200px;
  vertical-align: middle;
  background: var(--boxel-teal);
  border: none;
  border-radius: var(--boxel-border-radius);
}

.operator-mode__no-cards__add-card-button:hover {
  background: var(--boxel-dark-teal);
}

/* matrix spike */
.user-profile__wrapper {
  padding: 0 var(--boxel-sp);
  margin: var(--boxel-sp) 0;
}

.user-profile__wrapper label{
  margin-top: var(--boxel-sp-sm);
}

.room-manager__room-list {
  padding: 0 var(--boxel-sp);
  margin: var(--boxel-sp) 0;
}

.room-manager__room {
  margin-top: var(--boxel-sp-sm);
}

.room-manager__room__item {
  display: inline-block;
  min-width: 30rem;
}

.room-manager__room button {
  margin-left: var(--boxel-sp-xs);
}
.room-manager__checkbox-field {
  font-weight: bold;
  display: block;
  margin-bottom: var(--boxel-sp);
}

.room__header .boxel-header__content {
  display: block;
}

.room__header__invite-btn {
  display: block;
  float: right;
  margin-bottom: var(--boxel-sp-sm);
}

.room__messages-wrapper {
  overflow-y: auto;
  max-height: 30vh;
  padding: var(--boxel-sp);
  margin: var(--boxel-sp) 0;
}

.room__messages__timeline-start {
  padding-bottom: var(--boxel-sp);
}

.room__messages__notices {
  display: flex;
  justify-content: center;
}
.room__messages .boundaries {
  margin: var(--boxel-sp-sm) 0;
}

.room__send-message {
  display: flex;
  justify-content: right;
  flex-wrap: wrap;
  row-gap: var(--boxel-sp-sm);
  margin: 0 var(--boxel-sp);
}

.room__send-message button,
.room__send-message .room__selected-card {
  margin-left: var(--boxel-sp-sm);
}

.room__selected-card {
  margin: var(--boxel-sp);
  float: right;
}
.room__selected-card::after {
  content:'';
  clear: both;
}

.room__selected-card__field {
  font-weight: bold;
}

.room__selected-card__card-wrapper {
  padding: var(--boxel-sp);
  border: var(--boxel-border);
  border-radius: var(--boxel-border-radius);
}

.room__members {
  clear: both;
  font-size: var(--boxel-font-size-sm);
  font-weight: initial;
}

header.matrix .content {
  position: relative;
  display: block;
}

.card-isolated-component {
  padding: var(--boxel-sp-lg);
>>>>>>> 304105cf
}<|MERGE_RESOLUTION|>--- conflicted
+++ resolved
@@ -57,115 +57,6 @@
 }
 
 /* Other */
-<<<<<<< HEAD
-=======
-.card-editor__buttons {
-  text-align: right;
-}
-
-.schema,
-.catalog-entry-editor {
-  display: grid;
-  gap: var(--boxel-sp);
-  padding: var(--boxel-sp);
-}
-
-.schema__new-field-type {
-  list-style-type: none;
-  padding-left: 0;
-  margin: 0;
-}
-
-.add-new-field {
-  border: var(--boxel-border);
-}
-
-.add-new-field > * + * {
-  margin-top: var(--boxel-sp);
-}
-
-.card-catalog-modal__footer {
-  display: flex;
-  justify-content: space-between;
-}
-.card-catalog-modal__url-search {
-  flex-grow: 0.5;
-  display: grid;
-  grid-template-columns: auto 1fr;
-  align-items: center;
-  justify-items: flex-start;
-  gap: var(--boxel-sp-xs);
-}
-.card-catalog-modal__url-search > span {
-  font: 700 var(--boxel-font-sm);
-}
-
-.card-catalog {
-  list-style-type: none;
-  display: grid;
-  grid-template-columns: repeat(auto-fit, minmax(16.25rem, 1fr));
-  gap: var(--boxel-sp);
-  padding-left: 0;
-  margin: 0;
-}
-.card-catalog__results-length {
-  font: 700 var(--boxel-font);
-  height: var(--boxel-sp-xxl);
-}
-
-.card-catalog-item {
-  position: relative;
-  height: 6.25rem;
-}
-
-.card-catalog-item > .boxel-card-container {
-  display: flex;
-  align-items: center;
-  height: 100%;
-}
-.card-catalog-item.card-catalog-item--selected > .boxel-card-container {
-  box-shadow: 0 0 0 2px var(--boxel-highlight);
-}
-
-.card-catalog-item__select {
-  position: absolute;
-  top: 0;
-  left: 0;
-  width: 100%;
-  height: 100%;
-  background: none;
-  border: none;
-  border-radius: var(--boxel-border-radius);
-}
-.card-catalog-item:hover > .card-catalog-item__select:not(:disabled) {
-  box-shadow: 0 1px 3px rgba(0, 0, 0, 0.16);
-  cursor: pointer;
-}
-.card-catalog-item > .card-catalog-item__hover-button {
-  display: none;
-  width: 30px;
-  height: 30px;
-}
-.card-catalog-item__hover-button:not(:disabled):hover {
-  --icon-color: var(--boxel-highlight);
-}
-.card-catalog-item:hover > .card-catalog-item__hover-button:not(:disabled) {
-  display: block;
-  position: absolute;
-}
-.card-catalog-item__preview {
-  top: 0;
-  left: 0;
-}
-.card-catalog-item__more-actions {
-  bottom: 0;
-  right: 0;
-}
-.card-catalog-item__preview > svg,
-.card-catalog-item__more-actions > svg {
-  height: 100%;
-}
->>>>>>> 304105cf
 
 .error {
   color: var(--boxel-error-100);
@@ -445,17 +336,11 @@
 .operator-mode .cards-grid__cards > li {
   cursor: pointer;
 }
-<<<<<<< HEAD
 .operator-mode .buried .cards-grid__cards,
 .operator-mode .buried .cards-grid__add-button {
   display: none;
 }
 .card-content > .boxel-card-container > header {
-=======
-
-.operator-mode-stack-item__buried .cards-grid__cards,
-.operator-mode-stack-item__buried .cards-grid__add-button {
->>>>>>> 304105cf
   display: none;
 }
 .cards-grid__add-button {
@@ -517,358 +402,4 @@
 
 .add-button:hover {
   --icon-bg: var(--boxel-light-200);
-<<<<<<< HEAD
-=======
-}
-
-/* OPERATOR MODE */
-.operator-mode > div {
-  align-items: flex-start;
-}
-
-.operator-mode-card-stack {
-  position: relative;
-  height: calc(100% - var(--search-sheet-closed-height));
-  width: 100%;
-  max-width: 50rem;
-  padding-top: var(--boxel-sp-xxl);
-  display: flex;
-  justify-content: center;
-  overflow: hidden;
-  z-index: 0;
-}
-
-.operator-mode-stack-item {
-  justify-self: center;
-  position: absolute;
-  width: 89%;
-  height: inherit;
-  z-index: 0;
-  overflow: hidden;
-  pointer-events: none;
-}
-
-.operator-mode-stack-item__card {
-  position: relative;
-  height: 100%;
-  display: grid;
-  grid-template-rows: 7.5rem auto;
-  box-shadow: 0 15px 30px 0 rgb(0 0 0 / 35%);
-  pointer-events: auto;
-}
-
-.operator-mode-stack-item__card__content {
-  overflow: auto;
-}
-
-.operator-mode-stack-item__card__content > .boxel-card-container.boundaries {
-  box-shadow: none;
-}
-
-.operator-mode-stack-item__card__content > .boxel-card-container>header {
-  display: none;
-}
-
-.operator-mode-stack-item__card--edit .operator-mode-stack-item__card__content {
-  margin-bottom: var(--stack-card-footer-height)
-}
-
-.operator-mode-stack-item__card__footer {
-  position: absolute;
-  bottom: 0;
-  right: 0;
-  display: flex;
-  justify-content: flex-end;
-  padding: var(--boxel-sp);
-  width: 100%;
-  background: white;
-  height: var(--stack-card-footer-height);
-  border-top: 1px solid var(--boxel-300);
-  border-bottom-left-radius: var(--boxel-border-radius);
-  border-bottom-right-radius: var(--boxel-border-radius);
-}
-
-.operator-mode-stack-item__card__footer-button + .operator-mode-stack-item__card__footer-button {
-  margin-left: var(--boxel-sp-xs);
-}
-
-.operator-mode-overlayed-button {
-  position: absolute;
-  border: none;
-  width: auto;
-}
-
-.freestyle-search-sheet-example-container {
-  background: #494559;
-  min-height: 300px;
-  overflow: hidden;
-  position: relative;
-}
-
-.search-sheet {
-  background: #fff;
-  border-radius: 20px 20px 0 0;
-  bottom: -1px;
-  box-shadow: 0 5px 15px 0 rgba(0, 0, 0, 0.5);
-  display: flex;
-  flex-direction: column;
-  left: 3.5%;
-  position: absolute;
-  transition: height var(--boxel-transition), padding var(--boxel-transition);
-  width: 93%;
-}
-
-.search-sheet--closed {
-  height: var(--search-sheet-closed-height);
-  padding: 0;
-}
-
-.search-sheet--prompt {
-  height: 236px;
-  padding: 30px 40px;
-}
-
-.search-sheet--results {
-  height: 300px;
-  padding: 30px 40px;
-}
-
-.search-sheet-header,
-.search-sheet-footer {
-  align-items: center;
-  display: flex;
-  flex: 1;
-  justify-content: space-between;
-  opacity: 1;
-  transition: flex var(--boxel-transition), opacity var(--boxel-transition);
-}
-
-.search-sheet--closed .search-sheet-header,
-.search-sheet--closed .search-sheet-footer {
-  flex: 0;
-  opacity: 0;
-}
-
-.search-sheet-header {
-  height: 37px;
-  overflow: hidden;
-}
-
-.search-sheet-headline {
-  font-family: Poppins;
-  font-size: 22px;
-  font-weight: bold;
-  font-stretch: normal;
-  font-style: normal;
-  line-height: 0.91;
-  letter-spacing: 0.22px;
-  color: #000;
-}
-
-.search-sheet-footer {
-  height: 40px;
-  overflow: hidden;
-}
-
-.search-input {
-  transition: margin var(--boxel-transition);
-}
-
-.search-sheet .search-input {
-  margin: 31px 0 20px;
-}
-
-.search-sheet.search-sheet--closed .search-input {
-  margin: 0;
-}
-
-.search-input {
-  border-radius: 20px 20px 0 0;
-  border: solid 1px rgba(255, 255, 255, 0.5);
-  background: #000;
-  height: 59px;
-  transition: border-radius var(--boxel-transition);
-}
-
-.search-input--bottom-rounded {
-  border-radius: 20px;
-}
-
-.search-input__input {
-  width: 100%;
-  height: 23px;
-  font-family: Poppins;
-  font-size: 16px;
-  font-weight: normal;
-  font-stretch: normal;
-  font-style: normal;
-  line-height: 1.13;
-  letter-spacing: 0.19px;
-  text-align: left;
-  color: #fff;
-  background: transparent;
-  border: none;
-}
-
-.search-input__label {
-  padding: 18px 24px 18px 18px;
-  display: flex;
-}
-
-.search-input__icon-label {
-  color: var(--boxel-highlight);
-  font-size: 2.25rem;
-  line-height: 1.6rem;
-  margin-right: 0.35rem;
-}
-
-.search-input__sr-label {
-  display: none;
-}
-
-.search-input__input::placeholder {
-  color: #fff;
-  opacity: 0.6;
-}
-
-.search-input__input:focus {
-  outline: none;
-}
-
-.operator-mode__no-cards {
-  height: calc(100% - var(--search-sheet-closed-height));
-  width: 100%;
-  max-width: 50rem;
-  display: flex;
-  flex-direction: column;
-  justify-content: center;
-  align-items: center;
-}
-
-.operator-mode__no-cards__add-card-title {
-  color: var(--boxel-light);
-  font: var(--boxel-font-lg);
-}
-
-.operator-mode__no-cards__add-card-button {
-  height: 350px;
-  width: 200px;
-  vertical-align: middle;
-  background: var(--boxel-teal);
-  border: none;
-  border-radius: var(--boxel-border-radius);
-}
-
-.operator-mode__no-cards__add-card-button:hover {
-  background: var(--boxel-dark-teal);
-}
-
-/* matrix spike */
-.user-profile__wrapper {
-  padding: 0 var(--boxel-sp);
-  margin: var(--boxel-sp) 0;
-}
-
-.user-profile__wrapper label{
-  margin-top: var(--boxel-sp-sm);
-}
-
-.room-manager__room-list {
-  padding: 0 var(--boxel-sp);
-  margin: var(--boxel-sp) 0;
-}
-
-.room-manager__room {
-  margin-top: var(--boxel-sp-sm);
-}
-
-.room-manager__room__item {
-  display: inline-block;
-  min-width: 30rem;
-}
-
-.room-manager__room button {
-  margin-left: var(--boxel-sp-xs);
-}
-.room-manager__checkbox-field {
-  font-weight: bold;
-  display: block;
-  margin-bottom: var(--boxel-sp);
-}
-
-.room__header .boxel-header__content {
-  display: block;
-}
-
-.room__header__invite-btn {
-  display: block;
-  float: right;
-  margin-bottom: var(--boxel-sp-sm);
-}
-
-.room__messages-wrapper {
-  overflow-y: auto;
-  max-height: 30vh;
-  padding: var(--boxel-sp);
-  margin: var(--boxel-sp) 0;
-}
-
-.room__messages__timeline-start {
-  padding-bottom: var(--boxel-sp);
-}
-
-.room__messages__notices {
-  display: flex;
-  justify-content: center;
-}
-.room__messages .boundaries {
-  margin: var(--boxel-sp-sm) 0;
-}
-
-.room__send-message {
-  display: flex;
-  justify-content: right;
-  flex-wrap: wrap;
-  row-gap: var(--boxel-sp-sm);
-  margin: 0 var(--boxel-sp);
-}
-
-.room__send-message button,
-.room__send-message .room__selected-card {
-  margin-left: var(--boxel-sp-sm);
-}
-
-.room__selected-card {
-  margin: var(--boxel-sp);
-  float: right;
-}
-.room__selected-card::after {
-  content:'';
-  clear: both;
-}
-
-.room__selected-card__field {
-  font-weight: bold;
-}
-
-.room__selected-card__card-wrapper {
-  padding: var(--boxel-sp);
-  border: var(--boxel-border);
-  border-radius: var(--boxel-border-radius);
-}
-
-.room__members {
-  clear: both;
-  font-size: var(--boxel-font-size-sm);
-  font-weight: initial;
-}
-
-header.matrix .content {
-  position: relative;
-  display: block;
-}
-
-.card-isolated-component {
-  padding: var(--boxel-sp-lg);
->>>>>>> 304105cf
 }