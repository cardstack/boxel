--- conflicted
+++ resolved
@@ -3,11 +3,8 @@
   --operator-mode-bg-color: #686283;
   --grid-card-text-thumbnail-height: 6.25rem;
   --grid-card-label-color: #919191;
-<<<<<<< HEAD
   --buried-operator-mode-header-height: 40px;
-=======
   --stack-card-footer-height: 80px;
->>>>>>> 6a70644a
 }
 
 /* Go template */
@@ -22,7 +19,7 @@
   padding: var(--boxel-sp);
 }
 
-.main__column > * + * {
+.main__column>*+* {
   margin-top: var(--boxel-sp);
 }
 
@@ -54,7 +51,7 @@
   color: var(--boxel-highlight);
 }
 
-nav > .directory-level {
+nav>.directory-level {
   padding-left: 0;
 }
 
@@ -75,7 +72,7 @@
   overflow: auto;
 }
 
-.dialog-box__content > * + * {
+.dialog-box__content>*+* {
   margin-top: var(--boxel-sp);
 }
 
@@ -117,7 +114,7 @@
   border: var(--boxel-border);
 }
 
-.add-new-field > * + * {
+.add-new-field>*+* {
   margin-top: var(--boxel-sp);
 }
 
@@ -129,7 +126,7 @@
   padding-left: 0;
 }
 
-.card-catalog > li > * + * {
+.card-catalog>li>*+* {
   margin-top: var(--boxel-sp);
 }
 
@@ -139,8 +136,9 @@
 
 .link {
   color: var(--boxel-highlight);
-  text-decoration:underline
-}
+  text-decoration: underline
+}
+
 .link:hover {
   color: var(--boxel-highlight-hover);
 }
@@ -152,7 +150,7 @@
   gap: var(--boxel-sp-xxxs);
 }
 
-.catalog-entry--embedded > * {
+.catalog-entry--embedded>* {
   white-space: nowrap;
   overflow: hidden;
   text-overflow: ellipsis;
@@ -205,7 +203,7 @@
   margin: 0 0 var(--boxel-sp);
 }
 
-.contains-many-editor ul > li + li {
+.contains-many-editor ul>li+li {
   margin-top: var(--boxel-sp);
 }
 
@@ -216,7 +214,7 @@
   margin: 0;
 }
 
-.plural-field > li + li {
+.plural-field>li+li {
   margin-top: var(--boxel-sp);
 }
 
@@ -246,11 +244,11 @@
   margin-bottom: var(--boxel-sp-xxxs);
 }
 
-.line-items__title-row > *:nth-child(2) {
+.line-items__title-row>*:nth-child(2) {
   justify-self: center;
 }
 
-.line-items__title-row > *:last-child {
+.line-items__title-row>*:last-child {
   justify-self: end;
 }
 
@@ -260,7 +258,7 @@
   border-bottom: 1px solid var(--boxel-200);
 }
 
-.line-items__rows > * + * {
+.line-items__rows>*+* {
   margin-top: var(--boxel-sp-xs);
 }
 
@@ -302,8 +300,8 @@
   padding: var(--boxel-sp);
 }
 
-.notes > * + *,
-.history > * + * {
+.notes>*+*,
+.history>*+* {
   margin-top: var(--boxel-sp);
   padding-top: var(--boxel-sp);
   border-top: 1px solid var(--boxel-200);
@@ -366,7 +364,7 @@
   margin-top: var(--boxel-sp);
 }
 
-.vendor-card .boxel-field + .boxel-field {
+.vendor-card .boxel-field+.boxel-field {
   margin-top: var(--boxel-sp);
 }
 
@@ -395,17 +393,20 @@
   flex-direction: column;
   height: 100%;
 }
+
 .operator-mode .cards-grid {
   position: absolute;
   top: 0;
   left: 0;
   width: 100%;
 }
+
 .cards-grid__title {
   color: var(--boxel-header-text-color, var(--boxel-dark));
   font: 700 var(--boxel-font-lg);
   padding: var(--boxel-sp-xl);
 }
+
 .operator-mode-card-stack__buried .cards-grid__title {
   cursor: pointer;
   font: 500 var(--boxel-font-sm);
@@ -415,6 +416,7 @@
   height: var(--buried-operator-mode-header-height);
   align-items: center;
 }
+
 .cards-grid__cards {
   list-style-type: none;
   margin: 0;
@@ -427,29 +429,36 @@
 
   overflow: auto;
 }
-.operator-mode .cards-grid__cards > li {
+
+.operator-mode .cards-grid__cards>li {
   cursor: pointer;
 }
-.operator-mode-card-stack__buried .cards-grid__cards, .operator-mode-card-stack__buried .cards-grid__add-button {
+
+.operator-mode-card-stack__buried .cards-grid__cards,
+.operator-mode-card-stack__buried .cards-grid__add-button {
   display: none;
 }
+
 .cards-grid__add-button {
   position: absolute;
   right: 30px;
   bottom: 30px;
 }
+
 .grid-card {
   width: var(--grid-card-width);
   height: var(--grid-card-height);
   padding: var(--boxel-sp-xs);
 }
-.grid-card > *,
+
+.grid-card>*,
 .grid-card__thumbnail-text {
   display: -webkit-box;
   -webkit-line-clamp: 2;
   -webkit-box-orient: vertical;
   overflow: hidden;
 }
+
 .grid-card__thumbnail {
   display: flex;
   align-items: center;
@@ -461,21 +470,25 @@
   font: 700 var(--boxel-font);
   letter-spacing: var(--boxel-lsp);
 }
+
 .grid-card__title {
   margin: 0;
   font: 500 var(--boxel-font-sm);
   text-align: center;
 }
+
 .grid-card__display-name {
   margin: 0;
   font: 500 var(--boxel-font-xs);
   text-align: center;
   color: var(--grid-card-label-color);
 }
-.grid-card__thumbnail + * {
+
+.grid-card__thumbnail+* {
   margin-top: var(--boxel-sp-lg);
 }
-.grid-card__title + .grid-card__display-name {
+
+.grid-card__title+.grid-card__display-name {
   margin-top: 0.2em;
 }
 
@@ -494,7 +507,7 @@
 }
 
 /* OPERATOR MODE */
-.operator-mode > div {
+.operator-mode>div {
   align-items: flex-start;
 }
 
@@ -540,7 +553,7 @@
   height: 100%;
   display: grid;
   grid-template-rows: 7.5rem auto;
-  box-shadow:0 15px 30px 0 rgb(0 0 0 / 35%);
+  box-shadow: 0 15px 30px 0 rgb(0 0 0 / 35%);
   pointer-events: auto;
 }
 
@@ -566,7 +579,7 @@
 .operator-mode-card-stack__card--cards-grid .operator-mode-card-stack__card__content {
   padding: 0;
   overflow: hidden;
-  
+
   display: flex;
   flex-direction: column;
   height: 100%;
@@ -587,7 +600,7 @@
   border-bottom-right-radius: var(--boxel-border-radius);
 }
 
-.operator-mode-card-stack__card__footer-button + .operator-mode-card-stack__card__footer-button {
+.operator-mode-card-stack__card__footer-button+.operator-mode-card-stack__card__footer-button {
   margin-left: var(--boxel-sp-xs);
 }
 
@@ -770,7 +783,7 @@
   margin: var(--boxel-sp) 0;
 }
 
-.user-profile__wrapper label{
+.user-profile__wrapper label {
   margin-top: var(--boxel-sp-sm);
 }
 
@@ -791,6 +804,7 @@
 .room-manager__room button {
   margin-left: var(--boxel-sp-xs);
 }
+
 .room-manager__checkbox-field {
   font-weight: bold;
   display: block;
@@ -840,8 +854,9 @@
   margin: var(--boxel-sp);
   float: right;
 }
+
 .room__selected-card::after {
-  content:'';
+  content: '';
   clear: both;
 }
 
