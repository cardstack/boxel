:root {
  --search-sheet-closed-height: 59px;
  --operator-mode-bg-color: #686283;
  --grid-card-text-thumbnail-height: 6.25rem;
  --grid-card-label-color: #919191;
}

/* Go template */
.main {
  position: relative;
  display: grid;
  grid-template-columns: 15rem 1fr 1fr;
  min-height: 100vh;
}

.main__column {
  padding: var(--boxel-sp);
}

.main__column > * + * {
  margin-top: var(--boxel-sp);
}

.editor__column {
  display: flex;
  flex-direction: column;
}

.editor__menu {
  list-style-type: none;
  padding: 0;
  display: flex;
  gap: var(--boxel-sp-sm);
}

.editor__container {
  flex: 1;
}

/* FileTree template */
.file:hover {
  color: var(--boxel-highlight);
  cursor: pointer;
}

.directory.selected,
.file.selected,
.file:active {
  color: var(--boxel-highlight);
}

nav > .directory-level {
  padding-left: 0;
}

.directory-level {
  padding-left: 1em;
}

/* Modal */
.dialog-box {
  height: 100%;
  display: grid;
  grid-template-rows: auto 1fr;
}

.dialog-box__content {
  padding: 0 var(--boxel-sp-xl) var(--boxel-sp-xl);
  height: 100%;
  overflow: auto;
}

.dialog-box__content > * + * {
  margin-top: var(--boxel-sp);
}

.dialog-box__close {
  border: none;
  background: none;
  font: var(--boxel-font-lg);
  position: absolute;
  top: 0;
  right: 0;
  width: 50px;
  height: 50px;
  padding: 0;
}

.dialog-box__close:hover {
  color: var(--boxel-highlight);
}

/* Other */
.card-editor__buttons {
  text-align: right;
}

.schema,
.catalog-entry-editor {
  display: grid;
  gap: var(--boxel-sp);
  padding: var(--boxel-sp);
}

.schema__new-field-type {
  list-style-type: none;
  padding-left: 0;
  margin: 0;
}

.add-new-field {
  border: var(--boxel-border);
}

.add-new-field > * + * {
  margin-top: var(--boxel-sp);
}

.card-catalog {
  list-style-type: none;
  display: grid;
  grid-template-columns: repeat(auto-fit, minmax(16.25rem, 1fr));
  gap: var(--boxel-sp);
  padding-left: 0;
}

.card-catalog > li > * + * {
  margin-top: var(--boxel-sp);
}

.error {
  color: var(--boxel-error-100);
}

.link {
  color: var(--boxel-highlight);
  text-decoration:underline
}
.link:hover {
  color: var(--boxel-highlight-hover);
}

/* Catalog Entry */
.catalog-entry {
  padding: calc(2 * var(--boxel-sp-sm)) var(--boxel-sp-sm);
  display: grid;
  gap: var(--boxel-sp-xxxs);
}

.catalog-entry--embedded > * {
  white-space: nowrap;
  overflow: hidden;
  text-overflow: ellipsis;
}

.catalog-entry__ref {
  font-size: var(--boxel-font-size-xs);
}

/* Default Card Component */
.isolated-card {
  padding: var(--boxel-sp);
  display: grid;
  gap: var(--boxel-sp-lg);
}

/* LinksTo Editor */
.links-to-editor {
  display: grid;
  grid-template-columns: 1fr auto;
  gap: var(--boxel-sp-xs);
  align-items: center;
}

.links-to-editor--empty {
  display: block;
}

.links-to-editor__item {
  padding: var(--boxel-sp);
  border: var(--boxel-border);
  box-shadow: 0 1px 3px 0 rgba(0, 0, 0, 0.16);
}

.icon-button {
  --icon-bg: var(--boxel-teal);
  --icon-border: var(--icon-bg);
  --icon-color: var(--boxel-light);
}

.icon-button:hover {
  --icon-bg: var(--boxel-dark);
}

/* ContainsMany Editor */
.contains-many-editor ul {
  list-style: none;
  padding: 0;
  margin: 0 0 var(--boxel-sp);
}

.contains-many-editor ul > li + li {
<<<<<<< HEAD
  margin-top: var(--boxel-sp);
}

/* Plural Field */
.plural-field {
  list-style: none;
  padding: 0;
  margin: 0;
}

.plural-field > li + li {
=======
>>>>>>> 7fbf8e1e
  margin-top: var(--boxel-sp);
}

/* Invoice Packet */
.invoice-template {
  max-width: 50rem;
  font: var(--boxel-font-sm);
  letter-spacing: var(--boxel-lsp-xs);
  overflow: hidden;
}

.invoice-template h2 {
  margin-top: 0;
  margin-bottom: var(--boxel-sp);
  font: 700 var(--boxel-font);
}

.invoice {
  padding: var(--boxel-sp-xl);
  display: grid;
  gap: var(--boxel-sp-xxl) 0;
}

.line-items__title-row {
  display: grid;
  grid-template-columns: 3fr 1fr 2fr;
  margin-bottom: var(--boxel-sp-xxxs);
}

.line-items__title-row > *:nth-child(2) {
  justify-self: center;
}

.line-items__title-row > *:last-child {
  justify-self: end;
}

.line-items__rows {
  padding: var(--boxel-sp-lg) 0;
  border-top: 1px solid var(--boxel-200);
  border-bottom: 1px solid var(--boxel-200);
}

.line-items__rows > * + * {
  margin-top: var(--boxel-sp-xs);
}

.payment,
.payment-methods {
  display: grid;
  grid-template-columns: 1fr 1fr;
  gap: 0 var(--boxel-sp-xs);
}

.payment-method__item {
  display: inline-grid;
  grid-template-columns: var(--boxel-sp) 1fr;
  gap: var(--boxel-sp-xxxs);
  font: 700 var(--boxel-font);
}

.payment-methods__bal {
  margin-left: var(--boxel-sp-lg);
}

.balance-due {
  justify-items: end;
  text-align: right;
}

.balance-due__total {
  font: 700 var(--boxel-font-lg);
}

.extras {
  padding: var(--boxel-sp-xl);
  background-color: var(--boxel-100);
}

.notes,
.history {
  --boxel-border-radius: 20px;
  padding: var(--boxel-sp);
}

.notes > * + *,
.history > * + * {
  margin-top: var(--boxel-sp);
  padding-top: var(--boxel-sp);
  border-top: 1px solid var(--boxel-200);
}

.details {
  --boxel-field-label-size: 35%;
  --boxel-field-label-align: center;
  display: grid;
  grid-template-columns: 1fr 1fr;
  gap: var(--boxel-sp-xl);
}

.details--edit {
  padding: var(--boxel-sp);
}

.details__fields {
  display: grid;
  grid-gap: var(--boxel-sp) 0;
}

.line-item {
  display: grid;
  grid-template-columns: 3fr 1fr 2fr;
}

.line-item__qty {
  justify-self: center;
}

.line-item__amount {
  justify-self: end;
}

.line-item--edit {
  display: grid;
  gap: var(--boxel-sp-sm);
}

.line-item__row {
  display: grid;
  grid-template-columns: 3fr 1fr 2fr;
  gap: var(--boxel-sp);
  align-items: end;
}

/* DEMO-CARDS */
.asset-card {
  display: inline-grid;
  grid-template-columns: var(--boxel-sp) 1fr;
  gap: var(--boxel-sp-xxxs);
}

.payment-method__currency {
  font: 700 var(--boxel-font);
}

.payment-method-card .boxel-field {
  margin-top: var(--boxel-sp);
}

.vendor-card .boxel-field + .boxel-field {
  margin-top: var(--boxel-sp);
}

.vendor-card--embedded {
  display: grid;
  grid-template-columns: 1fr auto;
}

.demo-card {
  padding: var(--boxel-sp);
  display: grid;
  gap: var(--boxel-sp);
}

.demo-card h2,
.demo-card h3 {
  margin: 0;
}

/* CardsGrid Card */
.cards-grid {
  --grid-card-width: 10.125rem;
  --grid-card-height: 15.125rem;

  position: relative;
  max-width: 70rem;
  margin: 0 auto;
}
.cards-grid__cards {
  list-style-type: none;
  margin: 0;
  padding: 0;
  display: grid;
  grid-template-columns: repeat(auto-fit, minmax(var(--grid-card-width), 1fr));
  gap: var(--boxel-sp);
  justify-items: center;
}
.operator-mode .cards-grid__cards > li {
  cursor: pointer;
}
.cards-grid__add-button {
  position: sticky;
  left: 100%;
  bottom: 5px;
}
.grid-card {
  width: var(--grid-card-width);
  height: var(--grid-card-height);
  padding: var(--boxel-sp-xs);
}
.grid-card > *,
.grid-card__thumbnail-text {
  display: -webkit-box;
  -webkit-line-clamp: 2;
  -webkit-box-orient: vertical;
  overflow: hidden;
}
.grid-card__thumbnail {
  display: flex;
  align-items: center;
  height: var(--grid-card-text-thumbnail-height);
  background-color: var(--boxel-teal);
  color: var(--boxel-light);
  padding: var(--boxel-sp-lg) var(--boxel-sp-xs);
  border-radius: var(--boxel-border-radius);
  font: 700 var(--boxel-font);
  letter-spacing: var(--boxel-lsp);
}
.grid-card__title {
  margin: 0;
  font: 500 var(--boxel-font-sm);
  text-align: center;
}
.grid-card__display-name {
  margin: 0;
  font: 500 var(--boxel-font-xs);
  text-align: center;
  color: var(--grid-card-label-color);
}
.grid-card__thumbnail + * {
  margin-top: var(--boxel-sp-lg);
}
.grid-card__title + .grid-card__display-name {
  margin-top: 0.2em;
}

/* Add Button */
.add-button {
  --icon-bg: var(--boxel-light-100);
  --icon-border: var(--icon-bg);
  --icon-color: var(--boxel-highlight);

  border-radius: 100px;
  box-shadow: 0 4px 6px 0px rgb(0 0 0 / 35%);
}

.add-button:hover {
  --icon-bg: var(--boxel-light-200);
}

/* OPERATOR MODE */
.operator-mode > div {
  align-items: flex-start;
}

.operator-mode-card-stack {
  position: relative;
  height: calc(100% - var(--search-sheet-closed-height));
  width: 100%;
  max-width: 50rem;
  padding-top: var(--boxel-sp-xxl);
  display: flex;
  justify-content: center;
  overflow: hidden;
  z-index: 0;
}

.operator-mode-card-stack__item {
  justify-self: center;
  position: absolute;
  width: 89%;
  height: inherit;
  z-index: 0;
  overflow: hidden;
}

.operator-mode-card-stack__buried .operator-mode-card-stack__card {
  background-color: var(--boxel-200);
  grid-template-rows: 40px auto;
}

.operator-mode-card-stack__buried .operator-mode-card-stack__card__header .icon-button {
  display: none;
}

.operator-mode-card-stack__buried .operator-mode-card-stack__card__header {
  cursor: pointer;
  font: 500 var(--boxel-font-sm);
  padding: 0 var(--boxel-sp-xs);
}

.operator-mode-card-stack__card {
  position: relative;
  height: 100%;
  display: grid;
  grid-template-rows: 7.5rem auto;
  box-shadow:0 15px 30px 0 rgb(0 0 0 / 35%);
}

.operator-mode-card-stack__card__content {
  padding: var(--boxel-sp);
  overflow: auto;
}

.operator-mode-card-stack__card--edit .operator-mode-card-stack__card__content {
  padding-bottom: 5rem; /* footer height */
}

.operator-mode-card-stack__card__footer {
  position: absolute;
  bottom: 0;
  right: 0;
  display: flex;
  justify-content: flex-end;
  padding: var(--boxel-sp);
}

.operator-mode-card-stack__card__footer-button + .operator-mode-card-stack__card__footer-button {
  margin-left: var(--boxel-sp-xs);
}

.operator-mode-overlayed-button {
  position: absolute;
  border: none;
  width: auto;
}

.freestyle-search-sheet-example-container {
  background: #494559;
  min-height: 300px;
  overflow: hidden;
  position: relative;
}

.search-sheet {
  background: #fff;
  border-radius: 20px 20px 0 0;
  bottom: -1px;
  box-shadow: 0 5px 15px 0 rgba(0, 0, 0, 0.5);
  display: flex;
  flex-direction: column;
  left: 3.5%;
  position: absolute;
  transition: height var(--boxel-transition), padding var(--boxel-transition);
  width: 93%;
}

.search-sheet--closed {
  height: var(--search-sheet-closed-height);
  padding: 0;
}

.search-sheet--prompt {
  height: 236px;
  padding: 30px 40px;
}

.search-sheet--results {
  height: 300px;
  padding: 30px 40px;
}

.search-sheet-header,
.search-sheet-footer {
  align-items: center;
  display: flex;
  flex: 1;
  justify-content: space-between;
  opacity: 1;
  transition: flex var(--boxel-transition), opacity var(--boxel-transition);
}

.search-sheet--closed .search-sheet-header,
.search-sheet--closed .search-sheet-footer {
  flex: 0;
  opacity: 0;
}

.search-sheet-header {
  height: 37px;
  overflow: hidden;
}

.search-sheet-headline {
  font-family: Poppins;
  font-size: 22px;
  font-weight: bold;
  font-stretch: normal;
  font-style: normal;
  line-height: 0.91;
  letter-spacing: 0.22px;
  color: #000;
}

.search-sheet-footer {
  height: 40px;
  overflow: hidden;
}

.search-input {
  transition: margin var(--boxel-transition);
}

.search-sheet .search-input {
  margin: 31px 0 20px;
}

.search-sheet.search-sheet--closed .search-input {
  margin: 0;
}

.search-input {
  border-radius: 20px 20px 0 0;
  border: solid 1px rgba(255, 255, 255, 0.5);
  background: #000;
  height: 59px;
  transition: border-radius var(--boxel-transition);
}

.search-input--bottom-rounded {
  border-radius: 20px;
}

.search-input__input {
  width: 100%;
  height: 23px;
  font-family: Poppins;
  font-size: 16px;
  font-weight: normal;
  font-stretch: normal;
  font-style: normal;
  line-height: 1.13;
  letter-spacing: 0.19px;
  text-align: left;
  color: #fff;
  background: transparent;
  border: none;
}

.search-input__label {
  padding: 18px 24px 18px 18px;
  display: flex;
}

.search-input__icon-label {
  color: var(--boxel-highlight);
  font-size: 2.25rem;
  line-height: 1.6rem;
  margin-right: 0.35rem;
}

.search-input__sr-label {
  display: none;
}

.search-input__input::placeholder {
  color: #fff;
  opacity: 0.6;
}

.search-input__input:focus {
  outline: none;
}

.operator-mode__no-cards {
  height: calc(100% - var(--search-sheet-closed-height));
  width: 100%;
  max-width: 50rem;
  display: flex;
  flex-direction: column;
  justify-content: center;
  align-items: center;
}

.operator-mode__no-cards__add-card-title {
  color: var(--boxel-light);
  font: var(--boxel-font-lg);
}

.operator-mode__no-cards__add-card-button {
  height: 350px;
  width: 200px;
  vertical-align: middle;
  background: var(--boxel-teal);
  border: none;
  border-radius: var(--boxel-border-radius);
}

.operator-mode__no-cards__add-card-button:hover {
  background: var(--boxel-dark-teal);
}

/* matrix spike */
.user-profile__wrapper {
  padding: 0 var(--boxel-sp);
  margin: var(--boxel-sp) 0;
}

.user-profile__wrapper label{
  margin-top: var(--boxel-sp-sm);
}

.room-manager__room-list {
  padding: 0 var(--boxel-sp);
  margin: var(--boxel-sp) 0;
}

.room-manager__room {
  margin-top: var(--boxel-sp-sm);
}

.room-manager__room__item {
  display: inline-block;
  min-width: 30rem;
}

.room-manager__room button {
  margin-left: var(--boxel-sp-xs);
}
.room-manager__checkbox-field {
  font-weight: bold;
  display: block;
  margin-bottom: var(--boxel-sp);
}

.room__header .boxel-header__content {
  display: block;
}

.room__header__invite-btn {
  display: block;
  float: right;
  margin-bottom: var(--boxel-sp-sm);
}

.room__messages-wrapper {
  overflow-y: auto;
  max-height: 30vh;
  padding: var(--boxel-sp);
  margin: var(--boxel-sp) 0;
}

.room__messages__timeline-start {
  padding-bottom: var(--boxel-sp);
}

.room__messages__notices {
  display: flex;
  justify-content: center;
}

.room__send-message {
  display: flex;
  justify-content: right;
  flex-wrap: wrap;
  row-gap: var(--boxel-sp-sm);
  margin: 0 var(--boxel-sp);
}

.room__send-message button,
.room__send-message .room__selected-card {
  margin-left: var(--boxel-sp-sm);
}

.room__selected-card {
  margin: var(--boxel-sp);
  float: right;
}
.room__selected-card::after {
  content:'';
  clear: both;
}

.room__selected-card__field {
  font-weight: bold;
}

.room__selected-card__card-wrapper {
  padding: var(--boxel-sp);
  border: var(--boxel-border);
  border-radius: var(--boxel-border-radius);
}

.room__members {
  clear: both;
  font-size: var(--boxel-font-size-sm);
  font-weight: initial;
}<|MERGE_RESOLUTION|>--- conflicted
+++ resolved
@@ -200,7 +200,6 @@
 }
 
 .contains-many-editor ul > li + li {
-<<<<<<< HEAD
   margin-top: var(--boxel-sp);
 }
 
@@ -212,8 +211,6 @@
 }
 
 .plural-field > li + li {
-=======
->>>>>>> 7fbf8e1e
   margin-top: var(--boxel-sp);
 }
 
