--- conflicted
+++ resolved
@@ -200,8 +200,6 @@
 }
 
 .contains-many-editor ul > li + li {
-<<<<<<< HEAD
-=======
   margin-top: var(--boxel-sp);
 }
 
@@ -213,7 +211,6 @@
 }
 
 .plural-field > li + li {
->>>>>>> a8af490e
   margin-top: var(--boxel-sp);
 }
 
