--- conflicted
+++ resolved
@@ -439,16 +439,10 @@
   display: none;
 }
 .cards-grid__add-button {
-<<<<<<< HEAD
   display: inline-block;
   position: sticky;
   left: 100%;
   bottom: var(--boxel-sp);
-=======
-  position: absolute !important;
-  right: 30px;
-  bottom: 30px;
->>>>>>> d74e0bcf
 }
 .grid-card {
   width: var(--grid-card-width);
@@ -532,24 +526,6 @@
   pointer-events: none;
 }
 
-<<<<<<< HEAD
-=======
-.operator-mode-card-stack__buried .operator-mode-card-stack__card {
-  background-color: var(--boxel-200);
-  grid-template-rows: var(--buried-operator-mode-header-height) auto;
-}
-
-.operator-mode-card-stack__buried .operator-mode-card-stack__card__header .icon-button {
-  display: none;
-}
-
-.operator-mode-card-stack__buried .operator-mode-card-stack__card__header {
-  cursor: pointer;
-  font: 500 var(--boxel-font-sm);
-  padding: 0 var(--boxel-sp-xs);
-}
-
->>>>>>> d74e0bcf
 .operator-mode-card-stack__card {
   position: relative;
   height: 100%;
