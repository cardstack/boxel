--- conflicted
+++ resolved
@@ -11,14 +11,8 @@
   preElementString: string,
   roomId: string,
   eventId: string,
-<<<<<<< HEAD
-  index?: number,
-): CodeData {
-=======
   codeBlockIndex: number,
 ): CodeData {
-  console.log('extractCodeData', preElementString);
->>>>>>> d0f632c0
   // We are creating a new element in the dom
   // so that we can easily parse the content of the top level <pre> tags.
   // Note that <pre> elements can have nested <pre> elements inside them and by querying the dom like that
@@ -34,15 +28,9 @@
       code: null,
       language: null,
       searchReplaceBlock: null,
-<<<<<<< HEAD
-      roomId: null,
-      eventId: null,
-      index: index ?? 0,
-=======
       roomId: '',
       eventId: '',
       codeBlockIndex: -1,
->>>>>>> d0f632c0
     };
   }
 
@@ -103,11 +91,7 @@
       : null,
     roomId,
     eventId,
-<<<<<<< HEAD
-    index: index ?? 0,
-=======
     codeBlockIndex,
->>>>>>> d0f632c0
   };
 }
 
@@ -155,9 +139,6 @@
 export interface HtmlPreTagGroup {
   type: 'pre_tag';
   content: string;
-<<<<<<< HEAD
-  codeBlockIndex?: number;
-=======
   codeData: CodeData;
 }
 
@@ -171,7 +152,6 @@
   htmlTagGroup: HtmlTagGroup,
 ): htmlTagGroup is HtmlPreTagGroup {
   return htmlTagGroup.type === 'pre_tag';
->>>>>>> d0f632c0
 }
 
 export function parseHtmlContent(
@@ -214,11 +194,7 @@
         result.push({
           type: 'pre_tag',
           content: element.outerHTML,
-<<<<<<< HEAD
-          codeBlockIndex: codeBlockIndex++,
-=======
-          codeData: codeData,
->>>>>>> d0f632c0
+          codeData,
         });
       } else {
         result.push({
