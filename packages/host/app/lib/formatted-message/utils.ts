--- conflicted
+++ resolved
@@ -9,16 +9,17 @@
 
 export function extractCodeData(
   preElementString: string,
-<<<<<<< HEAD
   roomId: string,
   eventId: string,
-  index?: number,
-): CodeData {
-=======
   codeBlockIndex: number,
 ): CodeData {
-  console.log('extractCodeData', preElementString);
->>>>>>> 27f78940
+  console.log(
+    'extractCodeData',
+    preElementString,
+    roomId,
+    eventId,
+    codeBlockIndex,
+  );
   // We are creating a new element in the dom
   // so that we can easily parse the content of the top level <pre> tags.
   // Note that <pre> elements can have nested <pre> elements inside them and by querying the dom like that
@@ -34,13 +35,9 @@
       code: null,
       language: null,
       searchReplaceBlock: null,
-<<<<<<< HEAD
       roomId: null,
       eventId: null,
-      index: index ?? 0,
-=======
       codeBlockIndex: -1,
->>>>>>> 27f78940
     };
   }
 
@@ -99,13 +96,9 @@
     searchReplaceBlock: isCompleteSearchReplaceBlock(contentWithoutFileUrl)
       ? contentWithoutFileUrl
       : null,
-<<<<<<< HEAD
     roomId,
     eventId,
-    index: index ?? 0,
-=======
     codeBlockIndex,
->>>>>>> 27f78940
   };
 }
 
@@ -143,6 +136,8 @@
   code: string | null;
   language: string | null;
   searchReplaceBlock?: string | null;
+  roomId: string | null;
+  eventId: string | null;
   codeBlockIndex: number;
 }
 
@@ -157,14 +152,14 @@
 export interface HtmlNonPreTagGroup {
   type: 'non_pre_tag';
   content: string;
-<<<<<<< HEAD
-  codeBlockIndex?: number;
-=======
   codeData: null;
->>>>>>> 27f78940
-}
-
-export function parseHtmlContent(htmlString: string): HtmlTagGroup[] {
+}
+
+export function parseHtmlContent(
+  htmlString: string,
+  roomId: string,
+  eventId: string,
+): HtmlTagGroup[] {
   let result: HtmlTagGroup[] = [];
 
   // Create a temporary DOM element to parse the HTML string.
@@ -194,11 +189,12 @@
         result.push({
           type: 'pre_tag',
           content: element.outerHTML,
-<<<<<<< HEAD
-          codeBlockIndex: codeBlockIndex++,
-=======
-          codeData: extractCodeData(element.outerHTML, codeBlockIndex++),
->>>>>>> 27f78940
+          codeData: extractCodeData(
+            element.outerHTML,
+            roomId,
+            eventId,
+            codeBlockIndex++,
+          ),
         });
       } else {
         result.push({
