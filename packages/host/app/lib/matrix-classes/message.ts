import { guidFor } from '@ember/object/internals';
import { cached, tracked } from '@glimmer/tracking';

import { EventStatus } from 'matrix-js-sdk';

import { TrackedArray } from 'tracked-built-ins';

import { markdownToHtml } from '@cardstack/runtime-common';
import { escapeHtmlOutsideCodeBlocks } from '@cardstack/runtime-common/helpers/html';

import {
  parseHtmlContent,
  type HtmlTagGroup,
} from '@cardstack/host/lib/formatted-message/utils';

import { type FileDef } from 'https://cardstack.com/base/file-api';

import { RoomMember } from './member';

import type MessageCodePatchResult from './message-code-patch-result';

import type MessageCommand from './message-command';

const ErrorMessage: Record<string, string> = {
  ['M_TOO_LARGE']: 'Message is too large',
};

type RoomMessageInterface = RoomMessageRequired & RoomMessageOptional;

interface RoomMessageRequired {
  roomId: string;
  author: RoomMember;
  created: Date;
  updated: Date;
  body: string;
  eventId: string;
  status: EventStatus | null;
}

interface RoomMessageOptional {
  transactionId?: string | null;
  attachedCardIds?: string[] | null;
  attachedFiles?: FileDef[];
  isStreamingFinished?: boolean;
  index?: number;
  errorMessage?: string;
  clientGeneratedId?: string | null;
  reasoningContent?: string | null;
<<<<<<< HEAD
  isDebugMessage?: boolean;
=======
  hasContinuation?: boolean;
  continuationOf?: string | null;
>>>>>>> c3d956e8
}

export class Message implements RoomMessageInterface {
  @tracked _body: string;
  @tracked _reasoningContent?: string | null;
  @tracked _commands: TrackedArray<MessageCommand>;
  @tracked codePatchResults: TrackedArray<MessageCodePatchResult>;
  @tracked created: Date;
  @tracked _isStreamingFinished?: boolean;
  @tracked hasContinuation?: boolean;
  @tracked continuedInMessage?: Message | null;
  continuationOf?: string | null;

  attachedCardIds?: string[] | null;
  attachedFiles?: FileDef[];
  attachedSkillCardIds?: string[] | null;
  index?: number;
  transactionId?: string | null;
  errorMessage?: string;
  clientGeneratedId?: string;
  isDebugMessage?: boolean;

  author: RoomMember;
  status: EventStatus | null;
  _updated: Date;
  eventId: string;
  roomId: string;

  //This property is used for testing purpose
  instanceId: string;

  constructor(init: RoomMessageInterface) {
    this._body = init.body;
    this._reasoningContent = init.reasoningContent;
    this._commands = new TrackedArray<MessageCommand>();
    this.author = init.author;
    this.eventId = init.eventId;
    this.created = init.created;
    this._updated = init.updated;
    this.status = init.status;
    this.roomId = init.roomId;
    this.attachedFiles = init.attachedFiles;
    this.hasContinuation = init.hasContinuation;
    this.continuationOf = init.continuationOf;
    this._reasoningContent = init.reasoningContent;
    this._commands = new TrackedArray<MessageCommand>();
    this.codePatchResults = new TrackedArray<MessageCodePatchResult>();
    this.instanceId = guidFor(this);
  }

  get isRetryable() {
    return (
      this.errorMessage === undefined ||
      (this.errorMessage && this.errorMessage !== ErrorMessage['M_TOO_LARGE'])
    );
  }

  get reasoningContent(): string {
    return [this._reasoningContent, this.continuedReasoningContent]
      .filter(Boolean)
      .join('');
  }

  setReasoningContent(reasoningContent: string | null) {
    if (this._reasoningContent !== reasoningContent) {
      this._reasoningContent = reasoningContent;
    }
  }

  get continuedReasoningContent() {
    return this.continuedInMessage?.reasoningContent ?? '';
  }

  get body(): string {
    return [this._body, this.continuedBody].filter(Boolean).join('');
  }

  setBody(body: string) {
    if (this._body !== body) {
      this._body = body;
    }
  }

  get continuedBody() {
    return this.continuedInMessage?.body;
  }

  get commands(): MessageCommand[] {
    return (this.continuedInMessage?.commands?.length ?? 0) > 0
      ? this.continuedInMessage!.commands
      : (this._commands ?? []);
  }

  setCommands(commands: MessageCommand[]) {
    this._commands = new TrackedArray<MessageCommand>(commands);
  }

  get continuedCommands() {
    return this.continuedInMessage?.commands;
  }

  setIsStreamingFinished(isStreamingFinished: boolean | undefined) {
    if (this._isStreamingFinished !== isStreamingFinished) {
      this._isStreamingFinished = isStreamingFinished;
    }
  }

  get isStreamingFinished(): boolean | undefined {
    if (this.hasContinuation) {
      return this.continuedInMessage?.isStreamingFinished ?? false;
    }
    return this._isStreamingFinished;
  }

  get isStreamingOfEventFinished(): boolean {
    return this._isStreamingFinished === true;
  }

  get updated(): Date {
    return this.continuedInMessage?.updated ?? this._updated;
  }

  setUpdated(updated: Date) {
    if (this._updated.getTime() !== updated.getTime()) {
      this._updated = updated;
    }
  }

  @cached
  get bodyHTML() {
    // message is expected to be in markdown so we need to convert the markdown to html when the message is sent by the ai bot
    if (!this.body) {
      return this.body;
    }
    return markdownToHtml(escapeHtmlOutsideCodeBlocks(this.body), {
      sanitize: false,
      escapeHtmlInCodeBlocks: true,
    });
  }

  /*
    We are splitting the html into parts so that we can target the
    code blocks (<pre> tags) and apply Monaco editor to them. Here is an
    example of the html argument:

    <p>Here is some code for you.</p>
    <pre data-codeblock="javascript">const x = 1;</pre>
    <p>I hope you like this code. But here is some more!</p>
    <pre data-codeblock="javascript">const y = 2;</pre>
    <p>Feel free to use it in your project.</p>

    A drawback of this approach is that we can't render monaco editors for
    code blocks that are nested inside other elements. We should make sure
    our skills teach the model to respond with code blocks that are not nested
    inside other elements.
  */
  @cached
  get htmlParts(): HtmlTagGroup[] {
    return parseHtmlContent(this.bodyHTML, this.roomId, this.eventId);
  }
}<|MERGE_RESOLUTION|>--- conflicted
+++ resolved
@@ -46,12 +46,9 @@
   errorMessage?: string;
   clientGeneratedId?: string | null;
   reasoningContent?: string | null;
-<<<<<<< HEAD
   isDebugMessage?: boolean;
-=======
   hasContinuation?: boolean;
   continuationOf?: string | null;
->>>>>>> c3d956e8
 }
 
 export class Message implements RoomMessageInterface {
