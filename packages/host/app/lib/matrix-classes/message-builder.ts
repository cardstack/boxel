--- conflicted
+++ resolved
@@ -22,11 +22,7 @@
 import MatrixService from '@cardstack/host/services/matrix-service';
 
 import type { CommandStatus } from 'https://cardstack.com/base/command';
-<<<<<<< HEAD
-=======
-
 import { SerializedFile } from 'https://cardstack.com/base/file-api';
->>>>>>> 981db498
 import type {
   CardMessageContent,
   CardMessageEvent,
