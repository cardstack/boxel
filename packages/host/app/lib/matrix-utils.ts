import difference from 'lodash/difference';

export interface MatrixError {
  data: {
    errcode: string;
    error: string;
  };
  httpStatus: number;
  errcode: string;
}
export const eventDebounceMs = 100;

export function isMatrixError(err: any): err is MatrixError {
  return (
    typeof err === 'object' &&
    'data' in err &&
    typeof err.data === 'object' &&
    'errcode' in err.data &&
    typeof err.data.errcode === 'string' &&
    'error' in err.data &&
    typeof err.data.error === 'string' &&
    'httpStatus' in err &&
    typeof err.httpStatus === 'number' &&
    'errcode' in err &&
    typeof err.errcode === 'string'
  );
}

<<<<<<< HEAD
export function isValidPassword(password: string): boolean {
  return /^(?=.*[0-9])(?=.*[!@#$%^&*])[a-zA-Z0-9!@#$%^&*]{8,}$/.test(password);
=======
export interface InteractiveAuth {
  completed?: string[];
  session: string;
  flows: Flow[];
  error?: string;
  errcode?: string;
}

interface Flow {
  stages: string[];
}

function isFlow(flow: any): flow is Flow {
  if (
    typeof flow === 'object' &&
    'stages' in flow &&
    Array.isArray(flow.stages)
  ) {
    if (flow.stages.find((s: any) => typeof s !== 'string')) {
      return false;
    }
    return true;
  }
  return false;
}

export function isInteractiveAuth(json: any): json is InteractiveAuth {
  if (
    typeof json === 'object' &&
    'session' in json &&
    typeof json.session === 'string' &&
    'flows' in json &&
    Array.isArray(json.flows)
  ) {
    if ('error' in json && typeof json.error !== 'string') {
      return false;
    }
    if ('errcode' in json && typeof json.errcode !== 'string') {
      return false;
    }
    if ('completed' in json && !Array.isArray(json.completed)) {
      return false;
    }
    if (
      'completed' in json &&
      json.completed.length > 0 &&
      json.completed.find((c: any) => typeof c !== 'string')
    ) {
      return false;
    }

    return json.flows.every((f: any) => isFlow(f));
  }
  return false;
}

export function nextUncompletedStage(authFlow: InteractiveAuth) {
  if (authFlow.flows.length === 0) {
    throw new Error(
      `Completed all interactive auth stages but encountered unsuccessful interactive auth response: ${JSON.stringify(
        authFlow,
        null,
        2,
      )}`,
    );
  }
  let remainingStages = difference(
    authFlow.flows[0].stages,
    authFlow.completed ?? [],
  );
  if (remainingStages.length === 0) {
    throw new Error(
      `Completed all interactive auth stages but encountered unsuccessful interactive auth response: ${JSON.stringify(
        authFlow,
        null,
        2,
      )}`,
    );
  }
  return remainingStages[0];
>>>>>>> 852b7be1
}<|MERGE_RESOLUTION|>--- conflicted
+++ resolved
@@ -26,10 +26,10 @@
   );
 }
 
-<<<<<<< HEAD
 export function isValidPassword(password: string): boolean {
   return /^(?=.*[0-9])(?=.*[!@#$%^&*])[a-zA-Z0-9!@#$%^&*]{8,}$/.test(password);
-=======
+}
+
 export interface InteractiveAuth {
   completed?: string[];
   session: string;
@@ -110,5 +110,4 @@
     );
   }
   return remainingStages[0];
->>>>>>> 852b7be1
 }