--- conflicted
+++ resolved
@@ -8,17 +8,7 @@
 import { RoomState } from '@cardstack/host/lib/matrix-classes/room';
 
 import type * as CardAPI from 'https://cardstack.com/base/card-api';
-<<<<<<< HEAD
-import type {
-  RoomField,
-  MatrixEvent as DiscreteMatrixEvent,
-  CommandResultEvent,
-  ReactionEvent,
-  CommandEvent,
-} from 'https://cardstack.com/base/room';
-=======
 import type { MatrixEvent as DiscreteMatrixEvent } from 'https://cardstack.com/base/matrix-event';
->>>>>>> f8dbeec3
 
 import type * as MatrixSDK from 'matrix-js-sdk';
 
