--- conflicted
+++ resolved
@@ -19,10 +19,8 @@
 import SetActiveLLMCommand from './set-active-llm';
 
 import type MatrixService from '../services/matrix-service';
-<<<<<<< HEAD
-=======
-
->>>>>>> 1d9363a9
+
+import type MatrixService from '../services/matrix-service';
 import type StoreService from '../services/store';
 
 export default class UseAiAssistantCommand extends HostBaseCommand<
@@ -31,6 +29,7 @@
 > {
   @service declare private store: StoreService;
   @service declare private operatorModeStateService: OperatorModeStateService;
+  @service declare private matrixService: MatrixService;
   @service declare private matrixService: MatrixService;
 
   #cardAPI?: typeof CardAPI;
