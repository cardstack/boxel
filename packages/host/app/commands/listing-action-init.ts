--- conflicted
+++ resolved
@@ -1,11 +1,7 @@
 import { service } from '@ember/service';
 
-<<<<<<< HEAD
 import { isCardInstance } from '@cardstack/runtime-common';
-=======
-import { baseRealm, isCardInstance } from '@cardstack/runtime-common';
 import { DEFAULT_REMIX_LLM } from '@cardstack/runtime-common/matrix-constants';
->>>>>>> 34a3cede
 
 import * as BaseCommandModule from 'https://cardstack.com/base/command';
 
