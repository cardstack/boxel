--- conflicted
+++ resolved
@@ -92,13 +92,12 @@
     CreateSpecCommandModule,
   );
   virtualNetwork.shimModule(
-<<<<<<< HEAD
     '@cardstack/boxel-host/commands/check-correctness',
     CheckCorrectnessCommandModule,
-=======
+  );
+  virtualNetwork.shimModule(
     '@cardstack/boxel-host/commands/generate-theme-example',
     GenerateThemeExampleCommandModule,
->>>>>>> bdb6679f
   );
   virtualNetwork.shimModule(
     '@cardstack/boxel-host/commands/get-events-from-room',
