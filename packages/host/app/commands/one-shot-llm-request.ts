import { service } from '@ember/service';

import { isCardInstance, logger } from '@cardstack/runtime-common';

// Conventional module-scoped logger (pattern used elsewhere like store & realm events)
const oneShotLogger = logger('llm:oneshot');

import type * as BaseCommandModule from 'https://cardstack.com/base/command';
import { Skill } from 'https://cardstack.com/base/skill';

import HostBaseCommand from '../lib/host-base-command';

import { prettifyPrompts } from '../utils/prettify-prompts';

import ReadTextFileCommand from './read-text-file';
import SendRequestViaProxyCommand from './send-request-via-proxy';

import type CommandService from '../services/command-service';
import type MatrixService from '../services/matrix-service';
import type RealmServerService from '../services/realm-server';
import type StoreService from '../services/store';

export default class OneShotLlmRequestCommand extends HostBaseCommand<
  typeof BaseCommandModule.OneShotLLMRequestInput,
  typeof BaseCommandModule.OneShotLLMRequestResult
> {
  @service declare private matrixService: MatrixService;
  @service declare private commandService: CommandService;
  @service declare private realmServer: RealmServerService;
  @service declare private store: StoreService;

  static actionVerb = 'Request';
  description = 'Execute a one-shot LLM request with custom prompts';

  async getInputType() {
    let commandModule = await this.loadCommandModule();
    const { OneShotLLMRequestInput } = commandModule;
    return OneShotLLMRequestInput;
  }

  protected async run(
    input: BaseCommandModule.OneShotLLMRequestInput,
  ): Promise<BaseCommandModule.OneShotLLMRequestResult> {
    const commandModule = await this.loadCommandModule();
    const { OneShotLLMRequestResult } = commandModule;

    if (!input.systemPrompt) {
      throw new Error('systemPrompt is required');
    }
    if (!input.userPrompt) {
      throw new Error('userPrompt is required');
    }

    oneShotLogger.debug(
      prettifyPrompts({
        scope: 'OneShotLLMRequest',
        systemPrompt: input.systemPrompt,
        userPrompt: input.userPrompt,
      }),
    );

    try {
      // Read the file contents using the codeRef
      let fileContent = '';
      if (input.codeRef?.module) {
        const readTextFileCommand = new ReadTextFileCommand(
          this.commandService.commandContext,
        );
        const fileContents = await readTextFileCommand.execute({
          path: input.codeRef.module,
        });
        fileContent = fileContents.content;
      }

      // Read attached file contents
      let attachedFilesContent = '';
      if (input.attachedFileURLs && input.attachedFileURLs.length > 0) {
        const readTextFileCommand = new ReadTextFileCommand(
          this.commandService.commandContext,
        );

        const attachedFilePromises = input.attachedFileURLs.map(
          async (fileUrl) => {
            try {
              const fileContents = await readTextFileCommand.execute({
                path: fileUrl,
              });
              return `\n\n--- ${fileUrl} ---\n${fileContents.content}`;
            } catch (error) {
              console.warn(`Failed to read attached file ${fileUrl}:`, error);
              return `\n\n--- ${fileUrl} ---\n[Error reading file: ${error}]`;
            }
          },
        );

        const attachedFileResults = await Promise.all(attachedFilePromises);
        attachedFilesContent = attachedFileResults.join('');
      }

      // Load skill cards from IDs if provided
      let loadedSkillCards: Skill[] = [];
      if (input.skillCardIds && input.skillCardIds.length > 0) {
        const skillCardPromises = input.skillCardIds.map(
          async (skillCardId) => {
            try {
              return await this.store.get<Skill>(skillCardId);
            } catch (e) {
              console.warn(`Failed to load skill card ${skillCardId}:`, e);
              return null;
            }
          },
        );

        const skillCardResults = await Promise.all(skillCardPromises);
        loadedSkillCards = skillCardResults.filter(
          (card): card is Skill => card !== null && isCardInstance(card),
        );
      }

      // Build system prompt with skill cards if provided
      let systemPrompt = input.systemPrompt;
      if (loadedSkillCards.length > 0) {
        systemPrompt += '\n\nAvailable Skills:\n';
        systemPrompt += skillCardsToMessage(loadedSkillCards);
      }

      const generationMessages = [
        {
          role: 'system' as const,
          content: systemPrompt,
        },
        {
          role: 'user' as const,
          content: `${input.userPrompt}

${fileContent ? `\`\`\`\n${fileContent}\n\`\`\`` : ''}${attachedFilesContent ? attachedFilesContent : ''}${!fileContent && !attachedFilesContent ? 'No file content available.' : ''}`,
        },
      ];
      oneShotLogger.debug('prepared messages', {
        systemPromptLength: systemPrompt.length,
        userPromptLength: input.userPrompt.length,
        fileContentIncluded: !!fileContent,
        attachedFilesCount: input.attachedFileURLs?.length || 0,
        skillCards: loadedSkillCards.map((c) => c.id),
      });
<<<<<<< HEAD

      // Always log full prompt content
      oneShotLogger.debug('llm prompt full', {
        messages: generationMessages,
      });
=======
>>>>>>> d26f9c65

      const sendRequestViaProxyCommand = new SendRequestViaProxyCommand(
        this.commandService.commandContext,
      );
      const result = await sendRequestViaProxyCommand.execute({
        url: 'https://openrouter.ai/api/v1/chat/completions',
        method: 'POST',
        requestBody: JSON.stringify({
          model: input.llmModel || 'anthropic/claude-3-haiku',
          messages: generationMessages,
          stream: false,
        }),
      });

      if (!result.response.ok) {
        throw new Error(
          `Failed to execute LLM request: ${result.response.statusText}`,
        );
      }

      const responseData = await result.response.json();
      oneShotLogger.debug('raw llm response meta', {
        status: result.response.status,
        model: input.llmModel || 'anthropic/claude-3-haiku',
        usage: responseData.usage || null,
      });
      const output = responseData.choices?.[0]?.message?.content || null;
      oneShotLogger.debug('llm request complete', {
        outputPreview: output ? String(output).slice(0, 120) : null,
      });

      return new OneShotLLMRequestResult({
        output: output,
      });
    } catch (error) {
      oneShotLogger.error('LLM request error', { error });
      throw error;
    }
  }
}

export const skillCardsToMessage = (cards: Skill[]) => {
  return cards
    .map((card) => {
      return `Skill (id: ${card.id}):
${card.instructions}`;
    })
    .join('\n\n');
};<|MERGE_RESOLUTION|>--- conflicted
+++ resolved
@@ -143,14 +143,6 @@
         attachedFilesCount: input.attachedFileURLs?.length || 0,
         skillCards: loadedSkillCards.map((c) => c.id),
       });
-<<<<<<< HEAD
-
-      // Always log full prompt content
-      oneShotLogger.debug('llm prompt full', {
-        messages: generationMessages,
-      });
-=======
->>>>>>> d26f9c65
 
       const sendRequestViaProxyCommand = new SendRequestViaProxyCommand(
         this.commandService.commandContext,
