import { service } from '@ember/service';

import {
  loadCardDef,
  specRef,
  type ResolvedCodeRef,
  isCardDef,
  isFieldDef,
  type Query,
} from '@cardstack/runtime-common';

import {
  codeRefWithAbsoluteURL,
  isResolvedCodeRef,
} from '@cardstack/runtime-common/code-ref';

import type { BaseDef } from 'https://cardstack.com/base/card-api';
import type * as BaseCommandModule from 'https://cardstack.com/base/command';
import { Spec, type SpecType } from 'https://cardstack.com/base/spec';

import HostBaseCommand from '../lib/host-base-command';
import {
  type CardOrFieldDeclaration,
  type ModuleDeclaration,
  isCardOrFieldDeclaration,
} from '../services/module-contents-service';

import GenerateReadmeSpecCommand from './generate-readme-spec';

import type CardService from '../services/card-service';
import type ModuleContentsService from '../services/module-contents-service';
import type StoreService from '../services/store';

class SpecTypeGuesser {
  constructor(private declaration: ModuleDeclaration) {}

  get type(): SpecType | undefined {
    return this.guess(this.declaration);
  }

  private guess(declaration: ModuleDeclaration): SpecType | undefined {
    // Check if it's a card or field declaration
    if (isCardOrFieldDeclaration(declaration)) {
      // Check if it's a field definition
      if (isFieldDef(declaration.cardOrField)) {
        return 'field';
      }

      // Check if it's a card definition
      if (isCardDef(declaration.cardOrField)) {
        if (this.isApp(declaration)) {
          return 'app';
        }
        return 'card';
      }
    }

    // Check if it's a component
    if (this.isComponent(declaration)) {
      return 'component';
    }

    // Check if it's a command
    if (this.isCommand(declaration)) {
      return 'command';
    }

    return;
  }

  private isApp(declaration: CardOrFieldDeclaration): boolean {
    if (declaration.exportName === 'AppCard') {
      return true;
    }
    if (declaration.super) {
      return (
        declaration.super.type === 'external' &&
        declaration.super.name === 'AppCard'
      );
    }
    return false;
  }

  private isComponent(declaration: ModuleDeclaration): boolean {
    if (
      !('super' in declaration) ||
      !declaration.super ||
      declaration.super.type !== 'external'
    ) {
      return false;
    }
    const superName = declaration.super.name;
    const superModule = declaration.super.module;
    return (
      superModule === '@glimmer/component' ||
      (superName === 'Component' &&
        superModule === 'https://cardstack.com/base/card-api') ||
      superName === 'GlimmerComponent' ||
      superName?.includes('Component')
    );
  }

  private isCommand(declaration: ModuleDeclaration): boolean {
    if (
      !('super' in declaration) ||
      !declaration.super ||
      declaration.super.type !== 'external'
    ) {
      return false;
    }
    const superName = declaration.super.name;
    return (
      superName === 'Command' ||
      superName === 'HostBaseCommand' ||
      superName?.includes('Command')
    );
  }
}

interface CreateSpecResult {
  spec: Spec;
  new: boolean;
}

export default class CreateSpecCommand extends HostBaseCommand<
  typeof BaseCommandModule.CreateSpecsInput,
  typeof BaseCommandModule.CreateSpecsResult
> {
  @service declare private store: StoreService;
  @service declare private cardService: CardService;
  @service declare private moduleContentsService: ModuleContentsService;

  static actionVerb = 'Create';
  requireInputFields = ['targetRealm'];

  async getInputType() {
    let commandModule = await this.loadCommandModule();
    const { CreateSpecsInput } = commandModule;
    return CreateSpecsInput;
  }

  private async createSpec(
    declaration: ModuleDeclaration,
    codeRef: ResolvedCodeRef,
    targetRealm: string,
    SpecKlass: typeof BaseDef,
    createIfExists: boolean = false,
<<<<<<< HEAD
    autoGenerateReadme: boolean = true,
=======
    autoGenerateReadme: boolean = false,
>>>>>>> d26f9c65
  ): Promise<CreateSpecResult> {
    const title = codeRef.name;
    const specType = new SpecTypeGuesser(declaration).type;

    let createdSpecRes: CreateSpecResult;
    if (!createIfExists) {
      // Check if a spec already exists for this code ref
      const existingSpecsQuery: Query = {
        filter: {
          on: specRef,
          eq: {
            ref: codeRef,
          },
        },
      };

      const existingSpecs = await this.store.search(
        existingSpecsQuery,
        new URL(targetRealm),
      );
      if (existingSpecs.length > 0) {
        console.warn(`Spec already exists for ${title}, skipping`);
        let savedSpec = existingSpecs[0] as Spec;
        createdSpecRes = { spec: savedSpec, new: false };
      } else {
        let spec = new SpecKlass({
          specType,
          ref: codeRef,
          title,
        }) as Spec;
        let savedSpec = (await this.store.add<Spec>(spec, {
          realm: targetRealm,
        })) as Spec;
        createdSpecRes = { spec: savedSpec, new: true };
      }
    } else {
      let spec = new SpecKlass({
        specType,
        ref: codeRef,
        title,
      }) as Spec;

      let savedSpec = (await this.store.add<Spec>(spec, {
        realm: targetRealm,
      })) as Spec;
      createdSpecRes = { spec: savedSpec, new: true };
    }

    if (!createdSpecRes.spec) {
      throw new Error('Failed to create or retrieve spec');
    }

    if (autoGenerateReadme && !createdSpecRes.spec.readMe) {
      // we populate the readme when is not already set even when spec is already created
      let generateReadmeSpecCommand = new GenerateReadmeSpecCommand(
        this.commandContext,
      );
      await generateReadmeSpecCommand.execute({
        spec: createdSpecRes.spec,
      });
    }

    return createdSpecRes;
  }

  protected async run(
    input: BaseCommandModule.CreateSpecsInput,
  ): Promise<BaseCommandModule.CreateSpecsResult> {
    let { codeRef, targetRealm, module, autoGenerateReadme } = input;

    if (!targetRealm) {
      throw new Error('targetRealm is required');
    }

    let url: string;
    if (codeRef) {
      let relativeTo = new URL(codeRef.module);
      let maybeAbsoluteRef = codeRefWithAbsoluteURL(codeRef, relativeTo);
      if (isResolvedCodeRef(maybeAbsoluteRef)) {
        codeRef = maybeAbsoluteRef;
      }
      url = codeRef.module;
    } else if (module) {
      url = module;
    } else {
      throw new Error('Either codeRef or module must be provided');
    }

    let declarations = await this.moduleContentsService.assemble(url);
    let SpecKlass = await loadCardDef(specRef, {
      loader: this.loaderService.loader,
    });

    let specs: Spec[] = [];
    let newSpecs: Spec[] = [];

    if (codeRef?.name) {
      // Single spec generation when codeRef.name is provided
      const declaration = declarations.find(
        (decl) =>
          decl.exportName === codeRef.name || decl.localName === codeRef.name,
      );

      if (!declaration) {
        throw new Error(
          `Could not find declaration for ${codeRef.name} in ${codeRef.module}`,
        );
      }

      const savedSpec = await this.createSpec(
        declaration,
        codeRef,
        targetRealm,
        SpecKlass,
        false,
        autoGenerateReadme ?? false,
      );

      if (savedSpec.new) {
        newSpecs.push(savedSpec.spec);
      }
      specs.push(savedSpec.spec);
    } else {
      // Multiple specs generation when codeRef.name is not provided
      const specPromises = declarations.map(async (declaration) => {
        let name = declaration.exportName || declaration.localName;
        if (!name) {
          throw new Error('declaration no name');
        }
        let specCodeRef: ResolvedCodeRef = {
          module: url.replace('.gts', ''), // Remember to remove .gts extension
          name,
        };

        try {
          return await this.createSpec(
            declaration,
            specCodeRef,
            targetRealm,
            SpecKlass,
            false,
            false,
            // intentionally not generating readme for multiple spec creation
          );
        } catch (e) {
          console.warn(
            `Failed to create spec for ${declaration.exportName || declaration.localName}:`,
            e,
          );
          return null;
        }
      });

      const promises = await Promise.all(specPromises);
      const successfulPromises = promises.filter(
        (p): p is CreateSpecResult => p !== null,
      );
      newSpecs.push(
        ...successfulPromises.filter((r) => r?.new).map((r) => r.spec),
      );
      specs.push(...successfulPromises.map((r) => r.spec));
    }

    try {
      let commandModule = await this.loadCommandModule();
      const { CreateSpecsResult } = commandModule;
      return new CreateSpecsResult({
        newSpecs,
        specs,
      });
    } catch (e) {
      console.error('Error creating specs:', e);
      throw e;
    }
  }
}<|MERGE_RESOLUTION|>--- conflicted
+++ resolved
@@ -145,11 +145,7 @@
     targetRealm: string,
     SpecKlass: typeof BaseDef,
     createIfExists: boolean = false,
-<<<<<<< HEAD
-    autoGenerateReadme: boolean = true,
-=======
     autoGenerateReadme: boolean = false,
->>>>>>> d26f9c65
   ): Promise<CreateSpecResult> {
     const title = codeRef.name;
     const specType = new SpecTypeGuesser(declaration).type;
