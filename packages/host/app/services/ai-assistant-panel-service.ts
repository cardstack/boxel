--- conflicted
+++ resolved
@@ -11,14 +11,11 @@
 
 import { isCardInstance } from '@cardstack/runtime-common';
 
-<<<<<<< HEAD
 import type { CardDef } from 'https://cardstack.com/base/card-api';
+import * as CommandModule from 'https://cardstack.com/base/command';
 import type { FileDef } from 'https://cardstack.com/base/file-api';
-=======
-import * as CommandModule from 'https://cardstack.com/base/command';
 
 import type { Skill as SkillCard } from 'https://cardstack.com/base/skill';
->>>>>>> a2170efc
 
 import CreateAiAssistantRoomCommand from '../commands/create-ai-assistant-room';
 
@@ -121,22 +118,89 @@
   }
 
   @action
-<<<<<<< HEAD
-  async createNewSession(shouldCopyFileHistory?: boolean) {
-=======
-  async createNewSession(addSameSkills: boolean = false) {
->>>>>>> a2170efc
+  async createNewSession(
+    opts: {
+      addSameSkills: boolean;
+      shouldCopyFileHistory: boolean;
+    } = {
+      addSameSkills: false,
+      shouldCopyFileHistory: false,
+    },
+  ) {
     this.displayRoomError = false;
     if (this.newSessionId) {
       this.enterRoom(this.newSessionId);
       return;
     }
 
-<<<<<<< HEAD
-    await this.doCreateRoom.perform(
-      'New AI Assistant Chat',
-      shouldCopyFileHistory ?? false,
+    await this.doCreateRoom.perform('New AI Assistant Chat', opts);
+  }
+
+  private get newSessionId() {
+    let id = window.localStorage.getItem(NewSessionIdPersistenceKey);
+    if (
+      id &&
+      this.matrixService.roomResources.has(id) &&
+      this.matrixService.roomResources.get(id)?.messages.length === 0
+    ) {
+      return id;
+    }
+    return undefined;
+  }
+
+  get isCreateRoomIdle() {
+    return this.doCreateRoom.isIdle;
+  }
+
+  get currentRoomResource() {
+    if (!this.matrixService.currentRoomId) {
+      return undefined;
+    }
+    return this.matrixService.roomResources.get(
+      this.matrixService.currentRoomId,
     );
+  }
+
+  private async extractSkillsFromCurrentRoom(): Promise<{
+    enabledSkills: SkillCard[];
+    disabledSkills: SkillCard[];
+  }> {
+    let enabledSkills: SkillCard[] = [];
+    let disabledSkills: SkillCard[] = [];
+
+    if (this.currentRoomResource?.matrixRoom?.skillsConfig) {
+      const skillConfig = this.currentRoomResource.matrixRoom.skillsConfig;
+
+      // Extract enabled skills from the current room
+      if (skillConfig.enabledSkillCards?.length) {
+        for (const fileDef of skillConfig.enabledSkillCards) {
+          try {
+            const skill = await this.store.get(fileDef.sourceUrl);
+            if (skill && isCardInstance(skill)) {
+              enabledSkills.push(skill as SkillCard);
+            }
+          } catch (e) {
+            console.warn(`Failed to load skill from ${fileDef.sourceUrl}:`, e);
+          }
+        }
+      }
+
+      // Extract disabled skills from the current room
+      if (skillConfig.disabledSkillCards?.length) {
+        for (const fileDef of skillConfig.disabledSkillCards) {
+          try {
+            const skill = await this.store.get(fileDef.sourceUrl);
+            if (skill && isCardInstance(skill)) {
+              disabledSkills.push(skill as SkillCard);
+            }
+          } catch (e) {
+            console.warn(`Failed to load skill from ${fileDef.sourceUrl}:`, e);
+          }
+        }
+      }
+    }
+
+    return { enabledSkills, disabledSkills };
   }
 
   private collectFileHistoryFromCurrentRoom(): {
@@ -186,87 +250,17 @@
     }
 
     return { attachedFiles, attachedCards };
-=======
-    await this.doCreateRoom.perform('New AI Assistant Chat', addSameSkills);
->>>>>>> a2170efc
-  }
-
-  private get newSessionId() {
-    let id = window.localStorage.getItem(NewSessionIdPersistenceKey);
-    if (
-      id &&
-      this.matrixService.roomResources.has(id) &&
-      this.matrixService.roomResources.get(id)?.messages.length === 0
-    ) {
-      return id;
-    }
-    return undefined;
-  }
-
-  get isCreateRoomIdle() {
-    return this.doCreateRoom.isIdle;
-  }
-
-  get currentRoomResource() {
-    if (!this.matrixService.currentRoomId) {
-      return undefined;
-    }
-    return this.matrixService.roomResources.get(
-      this.matrixService.currentRoomId,
-    );
-  }
-
-  private async extractSkillsFromCurrentRoom(): Promise<{
-    enabledSkills: SkillCard[];
-    disabledSkills: SkillCard[];
-  }> {
-    let enabledSkills: SkillCard[] = [];
-    let disabledSkills: SkillCard[] = [];
-
-    if (this.currentRoomResource?.matrixRoom?.skillsConfig) {
-      const skillConfig = this.currentRoomResource.matrixRoom.skillsConfig;
-
-      // Extract enabled skills from the current room
-      if (skillConfig.enabledSkillCards?.length) {
-        for (const fileDef of skillConfig.enabledSkillCards) {
-          try {
-            const skill = await this.store.get(fileDef.sourceUrl);
-            if (skill && isCardInstance(skill)) {
-              enabledSkills.push(skill as SkillCard);
-            }
-          } catch (e) {
-            console.warn(`Failed to load skill from ${fileDef.sourceUrl}:`, e);
-          }
-        }
-      }
-
-      // Extract disabled skills from the current room
-      if (skillConfig.disabledSkillCards?.length) {
-        for (const fileDef of skillConfig.disabledSkillCards) {
-          try {
-            const skill = await this.store.get(fileDef.sourceUrl);
-            if (skill && isCardInstance(skill)) {
-              disabledSkills.push(skill as SkillCard);
-            }
-          } catch (e) {
-            console.warn(`Failed to load skill from ${fileDef.sourceUrl}:`, e);
-          }
-        }
-      }
-    }
-
-    return { enabledSkills, disabledSkills };
   }
 
   private doCreateRoom = restartableTask(
     async (
       name: string = 'New AI Assistant Chat',
-<<<<<<< HEAD
-      shouldCopyFileHistory: boolean = false,
-=======
-      addSameSkills: boolean = false,
->>>>>>> a2170efc
+      opts: {
+        addSameSkills: boolean;
+        shouldCopyFileHistory: boolean;
+      },
     ) => {
+      let { addSameSkills, shouldCopyFileHistory } = opts;
       try {
         let createRoomCommand = new CreateAiAssistantRoomCommand(
           this.commandService.commandContext,
@@ -369,7 +363,7 @@
       return;
     }
 
-    await this.createNewSession(false);
+    await this.createNewSession();
   }
 
   get aiSessionRooms(): SessionRoomData[] {
