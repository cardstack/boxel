--- conflicted
+++ resolved
@@ -32,7 +32,6 @@
   basicMappings,
   generateJsonSchemaForCardType,
   getSearchTool,
-  type ToolChoice,
 } from '@cardstack/runtime-common/helpers/ai';
 
 import { getPatchTool } from '@cardstack/runtime-common/helpers/ai';
@@ -622,87 +621,6 @@
     } as CardMessageContent);
   }
 
-<<<<<<< HEAD
-  public async sendAiAssistantMessage(params: {
-    roomId: string;
-    show?: boolean; // if truthy, ensure the side panel is open to the room
-    prompt: string;
-    attachedCards?: CardDef[];
-    commands?: {
-      command: Command<any, any, any>;
-      autoExecute: boolean;
-      force?: boolean;
-    }[];
-  }): Promise<{ roomId: string }> {
-    let roomId = params.roomId;
-    let html = markdownToHtml(params.prompt);
-    let mappings = await basicMappings(this.loaderService.loader);
-    let tools = [];
-    let toolChoice: ToolChoice = 'auto';
-    for (let { command, autoExecute, force } of params.commands ?? []) {
-      // get a registered name for the command
-      let name = this.commandService.registerCommand(command, autoExecute);
-      // If we want to force the LLM to call a specific command, we need to set the toolChoice to the name of the command
-      // We can only force one command at a time. While some models support lists, OpenRouter currently only allows one.
-      if (force) {
-        // If we already have set it to something specific we should error out when a second is set
-        if (toolChoice !== 'auto') {
-          throw new Error(`Cannot force multiple commands in a single message`);
-        }
-        toolChoice = {
-          type: 'function',
-          function: {
-            name,
-          },
-        };
-      }
-      tools.push({
-        type: 'function',
-        function: {
-          name,
-          description: command.description,
-          parameters: {
-            type: 'object',
-            properties: {
-              description: {
-                type: 'string',
-              },
-              ...(await command.getInputJsonSchema(this.cardAPI, mappings)),
-            },
-            required: ['attributes', 'description'],
-          },
-        },
-      });
-    }
-
-    let attachedCardsEventIds = await this.addCardsToRoom(
-      params.attachedCards ?? [],
-      roomId,
-      this.cardHashes,
-      { maybeRelativeURL: null },
-    );
-
-    let clientGeneratedId = uuidv4();
-
-    await this.sendEvent(roomId, 'm.room.message', {
-      msgtype: 'org.boxel.message',
-      body: params.prompt || '',
-      format: 'org.matrix.custom.html',
-      formatted_body: html,
-      clientGeneratedId,
-      data: {
-        attachedCardsEventIds,
-        context: {
-          tools,
-          toolChoice,
-        },
-      },
-    } as CardMessageContent);
-    return { roomId };
-  }
-
-=======
->>>>>>> c475cec6
   private generateCardHashKey(roomId: string, card: LooseSingleCardDocument) {
     return md5(roomId + JSON.stringify(card));
   }
