import type Owner from '@ember/owner';
import type RouterService from '@ember/routing/router-service';
import { debounce } from '@ember/runloop';
import Service, { service } from '@ember/service';
import { cached, tracked } from '@glimmer/tracking';

import { task } from 'ember-concurrency';
import window from 'ember-window-mock';
import { cloneDeep } from 'lodash';
import {
  type LoginResponse,
  type MatrixEvent,
  type RoomMember,
  type EmittedEvents,
  type ISendEventResponse,
} from 'matrix-js-sdk';
import stringify from 'safe-stable-stringify';
import { md5 } from 'super-fast-md5';
import { TrackedMap } from 'tracked-built-ins';
import { v4 as uuidv4 } from 'uuid';

import {
  type LooseSingleCardDocument,
  markdownToHtml,
  splitStringIntoChunks,
  baseRealm,
  LooseCardResource,
  ResolvedCodeRef,
<<<<<<< HEAD
  getClass,
=======
>>>>>>> 3b2b6f8d
  aiBotUsername,
} from '@cardstack/runtime-common';

import {
  basicMappings,
  generateJsonSchemaForCardType,
  getSearchTool,
  getPatchTool,
} from '@cardstack/runtime-common/helpers/ai';

import { getMatrixUsername } from '@cardstack/runtime-common/matrix-client';

import {
  APP_BOXEL_CARD_FORMAT,
  APP_BOXEL_CARDFRAGMENT_MSGTYPE,
  APP_BOXEL_COMMAND_MSGTYPE,
  APP_BOXEL_COMMAND_DEFINITIONS_MSGTYPE,
  APP_BOXEL_COMMAND_RESULT_EVENT_TYPE,
  APP_BOXEL_COMMAND_RESULT_WITH_NO_OUTPUT_MSGTYPE,
  APP_BOXEL_COMMAND_RESULT_WITH_OUTPUT_MSGTYPE,
  APP_BOXEL_MESSAGE_MSGTYPE,
  APP_BOXEL_REALM_SERVER_EVENT_MSGTYPE,
  APP_BOXEL_REALMS_EVENT_TYPE,
  APP_BOXEL_ACTIVE_LLM,
  DEFAULT_LLM_LIST,
} from '@cardstack/runtime-common/matrix-constants';

import {
  type Submode,
  Submodes,
} from '@cardstack/host/components/submode-switcher';
import ENV from '@cardstack/host/config/environment';

import Room, { TempEvent } from '@cardstack/host/lib/matrix-classes/room';
import { getRandomBackgroundURL, iconURLFor } from '@cardstack/host/lib/utils';
import { getMatrixProfile } from '@cardstack/host/resources/matrix-profile';

import type { Base64ImageField as Base64ImageFieldType } from 'https://cardstack.com/base/base64-image';
import { BaseDef, type CardDef } from 'https://cardstack.com/base/card-api';
import type * as CardAPI from 'https://cardstack.com/base/card-api';
import type * as FileAPI from 'https://cardstack.com/base/file-api';
import { type FileDef } from 'https://cardstack.com/base/file-api';
import type {
  CardMessageContent,
  CardFragmentContent,
  MatrixEvent as DiscreteMatrixEvent,
  CommandResultWithNoOutputContent,
  CommandResultWithOutputContent,
  CommandDefinitionsContent,
} from 'https://cardstack.com/base/matrix-event';

import type { Tool } from 'https://cardstack.com/base/matrix-event';
import { CommandField, SkillCard } from 'https://cardstack.com/base/skill-card';

import { importResource } from '../resources/import';

import { RoomResource, getRoom } from '../resources/room';

import { CurrentRoomIdPersistenceKey } from '../utils/local-storage-keys';

import { type SerializedState as OperatorModeSerializedState } from './operator-mode-state-service';

import type CardService from './card-service';
import type CommandService from './command-service';
import type LoaderService from './loader-service';
import type MatrixSDKLoader from './matrix-sdk-loader';
import type { ExtendedClient, ExtendedMatrixSDK } from './matrix-sdk-loader';
import type NetworkService from './network';
import type RealmService from './realm';
import type RealmServerService from './realm-server';
import type ResetService from './reset';
import type * as MatrixSDK from 'matrix-js-sdk';

const { matrixURL } = ENV;
const MAX_CARD_SIZE_KB = 60;
const STATE_EVENTS_OF_INTEREST = ['m.room.create', 'm.room.name'];
const DefaultSkillCards = [`${baseRealm.url}SkillCard/card-editing`];

export type OperatorModeContext = {
  submode: Submode;
  openCardIds: string[];
};

export default class MatrixService extends Service {
  @service declare private loaderService: LoaderService;
  @service declare private cardService: CardService;
  @service declare private commandService: CommandService;
  @service declare private realm: RealmService;
  @service declare private matrixSdkLoader: MatrixSDKLoader;
  @service declare private realmServer: RealmServerService;
  @service declare private router: RouterService;
  @service declare private reset: ResetService;
  @service declare private network: NetworkService;
  @tracked private _client: ExtendedClient | undefined;
  @tracked private _isInitializingNewUser = false;
  @tracked private _isNewUser = false;
  @tracked private postLoginCompleted = false;
  @tracked private _currentRoomId: string | undefined;

  profile = getMatrixProfile(this, () => this.userId);

  private roomDataMap: TrackedMap<string, Room> = new TrackedMap();

  roomResourcesCache: TrackedMap<string, RoomResource> = new TrackedMap();
  messagesToSend: TrackedMap<string, string | undefined> = new TrackedMap();
  cardsToSend: TrackedMap<string, CardDef[] | undefined> = new TrackedMap();
  filesToSend: TrackedMap<string, FileDef[] | undefined> = new TrackedMap();
  failedCommandState: TrackedMap<string, Error> = new TrackedMap();
  flushTimeline: Promise<void> | undefined;
  flushMembership: Promise<void> | undefined;
  flushRoomState: Promise<void> | undefined;
  private roomMembershipQueue: { event: MatrixEvent; member: RoomMember }[] =
    [];
  private timelineQueue: { event: MatrixEvent; oldEventId?: string }[] = [];
  private roomStateQueue: MatrixSDK.RoomState[] = [];
  #ready: Promise<void>;
  #matrixSDK: ExtendedMatrixSDK | undefined;
  #eventBindings: [EmittedEvents, (...arg: any[]) => void][] | undefined;
  currentUserEventReadReceipts: TrackedMap<string, { readAt: Date }> =
    new TrackedMap();
  private cardHashes: Map<string, string> = new Map(); // hashes <> event id
  private skillCardHashes: Map<string, string> = new Map(); // hashes <> event id

  constructor(owner: Owner) {
    super(owner);
    this.#ready = this.loadState.perform();
  }

  private addEventReadReceipt(eventId: string, receipt: { readAt: Date }) {
    this.currentUserEventReadReceipts.set(eventId, receipt);
  }

  get currentRoomId(): string | undefined {
    return this._currentRoomId;
  }

  set currentRoomId(value: string | undefined) {
    this._currentRoomId = value;
    if (value) {
      window.localStorage.setItem(CurrentRoomIdPersistenceKey, value);
    } else {
      window.localStorage.removeItem(CurrentRoomIdPersistenceKey);
    }
  }

  get ready() {
    return this.#ready;
  }

  private cardAPIModule = importResource(
    this,
    () => 'https://cardstack.com/base/card-api',
  );

  private fileAPIModule = importResource(
    this,
    () => 'https://cardstack.com/base/file-api',
  );

  private loadState = task(async () => {
    await this.loadSDK();
  });

  private async loadSDK() {
    await this.cardAPIModule.loaded;
    await this.fileAPIModule.loaded;
    // The matrix SDK is VERY big so we only load it when we need it
    this.#matrixSDK = await this.matrixSdkLoader.load();
    this._client = this.matrixSDK.createClient({
      baseUrl: matrixURL,
    });

    // building the event bindings like this so that we can consistently bind
    // and unbind these events programmatically--this way if we add a new event
    // we won't forget to unbind it.

    this.#eventBindings = [
      [this.matrixSDK.RoomMemberEvent.Membership, this.onMembership],
      [this.matrixSDK.RoomEvent.Timeline, this.onTimeline],
      [this.matrixSDK.RoomEvent.LocalEchoUpdated, this.onUpdateEventStatus],
      [this.matrixSDK.RoomEvent.Receipt, this.onReceipt],
      [this.matrixSDK.RoomStateEvent.Update, this.onRoomStateUpdate],
      [
        this.matrixSDK.ClientEvent.AccountData,
        async (e) => {
          if (e.event.type == APP_BOXEL_REALMS_EVENT_TYPE) {
            await this.realmServer.setAvailableRealmURLs(
              e.event.content.realms,
            );
            await this.loginToRealms();
          }
        },
      ],
    ];
  }

  get isLoggedIn() {
    return this.client.isLoggedIn() && this.postLoginCompleted;
  }

  private get client() {
    if (!this._client) {
      throw new Error(`cannot use matrix client before matrix SDK has loaded`);
    }
    return this._client;
  }

  get userId() {
    return this.client.getUserId();
  }

  get aiBotUserId() {
    let server = this.userId!.split(':')[1];
    return `@${aiBotUsername}:${server}`;
  }

  get userName() {
    return this.userId ? getMatrixUsername(this.userId) : null;
  }

  private get cardAPI() {
    if (this.cardAPIModule.error) {
      throw new Error(
        `Error loading Card API: ${JSON.stringify(this.cardAPIModule.error)}`,
      );
    }
    if (!this.cardAPIModule.module) {
      throw new Error(
        `bug: Card API has not loaded yet--make sure to await this.loaded before using the api`,
      );
    }
    return this.cardAPIModule.module as typeof CardAPI;
  }

  get fileAPI() {
    if (this.fileAPIModule.error) {
      throw new Error(
        `Error loading File API: ${JSON.stringify(this.cardAPIModule.error)}`,
      );
    }
    if (!this.fileAPIModule.module) {
      throw new Error(
        `bug: File API has not loaded yet--make sure to await this.loaded before using the api`,
      );
    }
    return this.fileAPIModule.module as typeof FileAPI;
  }

  private get matrixSDK() {
    if (!this.#matrixSDK) {
      throw new Error(`cannot use matrix SDK before it has loaded`);
    }
    return this.#matrixSDK;
  }

  get privateChatPreset() {
    return this.matrixSDK.Preset.PrivateChat;
  }

  get aiBotPowerLevel() {
    return 50; // this is required to set the room name
  }

  get flushAll() {
    return Promise.all([
      this.flushMembership ?? Promise.resolve(),
      this.flushTimeline ?? Promise.resolve(),
      this.flushRoomState ?? Promise.resolve(),
    ]);
  }

  async logout() {
    try {
      await this.flushAll;
      clearAuth();
      this.postLoginCompleted = false;
      this.reset.resetAll();
      this.unbindEventListeners();
      await this.client.logout(true);
      // when user logs out we transition them back to an empty stack with the
      // workspace chooser open. this way we don't inadvertently leak private
      // card id's in the URL
      this.router.transitionTo('index', {
        queryParams: {
          workspaceChooserOpened: 'true',
          operatorModeState: stringify({
            stacks: [],
            submode: Submodes.Interact,
          } as OperatorModeSerializedState),
        },
      });
    } catch (e) {
      console.log('Error logging out of Matrix', e);
    } finally {
      this.resetState();
    }
  }

  get isInitializingNewUser() {
    return this._isInitializingNewUser;
  }

  get isNewUser() {
    return this._isNewUser;
  }

  async initializeNewUser(
    auth: LoginResponse,
    displayName: string,
    registrationToken?: string,
  ) {
    displayName = displayName.trim();
    this._isInitializingNewUser = true;
    this.start({ auth });
    this.setDisplayName(displayName);
    let userId = this.client.getUserId();
    if (!userId) {
      throw new Error(
        `bug: there is no userId associated with the matrix client`,
      );
    }

    await this.realmServer.createUser(userId, registrationToken);

    await Promise.all([
      this.createPersonalRealmForUser({
        endpoint: 'personal',
        name: `${displayName}'s Workspace`,
        iconURL: iconURLFor(displayName),
        backgroundURL: getRandomBackgroundURL(),
      }),
      this.realmServer.fetchCatalogRealms(),
    ]);
    this._isNewUser = true;
    this._isInitializingNewUser = false;
  }

  public async createPersonalRealmForUser({
    endpoint,
    name,
    iconURL,
    backgroundURL,
    copyFromSeedRealm,
  }: {
    endpoint: string;
    name: string;
    iconURL?: string;
    backgroundURL?: string;
    copyFromSeedRealm?: boolean;
  }) {
    let personalRealmURL = await this.realmServer.createRealm({
      endpoint,
      name,
      iconURL,
      backgroundURL,
      copyFromSeedRealm,
    });
    let { realms = [] } =
      (await this.client.getAccountDataFromServer<{ realms: string[] }>(
        APP_BOXEL_REALMS_EVENT_TYPE,
      )) ?? {};
    realms.push(personalRealmURL.href);
    await this.client.setAccountData(APP_BOXEL_REALMS_EVENT_TYPE, { realms });
    await this.realmServer.setAvailableRealmURLs(realms);
  }

  async setDisplayName(displayName: string) {
    await this.client.setDisplayName(displayName);
  }

  async reloadProfile() {
    await this.profile.load.perform();
  }

  async start(
    opts: {
      auth?: MatrixSDK.LoginResponse;
      refreshRoutes?: true;
    } = {},
  ) {
    let { auth, refreshRoutes } = opts;
    if (!auth) {
      auth = getAuth();
      if (!auth) {
        return;
      }
    }

    let {
      access_token: accessToken,
      user_id: userId,
      device_id: deviceId,
    } = auth;

    if (!accessToken) {
      throw new Error(
        `Cannot create matrix client from auth that has no access token: ${JSON.stringify(
          auth,
          null,
          2,
        )}`,
      );
    }
    if (!userId) {
      throw new Error(
        `Cannot create matrix client from auth that has no user id: ${JSON.stringify(
          auth,
          null,
          2,
        )}`,
      );
    }
    if (!deviceId) {
      throw new Error(
        `Cannot create matrix client from auth that has no device id: ${JSON.stringify(
          auth,
          null,
          2,
        )}`,
      );
    }
    this._client = this.matrixSDK.createClient({
      baseUrl: matrixURL,
      accessToken,
      userId,
      deviceId,
    });
    if (this.client.isLoggedIn()) {
      this.realmServer.setClient(this.client);
      saveAuth(auth);
      this.bindEventListeners();

      try {
        await this._client.startClient();
        let accountDataContent = await this._client.getAccountDataFromServer<{
          realms: string[];
        }>(APP_BOXEL_REALMS_EVENT_TYPE);
        await this.realmServer.setAvailableRealmURLs(
          accountDataContent?.realms ?? [],
        );
        await Promise.all([
          this.loginToRealms(),
          this.realmServer.fetchCatalogRealms(),
        ]);
        this.postLoginCompleted = true;
      } catch (e) {
        console.log('Error starting Matrix client', e);
        await this.logout();
      }

      if (refreshRoutes) {
        await this.router.refresh();
      }
    }
  }

  private async loginToRealms() {
    // This is where we would actually load user-specific choices out of the
    // user's profile based on this.client.getUserId();
    let activeRealms = this.realmServer.availableRealmURLs;

    await Promise.all(
      activeRealms.map(async (realmURL) => {
        try {
          // Our authorization-middleware can login automatically after seeing a
          // 401, but this preemptive login makes it possible to see
          // canWrite===true on realms that are publicly readable.
          await this.realm.login(realmURL);
        } catch (err) {
          console.warn(
            `Unable to establish session with realm ${realmURL}`,
            err,
          );
        }
      }),
    );
  }

  async createRealmSession(realmURL: URL) {
    return this.client.createRealmSession(realmURL);
  }

  async sendEvent(
    roomId: string,
    eventType: string,
    content:
      | CardMessageContent
      | CardFragmentContent
      | CommandResultWithNoOutputContent
      | CommandResultWithOutputContent
      | CommandDefinitionsContent,
  ) {
    let roomData = await this.ensureRoomData(roomId);
    return roomData.mutex.dispatch(async () => {
      if ('data' in content) {
        const encodedContent = {
          ...content,
          data: JSON.stringify(content.data),
        };
        return await this.client.sendEvent(roomId, eventType, encodedContent);
      } else {
        return await this.client.sendEvent(roomId, eventType, content);
      }
    });
  }

  async sendCommandResultEvent(
    roomId: string,
    invokedToolFromEventId: string,
    resultCard?: CardDef,
  ) {
    let resultCardEventId: string | undefined;
    if (resultCard) {
      [resultCardEventId] = await this.addCardsToRoom([resultCard], roomId);
    }
    let content:
      | CommandResultWithNoOutputContent
      | CommandResultWithOutputContent;
    if (resultCardEventId === undefined) {
      content = {
        msgtype: APP_BOXEL_COMMAND_RESULT_WITH_NO_OUTPUT_MSGTYPE,
        'm.relates_to': {
          event_id: invokedToolFromEventId,
          key: 'applied',
          rel_type: 'm.annotation',
        },
      };
    } else {
      content = {
        msgtype: APP_BOXEL_COMMAND_RESULT_WITH_OUTPUT_MSGTYPE,
        'm.relates_to': {
          event_id: invokedToolFromEventId,
          key: 'applied',
          rel_type: 'm.annotation',
        },
        data: {
          cardEventId: resultCardEventId,
        },
      };
    }
    try {
      return await this.sendEvent(
        roomId,
        APP_BOXEL_COMMAND_RESULT_EVENT_TYPE,
        content,
      );
    } catch (e) {
      throw new Error(
        `Error sending command result event: ${
          'message' in (e as Error) ? (e as Error).message : e
        }`,
      );
    }
  }

  async addCommandDefinitionsToRoomHistory(
    commandDefinitions: CommandField[],
    roomId: string,
  ) {
    // Create the command defs so getting the json schema
    // and send it to the matrix room.
    let commandDefinitionSchemas: {
      codeRef: ResolvedCodeRef;
      tool: Tool;
    }[] = [];
    const mappings = await basicMappings(this.loaderService.loader);
    for (let commandDef of commandDefinitions) {
      const Command = await getClass(
        commandDef.codeRef,
        this.loaderService.loader,
      );
      const command = new Command(this.commandService.commandContext);
      const name = commandDef.functionName;
      commandDefinitionSchemas.push({
        codeRef: commandDef.codeRef,
        tool: {
          type: 'function',
          function: {
            name,
            description: command.description,
            parameters: {
              type: 'object',
              properties: {
                description: {
                  type: 'string',
                },
                ...(await command.getInputJsonSchema(this.cardAPI, mappings)),
              },
              required: ['attributes', 'description'],
            },
          },
        },
      });
    }
    await this.sendEvent(roomId, 'm.room.message', {
      msgtype: APP_BOXEL_COMMAND_DEFINITIONS_MSGTYPE,
      body: 'Command Definitions',
      data: {
        commandDefinitions: commandDefinitionSchemas,
      },
    });
  }

  async addSkillCardsToRoomHistory(
    skills: SkillCard[],
    roomId: string,
    opts?: CardAPI.SerializeOpts,
  ): Promise<string[]> {
    const commandDefinitions = skills.flatMap((skill) => skill.commands);
    await this.addCommandDefinitionsToRoomHistory(commandDefinitions, roomId);
    return this.addCardsToRoom(skills, roomId, this.skillCardHashes, opts);
  }

  async addCardsToRoom(
    cards: CardDef[],
    roomId: string,
    cardHashes: Map<string, string> = this.cardHashes,
    opts: CardAPI.SerializeOpts = { maybeRelativeURL: null },
  ): Promise<string[]> {
    if (!cards.length) {
      return [];
    }
    let serializedCards = await Promise.all(
      cards.map(async (card) => {
        let { Base64ImageField } = await this.loaderService.loader.import<{
          Base64ImageField: typeof Base64ImageFieldType;
        }>(`${baseRealm.url}base64-image`);
        return await this.cardService.serializeCard(card, {
          omitFields: [Base64ImageField],
          ...opts,
        });
      }),
    );

    let eventIds: string[] = [];
    if (serializedCards.length) {
      for (let card of serializedCards) {
        let eventId = cardHashes.get(this.generateCardHashKey(roomId, card));
        if (eventId === undefined) {
          let responses = await this.sendCardFragments(roomId, card);
          eventId = responses[0].event_id; // we only care about the first fragment
          cardHashes.set(this.generateCardHashKey(roomId, card), eventId);
        }
        eventIds.push(eventId);
      }
    }
    return eventIds;
  }

  async uploadFiles(files: FileDef[]) {
    let uploadedFiles = await Promise.all(
      files.map(async (file) => {
        if (!file.sourceUrl) {
          throw new Error('File needs a realm server source URL to upload');
        }
        let response = await this.network.authedFetch(file.sourceUrl, {
          headers: {
            Accept: 'application/vnd.card+source',
          },
        });

        let blob = await response.blob();
        let contentType = response.headers.get('content-type');

        if (!contentType) {
          throw new Error(`File has no content type: ${file.sourceUrl}`);
        }
        let uploadResponse = await this.client.uploadContent(blob, {
          type: contentType,
        });

        file.url = this.client.mxcUrlToHttp(uploadResponse.content_uri);
        file.contentType = contentType;

        return file;
      }),
    );

    return uploadedFiles;
  }

  async sendMessage(
    roomId: string,
    body: string | undefined,
    attachedCards: CardDef[] = [],
    attachedFiles: FileDef[] = [],
    clientGeneratedId = uuidv4(),
    context?: OperatorModeContext,
  ): Promise<void> {
    let html = markdownToHtml(body);
    let tools: Tool[] = [getSearchTool()];
    let attachedOpenCards: CardDef[] = [];
    let submode = context?.submode;
    if (submode === 'interact') {
      let mappings = await basicMappings(this.loaderService.loader);
      // Open cards are attached automatically
      // If they are not attached, the user is not allowing us to
      // modify them
      attachedOpenCards = attachedCards.filter((c) =>
        (context?.openCardIds ?? []).includes(c.id),
      );
      // Generate tool calls for patching currently open cards permitted for modification
      for (let attachedOpenCard of attachedOpenCards) {
        let patchSpec = generateJsonSchemaForCardType(
          attachedOpenCard.constructor as typeof CardDef,
          this.cardAPI,
          mappings,
        );
        if (this.realm.canWrite(attachedOpenCard.id)) {
          tools.push(getPatchTool(attachedOpenCard.id, patchSpec));
        }
      }
    }

    let attachedCardsEventIds = await this.addCardsToRoom(
      attachedCards,
      roomId,
    );

    await this.sendEvent(roomId, 'm.room.message', {
      msgtype: APP_BOXEL_MESSAGE_MSGTYPE,
      body: body || '',
      format: 'org.matrix.custom.html',
      formatted_body: html,
      clientGeneratedId,
      data: {
        attachedFiles: attachedFiles.map((file: FileDef) => file.serialize()),
        attachedCardsEventIds,
        context: {
          openCardIds: attachedOpenCards.map((c) => c.id),
          tools,
          submode,
        },
      },
    } as CardMessageContent);
  }

  private generateCardHashKey(roomId: string, card: LooseSingleCardDocument) {
    return md5(roomId + JSON.stringify(card));
  }

  private async sendCardFragments(
    roomId: string,
    card: LooseSingleCardDocument,
  ): Promise<ISendEventResponse[]> {
    let fragments = splitStringIntoChunks(
      JSON.stringify(card),
      MAX_CARD_SIZE_KB,
    );
    let responses: ISendEventResponse[] = [];
    for (let index = fragments.length - 1; index >= 0; index--) {
      let cardFragment = fragments[index];
      let response = await this.sendEvent(roomId, 'm.room.message', {
        msgtype: APP_BOXEL_CARDFRAGMENT_MSGTYPE,
        format: APP_BOXEL_CARD_FORMAT,
        body: `card fragment ${index + 1} of ${fragments.length}`,
        formatted_body: `card fragment ${index + 1} of ${fragments.length}`,
        data: {
          ...(index < fragments.length - 1
            ? { nextFragment: responses[0].event_id }
            : {}),
          cardFragment,
          index,
          totalParts: fragments.length,
        },
      } as CardFragmentContent);
      responses.unshift(response);
    }
    return responses;
  }

  getLastActiveTimestamp(roomId: string, defaultTimestamp: number) {
    let matrixRoom = this.client.getRoom(roomId);
    let lastMatrixEvent = matrixRoom?.getLastActiveTimestamp();
    return lastMatrixEvent ?? defaultTimestamp;
  }

  async requestRegisterEmailToken(
    email: string,
    clientSecret: string,
    sendAttempt: number,
  ) {
    return await this.client.requestEmailToken(
      'registration',
      email,
      clientSecret,
      sendAttempt,
    );
  }

  async requestChangeEmailToken(
    email: string,
    clientSecret: string,
    sendAttempt: number,
  ) {
    return await this.client.requestEmailToken(
      'threepid',
      email,
      clientSecret,
      sendAttempt,
    );
  }

  async login(usernameOrEmail: string, password: string) {
    try {
      const cred = await this.client.loginWithPassword(
        usernameOrEmail,
        password,
      );
      return cred;
    } catch (error) {
      try {
        const cred = await this.client.loginWithEmail(
          usernameOrEmail,
          password,
        );
        return cred;
      } catch (error2) {
        throw error;
      }
    }
  }

  getRoomData(roomId: string) {
    return this.roomDataMap.get(roomId);
  }

  private setRoomData(roomId: string, roomData: Room) {
    this.roomDataMap.set(roomId, roomData);
    if (!this.roomResourcesCache.has(roomId)) {
      this.roomResourcesCache.set(
        roomId,
        getRoom(
          this,
          () => roomId,
          () => this.getRoomData(roomId)?.events,
        ),
      );
    }
  }

  async loadDefaultSkills() {
    return await Promise.all(
      DefaultSkillCards.map(async (skillCardURL) => {
        return await this.cardService.getCard<SkillCard>(skillCardURL);
      }),
    );
  }

  @cached
  get roomResources() {
    let resources: TrackedMap<string, RoomResource> = new TrackedMap();
    for (let roomId of this.roomDataMap.keys()) {
      if (!this.roomResourcesCache.get(roomId)) {
        continue;
      }
      resources.set(roomId, this.roomResourcesCache.get(roomId)!);
    }
    return resources;
  }

  private resetState() {
    this.roomDataMap = new TrackedMap();
    this.roomMembershipQueue = [];
    this.roomStateQueue = [];
    this.roomResourcesCache.clear();
    this.timelineQueue = [];
    this.flushMembership = undefined;
    this.flushTimeline = undefined;
    this.flushRoomState = undefined;
    this.unbindEventListeners();
    this._client = this.matrixSDK.createClient({ baseUrl: matrixURL });
    this.cardHashes = new Map();
  }

  private bindEventListeners() {
    if (!this.#eventBindings) {
      throw new Error(
        `cannot bind to matrix events before the matrix SDK has loaded`,
      );
    }
    for (let [event, handler] of this.#eventBindings) {
      this.client.on(event, handler);
    }
  }
  private unbindEventListeners() {
    if (!this.#eventBindings) {
      throw new Error(
        `cannot unbind to matrix events before the matrix SDK has loaded`,
      );
    }
    for (let [event, handler] of this.#eventBindings) {
      this.client.off(event, handler);
    }
  }

  async createRoom(opts: MatrixSDK.ICreateRoomOpts) {
    return this.client.createRoom(opts);
  }

  async createCard<T extends typeof BaseDef>(
    codeRef: ResolvedCodeRef,
    attr: Record<string, any>,
  ) {
    let data: LooseCardResource = {
      meta: {
        adoptsFrom: codeRef,
      },
      attributes: {
        ...attr,
      },
    };
    let card = await this.cardAPI.createFromSerialized<T>(
      data,
      { data },
      undefined,
    );
    return card;
  }

  async getProfileInfo(userId: string) {
    return await this.client.getProfileInfo(userId);
  }

  async getThreePids() {
    return await this.client.getThreePids();
  }

  async addThreePidOnly(data: MatrixSDK.IAddThreePidOnlyBody) {
    return await this.client.addThreePidOnly(data);
  }

  async deleteThreePid(medium: string, address: string) {
    return await this.client.deleteThreePid(medium, address);
  }

  async setPowerLevel(roomId: string, userId: string, powerLevel: number) {
    let roomData = await this.ensureRoomData(roomId);
    await roomData.mutex.dispatch(async () => {
      return this.client.setPowerLevel(roomId, userId, powerLevel);
    });
  }

  async getStateEvent(
    roomId: string,
    eventType: string,
    stateKey: string = '',
  ) {
    return this.client.getStateEvent(roomId, eventType, stateKey);
  }

  async getStateEventSafe(
    roomId: string,
    eventType: string,
    stateKey: string = '',
  ) {
    try {
      return await this.client.getStateEvent(roomId, eventType, stateKey);
    } catch (e: unknown) {
      if (e instanceof Error && 'errcode' in e && e.errcode === 'M_NOT_FOUND') {
        // this is fine, it just means the state event doesn't exist yet
        return undefined;
      } else {
        throw e;
      }
    }
  }

  async sendStateEvent(
    roomId: string,
    eventType: string,
    content: Record<string, any>,
    stateKey: string = '',
  ) {
    let roomData = await this.ensureRoomData(roomId);
    await roomData.mutex.dispatch(async () => {
      return this.client.sendStateEvent(roomId, eventType, content, stateKey);
    });
  }

  async updateStateEvent(
    roomId: string,
    eventType: string,
    stateKey: string = '',
    transformContent: (
      content: Record<string, any>,
    ) => Promise<Record<string, any>>,
  ) {
    let roomData = await this.ensureRoomData(roomId);
    await roomData.mutex.dispatch(async () => {
      let currentContent = await this.getStateEventSafe(
        roomId,
        eventType,
        stateKey,
      );
      let newContent = await transformContent(currentContent ?? {});
      return this.client.sendStateEvent(
        roomId,
        eventType,
        newContent,
        stateKey,
      );
    });
  }

  async leave(roomId: string) {
    let roomData = await this.ensureRoomData(roomId);
    await roomData.mutex.dispatch(async () => {
      return this.client.leave(roomId);
    });
  }

  async forget(roomId: string) {
    let roomData = await this.ensureRoomData(roomId);
    await roomData.mutex.dispatch(async () => {
      return this.client.forget(roomId);
    });
  }

  async setRoomName(roomId: string, name: string) {
    let roomData = await this.ensureRoomData(roomId);
    await roomData.mutex.dispatch(async () => {
      return this.client.setRoomName(roomId, name);
    });
  }

  async requestPasswordEmailToken(
    email: string,
    clientSecret: string,
    sendAttempt: number,
    nextLink?: string,
  ) {
    return await this.client.requestPasswordEmailToken(
      email,
      clientSecret,
      sendAttempt,
      nextLink,
    );
  }

  async setPassword(
    authDict: MatrixSDK.AuthDict,
    newPassword: string,
    logoutDevices?: boolean,
  ) {
    return await this.client.setPassword(authDict, newPassword, logoutDevices);
  }

  async registerRequest(data: MatrixSDK.RegisterRequest, kind?: string) {
    return await this.client.registerRequest(data, kind);
  }

  async sendReadReceipt(matrixEvent: MatrixEvent) {
    return await this.client.sendReadReceipt(matrixEvent);
  }

  async isUsernameAvailable(username: string) {
    return await this.client.isUsernameAvailable(username);
  }

  async getRoomState(roomId: string) {
    return this.client
      .getRoom(roomId)
      ?.getLiveTimeline()
      .getState('f' as MatrixSDK.Direction);
  }

  async sendActiveLLMEvent(roomId: string, model: string) {
    await this.client.sendStateEvent(roomId, APP_BOXEL_ACTIVE_LLM, {
      model,
    });
  }

  private async addRoomEvent(event: TempEvent, oldEventId?: string) {
    let { room_id: roomId } = event;

    if (!roomId) {
      throw new Error(
        `bug: roomId is undefined for event ${JSON.stringify(event, null, 2)}`,
      );
    }
    let roomData = await this.ensureRoomData(roomId);
    roomData.addEvent(event, oldEventId);
  }

  private async ensureRoomData(roomId: string) {
    let roomData = this.getRoomData(roomId);
    if (!roomData) {
      roomData = new Room(roomId);
      let rs = await this.getRoomState(roomId);
      if (rs) {
        roomData.notifyRoomStateUpdated(rs);
      }
      this.setRoomData(roomId, roomData);
    }
    return roomData;
  }

  private onMembership = (event: MatrixEvent, member: RoomMember) => {
    this.roomMembershipQueue.push({ event, member });
    debounce(this, this.drainMembership, 100);
  };

  private async drainMembership() {
    await this.flushMembership;

    let eventsDrained: () => void;
    this.flushMembership = new Promise((res) => (eventsDrained = res));

    let events = [...this.roomMembershipQueue];
    this.roomMembershipQueue = [];

    await Promise.all(
      events.map(({ event: { event, status } }) =>
        this.addRoomEvent({ ...event, status }),
      ),
    );

    // For rooms that we have been invited to we are unable to get the full
    // timeline event yet (it's not available until we join the room), but we
    // still need to get enough room state events to reasonably render the
    // room card.
    for (let {
      event: { event: rawEvent },
      member,
    } of events) {
      let event = rawEvent as DiscreteMatrixEvent;
      let { room_id: roomId } = rawEvent as DiscreteMatrixEvent;
      if (!roomId) {
        throw new Error(
          `bug: roomId is undefined for event ${JSON.stringify(
            event,
            null,
            2,
          )}`,
        );
      }
      let room = this.client.getRoom(roomId);
      if (!room) {
        throw new Error(
          `bug: should never get here--matrix sdk returned a null room for ${roomId}`,
        );
      }

      if (
        member.userId === this.client.getUserId() &&
        event.type === 'm.room.member' &&
        room.getMyMembership() === 'invite'
      ) {
        if (event.content.membership === 'invite') {
          let stateEvents = room
            .getLiveTimeline()
            .getState('f' as MatrixSDK.Direction)?.events;
          if (!stateEvents) {
            throw new Error(`bug: cannot get state events for room ${roomId}`);
          }
          for (let eventType of STATE_EVENTS_OF_INTEREST) {
            let events = stateEvents.get(eventType);
            if (!events) {
              continue;
            }
            await Promise.all(
              [...events.values()]
                .map((e) => ({
                  ...e.event,
                  // annoyingly these events have been stripped of their id's
                  event_id: `${roomId}_${eventType}_${e.localTimestamp}`,
                  status: e.status,
                }))
                .map((event) => this.addRoomEvent(event)),
            );
          }
        }
      }
    }

    eventsDrained!();
  }

  private onReceipt = async (e: MatrixEvent) => {
    let userId = this.client.credentials.userId;
    if (userId) {
      let eventIds = Object.keys(e.getContent());
      for (let eventId of eventIds) {
        let receipt = e.getContent()[eventId]['m.read'][userId];
        if (receipt) {
          this.addEventReadReceipt(eventId, { readAt: receipt.ts });
        }
      }
    }
  };

  private onRoomStateUpdate = (rs: MatrixSDK.RoomState) => {
    this.roomStateQueue.push(rs);
    debounce(this, this.drainRoomState, 100);
  };

  private drainRoomState = async () => {
    await this.flushRoomState;

    let roomStateUpdatesDrained: () => void;
    this.flushRoomState = new Promise((res) => (roomStateUpdatesDrained = res));

    let roomStates = [...this.roomStateQueue];
    this.roomStateQueue = [];
    const roomStateMap = new Map<string, MatrixSDK.RoomState>();
    for (const rs of roomStates) {
      roomStateMap.set(rs.roomId, rs);
    }
    roomStates = Array.from(roomStateMap.values());
    for (let rs of roomStates) {
      let roomData = await this.ensureRoomData(rs.roomId);
      roomData.notifyRoomStateUpdated(rs);
    }
    roomStateUpdatesDrained!();
  };

  private onTimeline = (e: MatrixEvent) => {
    this.timelineQueue.push({ event: e });
    debounce(this, this.drainTimeline, 100);
  };

  private onUpdateEventStatus = (
    e: MatrixEvent,
    _room: unknown,
    maybeOldEventId?: string,
  ) => {
    this.timelineQueue.push({ event: e, oldEventId: maybeOldEventId });
    debounce(this, this.drainTimeline, 100);
  };

  private buildEventForProcessing(event: MatrixEvent) {
    // Restructure the event, ensuring keys exist
    let restructuredEvent = {
      ...event.event,
      status: event.status,
      content: event.getContent() || undefined,
      error: event.error ?? undefined,
    };
    // Make a deep copy of the event to avoid mutating the original Matrix SDK event
    // This is necessary because the event returned is one we pass in, and this function
    // may run before the event itself is sent.
    // To avoid hard to track down bugs, we make a deep copy of the event here.
    return cloneDeep(restructuredEvent);
  }

  private async drainTimeline() {
    await this.flushTimeline;

    let eventsDrained: () => void;
    this.flushTimeline = new Promise((res) => (eventsDrained = res));
    let events = [...this.timelineQueue];
    this.timelineQueue = [];
    for (let { event, oldEventId } of events) {
      await this.client?.decryptEventIfNeeded(event);
      await this.processDecryptedEvent(
        this.buildEventForProcessing(event),
        oldEventId,
      );
    }
    eventsDrained!();
  }

  private async ensureCardFragmentsLoaded(cardEventId: string, roomData: Room) {
    let currentFragmentId: string | undefined = cardEventId;
    do {
      let fragmentEvent = roomData.events.find(
        (e: DiscreteMatrixEvent) => e.event_id === currentFragmentId,
      );
      let fragmentData: CardFragmentContent['data'];
      if (!fragmentEvent) {
        fragmentEvent = (await this.client?.fetchRoomEvent(
          roomData.roomId,
          currentFragmentId ?? '',
        )) as DiscreteMatrixEvent;
        if (
          fragmentEvent.type !== 'm.room.message' ||
          fragmentEvent.content.msgtype !== APP_BOXEL_CARDFRAGMENT_MSGTYPE
        ) {
          throw new Error(
            `Expected event ${currentFragmentId} to be ${APP_BOXEL_CARDFRAGMENT_MSGTYPE} but was ${JSON.stringify(
              fragmentEvent,
            )}`,
          );
        }
        await this.addRoomEvent({
          ...fragmentEvent,
        });
        fragmentData = (
          typeof fragmentEvent.content.data === 'string'
            ? JSON.parse((fragmentEvent.content as any).data)
            : fragmentEvent.content.data
        ) as CardFragmentContent['data'];
      } else {
        if (
          fragmentEvent.type !== 'm.room.message' ||
          fragmentEvent.content.msgtype !== APP_BOXEL_CARDFRAGMENT_MSGTYPE
        ) {
          throw new Error(
            `Expected event to be '${APP_BOXEL_CARDFRAGMENT_MSGTYPE}' but was ${JSON.stringify(
              fragmentEvent,
            )}`,
          );
        }
        fragmentData = fragmentEvent.content.data;
      }
      currentFragmentId = fragmentData?.nextFragment; // using '?' so we can be kind to older event schemas
    } while (currentFragmentId);
  }

  private async processDecryptedEvent(event: TempEvent, oldEventId?: string) {
    let { room_id: roomId } = event;
    if (!roomId) {
      throw new Error(
        `bug: roomId is undefined for event ${JSON.stringify(event, null, 2)}`,
      );
    }
    let room = this.client.getRoom(roomId);
    if (!room) {
      throw new Error(
        `bug: should never get here--matrix sdk returned a null room for ${roomId}`,
      );
    }

    let userId = this.client.getUserId();
    if (!userId) {
      throw new Error(
        `bug: userId is required for event ${JSON.stringify(event, null, 2)}`,
      );
    }

    // We might still receive events from the rooms that the user has left.
    let member = room.getMember(userId);
    if (!member || member.membership !== 'join') {
      return;
    }

    let roomData = await this.getRoomData(roomId);
    // patch in any missing room events--this will support dealing with local
    // echoes, migrating older histories as well as handle any matrix syncing gaps
    // that might occur
    if (
      roomData &&
      event.type === 'm.room.message' &&
      event.content?.msgtype === APP_BOXEL_MESSAGE_MSGTYPE &&
      event.content.data
    ) {
      let data = (
        typeof event.content.data === 'string'
          ? JSON.parse(event.content.data)
          : event.content.data
      ) as CardMessageContent['data'];
      if (
        'attachedCardsEventIds' in data &&
        Array.isArray(data.attachedCardsEventIds)
      ) {
        for (let attachedCardEventId of data.attachedCardsEventIds) {
          await this.ensureCardFragmentsLoaded(attachedCardEventId, roomData);
        }
      }
    } else if (
      roomData &&
      event.type === APP_BOXEL_COMMAND_RESULT_EVENT_TYPE &&
      event.content?.msgtype === APP_BOXEL_COMMAND_RESULT_WITH_OUTPUT_MSGTYPE
    ) {
      let data = (
        typeof event.content.data === 'string'
          ? JSON.parse(event.content.data)
          : event.content.data
      ) as CommandResultWithOutputContent['data'];
      await this.ensureCardFragmentsLoaded(data.cardEventId, roomData);
    } else if (
      event.type === 'm.room.message' &&
      event.content?.msgtype === APP_BOXEL_REALM_SERVER_EVENT_MSGTYPE
    ) {
      await this.realmServer.handleEvent(event);
    }
    await this.addRoomEvent(event, oldEventId);

    if (
      event.type === 'm.room.message' &&
      event.content?.msgtype === APP_BOXEL_COMMAND_MSGTYPE
    ) {
      this.commandService.executeCommandEventIfNeeded(event);
    }

    if (room.oldState.paginationToken != null) {
      // we need to scroll back to capture any room events fired before this one
      await this.client?.scrollback(room);
    }
  }

  async setLLMForCodeMode() {
    this.setLLMModel('anthropic/claude-3.5-sonnet');
  }

  private async setLLMModel(model: string) {
    if (!DEFAULT_LLM_LIST.includes(model)) {
      throw new Error(`Cannot find LLM model: ${model}`);
    }
    if (!this.currentRoomId) {
      return;
    }
    let roomResource = this.roomResources.get(this.currentRoomId);
    if (!roomResource) {
      return;
    }
    await roomResource.loading;
    roomResource.activateLLM(model);
  }
}

function saveAuth(auth: LoginResponse) {
  window.localStorage.setItem('auth', JSON.stringify(auth));
}

function clearAuth() {
  window.localStorage.removeItem('auth');
  window.localStorage.removeItem(CurrentRoomIdPersistenceKey);
}

function getAuth(): LoginResponse | undefined {
  let auth = window.localStorage.getItem('auth');
  if (!auth) {
    return;
  }
  return JSON.parse(auth) as LoginResponse;
}<|MERGE_RESOLUTION|>--- conflicted
+++ resolved
@@ -26,10 +26,6 @@
   baseRealm,
   LooseCardResource,
   ResolvedCodeRef,
-<<<<<<< HEAD
-  getClass,
-=======
->>>>>>> 3b2b6f8d
   aiBotUsername,
 } from '@cardstack/runtime-common';
 
