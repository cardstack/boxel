import Owner, { getOwner } from '@ember/owner';
import type RouterService from '@ember/routing/router-service';
import { debounce } from '@ember/runloop';
import Service, { service } from '@ember/service';
import { isTesting } from '@embroider/macros';
import { cached, tracked } from '@glimmer/tracking';

import { dropTask, task, timeout } from 'ember-concurrency';
import window from 'ember-window-mock';
import { cloneDeep } from 'lodash';
import {
  type LoginResponse,
  type MatrixEvent,
  type RoomMember,
  type EmittedEvents,
} from 'matrix-js-sdk';
import { MatrixClient } from 'matrix-js-sdk';
import { Filter } from 'matrix-js-sdk';
import {
  type SlidingSync,
  type MSC3575List,
  SlidingSyncEvent,
  SlidingSyncState,
  type MSC3575SlidingSyncResponse,
} from 'matrix-js-sdk/lib/sliding-sync';
import stringify from 'safe-stable-stringify';
import { TrackedMap } from 'tracked-built-ins';
import { v4 as uuidv4 } from 'uuid';

import {
  aiBotUsername,
  LooseCardResource,
  logger,
  ResolvedCodeRef,
  isCardInstance,
  Deferred,
  SEARCH_MARKER,
  REPLACE_MARKER,
  SEPARATOR_MARKER,
} from '@cardstack/runtime-common';

import { getPromptParts } from '@cardstack/runtime-common/ai';
import { getMatrixUsername } from '@cardstack/runtime-common/matrix-client';

import {
  APP_BOXEL_CODE_PATCH_RESULT_EVENT_TYPE,
  APP_BOXEL_CODE_PATCH_RESULT_MSGTYPE,
  APP_BOXEL_CODE_PATCH_RESULT_REL_TYPE,
  APP_BOXEL_COMMAND_RESULT_EVENT_TYPE,
  APP_BOXEL_COMMAND_RESULT_REL_TYPE,
  APP_BOXEL_COMMAND_RESULT_WITH_NO_OUTPUT_MSGTYPE,
  APP_BOXEL_COMMAND_RESULT_WITH_OUTPUT_MSGTYPE,
  APP_BOXEL_MESSAGE_MSGTYPE,
  APP_BOXEL_REALM_EVENT_TYPE,
  APP_BOXEL_REALM_SERVER_EVENT_MSGTYPE,
  APP_BOXEL_REALMS_EVENT_TYPE,
  APP_BOXEL_ACTIVE_LLM,
  APP_BOXEL_LLM_MODE,
  DEFAULT_CODING_LLM,
  DEFAULT_LLM_LIST,
  APP_BOXEL_ROOM_SKILLS_EVENT_TYPE,
  APP_BOXEL_STOP_GENERATING_EVENT_TYPE,
  SLIDING_SYNC_AI_ROOM_LIST_NAME,
  SLIDING_SYNC_AUTH_ROOM_LIST_NAME,
  SLIDING_SYNC_LIST_RANGE_END,
  SLIDING_SYNC_LIST_TIMELINE_LIMIT,
  SLIDING_SYNC_TIMEOUT,
  type LLMMode,
  APP_BOXEL_COMMAND_REQUESTS_KEY,
} from '@cardstack/runtime-common/matrix-constants';

import {
  type Submode,
  Submodes,
} from '@cardstack/host/components/submode-switcher';
import ENV from '@cardstack/host/config/environment';

import type IndexController from '@cardstack/host/controllers/index';

import Room, { TempEvent } from '@cardstack/host/lib/matrix-classes/room';
import { getRandomBackgroundURL, iconURLFor } from '@cardstack/host/lib/utils';
import { getMatrixProfile } from '@cardstack/host/resources/matrix-profile';

import type { BaseDef, CardDef } from 'https://cardstack.com/base/card-api';
import type * as CardAPI from 'https://cardstack.com/base/card-api';
import {
  CardForAttachmentCard,
  FileForAttachmentCard,
} from 'https://cardstack.com/base/command';
import type * as FileAPI from 'https://cardstack.com/base/file-api';
import { type FileDef } from 'https://cardstack.com/base/file-api';
import type {
  BoxelContext,
  CardMessageContent,
  MatrixEvent as DiscreteMatrixEvent,
  CodePatchResultContent,
  CodePatchStatus,
  CommandResultWithNoOutputContent,
  CommandResultWithOutputContent,
  RealmEventContent,
  Tool,
  CommandResultStatus,
} from 'https://cardstack.com/base/matrix-event';

import type * as SkillModule from 'https://cardstack.com/base/skill';

import AddSkillsToRoomCommand from '../commands/add-skills-to-room';
import { addPatchTools } from '../commands/utils';
import { isSkillCard } from '../lib/file-def-manager';
import { skillCardURL } from '../lib/utils';
import { importResource } from '../resources/import';

import { RoomResource, getRoom } from '../resources/room';

import { clearLocalStorage } from '../utils/local-storage-keys';

import { type SerializedState as OperatorModeSerializedState } from './operator-mode-state-service';

import type CardService from './card-service';
import type CommandService from './command-service';
import type LoaderService from './loader-service';
import type LocalPersistenceService from './local-persistence-service';
import type LoggerService from './logger-service';
import type MatrixSDKLoader from './matrix-sdk-loader';
import type { ExtendedClient, ExtendedMatrixSDK } from './matrix-sdk-loader';
import type MessageService from './message-service';
import type NetworkService from './network';
import type RealmService from './realm';
import type RealmServerService from './realm-server';
import type ResetService from './reset';
import type StoreService from './store';

import type * as MatrixSDK from 'matrix-js-sdk';

const { matrixURL } = ENV;
const STATE_EVENTS_OF_INTEREST = ['m.room.create', 'm.room.name'];

const realmEventsLogger = logger('realm:events');

export default class MatrixService extends Service {
  @service declare private loaderService: LoaderService;
  @service declare private loggerService: LoggerService;
  @service declare private cardService: CardService;
  @service declare private commandService: CommandService;
  @service declare private realm: RealmService;
  @service declare private matrixSdkLoader: MatrixSDKLoader;
  @service declare private messageService: MessageService;
  @service declare private realmServer: RealmServerService;
  @service declare private router: RouterService;
  @service declare private reset: ResetService;
  @service declare private network: NetworkService;
  @service declare private store: StoreService;
  @service declare private localPersistenceService: LocalPersistenceService;
  @tracked private _client: ExtendedClient | undefined;
  @tracked private _isInitializingNewUser = false;
  @tracked private postLoginCompleted = false;
  @tracked private _currentRoomId: string | undefined;
  @tracked private timelineLoadingState: Map<string, boolean> =
    new TrackedMap();

  @tracked private storage: Storage | undefined;

  profile = getMatrixProfile(this, () => this.userId);

  private roomDataMap: TrackedMap<string, Room> = new TrackedMap();
  private startedAtTs = -1;

  // TODO This seems very bad. we should not be sharing Resources with anyone that
  // wants one--resources are tied to the lifetime of their owner, who knows
  // which owner made these and who is consuming these. we need to refactor this out..
  roomResourcesCache: TrackedMap<string, RoomResource> = new TrackedMap();
  messagesToSend: TrackedMap<string, string | undefined> = new TrackedMap();
  cardsToSend: TrackedMap<string, string[] | undefined> = new TrackedMap();
  filesToSend: TrackedMap<string, FileDef[] | undefined> = new TrackedMap();
  failedCommandState: TrackedMap<string, Error> = new TrackedMap();
  reasoningExpandedState: TrackedMap<string, boolean> = new TrackedMap();
  flushTimeline: Promise<void> | undefined;
  flushMembership: Promise<void> | undefined;
  flushRoomState: Promise<void> | undefined;
  private roomMembershipQueue: { event: MatrixEvent; member: RoomMember }[] =
    [];
  private timelineQueue: { event: MatrixEvent; oldEventId?: string }[] = [];
  private roomStateQueue: MatrixSDK.RoomState[] = [];
  #ready: Promise<void>;
  #clientReadyDeferred = new Deferred<void>();
  #matrixSDK: ExtendedMatrixSDK | undefined;
  #eventBindings: [EmittedEvents, (...arg: any[]) => void][] | undefined;
  currentUserEventReadReceipts: TrackedMap<string, { readAt: Date }> =
    new TrackedMap();

  private slidingSync: SlidingSync | undefined;
  private aiRoomIds: Set<string> = new Set();
  @tracked private _isLoadingMoreAIRooms = false;
  private initialSyncCompleted = false;
  private initialSyncCompletedDeferred = new Deferred<void>();
  private roomsWaitingForSync: Map<string, Deferred<void>> = new Map();
  agentId: string | undefined;

  constructor(owner: Owner) {
    super(owner);
    this.setLoggerLevelFromEnvironment();
    this.setAgentId();
    this.#ready = this.loadState.perform();
  }

  private setAgentId() {
    this.agentId = this.localPersistenceService.getAgentId();
  }

  private setLoggerLevelFromEnvironment() {
    // This will pick up the level if it's in LOG_LEVELS
    logger('matrix');
  }

  private addEventReadReceipt(eventId: string, receipt: { readAt: Date }) {
    this.currentUserEventReadReceipts.set(eventId, receipt);
  }

  get currentRoomId(): string | undefined {
    return this._currentRoomId;
  }

  set currentRoomId(value: string | undefined) {
    this._currentRoomId = value;
    if (value) {
      this.loadAllTimelineEvents(value);
    }

    this.localPersistenceService.setCurrentRoomId(value);
  }

  get ready() {
    return this.#ready;
  }

  private cardAPIModule = importResource(
    this,
    () => 'https://cardstack.com/base/card-api',
  );

  private fileAPIModule = importResource(
    this,
    () => 'https://cardstack.com/base/file-api',
  );

  private loadState = task(async () => {
    await this.requestStorageAccess();
    await this.loadSDK();
  });

  private get inIframe() {
    return !isTesting() && window.top !== window.self;
  }

  async requestStorageAccess() {
    if (this.inIframe) {
      this.storage = await getStorage();
    } else {
      this.storage = window.localStorage;
    }

    return this.storage;
  }

  private saveAuth(auth: LoginResponse) {
    this.storage?.setItem('auth', JSON.stringify(auth));
  }

  private getAuth(): LoginResponse | undefined {
    let auth = this.storage?.getItem('auth');
    if (!auth) {
      return;
    }
    return JSON.parse(auth) as LoginResponse;
  }

  private async loadSDK() {
    await this.cardAPIModule.loaded;
    await this.fileAPIModule.loaded;
    // The matrix SDK is VERY big so we only load it when we need it
    this.#matrixSDK = await this.matrixSdkLoader.load();
    this._client = this.matrixSDK.createClient({
      baseUrl: matrixURL,
    });
    this.#clientReadyDeferred.fulfill();

    // building the event bindings like this so that we can consistently bind
    // and unbind these events programmatically--this way if we add a new event
    // we won't forget to unbind it.

    this.#eventBindings = [
      [this.matrixSDK.RoomMemberEvent.Membership, this.onMembership],
      [this.matrixSDK.RoomEvent.Timeline, this.onTimeline],
      [this.matrixSDK.RoomEvent.LocalEchoUpdated, this.onUpdateEventStatus],
      [this.matrixSDK.RoomEvent.Receipt, this.onReceipt],
      [this.matrixSDK.RoomStateEvent.Update, this.onRoomStateUpdate],
      [
        this.matrixSDK.ClientEvent.AccountData,
        async (e) => {
          if (e.event.type == APP_BOXEL_REALMS_EVENT_TYPE) {
            await this.realmServer.setAvailableRealmURLs(
              e.event.content.realms,
            );
            await this.loginToRealms();
            await this.loadMoreAuthRooms(e.event.content.realms);
          }
        },
      ],
    ];
  }

  get isLoggedIn() {
    return this.client.isLoggedIn() && this.postLoginCompleted;
  }

  private get client() {
    if (!this._client) {
      throw new Error(`cannot use matrix client before matrix SDK has loaded`);
    }
    return this._client;
  }

  get userId() {
    return this.client.getUserId();
  }

  get aiBotUserId() {
    let server = this.userId!.split(':')[1];
    return `@${aiBotUsername}:${server}`;
  }

  get userName() {
    return this.userId ? getMatrixUsername(this.userId) : null;
  }

  get cardAPI() {
    if (this.cardAPIModule.error) {
      throw new Error(
        `Error loading Card API: ${JSON.stringify(this.cardAPIModule.error)}`,
      );
    }
    if (!this.cardAPIModule.module) {
      throw new Error(
        `bug: Card API has not loaded yet--make sure to await this.loaded before using the api`,
      );
    }
    return this.cardAPIModule.module as typeof CardAPI;
  }

  get fileAPI() {
    if (this.fileAPIModule.error) {
      throw new Error(
        `Error loading File API: ${JSON.stringify(this.fileAPIModule.error)}`,
      );
    }
    if (!this.fileAPIModule.module) {
      throw new Error(
        `bug: File API has not loaded yet--make sure to await this.loaded before using the api`,
      );
    }
    return this.fileAPIModule.module as typeof FileAPI;
  }

  private get matrixSDK() {
    if (!this.#matrixSDK) {
      throw new Error(`cannot use matrix SDK before it has loaded`);
    }
    return this.#matrixSDK;
  }

  get privateChatPreset() {
    return this.matrixSDK.Preset.PrivateChat;
  }

  get aiBotPowerLevel() {
    return 50; // this is required to set the room name
  }

  async waitForInitialSync() {
    await this.initialSyncCompletedDeferred.promise;
  }

  get flushAll() {
    return Promise.all([
      this.flushMembership ?? Promise.resolve(),
      this.flushTimeline ?? Promise.resolve(),
      this.flushRoomState ?? Promise.resolve(),
    ]);
  }

  async logout() {
    try {
      await this.flushAll;
      this.clearAuth();
      this.postLoginCompleted = false;
      this.reset.resetAll();
      this.unbindEventListeners();
      await this.client.logout(true);
      // when user logs out we transition them back to an empty stack with the
      // workspace chooser open. this way we don't inadvertently leak private
      // card id's in the URL
      this.router.transitionTo('index', {
        queryParams: {
          operatorModeState: stringify({
            stacks: [],
            submode: Submodes.Interact,
            workspaceChooserOpened: true,
          } as OperatorModeSerializedState),
        },
      });
    } catch (e) {
      console.log('Error logging out of Matrix', e);
    } finally {
      this.resetState();
    }
  }

  get isInitializingNewUser() {
    return this._isInitializingNewUser;
  }

  async initializeNewUser(
    auth: LoginResponse,
    displayName: string,
    registrationToken?: string,
  ) {
    displayName = displayName.trim();
    this._isInitializingNewUser = true;
    this.start({ auth });
    this.setDisplayName(displayName);
    let userId = this.client.getUserId();
    if (!userId) {
      throw new Error(
        `bug: there is no userId associated with the matrix client`,
      );
    }

    await this.realmServer.createUser(userId, registrationToken);

    await Promise.all([
      this.createPersonalRealmForUser({
        endpoint: 'personal',
        name: `${displayName}'s Workspace`,
        iconURL: iconURLFor(displayName),
        backgroundURL: getRandomBackgroundURL(),
      }),
      this.realmServer.fetchCatalogRealms(),
    ]);

    this.router.refresh();
    this._isInitializingNewUser = false;
  }

  public async createPersonalRealmForUser({
    endpoint,
    name,
    iconURL,
    backgroundURL,
  }: {
    endpoint: string;
    name: string;
    iconURL?: string;
    backgroundURL?: string;
  }) {
    let personalRealmURL = await this.realmServer.createRealm({
      endpoint,
      name,
      iconURL,
      backgroundURL,
    });
    let { realms = [] } =
      ((await this.client.getAccountDataFromServer(
        APP_BOXEL_REALMS_EVENT_TYPE,
      )) as { realms: string[] }) ?? {};

    // Clone the account data instead of using it directly,
    // since mutating the original object would modify the Matrix client’s store
    // and prevent updates from being sent back to the server.
    let newRealms = [...realms, personalRealmURL.href];
    await this.client.setAccountData(APP_BOXEL_REALMS_EVENT_TYPE, {
      realms: newRealms,
    });
    await this.realmServer.setAvailableRealmURLs(newRealms);
  }

  async setDisplayName(displayName: string) {
    await this.client.setDisplayName(displayName);
  }

  async reloadProfile() {
    await this.profile.load.perform();
  }

  async start(
    opts: {
      auth?: MatrixSDK.LoginResponse;
      refreshRoutes?: true;
    } = {},
  ) {
    let { auth, refreshRoutes } = opts;
    if (!auth) {
      auth = this.getAuth();
      if (!auth) {
        return;
      }
    }

    let {
      access_token: accessToken,
      user_id: userId,
      device_id: deviceId,
    } = auth;

    if (!accessToken) {
      throw new Error(
        `Cannot create matrix client from auth that has no access token: ${JSON.stringify(
          auth,
          null,
          2,
        )}`,
      );
    }
    if (!userId) {
      throw new Error(
        `Cannot create matrix client from auth that has no user id: ${JSON.stringify(
          auth,
          null,
          2,
        )}`,
      );
    }
    if (!deviceId) {
      throw new Error(
        `Cannot create matrix client from auth that has no device id: ${JSON.stringify(
          auth,
          null,
          2,
        )}`,
      );
    }
    this._client = this.matrixSDK.createClient({
      baseUrl: matrixURL,
      accessToken,
      userId,
      deviceId,
    });
    if (this.client.isLoggedIn()) {
      this.realmServer.setClient(this.client);
      this.saveAuth(auth);
      this.bindEventListeners();

      try {
        let deviceId = this._client.getDeviceId();
        if (deviceId) {
          let { last_seen_ts } = await this._client.getDevice(deviceId);
          if (last_seen_ts) {
            this.startedAtTs = last_seen_ts;
          }
        }
        if (this.startedAtTs === -1) {
          this.startedAtTs = 0;
        }
<<<<<<< HEAD
        let accountDataContent = (await this._client.getAccountDataFromServer(
          APP_BOXEL_REALMS_EVENT_TYPE,
        )) as { realms: string[] } | null;
=======
        let accountDataContent = await this._client.getAccountDataFromServer<{
          realms: string[];
        }>(APP_BOXEL_REALMS_EVENT_TYPE);

        let noRealmsLoggedIn = Array.from(this.realm.realms.entries()).every(
          ([_url, realmResource]) => !realmResource.isLoggedIn,
        );

        if (noRealmsLoggedIn) {
          // In this case we want to authenticate to all accessible realms in a single request,
          // for performance reasons (otherwise we would make 2 auth requests for
          // each realm, which could be a lot of requests).

          await this.realmServer.authenticateToAllAccessibleRealms();
        }

>>>>>>> b2c4740e
        await Promise.all([
          this.realmServer.fetchCatalogRealms(),
          this.realmServer.setAvailableRealmURLs(
            accountDataContent?.realms ?? [],
          ),
        ]);

        await this.initSlidingSync(accountDataContent);
        await this.client.startClient({ slidingSync: this.slidingSync });

        this.postLoginCompleted = true;
      } catch (e) {
        console.log('Error starting Matrix client', e);
        await this.logout();
      }

      let indexController = getOwner(this)!.lookup(
        'controller:index',
      ) as IndexController;

      if (indexController.authRedirect) {
        console.log(
          'authRedirect exists, redirecting to ' + indexController.authRedirect,
        );
        window.location.href = indexController.authRedirect;
      } else if (refreshRoutes) {
        await this.router.refresh();
      }
    }
  }

  private async initSlidingSync(accountData?: { realms: string[] } | null) {
    let lists: Map<string, MSC3575List> = new Map();
    lists.set(SLIDING_SYNC_AI_ROOM_LIST_NAME, {
      ranges: [[0, SLIDING_SYNC_LIST_RANGE_END]],
      filters: {
        is_dm: false,
      },
      timeline_limit: SLIDING_SYNC_LIST_TIMELINE_LIMIT,
      required_state: [['*', '*']],
    });
    lists.set(SLIDING_SYNC_AUTH_ROOM_LIST_NAME, {
      ranges: [[0, accountData?.realms.length ?? SLIDING_SYNC_LIST_RANGE_END]],
      filters: {
        is_dm: true,
      },
      timeline_limit: SLIDING_SYNC_LIST_TIMELINE_LIMIT,
      required_state: [['*', '*']],
    });
    this.slidingSync = new this.matrixSdkLoader.SlidingSync(
      this.client.baseUrl,
      lists,
      {
        timeline_limit: SLIDING_SYNC_LIST_TIMELINE_LIMIT,
      },
      this.client as any,
      SLIDING_SYNC_TIMEOUT,
    );

    this.slidingSync.on(
      SlidingSyncEvent.Lifecycle,
      this.onSlidingSyncLifecycle,
    );

    return this.slidingSync;
  }

  onSlidingSyncLifecycle = (
    state: SlidingSyncState,
    resp: MSC3575SlidingSyncResponse | null,
  ) => {
    let list = resp?.lists[SLIDING_SYNC_AI_ROOM_LIST_NAME] as
      | { ops: { room_ids: string[] }[] }
      | undefined;
    let roomIds: string[] = list?.ops?.[0]?.room_ids ?? [];
    switch (state) {
      case SlidingSyncState.Complete:
        if (!this.initialSyncCompleted) {
          Promise.allSettled([
            this.drainRoomState(),
            this.drainMembership(),
            this.drainTimeline(),
          ]).then(() => {
            this.initialSyncCompleted = true;
            this.initialSyncCompletedDeferred.fulfill();
          });
        }
        roomIds.forEach((id) => this.roomsWaitingForSync.get(id)?.fulfill());
        break;
      case SlidingSyncState.RequestFinished:
        roomIds.forEach((id) => this.aiRoomIds.add(id));
        break;
    }
  };

  async loginToRealms() {
    // This is where we would actually load user-specific choices out of the
    // user's profile based on this.client.getUserId();
    let activeRealms = this.realmServer.availableRealmURLs;

    await Promise.all(
      activeRealms.map(async (realmURL: string) => {
        try {
          // Our authorization-middleware can login automatically after seeing a
          // 401, but this preemptive login makes it possible to see
          // canWrite===true on realms that are publicly readable.
          await this.realm.login(realmURL);
        } catch (err) {
          console.warn(
            `Unable to establish session with realm ${realmURL}`,
            err,
          );
        }
      }),
    );
  }

  async createRealmSession(realmURL: URL) {
    await this.#clientReadyDeferred.promise;
    return this.client.createRealmSession(realmURL);
  }

  async sendEvent(
    roomId: string,
    eventType: string,
    content:
      | CardMessageContent
      | CodePatchResultContent
      | CommandResultWithNoOutputContent
      | CommandResultWithOutputContent,
  ) {
    let roomData = this.ensureRoomData(roomId);
    return roomData.mutex.dispatch(async () => {
      if ('data' in content) {
        const encodedContent = {
          ...content,
          data: JSON.stringify(content.data),
        };
        return await this.client.sendEvent(roomId, eventType, encodedContent);
      } else {
        return await this.client.sendEvent(roomId, eventType, content);
      }
    });
  }

  async downloadCardFileDef(cardFileDef: FileAPI.SerializedFile) {
    return await this.client.downloadCardFileDef(cardFileDef);
  }

  // Re-upload skills and commands. FileDefManager's cache will ensure we don't re-upload the same content.
  // If there are new urls and content hashes for skills or commands, The room state will be updated.
  async updateSkillsAndCommandsIfNeeded(roomId: string) {
    await this.updateStateEvent(
      roomId,
      APP_BOXEL_ROOM_SKILLS_EVENT_TYPE,
      '',
      async (currentSkillsConfig) => {
        let enabledSkillCardFileDefs =
          (currentSkillsConfig?.enabledSkillCards ??
            []) as FileAPI.SerializedFile[];
        let enabledCommandDefinitions: SkillModule.CommandField[] = [];
        let enabledSkillCards = (
          await Promise.all(
            enabledSkillCardFileDefs.map(async (fileDef) => {
              const card = await this.store.get<SkillModule.Skill>(
                fileDef.sourceUrl,
              );
              if (isSkillCard in card) {
                enabledCommandDefinitions = enabledCommandDefinitions.concat(
                  (card as SkillModule.Skill).commands ?? [],
                );
              }
              return card;
            }),
          )
        ).filter((card) => isSkillCard in card) as SkillModule.Skill[];
        let enabledSkillFileDefs = await this.uploadCards(
          enabledSkillCards as CardDef[],
        );
        // get the unique subset of enabledCommandDefinitions by functionName
        enabledCommandDefinitions = this.getUniqueCommandDefinitions(
          enabledCommandDefinitions,
        );
        let enabledCommandDefFileDefs = await this.uploadCommandDefinitions(
          enabledCommandDefinitions,
        );
        return {
          enabledSkillCards: enabledSkillFileDefs.map((fileDef) =>
            fileDef.serialize(),
          ),
          disabledSkillCards: currentSkillsConfig?.disabledSkillCards ?? [],
          commandDefinitions: enabledCommandDefFileDefs.map((fileDef) =>
            fileDef.serialize(),
          ),
        };
      },
    );
  }

  async downloadAsFileInBrowser(serializedFile: FileAPI.SerializedFile) {
    return await this.client.downloadAsFileInBrowser(serializedFile);
  }

  public getUniqueCommandDefinitions(
    commandDefinitions: SkillModule.CommandField[],
  ): SkillModule.CommandField[] {
    return commandDefinitions.filter(
      (command, index, self) =>
        index ===
        self.findIndex((c) => c.functionName === command.functionName),
    );
  }

  async uploadCards(cards: CardDef[]) {
    let cardFileDefs = await this.client.uploadCards(cards);
    return cardFileDefs;
  }

  async uploadCommandDefinitions(
    commandDefinitions: SkillModule.CommandField[],
  ) {
    let commandFileDefs =
      await this.client.uploadCommandDefinitions(commandDefinitions);
    return commandFileDefs;
  }

  async cacheContentHashIfNeeded(event: DiscreteMatrixEvent) {
    await this.client.cacheContentHashIfNeeded(event);
  }

  async sendStopGeneratingEvent(roomId: string) {
    return await this.client.sendEvent(
      roomId,
      APP_BOXEL_STOP_GENERATING_EVENT_TYPE,
      {},
    );
  }

  async sendCommandResultEvent(params: {
    roomId: string;
    invokedToolFromEventId: string;
    toolCallId: string;
    status: CommandResultStatus;
    resultCard?: CardDef;
    failureReason?: string;
    attachedCards?: CardDef[];
    attachedFiles?: FileDef[];
    context?: BoxelContext;
  }) {
    let resultCardFileDef: FileDef | undefined;
    if (params.resultCard) {
      [resultCardFileDef] = await this.client.uploadCards([params.resultCard]);
    }
    let contentData = await this.withContextAndAttachments(
      params.context,
      params.attachedCards || [],
      params.attachedFiles || [],
    );
    if ((params.resultCard as FileForAttachmentCard)?.fileForAttachment) {
      contentData.attachedFiles.push(
        (
          (params.resultCard as FileForAttachmentCard)!
            .fileForAttachment as unknown as FileDef
        ).serialize(),
      );
      resultCardFileDef = undefined; // don't send the card as a result if the file is attached
    }
    if ((params.resultCard as CardForAttachmentCard)?.cardForAttachment) {
      contentData.attachedCards.push(
        (
          (params.resultCard as CardForAttachmentCard)!
            .cardForAttachment as unknown as FileDef
        ).serialize(),
      );
      resultCardFileDef = undefined; // don't send the card as a result if the card is attached
    }
    let content:
      | CommandResultWithNoOutputContent
      | CommandResultWithOutputContent;
    if (resultCardFileDef === undefined) {
      content = {
        msgtype: APP_BOXEL_COMMAND_RESULT_WITH_NO_OUTPUT_MSGTYPE,
        commandRequestId: params.toolCallId,
        failureReason: params.failureReason,
        'm.relates_to': {
          event_id: params.invokedToolFromEventId,
          key: params.status,
          rel_type: APP_BOXEL_COMMAND_RESULT_REL_TYPE,
        },
        data: contentData,
      };
    } else {
      content = {
        msgtype: APP_BOXEL_COMMAND_RESULT_WITH_OUTPUT_MSGTYPE,
        'm.relates_to': {
          event_id: params.invokedToolFromEventId,
          key: params.status,
          rel_type: APP_BOXEL_COMMAND_RESULT_REL_TYPE,
        },
        commandRequestId: params.toolCallId,
        failureReason: params.failureReason,
        data: {
          ...contentData,
          card: resultCardFileDef.serialize(),
        },
      };
    }
    try {
      return await this.sendEvent(
        params.roomId,
        APP_BOXEL_COMMAND_RESULT_EVENT_TYPE,
        content,
      );
    } catch (e) {
      throw new Error(
        `Error sending command result event: ${
          'message' in (e as Error) ? (e as Error).message : e
        }`,
      );
    }
  }

  async sendCodePatchResultEvent(
    roomId: string,
    eventId: string,
    codeBlockIndex: number,
    resultKey: CodePatchStatus,
    attachedCards: CardDef[] = [],
    attachedFiles: FileDef[] = [],
    context: BoxelContext,
    failureReason?: string | undefined,
  ) {
    let contentData = await this.withContextAndAttachments(
      context,
      attachedCards,
      attachedFiles,
    );
    let content: CodePatchResultContent = {
      msgtype: APP_BOXEL_CODE_PATCH_RESULT_MSGTYPE,
      codeBlockIndex,
      failureReason,
      'm.relates_to': {
        event_id: eventId,
        key: resultKey,
        rel_type: APP_BOXEL_CODE_PATCH_RESULT_REL_TYPE,
      },
      data: contentData,
    };
    try {
      return await this.sendEvent(
        roomId,
        APP_BOXEL_CODE_PATCH_RESULT_EVENT_TYPE,
        content,
      );
    } catch (e) {
      throw new Error(
        `Error sending code patch result event: ${
          'message' in (e as Error) ? (e as Error).message : e
        }`,
      );
    }
  }

  async uploadFiles(files: FileDef[]) {
    return await this.client.uploadFiles(files);
  }

  async fetchMatrixHostedFile(matrixFileUrl: string) {
    let response = await fetch(matrixFileUrl, {
      headers: {
        Authorization: `Bearer ${this.client.getAccessToken()}`,
      },
    });
    return response;
  }

  async sendMessage(
    roomId: string,
    body: string | undefined,
    attachedCards: CardDef[] = [],
    attachedFiles: FileDef[] = [],
    clientGeneratedId = uuidv4(),
    context?: BoxelContext,
  ): Promise<void> {
    let tools: Tool[] = [];
    // Open cards are attached automatically
    // If they are not attached, the user is not allowing us to
    // modify them
    let openCardIds = context?.openCardIds ?? [];
    let patchableCards = attachedCards
      .filter((c) => openCardIds.includes(c.id))
      .filter((c) => this.realm.canWrite(c.id));
    // Generate tool calls for patching currently open cards permitted for modification
    tools = tools.concat(
      await addPatchTools(
        this.commandService.commandContext,
        patchableCards,
        this.cardAPI,
      ),
    );

    await this.updateSkillsAndCommandsIfNeeded(roomId);
    let contentData = await this.withContextAndAttachments(
      context,
      attachedCards,
      attachedFiles,
    );

    await this.sendEvent(roomId, 'm.room.message', {
      msgtype: APP_BOXEL_MESSAGE_MSGTYPE,
      body: body || '',
      format: 'org.matrix.custom.html',
      clientGeneratedId,
      data: {
        attachedFiles: contentData.attachedFiles,
        attachedCards: contentData.attachedCards,
        context: {
          ...contentData.context,
          tools,
          debug: context?.debug,
          functions: [],
        },
      },
    } as CardMessageContent);
  }

  private async withContextAndAttachments(
    context?: BoxelContext,
    attachedCards: CardDef[] = [],
    attachedFiles: FileDef[] = [],
  ): Promise<{
    context: BoxelContext | undefined;
    attachedCards: ReturnType<FileDef['serialize']>[];
    attachedFiles: ReturnType<FileDef['serialize']>[];
  }> {
    let cardFileDefs = await this.uploadCards(attachedCards);
    let uploadedFileDefs = await this.uploadFiles(attachedFiles);

    return {
      context,
      attachedCards: cardFileDefs.map((file: FileDef) => file.serialize()),
      attachedFiles: uploadedFileDefs.map((file: FileDef) => file.serialize()),
    };
  }

  getLastActiveTimestamp(roomId: string, defaultTimestamp: number) {
    let matrixRoom = this.client.getRoom(roomId);
    let lastMatrixEvent = matrixRoom?.getLastActiveTimestamp();
    return lastMatrixEvent ?? defaultTimestamp;
  }

  async requestRegisterEmailToken(
    email: string,
    clientSecret: string,
    sendAttempt: number,
  ) {
    return await this.client.requestEmailToken(
      'registration',
      email,
      clientSecret,
      sendAttempt,
    );
  }

  async requestChangeEmailToken(
    email: string,
    clientSecret: string,
    sendAttempt: number,
  ) {
    return await this.client.requestEmailToken(
      'threepid',
      email,
      clientSecret,
      sendAttempt,
    );
  }

  async login(usernameOrEmail: string, password: string) {
    try {
      const cred = await this.client.loginWithPassword(
        usernameOrEmail,
        password,
      );
      return cred;
    } catch (error) {
      try {
        const cred = await this.client.loginWithEmail(
          usernameOrEmail,
          password,
        );
        return cred;
      } catch (error2) {
        throw error;
      }
    }
  }

  getRoomData(roomId: string) {
    return this.roomDataMap.get(roomId);
  }

  private setRoomData(roomId: string, roomData: Room) {
    this.roomDataMap.set(roomId, roomData);
    if (!this.roomResourcesCache.has(roomId)) {
      this.roomResourcesCache.set(
        roomId,
        getRoom(
          this,
          () => roomId,
          () => this.getRoomData(roomId)?.events,
        ),
      );
    }
  }

  async loadDefaultSkills(submode: Submode) {
    let interactModeDefaultSkills = [skillCardURL('boxel-environment')];

    let codeModeDefaultSkills = [
      skillCardURL('boxel-environment'),
      skillCardURL('boxel-development'),
      skillCardURL('source-code-editing'),
    ];

    let defaultSkills;

    if (submode === 'code') {
      defaultSkills = codeModeDefaultSkills;
    } else {
      defaultSkills = interactModeDefaultSkills;
    }

    return (
      await Promise.all(
        defaultSkills.map(async (skillCardURL) => {
          let maybeCard = await this.store.get<SkillModule.Skill>(skillCardURL);
          return isCardInstance(maybeCard) ? maybeCard : undefined;
        }),
      )
    ).filter(Boolean) as SkillModule.Skill[];
  }

  @cached
  get roomResources() {
    let resources: TrackedMap<string, RoomResource> = new TrackedMap();
    for (let roomId of this.roomDataMap.keys()) {
      if (!this.roomResourcesCache.get(roomId)) {
        continue;
      }
      resources.set(roomId, this.roomResourcesCache.get(roomId)!);
    }
    return resources;
  }

  private resetState() {
    this.roomDataMap = new TrackedMap();
    this.roomMembershipQueue = [];
    this.roomStateQueue = [];
    this.roomResourcesCache.clear();
    this.timelineQueue = [];
    this.flushMembership = undefined;
    this.flushTimeline = undefined;
    this.flushRoomState = undefined;
    this.unbindEventListeners();
    this._client = this.matrixSDK.createClient({ baseUrl: matrixURL });
    this._currentRoomId = undefined;
    this.messagesToSend = new TrackedMap();
    this.cardsToSend = new TrackedMap();
    this.filesToSend = new TrackedMap();
    this.currentUserEventReadReceipts = new TrackedMap();

    // Reset it here rather than in the reset function of each service
    // because it is possible that
    // there are some services that are not initialized yet
    clearLocalStorage(this.storage);
  }

  private bindEventListeners() {
    if (!this.#eventBindings) {
      throw new Error(
        `cannot bind to matrix events before the matrix SDK has loaded`,
      );
    }
    for (let [event, handler] of this.#eventBindings) {
      this.client.on(event, handler);
    }
  }
  private unbindEventListeners() {
    if (!this.#eventBindings) {
      throw new Error(
        `cannot unbind to matrix events before the matrix SDK has loaded`,
      );
    }
    for (let [event, handler] of this.#eventBindings) {
      this.client.off(event, handler);
    }
  }

  async createRoom(opts: MatrixSDK.ICreateRoomOpts) {
    let result = await this.client.createRoom(opts);
    await this.waitForRoomSync(result.room_id);
    return result;
  }

  async waitForRoomSync(roomId: string) {
    let deferred = this.roomsWaitingForSync.get(roomId);
    if (!deferred) {
      deferred = new Deferred<void>();
      this.roomsWaitingForSync.set(roomId, deferred);
    }
    await deferred.promise;
    this.roomsWaitingForSync.delete(roomId);
  }

  async createCard<T extends typeof BaseDef>(
    codeRef: ResolvedCodeRef,
    attr: Record<string, any>,
  ) {
    let data: LooseCardResource = {
      meta: {
        adoptsFrom: codeRef,
      },
      attributes: {
        ...attr,
      },
    };
    let card = await this.cardAPI.createFromSerialized<T>(
      data,
      { data },
      undefined,
    );
    return card;
  }

  async getProfileInfo(userId: string) {
    return await this.client.getProfileInfo(userId);
  }

  async getThreePids() {
    return await this.client.getThreePids();
  }

  async addThreePidOnly(data: MatrixSDK.IAddThreePidOnlyBody) {
    return await this.client.addThreePidOnly(data);
  }

  async deleteThreePid(medium: string, address: string) {
    return await this.client.deleteThreePid(medium, address);
  }

  async setPowerLevel(roomId: string, userId: string, powerLevel: number) {
    let roomData = this.ensureRoomData(roomId);
    await roomData.mutex.dispatch(async () => {
      return this.client.setPowerLevel(roomId, userId, powerLevel);
    });
  }

  async getStateEvent(
    roomId: string,
    eventType: string,
    stateKey: string = '',
  ) {
    return this.client.getStateEvent(roomId, eventType, stateKey);
  }

  async getStateEventSafe(
    roomId: string,
    eventType: string,
    stateKey: string = '',
  ) {
    try {
      return await this.client.getStateEvent(roomId, eventType, stateKey);
    } catch (e: unknown) {
      if (e instanceof Error && 'errcode' in e && e.errcode === 'M_NOT_FOUND') {
        // this is fine, it just means the state event doesn't exist yet
        return undefined;
      } else {
        throw e;
      }
    }
  }

  async sendStateEvent(
    roomId: string,
    eventType: string,
    content: Record<string, any>,
    stateKey: string = '',
  ) {
    let roomData = this.ensureRoomData(roomId);
    await roomData.mutex.dispatch(async () => {
      return this.client.sendStateEvent(roomId, eventType, content, stateKey);
    });
  }

  async updateStateEvent(
    roomId: string,
    eventType: string,
    stateKey: string = '',
    transformContent: (
      content: Record<string, any>,
    ) => Promise<Record<string, any>>,
  ) {
    let roomData = this.ensureRoomData(roomId);
    await roomData.mutex.dispatch(async () => {
      let currentContent = await this.getStateEventSafe(
        roomId,
        eventType,
        stateKey,
      );

      // Store the original content string for comparison
      let currentContentString = stringify(currentContent ?? {});
      let newContent = await transformContent(currentContent ?? {});

      // Skip sending state event if content hasn't changed
      if (currentContentString === stringify(newContent)) {
        return;
      }

      return this.client.sendStateEvent(
        roomId,
        eventType,
        newContent,
        stateKey,
      );
    });
  }

  async leave(roomId: string) {
    let roomData = this.ensureRoomData(roomId);
    await roomData.mutex.dispatch(async () => {
      return this.client.leave(roomId);
    });
  }

  async forget(roomId: string) {
    let roomData = this.ensureRoomData(roomId);
    await roomData.mutex.dispatch(async () => {
      return this.client.forget(roomId);
    });
  }

  async setRoomName(roomId: string, name: string) {
    let roomData = this.ensureRoomData(roomId);
    await roomData.mutex.dispatch(async () => {
      return this.client.setRoomName(roomId, name);
    });
  }

  async requestPasswordEmailToken(
    email: string,
    clientSecret: string,
    sendAttempt: number,
    nextLink?: string,
  ) {
    return await this.client.requestPasswordEmailToken(
      email,
      clientSecret,
      sendAttempt,
      nextLink,
    );
  }

  async setPassword(
    authDict: MatrixSDK.AuthDict,
    newPassword: string,
    logoutDevices?: boolean,
  ) {
    return await this.client.setPassword(authDict, newPassword, logoutDevices);
  }

  async registerRequest(data: MatrixSDK.RegisterRequest, kind?: string) {
    return await this.client.registerRequest(data, kind);
  }

  // Type of matrixEvent is a partial MatrixEvent because a couple of places
  // where this method is called don't have the full MatrixEvent type available
  async sendReadReceipt(
    matrixEvent: Pick<MatrixEvent, 'getId' | 'getRoomId' | 'getTs'>,
  ) {
    return await this.client.sendReadReceipt(matrixEvent as MatrixEvent);
  }

  async isUsernameAvailable(username: string) {
    return await this.client.isUsernameAvailable(username);
  }

  private async loadAllTimelineEvents(roomId: string) {
    let roomData = this.ensureRoomData(roomId);
    let room = this.client.getRoom(roomId);
    let roomResource = this.roomResources.get(roomId);

    if (!room || !roomResource) {
      throw new Error(`Cannot find room with id ${roomId}`);
    }

    if (this.timelineLoadingState.get(roomId)) {
      return;
    }

    this.timelineLoadingState.set(roomId, true);
    try {
      // Create a filter that includes all events
      let filter = new Filter(this.client.getUserId()!, 'old_messages');
      filter.setDefinition({
        room: {
          timeline: {
            limit: 100,
            not_types: [APP_BOXEL_STOP_GENERATING_EVENT_TYPE],
            'org.matrix.msc3874.not_rel_types': ['m.replace'],
          },
        },
      });

      // Get or create a filtered timeline set
      let timelineSet = room.getOrCreateFilteredTimelineSet(filter, {
        prepopulateTimeline: true,
        useSyncEvents: true,
      });

      let timeline = timelineSet.getLiveTimeline();
      if (timeline.getPaginationToken('b' as MatrixSDK.Direction) == null) {
        return;
      }

      while (timeline.getPaginationToken('b' as MatrixSDK.Direction) != null) {
        await this.client.paginateEventTimeline(timeline, {
          backwards: true,
        });
      }

      let rs = room.getLiveTimeline().getState('f' as MatrixSDK.Direction);
      if (rs) {
        roomData.notifyRoomStateUpdated(rs);
      }

      // Wait for all events to be loaded in roomResource
      let events = timeline.getEvents();
      this.timelineQueue.push(...events.map((e) => ({ event: e })));
      await this.drainTimeline();
      await this.roomResources.get(roomId)?.processing;
    } finally {
      this.timelineLoadingState.set(roomId, false);
    }
  }

  get isLoadingTimeline() {
    if (!this.currentRoomId) {
      return false;
    }
    return this.timelineLoadingState.get(this.currentRoomId) ?? false;
  }

  async sendActiveLLMEvent(roomId: string, model: string) {
    await this.client.sendStateEvent(roomId, APP_BOXEL_ACTIVE_LLM, {
      model,
    });
  }

  async sendLLMModeEvent(roomId: string, mode: LLMMode) {
    await this.client.sendStateEvent(roomId, APP_BOXEL_LLM_MODE, { mode });
  }

  private async addRoomEvent(event: TempEvent, oldEventId?: string) {
    let { room_id: roomId } = event;

    if (!roomId) {
      throw new Error(
        `bug: roomId is undefined for event ${JSON.stringify(event, null, 2)}`,
      );
    }

    //We don't need to store auth room events
    if (!this.aiRoomIds.has(roomId)) {
      return;
    }
    let roomData = this.ensureRoomData(roomId);
    roomData.addEvent(event, oldEventId);
  }

  private ensureRoomData(roomId: string) {
    let roomData = this.getRoomData(roomId);
    if (!roomData) {
      roomData = new Room(roomId);
      this.setRoomData(roomId, roomData);
    }
    return roomData;
  }

  private onMembership = (event: MatrixEvent, member: RoomMember) => {
    this.roomMembershipQueue.push({ event, member });
    debounce(this, this.drainMembership, 100);
  };

  private async drainMembership() {
    await this.flushMembership;

    let eventsDrained: () => void;
    this.flushMembership = new Promise((res) => (eventsDrained = res));

    let events = [...this.roomMembershipQueue];
    this.roomMembershipQueue = [];

    await Promise.all(
      events.map(({ event: { event, status } }) =>
        this.addRoomEvent({ ...event, status }),
      ),
    );

    // For rooms that we have been invited to we are unable to get the full
    // timeline event yet (it's not available until we join the room), but we
    // still need to get enough room state events to reasonably render the
    // room card.
    for (let {
      event: { event: rawEvent },
      member,
    } of events) {
      let event = rawEvent as DiscreteMatrixEvent;
      let { room_id: roomId } = rawEvent as DiscreteMatrixEvent;
      if (!roomId) {
        throw new Error(
          `bug: roomId is undefined for event ${JSON.stringify(
            event,
            null,
            2,
          )}`,
        );
      }
      let room = this.client.getRoom(roomId);
      if (!room) {
        throw new Error(
          `bug: should never get here--matrix sdk returned a null room for ${roomId}`,
        );
      }

      if (
        member.userId === this.client.getUserId() &&
        event.type === 'm.room.member' &&
        room.getMyMembership() === 'invite'
      ) {
        if (event.content.membership === 'invite') {
          let stateEvents = room
            .getLiveTimeline()
            .getState('f' as MatrixSDK.Direction)?.events;
          if (!stateEvents) {
            throw new Error(`bug: cannot get state events for room ${roomId}`);
          }
          for (let eventType of STATE_EVENTS_OF_INTEREST) {
            let events = stateEvents.get(eventType);
            if (!events) {
              continue;
            }
            await Promise.all(
              [...events.values()]
                .map((e) => ({
                  ...e.event,
                  // annoyingly these events have been stripped of their id's
                  event_id: `${roomId}_${eventType}_${e.localTimestamp}`,
                  status: e.status,
                }))
                .map((event) => this.addRoomEvent(event)),
            );
          }
        }
      }
    }

    eventsDrained!();
  }

  private onReceipt = async (e: MatrixEvent) => {
    let userId = this.client.credentials.userId;
    if (userId) {
      let eventIds = Object.keys(e.getContent());
      for (let eventId of eventIds) {
        let receipt = e.getContent()[eventId]['m.read'][userId];
        if (receipt) {
          this.addEventReadReceipt(eventId, { readAt: receipt.ts });
        }
      }
    }
  };

  private onRoomStateUpdate = (rs: MatrixSDK.RoomState) => {
    this.roomStateQueue.push(rs);
    debounce(this, this.drainRoomState, 100);
  };

  private drainRoomState = async () => {
    await this.flushRoomState;

    let roomStateUpdatesDrained: () => void;
    this.flushRoomState = new Promise((res) => (roomStateUpdatesDrained = res));

    let roomStates = [...this.roomStateQueue];
    this.roomStateQueue = [];
    const roomStateMap = new Map<string, MatrixSDK.RoomState>();
    for (const rs of roomStates) {
      roomStateMap.set(rs.roomId, rs);
    }
    roomStates = Array.from(roomStateMap.values());
    for (let rs of roomStates) {
      // The auth rooms are not stored
      // so we don't need to process the state updates
      if (!this.aiRoomIds.has(rs.roomId)) {
        continue;
      }
      let roomData = this.ensureRoomData(rs.roomId);
      roomData.notifyRoomStateUpdated(rs);
    }
    roomStateUpdatesDrained!();
  };

  private onTimeline = (e: MatrixEvent) => {
    this.timelineQueue.push({ event: e });
    debounce(this, this.drainTimeline, 100);
  };

  private onUpdateEventStatus = (
    e: MatrixEvent,
    _room: unknown,
    maybeOldEventId?: string,
  ) => {
    this.timelineQueue.push({ event: e, oldEventId: maybeOldEventId });
    debounce(this, this.drainTimeline, 100);
  };

  private buildEventForProcessing(event: MatrixEvent) {
    // Restructure the event, ensuring keys exist
    let restructuredEvent = {
      ...event.event,
      status: event.status,
      content: event.getContent() || undefined,
      error: event.error ?? undefined,
    };
    // Make a deep copy of the event to avoid mutating the original Matrix SDK event
    // This is necessary because the event returned is one we pass in, and this function
    // may run before the event itself is sent.
    // To avoid hard to track down bugs, we make a deep copy of the event here.
    return cloneDeep(restructuredEvent);
  }

  private async drainTimeline() {
    await this.flushTimeline;

    let eventsDrained: () => void;
    this.flushTimeline = new Promise((res) => (eventsDrained = res));
    let events = [...this.timelineQueue];
    this.timelineQueue = [];
    for (let { event, oldEventId } of events) {
      await this.client?.decryptEventIfNeeded(event);
      await this.processDecryptedEvent(
        this.buildEventForProcessing(event),
        oldEventId,
      );
    }
    eventsDrained!();
  }

  private async processDecryptedEvent(event: TempEvent, oldEventId?: string) {
    let { room_id: roomId } = event;
    if (!roomId) {
      throw new Error(
        `bug: roomId is undefined for event ${JSON.stringify(event, null, 2)}`,
      );
    }
    let room = this.client.getRoom(roomId);
    if (!room) {
      throw new Error(
        `bug: should never get here--matrix sdk returned a null room for ${roomId}`,
      );
    }

    let userId = this.client.getUserId();
    if (!userId) {
      throw new Error(
        `bug: userId is required for event ${JSON.stringify(event, null, 2)}`,
      );
    }

    // We might still receive events from the rooms that the user has left.
    let member = room.getMember(userId);
    if (!member || member.membership !== 'join') {
      return;
    }

    if (!this.aiRoomIds.has(roomId)) {
      this.processDecryptedEventFromAuthRoom(event);
      return;
    }
    await this.addRoomEvent(event, oldEventId);

    if (
      event.type === 'm.room.message' &&
      event.content?.[APP_BOXEL_COMMAND_REQUESTS_KEY]?.length &&
      event.content?.isStreamingFinished
    ) {
      this.commandService.queueEventForCommandProcessing(event);
    }

    // Queue code patches for processing
    if (
      event.type === 'm.room.message' &&
      event.content?.body &&
      event.content?.isStreamingFinished
    ) {
      // Check if the message contains code patches by looking for search/replace blocks
      let body = event.content.body as string;
      if (
        body.includes(SEARCH_MARKER) &&
        body.includes(SEPARATOR_MARKER) &&
        body.includes(REPLACE_MARKER)
      ) {
        this.commandService.queueEventForCodePatchProcessing(event);
      }
    }
  }

  private async processDecryptedEventFromAuthRoom(event: TempEvent) {
    // patch in any missing room events--this will support dealing with local
    // echoes, migrating older histories as well as handle any matrix syncing gaps
    // that might occur
    if (
      event.type === 'm.room.message' &&
      event.content?.msgtype === APP_BOXEL_REALM_SERVER_EVENT_MSGTYPE
    ) {
      await this.realmServer.handleEvent(event);
    } else if (
      event.type === APP_BOXEL_REALM_EVENT_TYPE &&
      event.sender &&
      event.content
    ) {
      realmEventsLogger.debug('Received realm event', event);
      if (
        this.startedAtTs === -1 ||
        (event.origin_server_ts || 0) < this.startedAtTs
      ) {
        realmEventsLogger.debug(
          'Ignoring realm event because it occurred before the client started',
          event,
        );
        return;
      }

      let realmResourceForEvent = this.realm.realmForSessionRoomId(
        event.room_id!,
      );
      if (!realmResourceForEvent) {
        realmEventsLogger.debug(
          'Ignoring realm event because no realm found',
          event,
        );
      } else {
        if (realmResourceForEvent.info?.realmUserId !== event.sender) {
          realmEventsLogger.warn(
            `Realm event sender ${event.sender} is not the realm user ${realmResourceForEvent.info?.realmUserId}`,
            event,
          );
        }

        (event.content as any).origin_server_ts = event.origin_server_ts;
        this.messageService.relayRealmEvent(
          realmResourceForEvent.url,
          event.content as RealmEventContent,
        );
      }
    }
  }

  private clearAuth() {
    this.storage?.removeItem('auth');
    this.localPersistenceService.setCurrentRoomId(undefined);
  }

  async activateCodingSkill() {
    if (!this.currentRoomId) {
      return;
    }

    let addSkillsToRoomCommand = new AddSkillsToRoomCommand(
      this.commandService.commandContext,
    );
    await addSkillsToRoomCommand.execute({
      roomId: this.currentRoomId,
      skills: await this.loadDefaultSkills('code'),
    });
  }

  async setLLMForCodeMode() {
    return this.setLLMModel(DEFAULT_CODING_LLM);
  }

  private async setLLMModel(model: string) {
    if (!DEFAULT_LLM_LIST.includes(model)) {
      throw new Error(`Cannot find LLM model: ${model}`);
    }
    if (!this.currentRoomId) {
      return;
    }
    let roomResource = this.roomResources.get(this.currentRoomId);
    if (!roomResource) {
      return;
    }
    return roomResource.activateLLMTask.perform(model);
  }

  loadMoreAIRooms() {
    this.loadMoreAIRoomsTask.perform();
  }

  private loadMoreAIRoomsTask = dropTask(async () => {
    if (!this.slidingSync) {
      throw new Error(
        'To load more AI rooms, sliding sync must be initialized',
      );
    }

    let currentList = this.slidingSync.getListParams(
      SLIDING_SYNC_AI_ROOM_LIST_NAME,
    );
    if (!currentList) return;

    let currentRange = currentList.ranges[0];
    if (!currentRange) return;

    if (this.aiRoomIds.size < currentRange[1] - 1) {
      return;
    }

    let newEndRange = currentRange[1] + 10;

    this._isLoadingMoreAIRooms = true;
    try {
      // Temporarily disable timeout to get immediate response when changing list ranges.
      // Without this, the server would hold the request open for 30 seconds waiting for
      // "new" data, even though we want the expanded range data immediately.
      // This prevents the poor UX of waiting 30 seconds after calling setListRanges.
      // @ts-expect-error bypassing "private readonly" TS annotation
      this.slidingSync.timeoutMS = 0;
      await this.slidingSync.setListRanges(SLIDING_SYNC_AI_ROOM_LIST_NAME, [
        [0, newEndRange],
      ]);
    } finally {
      // Restore normal long-polling timeout for efficient background syncing
      // @ts-expect-error bypassing "private readonly" TS annotation
      this.slidingSync.timeoutMS = SLIDING_SYNC_TIMEOUT;
      await timeout(500); // keep the spinner up a bit longer while the new rooms are rendered
      this._isLoadingMoreAIRooms = false;
    }
  });

  get isLoadingMoreAIRooms() {
    return this._isLoadingMoreAIRooms;
  }

  async loadMoreAuthRooms(realms: string[]) {
    if (!this.slidingSync) {
      throw new Error(
        'To load more auth rooms, sliding sync must be initialized',
      );
    }

    let currentList = this.slidingSync.getListParams(
      SLIDING_SYNC_AUTH_ROOM_LIST_NAME,
    );
    if (!currentList) return;

    let currentRange = currentList.ranges[0];
    if (!currentRange) return;
    if (realms.length - 1 <= currentRange[1]) {
      return;
    }

    let newEndRange = realms.length - 1;
    await this.slidingSync.setListRanges(SLIDING_SYNC_AUTH_ROOM_LIST_NAME, [
      [0, newEndRange],
    ]);
  }

  async getPromptParts(roomId: string) {
    const roomResource = this.roomResourcesCache.get(roomId);
    if (!roomResource) {
      throw new Error(`Room ${roomId} not found`);
    }

    const events = roomResource.events;
    if (!events || events.length === 0) {
      throw new Error('No events found in the current room to summarize');
    }

    const promptParts = await getPromptParts(
      events,
      this.aiBotUserId,
      this.client as unknown as MatrixClient,
    );

    return promptParts;
  }
}

async function getStorage() {
  let storage;

  try {
    // Chrome requires finer-grained permissions requests
    // @ts-expect-error our Typescript version doesn’t know about this API
    if (document['requestStorageAccessFor']) {
      let requestOptions = {
        localStorage: true,
      };

      storage = // @ts-expect-error nor about passing options and getting a handle back
        (await document.requestStorageAccess(requestOptions)).localStorage;
    } else {
      await document.requestStorageAccess();
      storage = window.localStorage;
    }
  } catch (e) {
    console.error('Error accessing storage', e);
    storage = window.localStorage;
  }

  return storage;
}

declare module '@ember/service' {
  interface Registry {
    'matrix-service': MatrixService;
  }
}<|MERGE_RESOLUTION|>--- conflicted
+++ resolved
@@ -560,14 +560,9 @@
         if (this.startedAtTs === -1) {
           this.startedAtTs = 0;
         }
-<<<<<<< HEAD
         let accountDataContent = (await this._client.getAccountDataFromServer(
           APP_BOXEL_REALMS_EVENT_TYPE,
         )) as { realms: string[] } | null;
-=======
-        let accountDataContent = await this._client.getAccountDataFromServer<{
-          realms: string[];
-        }>(APP_BOXEL_REALMS_EVENT_TYPE);
 
         let noRealmsLoggedIn = Array.from(this.realm.realms.entries()).every(
           ([_url, realmResource]) => !realmResource.isLoggedIn,
@@ -581,7 +576,6 @@
           await this.realmServer.authenticateToAllAccessibleRealms();
         }
 
->>>>>>> b2c4740e
         await Promise.all([
           this.realmServer.fetchCatalogRealms(),
           this.realmServer.setAvailableRealmURLs(
