--- conflicted
+++ resolved
@@ -377,15 +377,11 @@
     attachedCards: CardDef[] = [],
     context?: OperatorModeContext,
   ): Promise<void> {
-<<<<<<< HEAD
-    let html = markdownToHtml(body);
-=======
     this.messagesToSend.set(roomId, undefined);
     this.cardsToSend.set(roomId, undefined);
     await this.setPendingMessage(roomId, body, attachedCards);
 
-    let html = body != null ? sanitizeHtml(marked(body)) : '';
->>>>>>> d43d7f9c
+    let html = markdownToHtml(body);
     let functions = [];
     let serializedAttachedCards: LooseSingleCardDocument[] = [];
     let attachedOpenCards: CardDef[] = [];
@@ -486,7 +482,7 @@
       new roomModule.MessageField({
         author: roomMember,
         message: body,
-        formattedMessage: body ? sanitizeHtml(marked(body)) : '',
+        formattedMessage: markdownToHtml(body),
         created: new Date().getTime(),
         clientGeneratedId,
         transactionId: null,
