--- conflicted
+++ resolved
@@ -20,14 +20,7 @@
 import { v4 as uuidv4 } from 'uuid';
 
 import {
-<<<<<<< HEAD
-  type LooseSingleCardDocument,
-  logger,
-  markdownToHtml,
-  splitStringIntoChunks,
-=======
   aiBotUsername,
->>>>>>> 4be95971
   baseRealm,
   codeRefWithAbsoluteURL,
   getClass,
