import type Owner from '@ember/owner';
import { getOwner } from '@ember/owner';
import type RouterService from '@ember/routing/router-service';
import { debounce } from '@ember/runloop';
import Service, { service } from '@ember/service';
import { cached, tracked } from '@glimmer/tracking';

import format from 'date-fns/format';

import { task } from 'ember-concurrency';
import window from 'ember-window-mock';
import {
  type LoginResponse,
  type MatrixEvent,
  type RoomMember,
  type EmittedEvents,
  type ISendEventResponse,
} from 'matrix-js-sdk';
import stringify from 'safe-stable-stringify';
import { md5 } from 'super-fast-md5';
import { TrackedMap, TrackedObject } from 'tracked-built-ins';
import { v4 as uuidv4 } from 'uuid';

import {
  type LooseSingleCardDocument,
  markdownToHtml,
  aiBotUsername,
  splitStringIntoChunks,
  baseRealm,
  loaderFor,
  LooseCardResource,
  ResolvedCodeRef,
  Command,
} from '@cardstack/runtime-common';
import {
  basicMappings,
  generateJsonSchemaForCardType,
  getSearchTool,
  getGenerateAppModuleTool,
} from '@cardstack/runtime-common/helpers/ai';

import { getPatchTool } from '@cardstack/runtime-common/helpers/ai';
import { getMatrixUsername } from '@cardstack/runtime-common/matrix-client';

import { currentRoomIdPersistenceKey } from '@cardstack/host/components/ai-assistant/panel';
import {
  type Submode,
  Submodes,
} from '@cardstack/host/components/submode-switcher';
import ENV from '@cardstack/host/config/environment';

<<<<<<< HEAD
import { RoomState, TempEvent } from '@cardstack/host/lib/matrix-classes/room';
=======
import RoomState from '@cardstack/host/lib/matrix-classes/room-state';
>>>>>>> 4f6f5834
import { getRandomBackgroundURL, iconURLFor } from '@cardstack/host/lib/utils';
import { getMatrixProfile } from '@cardstack/host/resources/matrix-profile';

import type { Base64ImageField as Base64ImageFieldType } from 'https://cardstack.com/base/base64-image';
import { BaseDef, type CardDef } from 'https://cardstack.com/base/card-api';
import type * as CardAPI from 'https://cardstack.com/base/card-api';
import type { MatrixEvent as DiscreteMatrixEvent } from 'https://cardstack.com/base/matrix-event';
import type {
  CardMessageContent,
  CardFragmentContent,
  ReactionEventContent,
  CommandResultContent,
} from 'https://cardstack.com/base/matrix-event';

import { SkillCard } from 'https://cardstack.com/base/skill-card';

import { Skill } from '../components/ai-assistant/skill-menu';
import IndexController from '../controllers';
import { getCard } from '../resources/card-resource';
import { importResource } from '../resources/import';

import { RoomResource, getRoom } from '../resources/room';

import { type SerializedState as OperatorModeSerializedState } from './operator-mode-state-service';

import type CardService from './card-service';
import type CommandService from './command-service';
import type LoaderService from './loader-service';
import type MatrixSDKLoader from './matrix-sdk-loader';
import type { ExtendedClient, ExtendedMatrixSDK } from './matrix-sdk-loader';
import type RealmService from './realm';
import type RealmServerService from './realm-server';
import type ResetService from './reset';

import type * as MatrixSDK from 'matrix-js-sdk';

const { matrixURL } = ENV;
const AI_BOT_POWER_LEVEL = 50; // this is required to set the room name
const MAX_CARD_SIZE_KB = 60;
const STATE_EVENTS_OF_INTEREST = ['m.room.create', 'm.room.name'];
const DefaultSkillCards = [`${baseRealm.url}SkillCard/card-editing`];

export type OperatorModeContext = {
  submode: Submode;
  openCardIds: string[];
};

export default class MatrixService extends Service {
  @service private declare loaderService: LoaderService;
  @service private declare cardService: CardService;
  @service private declare commandService: CommandService;
  @service private declare realm: RealmService;
  @service private declare matrixSdkLoader: MatrixSDKLoader;
  @service private declare realmServer: RealmServerService;
  @service private declare router: RouterService;
  @service private declare reset: ResetService;
  @tracked private _client: ExtendedClient | undefined;
  @tracked private _isInitializingNewUser = false;
  @tracked private postLoginCompleted = false;

  profile = getMatrixProfile(this, () => this.client.getUserId());

  private roomStateMap: TrackedMap<string, RoomState> = new TrackedMap();

  roomResourcesCache: TrackedMap<string, RoomResource> = new TrackedMap();
  messagesToSend: TrackedMap<string, string | undefined> = new TrackedMap();
  cardsToSend: TrackedMap<string, CardDef[] | undefined> = new TrackedMap();
  failedCommandState: TrackedMap<string, Error> = new TrackedMap();
  flushTimeline: Promise<void> | undefined;
  flushMembership: Promise<void> | undefined;
  private roomMembershipQueue: { event: MatrixEvent; member: RoomMember }[] =
    [];
  private timelineQueue: { event: MatrixEvent; oldEventId?: string }[] = [];
  #ready: Promise<void>;
  #matrixSDK: ExtendedMatrixSDK | undefined;
  #eventBindings: [EmittedEvents, (...arg: any[]) => void][] | undefined;
  currentUserEventReadReceipts: TrackedMap<string, { readAt: Date }> =
    new TrackedMap();
  private cardHashes: Map<string, string> = new Map(); // hashes <> event id
  private skillCardHashes: Map<string, string> = new Map(); // hashes <> event id
  private defaultSkills: Skill[] = [];

  constructor(owner: Owner) {
    super(owner);
    this.#ready = this.loadState.perform();
  }

  private addEventReadReceipt(eventId: string, receipt: { readAt: Date }) {
    this.currentUserEventReadReceipts.set(eventId, receipt);
  }

  get ready() {
    return this.#ready;
  }

  private cardAPIModule = importResource(
    this,
    () => 'https://cardstack.com/base/card-api',
  );

  private loadState = task(async () => {
    await this.loadSDK();
  });

  private async loadSDK() {
    await this.cardAPIModule.loaded;
    // The matrix SDK is VERY big so we only load it when we need it
    this.#matrixSDK = await this.matrixSdkLoader.load();
    this._client = this.matrixSDK.createClient({
      baseUrl: matrixURL,
    });

    // building the event bindings like this so that we can consistently bind
    // and unbind these events programmatically--this way if we add a new event
    // we won't forget to unbind it.

    this.#eventBindings = [
      [this.matrixSDK.RoomMemberEvent.Membership, this.onMembership],
      [this.matrixSDK.RoomEvent.Timeline, this.onTimeline],
      [this.matrixSDK.RoomEvent.LocalEchoUpdated, this.onUpdateEventStatus],
      [this.matrixSDK.RoomEvent.Receipt, this.onReceipt],
      [
        this.matrixSDK.ClientEvent.AccountData,
        async (e) => {
          if (e.event.type == 'com.cardstack.boxel.realms') {
            await this.realmServer.setAvailableRealmURLs(
              e.event.content.realms,
            );
            await this.loginToRealms();
          }
        },
      ],
    ];
  }

  get isLoggedIn() {
    return this.client.isLoggedIn() && this.postLoginCompleted;
  }

  get client() {
    if (!this._client) {
      throw new Error(`cannot use matrix client before matrix SDK has loaded`);
    }
    return this._client;
  }

  get userId() {
    return this.client.getUserId();
  }

  get userName() {
    return this.userId ? getMatrixUsername(this.userId) : null;
  }

  private get cardAPI() {
    if (this.cardAPIModule.error) {
      throw new Error(
        `Error loading Card API: ${JSON.stringify(this.cardAPIModule.error)}`,
      );
    }
    if (!this.cardAPIModule.module) {
      throw new Error(
        `bug: Card API has not loaded yet--make sure to await this.loaded before using the api`,
      );
    }
    return this.cardAPIModule.module as typeof CardAPI;
  }

  private get matrixSDK() {
    if (!this.#matrixSDK) {
      throw new Error(`cannot use matrix SDK before it has loaded`);
    }
    return this.#matrixSDK;
  }

  async logout() {
    try {
      await this.flushMembership;
      await this.flushTimeline;
      clearAuth();
      this.postLoginCompleted = false;
      this.reset.resetAll();
      this.unbindEventListeners();
      await this.client.logout(true);
      // when user logs out we transition them back to an empty stack with the
      // workspace chooser open. this way we don't inadvertently leak private
      // card id's in the URL
      this.router.transitionTo('index', {
        queryParams: {
          workspaceChooserOpened: 'true',
          operatorModeState: stringify({
            stacks: [],
            submode: Submodes.Interact,
          } as OperatorModeSerializedState),
        },
      });
    } catch (e) {
      console.log('Error logging out of Matrix', e);
    } finally {
      this.resetState();
    }
  }

  get isInitializingNewUser() {
    return this._isInitializingNewUser;
  }

  async initializeNewUser(auth: LoginResponse, displayName: string) {
    displayName = displayName.trim();
    let controller = getOwner(this)!.lookup(
      'controller:index',
    ) as IndexController;
    controller.workspaceChooserOpened = true;
    this._isInitializingNewUser = true;
    this.start({ auth });
    this.setDisplayName(displayName);
    await Promise.all([
      this.createPersonalRealmForUser({
        endpoint: 'personal',
        name: `${displayName}'s Workspace`,
        iconURL: iconURLFor(displayName),
        backgroundURL: getRandomBackgroundURL(),
      }),
      this.realmServer.fetchCatalogRealms(),
    ]);
    this._isInitializingNewUser = false;
  }

  public async createPersonalRealmForUser({
    endpoint,
    name,
    iconURL,
    backgroundURL,
  }: {
    endpoint: string;
    name: string;
    iconURL?: string;
    backgroundURL?: string;
  }) {
    let personalRealmURL = await this.realmServer.createRealm({
      endpoint,
      name,
      iconURL,
      backgroundURL,
    });
    let { realms = [] } =
      (await this.client.getAccountDataFromServer<{ realms: string[] }>(
        'com.cardstack.boxel.realms',
      )) ?? {};
    realms.push(personalRealmURL.href);
    await this.client.setAccountData('com.cardstack.boxel.realms', { realms });
    await this.realmServer.setAvailableRealmURLs(realms);
  }

  async setDisplayName(displayName: string) {
    await this.client.setDisplayName(displayName);
  }

  async reloadProfile() {
    await this.profile.load.perform();
  }

  async start(
    opts: {
      auth?: MatrixSDK.LoginResponse;
      refreshRoutes?: true;
    } = {},
  ) {
    let { auth, refreshRoutes } = opts;
    if (!auth) {
      auth = getAuth();
      if (!auth) {
        return;
      }
    }

    let {
      access_token: accessToken,
      user_id: userId,
      device_id: deviceId,
    } = auth;

    if (!accessToken) {
      throw new Error(
        `Cannot create matrix client from auth that has no access token: ${JSON.stringify(
          auth,
          null,
          2,
        )}`,
      );
    }
    if (!userId) {
      throw new Error(
        `Cannot create matrix client from auth that has no user id: ${JSON.stringify(
          auth,
          null,
          2,
        )}`,
      );
    }
    if (!deviceId) {
      throw new Error(
        `Cannot create matrix client from auth that has no device id: ${JSON.stringify(
          auth,
          null,
          2,
        )}`,
      );
    }
    this._client = this.matrixSDK.createClient({
      baseUrl: matrixURL,
      accessToken,
      userId,
      deviceId,
    });
    if (this.client.isLoggedIn()) {
      this.realmServer.setClient(this.client);
      saveAuth(auth);
      this.bindEventListeners();

      try {
        await this._client.startClient();
        let accountDataContent = await this._client.getAccountDataFromServer<{
          realms: string[];
        }>('com.cardstack.boxel.realms');
        await this.realmServer.setAvailableRealmURLs(
          accountDataContent?.realms ?? [],
        );
        await Promise.all([
          this.loginToRealms(),
          this.realmServer.fetchCatalogRealms(),
        ]);
        this.postLoginCompleted = true;
      } catch (e) {
        console.log('Error starting Matrix client', e);
        await this.logout();
      }

      if (refreshRoutes) {
        await this.router.refresh();
      }
    }
  }

  private async loginToRealms() {
    // This is where we would actually load user-specific choices out of the
    // user's profile based on this.client.getUserId();
    let activeRealms = this.realmServer.availableRealmURLs;

    await Promise.all(
      activeRealms.map(async (realmURL) => {
        try {
          // Our authorization-middleware can login automatically after seeing a
          // 401, but this preemptive login makes it possible to see
          // canWrite===true on realms that are publicly readable.
          await this.realm.login(realmURL);
        } catch (err) {
          console.warn(
            `Unable to establish session with realm ${realmURL}`,
            err,
          );
        }
      }),
    );
  }

  async createRealmSession(realmURL: URL) {
    return this.client.createRealmSession(realmURL);
  }

  async createRoom(
    name: string,
    invites: string[], // these can be local names
    topic?: string,
  ): Promise<string> {
    let userId = this.client.getUserId();
    if (!userId) {
      throw new Error(
        `bug: there is no userId associated with the matrix client`,
      );
    }
    let invite = invites.map((i) =>
      i.startsWith('@') ? i : `@${i}:${userId!.split(':')[1]}`,
    );
    let { room_id: roomId } = await this.client.createRoom({
      preset: this.matrixSDK.Preset.PrivateChat,
      invite,
      name,
      topic,
      room_alias_name: encodeURIComponent(
        `${name} - ${format(new Date(), "yyyy-MM-dd'T'HH:mm:ss.SSSxxx")} - ${
          this.userId
        }`,
      ),
    });
    invites.map((i) => {
      let fullId = i.startsWith('@') ? i : `@${i}:${userId!.split(':')[1]}`;
      if (i === aiBotUsername) {
        this.client.setPowerLevel(roomId, fullId, AI_BOT_POWER_LEVEL, null);
      }
    });
    return roomId;
  }

  private async sendEvent(
    roomId: string,
    eventType: string,
    content:
      | CardMessageContent
      | CardFragmentContent
      | ReactionEventContent
      | CommandResultContent,
  ) {
    if ('data' in content) {
      const encodedContent = {
        ...content,
        data: JSON.stringify(content.data),
      };
      return await this.client.sendEvent(roomId, eventType, encodedContent);
    } else {
      return await this.client.sendEvent(roomId, eventType, content);
    }
  }

  async sendReactionEvent(roomId: string, eventId: string, status: string) {
    let content: ReactionEventContent = {
      'm.relates_to': {
        event_id: eventId,
        key: status,
        rel_type: 'm.annotation',
      },
    };
    try {
      return await this.client.sendEvent(roomId, 'm.reaction', content);
    } catch (e) {
      throw new Error(
        `Error sending reaction event: ${
          'message' in (e as Error) ? (e as Error).message : e
        }`,
      );
    }
  }

  async sendCommandResultMessage(
    roomId: string,
    eventId: string,
    result: Record<string, any>,
  ) {
    let body = `Command Results from command event ${eventId}`;
    let html = markdownToHtml(body);
    let jsonStringResult = JSON.stringify(result);
    let content: CommandResultContent = {
      'm.relates_to': {
        event_id: eventId,
        rel_type: 'm.annotation',
        key: 'applied', //this is aggregated key. All annotations must have one. This identifies the reaction event.
      },
      body,
      formatted_body: html,
      msgtype: 'org.boxel.commandResult',
      result: jsonStringResult,
    };
    try {
      return await this.sendEvent(roomId, 'm.room.message', content);
    } catch (e) {
      throw new Error(
        `Error sending reaction event: ${
          'message' in (e as Error) ? (e as Error).message : e
        }`,
      );
    }
  }

  private async getCardEventIds(
    cards: CardDef[],
    roomId: string,
    cardHashes: Map<string, string>,
    opts?: CardAPI.SerializeOpts,
  ) {
    if (!cards.length) {
      return [];
    }
    let serializedCards = await Promise.all(
      cards.map(async (card) => {
        let { Base64ImageField } = await loaderFor(card).import<{
          Base64ImageField: typeof Base64ImageFieldType;
        }>(`${baseRealm.url}base64-image`);
        return await this.cardService.serializeCard(card, {
          omitFields: [Base64ImageField],
          ...opts,
        });
      }),
    );

    let eventIds: string[] = [];
    if (serializedCards.length) {
      for (let card of serializedCards) {
        let eventId = cardHashes.get(this.generateCardHashKey(roomId, card));
        if (eventId === undefined) {
          let responses = await this.sendCardFragments(roomId, card);
          eventId = responses[0].event_id; // we only care about the first fragment
          cardHashes.set(this.generateCardHashKey(roomId, card), eventId);
        }
        eventIds.push(eventId);
      }
    }
    return eventIds;
  }

  async sendMessage(
    roomId: string,
    body: string | undefined,
    attachedCards: CardDef[] = [],
    skillCards: CardDef[] = [],
    clientGeneratedId = uuidv4(),
    context?: OperatorModeContext,
  ): Promise<void> {
    let html = markdownToHtml(body);
    let tools = [];
    let attachedOpenCards: CardDef[] = [];
    let submode = context?.submode;
    if (submode === 'interact') {
      let mappings = await basicMappings(this.loaderService.loader);
      // Open cards are attached automatically
      // If they are not attached, the user is not allowing us to
      // modify them
      attachedOpenCards = attachedCards.filter((c) =>
        (context?.openCardIds ?? []).includes(c.id),
      );
      // Generate tool calls for patching currently open cards permitted for modification
      for (let attachedOpenCard of attachedOpenCards) {
        let patchSpec = generateJsonSchemaForCardType(
          attachedOpenCard.constructor as typeof CardDef,
          this.cardAPI,
          mappings,
        );
        if (this.realm.canWrite(attachedOpenCard.id)) {
          tools.push(getPatchTool(attachedOpenCard.id, patchSpec));
          tools.push(getSearchTool());
          tools.push(getGenerateAppModuleTool(attachedOpenCard.id));
        }
      }
    }

    let attachedCardsEventIds = await this.getCardEventIds(
      attachedCards,
      roomId,
      this.cardHashes,
      { maybeRelativeURL: null },
    );
    let attachedSkillEventIds = await this.getCardEventIds(
      skillCards,
      roomId,
      this.skillCardHashes,
      { includeComputeds: true, maybeRelativeURL: null },
    );

    await this.sendEvent(roomId, 'm.room.message', {
      msgtype: 'org.boxel.message',
      body: body || '',
      format: 'org.matrix.custom.html',
      formatted_body: html,
      clientGeneratedId,
      data: {
        attachedCardsEventIds,
        attachedSkillEventIds,
        context: {
          openCardIds: attachedOpenCards.map((c) => c.id),
          tools,
          submode,
        },
      },
    } as CardMessageContent);
  }

  public async sendAiAssistantMessage(params: {
    roomId?: string; // if falsy we create a new room
    show?: boolean; // if truthy, ensure the side panel to the room
    prompt: string;
    attachedCards?: CardDef[];
    skillCards?: SkillCard[];
    commands?: { command: Command<any, any, any>; autoExecute: boolean }[];
  }): Promise<{ roomId: string }> {
    let roomId = params.roomId;
    if (!roomId) {
      roomId = await this.createRoom('AI Assistant', [aiBotUsername]);
    }

    let html = markdownToHtml(params.prompt);
    let mappings = await basicMappings(this.loaderService.loader);
    let tools = [];
    for (let { command, autoExecute } of params.commands ?? []) {
      // get a registered name for the command
      let name = this.commandService.registerCommand(command, autoExecute);
      tools.push({
        type: 'function',
        function: {
          name,
          description: command.description,
          parameters: {
            type: 'object',
            properties: {
              description: {
                type: 'string',
              },
              ...(await command.getInputJsonSchema(this.cardAPI, mappings)),
            },
            required: ['attributes', 'description'],
          },
        },
      });
    }

    let attachedCardsEventIds = await this.getCardEventIds(
      params.attachedCards ?? [],
      roomId,
      this.cardHashes,
      { maybeRelativeURL: null },
    );
    let attachedSkillEventIds = await this.getCardEventIds(
      params.skillCards ?? [],
      roomId,
      this.skillCardHashes,
      { includeComputeds: true, maybeRelativeURL: null },
    );

    let clientGeneratedId = uuidv4();

    await this.sendEvent(roomId, 'm.room.message', {
      msgtype: 'org.boxel.message',
      body: params.prompt || '',
      format: 'org.matrix.custom.html',
      formatted_body: html,
      clientGeneratedId,
      data: {
        attachedCardsEventIds,
        attachedSkillEventIds,
        context: {
          tools,
        },
      },
    } as CardMessageContent);
    return { roomId };
  }

  private generateCardHashKey(roomId: string, card: LooseSingleCardDocument) {
    return md5(roomId + JSON.stringify(card));
  }

  private async sendCardFragments(
    roomId: string,
    card: LooseSingleCardDocument,
  ): Promise<ISendEventResponse[]> {
    let fragments = splitStringIntoChunks(
      JSON.stringify(card),
      MAX_CARD_SIZE_KB,
    );
    let responses: ISendEventResponse[] = [];
    for (let index = fragments.length - 1; index >= 0; index--) {
      let cardFragment = fragments[index];
      let response = await this.sendEvent(roomId, 'm.room.message', {
        msgtype: 'org.boxel.cardFragment' as const,
        format: 'org.boxel.card' as const,
        body: `card fragment ${index + 1} of ${fragments.length}`,
        formatted_body: `card fragment ${index + 1} of ${fragments.length}`,
        data: {
          ...(index < fragments.length - 1
            ? { nextFragment: responses[0].event_id }
            : {}),
          cardFragment,
          index,
          totalParts: fragments.length,
        },
      } as CardFragmentContent);
      responses.unshift(response);
    }
    return responses;
  }

  getLastActiveTimestamp(roomId: string, defaultTimestamp: number) {
    let matrixRoom = this.client.getRoom(roomId);
    let lastMatrixEvent = matrixRoom?.getLastActiveTimestamp();
    return lastMatrixEvent ?? defaultTimestamp;
  }

  async requestRegisterEmailToken(
    email: string,
    clientSecret: string,
    sendAttempt: number,
  ) {
    return await this.client.requestEmailToken(
      'registration',
      email,
      clientSecret,
      sendAttempt,
    );
  }

  async requestChangeEmailToken(
    email: string,
    clientSecret: string,
    sendAttempt: number,
  ) {
    return await this.client.requestEmailToken(
      'threepid',
      email,
      clientSecret,
      sendAttempt,
    );
  }

  async login(usernameOrEmail: string, password: string) {
    try {
      const cred = await this.client.loginWithPassword(
        usernameOrEmail,
        password,
      );
      return cred;
    } catch (error) {
      try {
        const cred = await this.client.loginWithEmail(
          usernameOrEmail,
          password,
        );
        return cred;
      } catch (error2) {
        throw error;
      }
    }
  }

  getRoomState(roomId: string) {
    return this.roomStateMap.get(roomId);
  }

  private setRoomState(roomId: string, roomState: RoomState) {
    this.roomStateMap.set(roomId, roomState);
    if (!this.roomResourcesCache.has(roomId)) {
      this.roomResourcesCache.set(
        roomId,
        getRoom(
          this,
          () => roomId,
          () => this.getRoomState(roomId)?.events,
        ),
      );
    }
  }

  async loadDefaultSkills() {
    if (this.defaultSkills.length > 0) {
      return this.defaultSkills;
    }

    await Promise.all(
      DefaultSkillCards.map(async (skillCardURL) => {
        let cardResource = getCard(this, () => skillCardURL);
        await cardResource.loaded;
        let card = cardResource.card as SkillCard;
        this.defaultSkills.push(new TrackedObject({ card, isActive: true }));
      }),
    );

    return this.defaultSkills;
  }

  @cached
  get roomResources() {
    let resources: TrackedMap<string, RoomResource> = new TrackedMap();
    for (let roomId of this.roomStateMap.keys()) {
      if (!this.roomResourcesCache.get(roomId)) {
        continue;
      }
      resources.set(roomId, this.roomResourcesCache.get(roomId)!);
    }
    return resources;
  }

  private resetState() {
    this.roomStateMap = new TrackedMap();
    this.roomMembershipQueue = [];
    this.roomResourcesCache.clear();
    this.timelineQueue = [];
    this.flushMembership = undefined;
    this.flushTimeline = undefined;
    this.unbindEventListeners();
    this._client = this.matrixSDK.createClient({ baseUrl: matrixURL });
    this.cardHashes = new Map();
  }

  private bindEventListeners() {
    if (!this.#eventBindings) {
      throw new Error(
        `cannot bind to matrix events before the matrix SDK has loaded`,
      );
    }
    for (let [event, handler] of this.#eventBindings) {
      this.client.on(event, handler);
    }
  }
  private unbindEventListeners() {
    if (!this.#eventBindings) {
      throw new Error(
        `cannot unbind to matrix events before the matrix SDK has loaded`,
      );
    }
    for (let [event, handler] of this.#eventBindings) {
      this.client.off(event, handler);
    }
  }

  async createCard<T extends typeof BaseDef>(
    codeRef: ResolvedCodeRef,
    attr: Record<string, any>,
  ) {
    let data: LooseCardResource = {
      meta: {
        adoptsFrom: codeRef,
      },
      attributes: {
        ...attr,
      },
    };
    let card = await this.cardAPI.createFromSerialized<T>(
      data,
      { data },
      undefined,
    );
    return card;
  }

  private addRoomEvent(event: TempEvent, oldEventId?: string) {
    let { room_id: roomId } = event;

    if (!roomId) {
      throw new Error(
        `bug: roomId is undefined for event ${JSON.stringify(event, null, 2)}`,
      );
    }
    let roomState = this.getRoomState(roomId);
    if (!roomState) {
      roomState = new RoomState();
      this.setRoomState(roomId, roomState);
    }

<<<<<<< HEAD
    room.addEvent(event, oldEventId);
=======
    // duplicate events may be emitted from matrix, as well as the resolved room card might already contain this event
    let matchingEvents = roomState.events.filter(
      (e) => e.event_id === eventId || e.event_id === oldEventId,
    );
    if (matchingEvents.length > 1) {
      throw new Error(
        `bug: ${matchingEvents.length} events with the same event_id(s): ${eventId}, ${oldEventId}, expected a maximum of 1`,
      );
    }
    if (matchingEvents.length === 0) {
      roomState.events = [
        ...(roomState.events ?? []),
        event as unknown as DiscreteMatrixEvent,
      ];
      return;
    }
    let eventToReplace = matchingEvents[0];
    let eventIndex = roomState.events.indexOf(eventToReplace);
    roomState.events[eventIndex] = event as unknown as DiscreteMatrixEvent;
    roomState.events = [...roomState.events];
>>>>>>> 4f6f5834
  }

  private onMembership = (event: MatrixEvent, member: RoomMember) => {
    this.roomMembershipQueue.push({ event, member });
    debounce(this, this.drainMembership, 100);
  };

  private async drainMembership() {
    await this.flushMembership;

    let eventsDrained: () => void;
    this.flushMembership = new Promise((res) => (eventsDrained = res));

    let events = [...this.roomMembershipQueue];
    this.roomMembershipQueue = [];

    await Promise.all(
      events.map(({ event: { event, status } }) =>
        this.addRoomEvent({ ...event, status }),
      ),
    );

    // For rooms that we have been invited to we are unable to get the full
    // timeline event yet (it's not available until we join the room), but we
    // still need to get enough room state events to reasonably render the
    // room card.
    for (let {
      event: { event: rawEvent },
      member,
    } of events) {
      let event = rawEvent as DiscreteMatrixEvent;
      let { room_id: roomId } = rawEvent as DiscreteMatrixEvent;
      if (!roomId) {
        throw new Error(
          `bug: roomId is undefined for event ${JSON.stringify(
            event,
            null,
            2,
          )}`,
        );
      }
      let room = this.client.getRoom(roomId);
      if (!room) {
        throw new Error(
          `bug: should never get here--matrix sdk returned a null room for ${roomId}`,
        );
      }

      if (
        member.userId === this.client.getUserId() &&
        event.type === 'm.room.member' &&
        room.getMyMembership() === 'invite'
      ) {
        if (event.content.membership === 'invite') {
          let stateEvents = room
            .getLiveTimeline()
            .getState('f' as MatrixSDK.Direction)?.events;
          if (!stateEvents) {
            throw new Error(`bug: cannot get state events for room ${roomId}`);
          }
          for (let eventType of STATE_EVENTS_OF_INTEREST) {
            let events = stateEvents.get(eventType);
            if (!events) {
              continue;
            }
            await Promise.all(
              [...events.values()]
                .map((e) => ({
                  ...e.event,
                  // annoyingly these events have been stripped of their id's
                  event_id: `${roomId}_${eventType}_${e.localTimestamp}`,
                  status: e.status,
                }))
                .map((event) => this.addRoomEvent(event)),
            );
          }
        }
      }
    }

    eventsDrained!();
  }

  private onReceipt = async (e: MatrixEvent) => {
    let userId = this.client.credentials.userId;
    if (userId) {
      let eventIds = Object.keys(e.getContent());
      for (let eventId of eventIds) {
        let receipt = e.getContent()[eventId]['m.read'][userId];
        if (receipt) {
          this.addEventReadReceipt(eventId, { readAt: receipt.ts });
        }
      }
    }
  };

  private onTimeline = (e: MatrixEvent) => {
    this.timelineQueue.push({ event: e });
    debounce(this, this.drainTimeline, 100);
  };

  private onUpdateEventStatus = (
    e: MatrixEvent,
    _room: unknown,
    maybeOldEventId?: string,
  ) => {
    this.timelineQueue.push({ event: e, oldEventId: maybeOldEventId });
    debounce(this, this.drainTimeline, 100);
  };

  private async drainTimeline() {
    await this.flushTimeline;

    let eventsDrained: () => void;
    this.flushTimeline = new Promise((res) => (eventsDrained = res));
    let events = [...this.timelineQueue];
    this.timelineQueue = [];
    for (let { event, oldEventId } of events) {
      await this.client?.decryptEventIfNeeded(event);
      await this.processDecryptedEvent(
        {
          ...event.event,
          status: event.status,
          content: event.getContent() || undefined,
          error: event.error ?? undefined,
        },
        oldEventId,
      );
    }
    eventsDrained!();
  }

  private async processDecryptedEvent(event: TempEvent, oldEventId?: string) {
    let { room_id: roomId } = event;
    if (!roomId) {
      throw new Error(
        `bug: roomId is undefined for event ${JSON.stringify(event, null, 2)}`,
      );
    }
    let room = this.client.getRoom(roomId);
    if (!room) {
      throw new Error(
        `bug: should never get here--matrix sdk returned a null room for ${roomId}`,
      );
    }

    let userId = this.client.getUserId();
    if (!userId) {
      throw new Error(
        `bug: userId is required for event ${JSON.stringify(event, null, 2)}`,
      );
    }

    // We might still receive events from the rooms that the user has left.
    let member = room.getMember(userId);
    if (!member || member.membership !== 'join') {
      return;
    }

    let roomState = await this.getRoomState(roomId);
    // patch in any missing room events--this will support dealing with local
    // echoes, migrating older histories as well as handle any matrix syncing gaps
    // that might occur
    if (
      roomState &&
      event.type === 'm.room.message' &&
      event.content?.msgtype === 'org.boxel.message' &&
      event.content.data
    ) {
      let data = (
        typeof event.content.data === 'string'
          ? JSON.parse(event.content.data)
          : event.content.data
      ) as CardMessageContent['data'];
      if (
        'attachedCardsEventIds' in data &&
        Array.isArray(data.attachedCardsEventIds)
      ) {
        for (let attachedCardEventId of data.attachedCardsEventIds) {
          let currentFragmentId: string | undefined = attachedCardEventId;
          do {
            let fragmentEvent = roomState.events.find(
              (e: DiscreteMatrixEvent) => e.event_id === currentFragmentId,
            );
            let fragmentData: CardFragmentContent['data'];
            if (!fragmentEvent) {
              fragmentEvent = (await this.client?.fetchRoomEvent(
                roomId,
                currentFragmentId ?? '',
              )) as DiscreteMatrixEvent;
              if (
                fragmentEvent.type !== 'm.room.message' ||
                fragmentEvent.content.msgtype !== 'org.boxel.cardFragment'
              ) {
                throw new Error(
                  `Expected event ${currentFragmentId} to be 'org.boxel.card' but was ${JSON.stringify(
                    fragmentEvent,
                  )}`,
                );
              }
              await this.addRoomEvent({
                ...fragmentEvent,
              });
              fragmentData = (
                typeof fragmentEvent.content.data === 'string'
                  ? JSON.parse((fragmentEvent.content as any).data)
                  : fragmentEvent.content.data
              ) as CardFragmentContent['data'];
            } else {
              if (
                fragmentEvent.type !== 'm.room.message' ||
                fragmentEvent.content.msgtype !== 'org.boxel.cardFragment'
              ) {
                throw new Error(
                  `Expected event to be 'org.boxel.cardFragment' but was ${JSON.stringify(
                    fragmentEvent,
                  )}`,
                );
              }
              fragmentData = fragmentEvent.content.data;
            }
            currentFragmentId = fragmentData?.nextFragment; // using '?' so we can be kind to older event schemas
          } while (currentFragmentId);
        }
      }
    }
    await this.addRoomEvent(event, oldEventId);

    if (
      event.type === 'm.room.message' &&
      event.content?.msgtype === 'org.boxel.command'
    ) {
      this.commandService.executeCommandEventIfNeeded(event);
    }

    if (room.oldState.paginationToken != null) {
      // we need to scroll back to capture any room events fired before this one
      await this.client?.scrollback(room);
    }
  }
}

function saveAuth(auth: LoginResponse) {
  window.localStorage.setItem('auth', JSON.stringify(auth));
}

function clearAuth() {
  window.localStorage.removeItem('auth');
  window.localStorage.removeItem(currentRoomIdPersistenceKey);
}

function getAuth(): LoginResponse | undefined {
  let auth = window.localStorage.getItem('auth');
  if (!auth) {
    return;
  }
  return JSON.parse(auth) as LoginResponse;
}<|MERGE_RESOLUTION|>--- conflicted
+++ resolved
@@ -49,11 +49,9 @@
 } from '@cardstack/host/components/submode-switcher';
 import ENV from '@cardstack/host/config/environment';
 
-<<<<<<< HEAD
-import { RoomState, TempEvent } from '@cardstack/host/lib/matrix-classes/room';
-=======
-import RoomState from '@cardstack/host/lib/matrix-classes/room-state';
->>>>>>> 4f6f5834
+import RoomState, {
+  TempEvent,
+} from '@cardstack/host/lib/matrix-classes/room-state';
 import { getRandomBackgroundURL, iconURLFor } from '@cardstack/host/lib/utils';
 import { getMatrixProfile } from '@cardstack/host/resources/matrix-profile';
 
@@ -899,30 +897,7 @@
       this.setRoomState(roomId, roomState);
     }
 
-<<<<<<< HEAD
-    room.addEvent(event, oldEventId);
-=======
-    // duplicate events may be emitted from matrix, as well as the resolved room card might already contain this event
-    let matchingEvents = roomState.events.filter(
-      (e) => e.event_id === eventId || e.event_id === oldEventId,
-    );
-    if (matchingEvents.length > 1) {
-      throw new Error(
-        `bug: ${matchingEvents.length} events with the same event_id(s): ${eventId}, ${oldEventId}, expected a maximum of 1`,
-      );
-    }
-    if (matchingEvents.length === 0) {
-      roomState.events = [
-        ...(roomState.events ?? []),
-        event as unknown as DiscreteMatrixEvent,
-      ];
-      return;
-    }
-    let eventToReplace = matchingEvents[0];
-    let eventIndex = roomState.events.indexOf(eventToReplace);
-    roomState.events[eventIndex] = event as unknown as DiscreteMatrixEvent;
-    roomState.events = [...roomState.events];
->>>>>>> 4f6f5834
+    roomState.addEvent(event, oldEventId);
   }
 
   private onMembership = (event: MatrixEvent, member: RoomMember) => {
