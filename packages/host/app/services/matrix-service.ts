import type Owner from '@ember/owner';
import type RouterService from '@ember/routing/router-service';
import { debounce } from '@ember/runloop';
import Service, { service } from '@ember/service';
import { cached, tracked } from '@glimmer/tracking';

import { task } from 'ember-concurrency';
import window from 'ember-window-mock';
import { cloneDeep } from 'lodash';
import {
  type LoginResponse,
  type MatrixEvent,
  type RoomMember,
  type EmittedEvents,
  type ISendEventResponse,
} from 'matrix-js-sdk';
import stringify from 'safe-stable-stringify';
import { md5 } from 'super-fast-md5';
import { TrackedMap } from 'tracked-built-ins';
import { v4 as uuidv4 } from 'uuid';

import {
  type LooseSingleCardDocument,
  markdownToHtml,
  splitStringIntoChunks,
  baseRealm,
  LooseCardResource,
  ResolvedCodeRef,
} from '@cardstack/runtime-common';
import {
  basicMappings,
  generateJsonSchemaForCardType,
  getSearchTool,
  getPatchTool,
} from '@cardstack/runtime-common/helpers/ai';

import { getMatrixUsername } from '@cardstack/runtime-common/matrix-client';

import {
  APP_BOXEL_CARD_FORMAT,
  APP_BOXEL_CARDFRAGMENT_MSGTYPE,
  APP_BOXEL_COMMAND_MSGTYPE,
  APP_BOXEL_COMMAND_RESULT_EVENT_TYPE,
  APP_BOXEL_COMMAND_RESULT_WITH_NO_OUTPUT_MSGTYPE,
  APP_BOXEL_COMMAND_RESULT_WITH_OUTPUT_MSGTYPE,
  APP_BOXEL_MESSAGE_MSGTYPE,
  APP_BOXEL_REALM_SERVER_EVENT_MSGTYPE,
  APP_BOXEL_REALMS_EVENT_TYPE,
  APP_BOXEL_ACTIVE_LLM,
  LEGACY_APP_BOXEL_REALMS_EVENT_TYPE,
  DEFAULT_LLM_LIST,
} from '@cardstack/runtime-common/matrix-constants';

import {
  type Submode,
  Submodes,
} from '@cardstack/host/components/submode-switcher';
import ENV from '@cardstack/host/config/environment';

import Room, { TempEvent } from '@cardstack/host/lib/matrix-classes/room';
import { getRandomBackgroundURL, iconURLFor } from '@cardstack/host/lib/utils';
import { getMatrixProfile } from '@cardstack/host/resources/matrix-profile';

import type { Base64ImageField as Base64ImageFieldType } from 'https://cardstack.com/base/base64-image';
import { BaseDef, type CardDef } from 'https://cardstack.com/base/card-api';
import type * as CardAPI from 'https://cardstack.com/base/card-api';
import type * as FileAPI from 'https://cardstack.com/base/file-api';
import { type FileDef } from 'https://cardstack.com/base/file-api';
import type {
  CardMessageContent,
  CardFragmentContent,
  MatrixEvent as DiscreteMatrixEvent,
  CommandResultWithNoOutputContent,
  CommandResultWithOutputContent,
} from 'https://cardstack.com/base/matrix-event';

import type { Tool } from 'https://cardstack.com/base/matrix-event';
import { SkillCard } from 'https://cardstack.com/base/skill-card';

import { importResource } from '../resources/import';

import { RoomResource, getRoom } from '../resources/room';

import { CurrentRoomIdPersistenceKey } from '../utils/local-storage-keys';

import { type SerializedState as OperatorModeSerializedState } from './operator-mode-state-service';

import type CardService from './card-service';
import type CommandService from './command-service';
import type LoaderService from './loader-service';
import type MatrixSDKLoader from './matrix-sdk-loader';
import type { ExtendedClient, ExtendedMatrixSDK } from './matrix-sdk-loader';
<<<<<<< HEAD
import type MessageService from './message-service';
=======
import type NetworkService from './network';
>>>>>>> aa779f86
import type RealmService from './realm';
import type RealmServerService from './realm-server';
import type ResetService from './reset';
import type * as MatrixSDK from 'matrix-js-sdk';

const { matrixURL } = ENV;
const MAX_CARD_SIZE_KB = 60;
const STATE_EVENTS_OF_INTEREST = ['m.room.create', 'm.room.name'];
const DefaultSkillCards = [`${baseRealm.url}SkillCard/card-editing`];

export type OperatorModeContext = {
  submode: Submode;
  openCardIds: string[];
};

export default class MatrixService extends Service {
  @service private declare loaderService: LoaderService;
  @service private declare cardService: CardService;
  @service private declare commandService: CommandService;
  @service private declare realm: RealmService;
  @service private declare matrixSdkLoader: MatrixSDKLoader;
  @service private declare messageService: MessageService;
  @service private declare realmServer: RealmServerService;
  @service private declare router: RouterService;
  @service private declare reset: ResetService;
  @service private declare network: NetworkService;
  @tracked private _client: ExtendedClient | undefined;
  @tracked private _isInitializingNewUser = false;
  @tracked private _isNewUser = false;
  @tracked private postLoginCompleted = false;
  @tracked private _currentRoomId: string | undefined;

  profile = getMatrixProfile(this, () => this.userId);

  private roomDataMap: TrackedMap<string, Room> = new TrackedMap();

  roomResourcesCache: TrackedMap<string, RoomResource> = new TrackedMap();
  messagesToSend: TrackedMap<string, string | undefined> = new TrackedMap();
  cardsToSend: TrackedMap<string, CardDef[] | undefined> = new TrackedMap();
  filesToSend: TrackedMap<string, FileDef[] | undefined> = new TrackedMap();
  failedCommandState: TrackedMap<string, Error> = new TrackedMap();
  flushTimeline: Promise<void> | undefined;
  flushMembership: Promise<void> | undefined;
  flushRoomState: Promise<void> | undefined;
  private roomMembershipQueue: { event: MatrixEvent; member: RoomMember }[] =
    [];
  private timelineQueue: { event: MatrixEvent; oldEventId?: string }[] = [];
  private roomStateQueue: MatrixSDK.RoomState[] = [];
  #ready: Promise<void>;
  #matrixSDK: ExtendedMatrixSDK | undefined;
  #eventBindings: [EmittedEvents, (...arg: any[]) => void][] | undefined;
  currentUserEventReadReceipts: TrackedMap<string, { readAt: Date }> =
    new TrackedMap();
  private cardHashes: Map<string, string> = new Map(); // hashes <> event id
  private skillCardHashes: Map<string, string> = new Map(); // hashes <> event id

  constructor(owner: Owner) {
    super(owner);
    this.#ready = this.loadState.perform();
  }

  private addEventReadReceipt(eventId: string, receipt: { readAt: Date }) {
    this.currentUserEventReadReceipts.set(eventId, receipt);
  }

  get currentRoomId(): string | undefined {
    return this._currentRoomId;
  }

  set currentRoomId(value: string | undefined) {
    this._currentRoomId = value;
    if (value) {
      window.localStorage.setItem(CurrentRoomIdPersistenceKey, value);
    } else {
      window.localStorage.removeItem(CurrentRoomIdPersistenceKey);
    }
  }

  get ready() {
    return this.#ready;
  }

  private cardAPIModule = importResource(
    this,
    () => 'https://cardstack.com/base/card-api',
  );

  private fileAPIModule = importResource(
    this,
    () => 'https://cardstack.com/base/file-api',
  );

  private loadState = task(async () => {
    await this.loadSDK();
  });

  private async loadSDK() {
    await this.cardAPIModule.loaded;
    await this.fileAPIModule.loaded;
    // The matrix SDK is VERY big so we only load it when we need it
    this.#matrixSDK = await this.matrixSdkLoader.load();
    this._client = this.matrixSDK.createClient({
      baseUrl: matrixURL,
    });

    // building the event bindings like this so that we can consistently bind
    // and unbind these events programmatically--this way if we add a new event
    // we won't forget to unbind it.

    this.#eventBindings = [
      [this.matrixSDK.RoomMemberEvent.Membership, this.onMembership],
      [this.matrixSDK.RoomEvent.Timeline, this.onTimeline],
      [this.matrixSDK.RoomEvent.LocalEchoUpdated, this.onUpdateEventStatus],
      [this.matrixSDK.RoomEvent.Receipt, this.onReceipt],
      [this.matrixSDK.RoomStateEvent.Update, this.onRoomStateUpdate],
      [
        this.matrixSDK.ClientEvent.AccountData,
        async (e) => {
          if (e.event.type == APP_BOXEL_REALMS_EVENT_TYPE) {
            await this.realmServer.setAvailableRealmURLs(
              e.event.content.realms,
            );
            await this.loginToRealms();
          }
        },
      ],
    ];
  }

  get isLoggedIn() {
    return this.client.isLoggedIn() && this.postLoginCompleted;
  }

  private get client() {
    if (!this._client) {
      throw new Error(`cannot use matrix client before matrix SDK has loaded`);
    }
    return this._client;
  }

  get userId() {
    return this.client.getUserId();
  }

  get userName() {
    return this.userId ? getMatrixUsername(this.userId) : null;
  }

  private get cardAPI() {
    if (this.cardAPIModule.error) {
      throw new Error(
        `Error loading Card API: ${JSON.stringify(this.cardAPIModule.error)}`,
      );
    }
    if (!this.cardAPIModule.module) {
      throw new Error(
        `bug: Card API has not loaded yet--make sure to await this.loaded before using the api`,
      );
    }
    return this.cardAPIModule.module as typeof CardAPI;
  }

  get fileAPI() {
    if (this.fileAPIModule.error) {
      throw new Error(
        `Error loading File API: ${JSON.stringify(this.cardAPIModule.error)}`,
      );
    }
    if (!this.fileAPIModule.module) {
      throw new Error(
        `bug: File API has not loaded yet--make sure to await this.loaded before using the api`,
      );
    }
    return this.fileAPIModule.module as typeof FileAPI;
  }

  private get matrixSDK() {
    if (!this.#matrixSDK) {
      throw new Error(`cannot use matrix SDK before it has loaded`);
    }
    return this.#matrixSDK;
  }

  get privateChatPreset() {
    return this.matrixSDK.Preset.PrivateChat;
  }

  get aiBotPowerLevel() {
    return 50; // this is required to set the room name
  }

  get flushAll() {
    return Promise.all([
      this.flushMembership ?? Promise.resolve(),
      this.flushTimeline ?? Promise.resolve(),
      this.flushRoomState ?? Promise.resolve(),
    ]);
  }

  async logout() {
    try {
      await this.flushAll;
      clearAuth();
      this.postLoginCompleted = false;
      this.reset.resetAll();
      this.unbindEventListeners();
      await this.client.logout(true);
      // when user logs out we transition them back to an empty stack with the
      // workspace chooser open. this way we don't inadvertently leak private
      // card id's in the URL
      this.router.transitionTo('index', {
        queryParams: {
          workspaceChooserOpened: 'true',
          operatorModeState: stringify({
            stacks: [],
            submode: Submodes.Interact,
          } as OperatorModeSerializedState),
        },
      });
    } catch (e) {
      console.log('Error logging out of Matrix', e);
    } finally {
      this.resetState();
    }
  }

  get isInitializingNewUser() {
    return this._isInitializingNewUser;
  }

  get isNewUser() {
    return this._isNewUser;
  }

  async initializeNewUser(
    auth: LoginResponse,
    displayName: string,
    registrationToken?: string,
  ) {
    displayName = displayName.trim();
    this._isInitializingNewUser = true;
    this.start({ auth });
    this.setDisplayName(displayName);
    let userId = this.client.getUserId();
    if (!userId) {
      throw new Error(
        `bug: there is no userId associated with the matrix client`,
      );
    }

    await this.realmServer.createUser(userId, registrationToken);

    await Promise.all([
      this.createPersonalRealmForUser({
        endpoint: 'personal',
        name: `${displayName}'s Workspace`,
        iconURL: iconURLFor(displayName),
        backgroundURL: getRandomBackgroundURL(),
      }),
      this.realmServer.fetchCatalogRealms(),
    ]);
    this._isNewUser = true;
    this._isInitializingNewUser = false;
  }

  public async createPersonalRealmForUser({
    endpoint,
    name,
    iconURL,
    backgroundURL,
    copyFromSeedRealm,
  }: {
    endpoint: string;
    name: string;
    iconURL?: string;
    backgroundURL?: string;
    copyFromSeedRealm?: boolean;
  }) {
    let personalRealmURL = await this.realmServer.createRealm({
      endpoint,
      name,
      iconURL,
      backgroundURL,
      copyFromSeedRealm,
    });
    let { realms = [] } =
      (await this.client.getAccountDataFromServer<{ realms: string[] }>(
        APP_BOXEL_REALMS_EVENT_TYPE,
      )) ?? {};
    realms.push(personalRealmURL.href);
    await this.client.setAccountData(APP_BOXEL_REALMS_EVENT_TYPE, { realms });
    await this.realmServer.setAvailableRealmURLs(realms);
  }

  async setDisplayName(displayName: string) {
    await this.client.setDisplayName(displayName);
  }

  async reloadProfile() {
    await this.profile.load.perform();
  }

  async start(
    opts: {
      auth?: MatrixSDK.LoginResponse;
      refreshRoutes?: true;
    } = {},
  ) {
    let { auth, refreshRoutes } = opts;
    if (!auth) {
      auth = getAuth();
      if (!auth) {
        return;
      }
    }

    let {
      access_token: accessToken,
      user_id: userId,
      device_id: deviceId,
    } = auth;

    if (!accessToken) {
      throw new Error(
        `Cannot create matrix client from auth that has no access token: ${JSON.stringify(
          auth,
          null,
          2,
        )}`,
      );
    }
    if (!userId) {
      throw new Error(
        `Cannot create matrix client from auth that has no user id: ${JSON.stringify(
          auth,
          null,
          2,
        )}`,
      );
    }
    if (!deviceId) {
      throw new Error(
        `Cannot create matrix client from auth that has no device id: ${JSON.stringify(
          auth,
          null,
          2,
        )}`,
      );
    }
    this._client = this.matrixSDK.createClient({
      baseUrl: matrixURL,
      accessToken,
      userId,
      deviceId,
    });
    if (this.client.isLoggedIn()) {
      this.realmServer.setClient(this.client);
      saveAuth(auth);
      this.bindEventListeners();

      try {
        await this._client.startClient();
        let accountDataContent = await this._client.getAccountDataFromServer<{
          realms: string[];
        }>(APP_BOXEL_REALMS_EVENT_TYPE);
        // TODO: remove this once we've migrated all users
        // TEMPORARY MIGRATION CODE
        if (!accountDataContent?.realms?.length) {
          console.log(
            'You currently have no realms set, checking your old realms',
          );
          try {
            accountDataContent = await this._client.getAccountDataFromServer<{
              realms: string[];
            }>(LEGACY_APP_BOXEL_REALMS_EVENT_TYPE);
          } catch (e) {
            // throws if nothing at this key
          }
          if (accountDataContent?.realms) {
            console.log('Migrating your old realms to the new format');
            await this._client.setAccountData(APP_BOXEL_REALMS_EVENT_TYPE, {
              realms: accountDataContent.realms,
            });
            console.log('Removing your old realms data');
            await this._client.setAccountData(
              LEGACY_APP_BOXEL_REALMS_EVENT_TYPE,
              {},
            );
          } else {
            console.log('No old realms found');
          }
        }
        // END OF TEMPORARY MIGRATION CODE
        await this.realmServer.setAvailableRealmURLs(
          accountDataContent?.realms ?? [],
        );
        await Promise.all([
          this.loginToRealms(),
          this.realmServer.fetchCatalogRealms(),
        ]);
        this.postLoginCompleted = true;
      } catch (e) {
        console.log('Error starting Matrix client', e);
        await this.logout();
      }

      if (refreshRoutes) {
        await this.router.refresh();
      }
    }
  }

  private async loginToRealms() {
    // This is where we would actually load user-specific choices out of the
    // user's profile based on this.client.getUserId();
    let activeRealms = this.realmServer.availableRealmURLs;

    await Promise.all(
      activeRealms.map(async (realmURL) => {
        try {
          // Our authorization-middleware can login automatically after seeing a
          // 401, but this preemptive login makes it possible to see
          // canWrite===true on realms that are publicly readable.
          await this.realm.login(realmURL);
        } catch (err) {
          console.warn(
            `Unable to establish session with realm ${realmURL}`,
            err,
          );
        }
      }),
    );
  }

  async createRealmSession(realmURL: URL) {
    return this.client.createRealmSession(realmURL);
  }

  async sendEvent(
    roomId: string,
    eventType: string,
    content:
      | CardMessageContent
      | CardFragmentContent
      | CommandResultWithNoOutputContent
      | CommandResultWithOutputContent,
  ) {
    let roomData = await this.ensureRoomData(roomId);
    return roomData.mutex.dispatch(async () => {
      if ('data' in content) {
        const encodedContent = {
          ...content,
          data: JSON.stringify(content.data),
        };
        return await this.client.sendEvent(roomId, eventType, encodedContent);
      } else {
        return await this.client.sendEvent(roomId, eventType, content);
      }
    });
  }

  async sendCommandResultEvent(
    roomId: string,
    invokedToolFromEventId: string,
    resultCard?: CardDef,
  ) {
    let resultCardEventId: string | undefined;
    if (resultCard) {
      [resultCardEventId] = await this.addCardsToRoom([resultCard], roomId);
    }
    let content:
      | CommandResultWithNoOutputContent
      | CommandResultWithOutputContent;
    if (resultCardEventId === undefined) {
      content = {
        msgtype: APP_BOXEL_COMMAND_RESULT_WITH_NO_OUTPUT_MSGTYPE,
        'm.relates_to': {
          event_id: invokedToolFromEventId,
          key: 'applied',
          rel_type: 'm.annotation',
        },
      };
    } else {
      content = {
        msgtype: APP_BOXEL_COMMAND_RESULT_WITH_OUTPUT_MSGTYPE,
        'm.relates_to': {
          event_id: invokedToolFromEventId,
          key: 'applied',
          rel_type: 'm.annotation',
        },
        data: {
          cardEventId: resultCardEventId,
        },
      };
    }
    try {
      return await this.sendEvent(
        roomId,
        APP_BOXEL_COMMAND_RESULT_EVENT_TYPE,
        content,
      );
    } catch (e) {
      throw new Error(
        `Error sending command result event: ${
          'message' in (e as Error) ? (e as Error).message : e
        }`,
      );
    }
  }

  async addSkillCardsToRoomHistory(
    skills: SkillCard[],
    roomId: string,
    opts?: CardAPI.SerializeOpts,
  ): Promise<string[]> {
    return this.addCardsToRoom(skills, roomId, this.skillCardHashes, opts);
  }

  async addCardsToRoom(
    cards: CardDef[],
    roomId: string,
    cardHashes: Map<string, string> = this.cardHashes,
    opts: CardAPI.SerializeOpts = { maybeRelativeURL: null },
  ): Promise<string[]> {
    if (!cards.length) {
      return [];
    }
    let serializedCards = await Promise.all(
      cards.map(async (card) => {
        let { Base64ImageField } = await this.loaderService.loader.import<{
          Base64ImageField: typeof Base64ImageFieldType;
        }>(`${baseRealm.url}base64-image`);
        return await this.cardService.serializeCard(card, {
          omitFields: [Base64ImageField],
          ...opts,
        });
      }),
    );

    let eventIds: string[] = [];
    if (serializedCards.length) {
      for (let card of serializedCards) {
        let eventId = cardHashes.get(this.generateCardHashKey(roomId, card));
        if (eventId === undefined) {
          let responses = await this.sendCardFragments(roomId, card);
          eventId = responses[0].event_id; // we only care about the first fragment
          cardHashes.set(this.generateCardHashKey(roomId, card), eventId);
        }
        eventIds.push(eventId);
      }
    }
    return eventIds;
  }

  async uploadFiles(files: FileDef[]) {
    let uploadedFiles = await Promise.all(
      files.map(async (file) => {
        if (!file.sourceUrl) {
          throw new Error('File needs a realm server source URL to upload');
        }
        let response = await this.network.authedFetch(file.sourceUrl, {
          headers: {
            Accept: 'application/vnd.card+source',
          },
        });

        let blob = await response.blob();
        let contentType = response.headers.get('content-type');

        if (!contentType) {
          throw new Error(`File has no content type: ${file.sourceUrl}`);
        }
        let uploadResponse = await this.client.uploadContent(blob, {
          type: contentType,
        });

        file.url = this.client.mxcUrlToHttp(uploadResponse.content_uri);
        file.contentType = contentType;

        return file;
      }),
    );

    return uploadedFiles;
  }

  async sendMessage(
    roomId: string,
    body: string | undefined,
    attachedCards: CardDef[] = [],
    attachedFiles: FileDef[] = [],
    clientGeneratedId = uuidv4(),
    context?: OperatorModeContext,
  ): Promise<void> {
    let html = markdownToHtml(body);
    let tools: Tool[] = [getSearchTool()];
    let attachedOpenCards: CardDef[] = [];
    let submode = context?.submode;
    if (submode === 'interact') {
      let mappings = await basicMappings(this.loaderService.loader);
      // Open cards are attached automatically
      // If they are not attached, the user is not allowing us to
      // modify them
      attachedOpenCards = attachedCards.filter((c) =>
        (context?.openCardIds ?? []).includes(c.id),
      );
      // Generate tool calls for patching currently open cards permitted for modification
      for (let attachedOpenCard of attachedOpenCards) {
        let patchSpec = generateJsonSchemaForCardType(
          attachedOpenCard.constructor as typeof CardDef,
          this.cardAPI,
          mappings,
        );
        if (this.realm.canWrite(attachedOpenCard.id)) {
          tools.push(getPatchTool(attachedOpenCard.id, patchSpec));
        }
      }
    }

    let attachedCardsEventIds = await this.addCardsToRoom(
      attachedCards,
      roomId,
    );

    await this.sendEvent(roomId, 'm.room.message', {
      msgtype: APP_BOXEL_MESSAGE_MSGTYPE,
      body: body || '',
      format: 'org.matrix.custom.html',
      formatted_body: html,
      clientGeneratedId,
      data: {
        attachedFiles: attachedFiles.map((file: FileDef) => file.serialize()),
        attachedCardsEventIds,
        context: {
          openCardIds: attachedOpenCards.map((c) => c.id),
          tools,
          submode,
        },
      },
    } as CardMessageContent);
  }

  private generateCardHashKey(roomId: string, card: LooseSingleCardDocument) {
    return md5(roomId + JSON.stringify(card));
  }

  private async sendCardFragments(
    roomId: string,
    card: LooseSingleCardDocument,
  ): Promise<ISendEventResponse[]> {
    let fragments = splitStringIntoChunks(
      JSON.stringify(card),
      MAX_CARD_SIZE_KB,
    );
    let responses: ISendEventResponse[] = [];
    for (let index = fragments.length - 1; index >= 0; index--) {
      let cardFragment = fragments[index];
      let response = await this.sendEvent(roomId, 'm.room.message', {
        msgtype: APP_BOXEL_CARDFRAGMENT_MSGTYPE,
        format: APP_BOXEL_CARD_FORMAT,
        body: `card fragment ${index + 1} of ${fragments.length}`,
        formatted_body: `card fragment ${index + 1} of ${fragments.length}`,
        data: {
          ...(index < fragments.length - 1
            ? { nextFragment: responses[0].event_id }
            : {}),
          cardFragment,
          index,
          totalParts: fragments.length,
        },
      } as CardFragmentContent);
      responses.unshift(response);
    }
    return responses;
  }

  getLastActiveTimestamp(roomId: string, defaultTimestamp: number) {
    let matrixRoom = this.client.getRoom(roomId);
    let lastMatrixEvent = matrixRoom?.getLastActiveTimestamp();
    return lastMatrixEvent ?? defaultTimestamp;
  }

  async requestRegisterEmailToken(
    email: string,
    clientSecret: string,
    sendAttempt: number,
  ) {
    return await this.client.requestEmailToken(
      'registration',
      email,
      clientSecret,
      sendAttempt,
    );
  }

  async requestChangeEmailToken(
    email: string,
    clientSecret: string,
    sendAttempt: number,
  ) {
    return await this.client.requestEmailToken(
      'threepid',
      email,
      clientSecret,
      sendAttempt,
    );
  }

  async login(usernameOrEmail: string, password: string) {
    try {
      const cred = await this.client.loginWithPassword(
        usernameOrEmail,
        password,
      );
      return cred;
    } catch (error) {
      try {
        const cred = await this.client.loginWithEmail(
          usernameOrEmail,
          password,
        );
        return cred;
      } catch (error2) {
        throw error;
      }
    }
  }

  getRoomData(roomId: string) {
    return this.roomDataMap.get(roomId);
  }

  private setRoomData(roomId: string, roomData: Room) {
    this.roomDataMap.set(roomId, roomData);
    if (!this.roomResourcesCache.has(roomId)) {
      this.roomResourcesCache.set(
        roomId,
        getRoom(
          this,
          () => roomId,
          () => this.getRoomData(roomId)?.events,
        ),
      );
    }
  }

  async loadDefaultSkills() {
    return await Promise.all(
      DefaultSkillCards.map(async (skillCardURL) => {
        return await this.cardService.getCard<SkillCard>(skillCardURL);
      }),
    );
  }

  @cached
  get roomResources() {
    let resources: TrackedMap<string, RoomResource> = new TrackedMap();
    for (let roomId of this.roomDataMap.keys()) {
      if (!this.roomResourcesCache.get(roomId)) {
        continue;
      }
      resources.set(roomId, this.roomResourcesCache.get(roomId)!);
    }
    return resources;
  }

  private resetState() {
    this.roomDataMap = new TrackedMap();
    this.roomMembershipQueue = [];
    this.roomStateQueue = [];
    this.roomResourcesCache.clear();
    this.timelineQueue = [];
    this.flushMembership = undefined;
    this.flushTimeline = undefined;
    this.flushRoomState = undefined;
    this.unbindEventListeners();
    this._client = this.matrixSDK.createClient({ baseUrl: matrixURL });
    this.cardHashes = new Map();
  }

  private bindEventListeners() {
    if (!this.#eventBindings) {
      throw new Error(
        `cannot bind to matrix events before the matrix SDK has loaded`,
      );
    }
    for (let [event, handler] of this.#eventBindings) {
      this.client.on(event, handler);
    }
  }
  private unbindEventListeners() {
    if (!this.#eventBindings) {
      throw new Error(
        `cannot unbind to matrix events before the matrix SDK has loaded`,
      );
    }
    for (let [event, handler] of this.#eventBindings) {
      this.client.off(event, handler);
    }
  }

  async createRoom(opts: MatrixSDK.ICreateRoomOpts) {
    return this.client.createRoom(opts);
  }

  async createCard<T extends typeof BaseDef>(
    codeRef: ResolvedCodeRef,
    attr: Record<string, any>,
  ) {
    let data: LooseCardResource = {
      meta: {
        adoptsFrom: codeRef,
      },
      attributes: {
        ...attr,
      },
    };
    let card = await this.cardAPI.createFromSerialized<T>(
      data,
      { data },
      undefined,
    );
    return card;
  }

  async getProfileInfo(userId: string) {
    return await this.client.getProfileInfo(userId);
  }

  async getThreePids() {
    return await this.client.getThreePids();
  }

  async addThreePidOnly(data: MatrixSDK.IAddThreePidOnlyBody) {
    return await this.client.addThreePidOnly(data);
  }

  async deleteThreePid(medium: string, address: string) {
    return await this.client.deleteThreePid(medium, address);
  }

  async setPowerLevel(roomId: string, userId: string, powerLevel: number) {
    let roomData = await this.ensureRoomData(roomId);
    await roomData.mutex.dispatch(async () => {
      return this.client.setPowerLevel(roomId, userId, powerLevel);
    });
  }

  async getStateEvent(
    roomId: string,
    eventType: string,
    stateKey: string = '',
  ) {
    return this.client.getStateEvent(roomId, eventType, stateKey);
  }

  async getStateEventSafe(
    roomId: string,
    eventType: string,
    stateKey: string = '',
  ) {
    try {
      return await this.client.getStateEvent(roomId, eventType, stateKey);
    } catch (e: unknown) {
      if (e instanceof Error && 'errcode' in e && e.errcode === 'M_NOT_FOUND') {
        // this is fine, it just means the state event doesn't exist yet
        return undefined;
      } else {
        throw e;
      }
    }
  }

  async sendStateEvent(
    roomId: string,
    eventType: string,
    content: Record<string, any>,
    stateKey: string = '',
  ) {
    let roomData = await this.ensureRoomData(roomId);
    await roomData.mutex.dispatch(async () => {
      return this.client.sendStateEvent(roomId, eventType, content, stateKey);
    });
  }

  async updateStateEvent(
    roomId: string,
    eventType: string,
    stateKey: string = '',
    transformContent: (
      content: Record<string, any>,
    ) => Promise<Record<string, any>>,
  ) {
    let roomData = await this.ensureRoomData(roomId);
    await roomData.mutex.dispatch(async () => {
      let currentContent = await this.getStateEventSafe(
        roomId,
        eventType,
        stateKey,
      );
      let newContent = await transformContent(currentContent ?? {});
      return this.client.sendStateEvent(
        roomId,
        eventType,
        newContent,
        stateKey,
      );
    });
  }

  async leave(roomId: string) {
    let roomData = await this.ensureRoomData(roomId);
    await roomData.mutex.dispatch(async () => {
      return this.client.leave(roomId);
    });
  }

  async forget(roomId: string) {
    let roomData = await this.ensureRoomData(roomId);
    await roomData.mutex.dispatch(async () => {
      return this.client.forget(roomId);
    });
  }

  async setRoomName(roomId: string, name: string) {
    let roomData = await this.ensureRoomData(roomId);
    await roomData.mutex.dispatch(async () => {
      return this.client.setRoomName(roomId, name);
    });
  }

  async requestPasswordEmailToken(
    email: string,
    clientSecret: string,
    sendAttempt: number,
    nextLink?: string,
  ) {
    return await this.client.requestPasswordEmailToken(
      email,
      clientSecret,
      sendAttempt,
      nextLink,
    );
  }

  async setPassword(
    authDict: MatrixSDK.AuthDict,
    newPassword: string,
    logoutDevices?: boolean,
  ) {
    return await this.client.setPassword(authDict, newPassword, logoutDevices);
  }

  async registerRequest(data: MatrixSDK.RegisterRequest, kind?: string) {
    return await this.client.registerRequest(data, kind);
  }

  async sendReadReceipt(matrixEvent: MatrixEvent) {
    return await this.client.sendReadReceipt(matrixEvent);
  }

  async isUsernameAvailable(username: string) {
    return await this.client.isUsernameAvailable(username);
  }

  async getRoomState(roomId: string) {
    return this.client
      .getRoom(roomId)
      ?.getLiveTimeline()
      .getState('f' as MatrixSDK.Direction);
  }

  async sendActiveLLMEvent(roomId: string, model: string) {
    await this.client.sendStateEvent(roomId, APP_BOXEL_ACTIVE_LLM, {
      model,
    });
  }

  private async addRoomEvent(event: TempEvent, oldEventId?: string) {
    let { room_id: roomId } = event;

    if (!roomId) {
      throw new Error(
        `bug: roomId is undefined for event ${JSON.stringify(event, null, 2)}`,
      );
    }
    let roomData = await this.ensureRoomData(roomId);
    roomData.addEvent(event, oldEventId);
  }

  private async ensureRoomData(roomId: string) {
    let roomData = this.getRoomData(roomId);
    if (!roomData) {
      roomData = new Room(roomId);
      let rs = await this.getRoomState(roomId);
      if (rs) {
        roomData.notifyRoomStateUpdated(rs);
      }
      this.setRoomData(roomId, roomData);
    }
    return roomData;
  }

  private onMembership = (event: MatrixEvent, member: RoomMember) => {
    this.roomMembershipQueue.push({ event, member });
    debounce(this, this.drainMembership, 100);
  };

  private async drainMembership() {
    await this.flushMembership;

    let eventsDrained: () => void;
    this.flushMembership = new Promise((res) => (eventsDrained = res));

    let events = [...this.roomMembershipQueue];
    this.roomMembershipQueue = [];

    await Promise.all(
      events.map(({ event: { event, status } }) =>
        this.addRoomEvent({ ...event, status }),
      ),
    );

    // For rooms that we have been invited to we are unable to get the full
    // timeline event yet (it's not available until we join the room), but we
    // still need to get enough room state events to reasonably render the
    // room card.
    for (let {
      event: { event: rawEvent },
      member,
    } of events) {
      let event = rawEvent as DiscreteMatrixEvent;
      let { room_id: roomId } = rawEvent as DiscreteMatrixEvent;
      if (!roomId) {
        throw new Error(
          `bug: roomId is undefined for event ${JSON.stringify(
            event,
            null,
            2,
          )}`,
        );
      }
      let room = this.client.getRoom(roomId);
      if (!room) {
        throw new Error(
          `bug: should never get here--matrix sdk returned a null room for ${roomId}`,
        );
      }

      if (
        member.userId === this.client.getUserId() &&
        event.type === 'm.room.member' &&
        room.getMyMembership() === 'invite'
      ) {
        if (event.content.membership === 'invite') {
          let stateEvents = room
            .getLiveTimeline()
            .getState('f' as MatrixSDK.Direction)?.events;
          if (!stateEvents) {
            throw new Error(`bug: cannot get state events for room ${roomId}`);
          }
          for (let eventType of STATE_EVENTS_OF_INTEREST) {
            let events = stateEvents.get(eventType);
            if (!events) {
              continue;
            }
            await Promise.all(
              [...events.values()]
                .map((e) => ({
                  ...e.event,
                  // annoyingly these events have been stripped of their id's
                  event_id: `${roomId}_${eventType}_${e.localTimestamp}`,
                  status: e.status,
                }))
                .map((event) => this.addRoomEvent(event)),
            );
          }
        }
      }
    }

    eventsDrained!();
  }

  private onReceipt = async (e: MatrixEvent) => {
    let userId = this.client.credentials.userId;
    if (userId) {
      let eventIds = Object.keys(e.getContent());
      for (let eventId of eventIds) {
        let receipt = e.getContent()[eventId]['m.read'][userId];
        if (receipt) {
          this.addEventReadReceipt(eventId, { readAt: receipt.ts });
        }
      }
    }
  };

  private onRoomStateUpdate = (rs: MatrixSDK.RoomState) => {
    this.roomStateQueue.push(rs);
    debounce(this, this.drainRoomState, 100);
  };

  private drainRoomState = async () => {
    await this.flushRoomState;

    let roomStateUpdatesDrained: () => void;
    this.flushRoomState = new Promise((res) => (roomStateUpdatesDrained = res));

    let roomStates = [...this.roomStateQueue];
    this.roomStateQueue = [];
    const roomStateMap = new Map<string, MatrixSDK.RoomState>();
    for (const rs of roomStates) {
      roomStateMap.set(rs.roomId, rs);
    }
    roomStates = Array.from(roomStateMap.values());
    for (let rs of roomStates) {
      let roomData = await this.ensureRoomData(rs.roomId);
      roomData.notifyRoomStateUpdated(rs);
    }
    roomStateUpdatesDrained!();
  };

  private onTimeline = (e: MatrixEvent) => {
    this.timelineQueue.push({ event: e });
    debounce(this, this.drainTimeline, 100);
  };

  private onUpdateEventStatus = (
    e: MatrixEvent,
    _room: unknown,
    maybeOldEventId?: string,
  ) => {
    this.timelineQueue.push({ event: e, oldEventId: maybeOldEventId });
    debounce(this, this.drainTimeline, 100);
  };

  private buildEventForProcessing(event: MatrixEvent) {
    // Restructure the event, ensuring keys exist
    let restructuredEvent = {
      ...event.event,
      status: event.status,
      content: event.getContent() || undefined,
      error: event.error ?? undefined,
    };
    // Make a deep copy of the event to avoid mutating the original Matrix SDK event
    // This is necessary because the event returned is one we pass in, and this function
    // may run before the event itself is sent.
    // To avoid hard to track down bugs, we make a deep copy of the event here.
    return cloneDeep(restructuredEvent);
  }

  private async drainTimeline() {
    await this.flushTimeline;

    let eventsDrained: () => void;
    this.flushTimeline = new Promise((res) => (eventsDrained = res));
    let events = [...this.timelineQueue];
    this.timelineQueue = [];
    for (let { event, oldEventId } of events) {
      await this.client?.decryptEventIfNeeded(event);
      await this.processDecryptedEvent(
        this.buildEventForProcessing(event),
        oldEventId,
      );
    }
    eventsDrained!();
  }

  private async ensureCardFragmentsLoaded(cardEventId: string, roomData: Room) {
    let currentFragmentId: string | undefined = cardEventId;
    do {
      let fragmentEvent = roomData.events.find(
        (e: DiscreteMatrixEvent) => e.event_id === currentFragmentId,
      );
      let fragmentData: CardFragmentContent['data'];
      if (!fragmentEvent) {
        fragmentEvent = (await this.client?.fetchRoomEvent(
          roomData.roomId,
          currentFragmentId ?? '',
        )) as DiscreteMatrixEvent;
        if (
          fragmentEvent.type !== 'm.room.message' ||
          fragmentEvent.content.msgtype !== APP_BOXEL_CARDFRAGMENT_MSGTYPE
        ) {
          throw new Error(
            `Expected event ${currentFragmentId} to be ${APP_BOXEL_CARDFRAGMENT_MSGTYPE} but was ${JSON.stringify(
              fragmentEvent,
            )}`,
          );
        }
        await this.addRoomEvent({
          ...fragmentEvent,
        });
        fragmentData = (
          typeof fragmentEvent.content.data === 'string'
            ? JSON.parse((fragmentEvent.content as any).data)
            : fragmentEvent.content.data
        ) as CardFragmentContent['data'];
      } else {
        if (
          fragmentEvent.type !== 'm.room.message' ||
          fragmentEvent.content.msgtype !== APP_BOXEL_CARDFRAGMENT_MSGTYPE
        ) {
          throw new Error(
            `Expected event to be '${APP_BOXEL_CARDFRAGMENT_MSGTYPE}' but was ${JSON.stringify(
              fragmentEvent,
            )}`,
          );
        }
        fragmentData = fragmentEvent.content.data;
      }
      currentFragmentId = fragmentData?.nextFragment; // using '?' so we can be kind to older event schemas
    } while (currentFragmentId);
  }

  private async processDecryptedEvent(event: TempEvent, oldEventId?: string) {
    let { room_id: roomId } = event;
    if (!roomId) {
      throw new Error(
        `bug: roomId is undefined for event ${JSON.stringify(event, null, 2)}`,
      );
    }
    let room = this.client.getRoom(roomId);
    if (!room) {
      throw new Error(
        `bug: should never get here--matrix sdk returned a null room for ${roomId}`,
      );
    }

    let userId = this.client.getUserId();
    if (!userId) {
      throw new Error(
        `bug: userId is required for event ${JSON.stringify(event, null, 2)}`,
      );
    }

    // We might still receive events from the rooms that the user has left.
    let member = room.getMember(userId);
    if (!member || member.membership !== 'join') {
      return;
    }

    let roomData = await this.getRoomData(roomId);
    // patch in any missing room events--this will support dealing with local
    // echoes, migrating older histories as well as handle any matrix syncing gaps
    // that might occur
    if (
      roomData &&
      event.type === 'm.room.message' &&
      event.content?.msgtype === APP_BOXEL_MESSAGE_MSGTYPE &&
      event.content.data
    ) {
      let data = (
        typeof event.content.data === 'string'
          ? JSON.parse(event.content.data)
          : event.content.data
      ) as CardMessageContent['data'];
      if (
        'attachedCardsEventIds' in data &&
        Array.isArray(data.attachedCardsEventIds)
      ) {
        for (let attachedCardEventId of data.attachedCardsEventIds) {
          await this.ensureCardFragmentsLoaded(attachedCardEventId, roomData);
        }
      }
    } else if (
      roomData &&
      event.type === APP_BOXEL_COMMAND_RESULT_EVENT_TYPE &&
      event.content?.msgtype === APP_BOXEL_COMMAND_RESULT_WITH_OUTPUT_MSGTYPE
    ) {
      let data = (
        typeof event.content.data === 'string'
          ? JSON.parse(event.content.data)
          : event.content.data
      ) as CommandResultWithOutputContent['data'];
      await this.ensureCardFragmentsLoaded(data.cardEventId, roomData);
    } else if (
      event.type === 'm.room.message' &&
      event.content?.msgtype === APP_BOXEL_REALM_SERVER_EVENT_MSGTYPE
    ) {
      await this.realmServer.handleEvent(event);
    } else if (
      event.type === 'm.room.message' &&
      event.content?.msgtype === 'app.boxel.sse' &&
      event.sender
    ) {
      // FIXME provenance should be checked
      console.log('received sse event', event);
      let parsedEventContent = JSON.parse(event.content.body);
      console.log('relayMatrixSSE', parsedEventContent);

      let realmInfoForSender = this.realm.realmOfMatrixUsername(event.sender);
      if (!realmInfoForSender) {
        console.log('ignoring sse event because no realm found', event);
      } else {
        this.messageService.relayMatrixSSE(
          realmInfoForSender.url,
          parsedEventContent,
        );
      }
    }
    await this.addRoomEvent(event, oldEventId);

    if (
      event.type === 'm.room.message' &&
      event.content?.msgtype === APP_BOXEL_COMMAND_MSGTYPE
    ) {
      this.commandService.executeCommandEventIfNeeded(event);
    }

    if (room.oldState.paginationToken != null) {
      // we need to scroll back to capture any room events fired before this one
      await this.client?.scrollback(room);
    }
  }

  async setLLMForCodeMode() {
    this.setLLMModel('anthropic/claude-3.5-sonnet');
  }

  private async setLLMModel(model: string) {
    if (!DEFAULT_LLM_LIST.includes(model)) {
      throw new Error(`Cannot find LLM model: ${model}`);
    }
    if (!this.currentRoomId) {
      return;
    }
    let roomResource = this.roomResources.get(this.currentRoomId);
    if (!roomResource) {
      return;
    }
    await roomResource.loading;
    roomResource.activateLLM(model);
  }
}

function saveAuth(auth: LoginResponse) {
  window.localStorage.setItem('auth', JSON.stringify(auth));
}

function clearAuth() {
  window.localStorage.removeItem('auth');
  window.localStorage.removeItem(CurrentRoomIdPersistenceKey);
}

function getAuth(): LoginResponse | undefined {
  let auth = window.localStorage.getItem('auth');
  if (!auth) {
    return;
  }
  return JSON.parse(auth) as LoginResponse;
}<|MERGE_RESOLUTION|>--- conflicted
+++ resolved
@@ -90,14 +90,12 @@
 import type LoaderService from './loader-service';
 import type MatrixSDKLoader from './matrix-sdk-loader';
 import type { ExtendedClient, ExtendedMatrixSDK } from './matrix-sdk-loader';
-<<<<<<< HEAD
 import type MessageService from './message-service';
-=======
 import type NetworkService from './network';
->>>>>>> aa779f86
 import type RealmService from './realm';
 import type RealmServerService from './realm-server';
 import type ResetService from './reset';
+
 import type * as MatrixSDK from 'matrix-js-sdk';
 
 const { matrixURL } = ENV;
