--- conflicted
+++ resolved
@@ -64,12 +64,8 @@
 import type { Base64ImageField as Base64ImageFieldType } from 'https://cardstack.com/base/base64-image';
 import { BaseDef, type CardDef } from 'https://cardstack.com/base/card-api';
 import type * as CardAPI from 'https://cardstack.com/base/card-api';
-<<<<<<< HEAD
 import type * as FileAPI from 'https://cardstack.com/base/file-api';
 import { type FileDef } from 'https://cardstack.com/base/file-api';
-=======
-import { FileDef } from 'https://cardstack.com/base/file-api';
->>>>>>> 38975cc2
 import type {
   CardMessageContent,
   CardFragmentContent,
