--- conflicted
+++ resolved
@@ -108,7 +108,6 @@
 };
 
 export default class MatrixService extends Service {
-<<<<<<< HEAD
   @service private declare loaderService: LoaderService;
   @service private declare cardService: CardService;
   @service private declare commandService: CommandService;
@@ -119,17 +118,6 @@
   @service private declare router: RouterService;
   @service private declare reset: ResetService;
   @service private declare network: NetworkService;
-=======
-  @service declare private loaderService: LoaderService;
-  @service declare private cardService: CardService;
-  @service declare private commandService: CommandService;
-  @service declare private realm: RealmService;
-  @service declare private matrixSdkLoader: MatrixSDKLoader;
-  @service declare private realmServer: RealmServerService;
-  @service declare private router: RouterService;
-  @service declare private reset: ResetService;
-  @service declare private network: NetworkService;
->>>>>>> 7b409960
   @tracked private _client: ExtendedClient | undefined;
   @tracked private _isInitializingNewUser = false;
   @tracked private _isNewUser = false;
