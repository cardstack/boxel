--- conflicted
+++ resolved
@@ -96,18 +96,11 @@
 };
 
 export default class MatrixService extends Service {
-<<<<<<< HEAD
-  @service declare loaderService: LoaderService;
-  @service declare cardService: CardService;
-  @service declare realm: RealmService;
-  @service declare realmServer: RealmServerService;
-=======
   @service private declare loaderService: LoaderService;
   @service private declare cardService: CardService;
   @service private declare realm: RealmService;
->>>>>>> 4e385afb
   @service private declare matrixSdkLoader: MatrixSDKLoader;
-
+  @service private declare realmServer: RealmServerService;
   @service private declare router: RouterService;
   @tracked private _client: ExtendedClient | undefined;
 
