import Service, { service } from '@ember/service';

import { tracked } from '@glimmer/tracking';

import { task } from 'ember-concurrency';

import { marked } from 'marked';
import {
  type LoginResponse,
  type MatrixEvent,
  type RoomMember,
  type EmittedEvents,
  type IEvent,
  type MatrixClient,
} from 'matrix-js-sdk';
import { TrackedMap } from 'tracked-built-ins';

import {
  type LooseSingleCardDocument,
  sanitizeHtml,
  aiBotUsername,
} from '@cardstack/runtime-common';
import {
  basicMappings,
  generatePatchCallSpecification,
} from '@cardstack/runtime-common/helpers/ai';

import { RealmAuthClient } from '@cardstack/runtime-common/realm-auth-client';

import { Submode } from '@cardstack/host/components/submode-switcher';
import ENV from '@cardstack/host/config/environment';

import { getMatrixProfile } from '@cardstack/host/resources/matrix-profile';

import { type CardDef } from 'https://cardstack.com/base/card-api';
import type * as CardAPI from 'https://cardstack.com/base/card-api';
import type {
  RoomField,
  MatrixEvent as DiscreteMatrixEvent,
} from 'https://cardstack.com/base/room';

import { Timeline, Membership, addRoomEvent } from '../lib/matrix-handlers';
import { importResource } from '../resources/import';

import { clearAllRealmSessions } from '../resources/realm-session';

import type CardService from './card-service';
import type LoaderService from './loader-service';

import type * as MatrixSDK from 'matrix-js-sdk';

const { matrixURL } = ENV;
const AI_BOT_POWER_LEVEL = 50; // this is required to set the room name
const DEFAULT_PAGE_SIZE = 50;

export type Event = Partial<IEvent>;

export type OperatorModeContext = {
  submode: Submode;
  openCards: CardDef[];
};

export default class MatrixService extends Service {
  @service declare loaderService: LoaderService;
  @service declare cardService: CardService;
  @tracked private _client: MatrixClient | undefined;
  private realmSessionTasks: Map<string, Promise<string>> = new Map(); // key: realmURL, value: promise for JWT

  profile = getMatrixProfile(this, () => this.client.getUserId());

  rooms: TrackedMap<string, Promise<RoomField>> = new TrackedMap();
  flushTimeline: Promise<void> | undefined;
  flushMembership: Promise<void> | undefined;
  roomMembershipQueue: { event: MatrixEvent; member: RoomMember }[] = [];
  timelineQueue: MatrixEvent[] = [];
  #ready: Promise<void>;
  #matrixSDK: typeof MatrixSDK | undefined;
  #eventBindings: [EmittedEvents, (...arg: any[]) => void][] | undefined;

  constructor(properties: object) {
    super(properties);
    this.#ready = this.loadSDK.perform();
  }

  get ready() {
    return this.#ready;
  }

  get isLoading() {
    return this.loadSDK.isRunning;
  }

  private cardAPIModule = importResource(
    this,
    () => 'https://cardstack.com/base/card-api',
  );

  private loadSDK = task(async () => {
    await this.cardAPIModule.loaded;
    // The matrix SDK is VERY big so we only load it when we need it
    this.#matrixSDK = await import('matrix-js-sdk');
    this._client = this.matrixSDK.createClient({ baseUrl: matrixURL });
    // building the event bindings like this so that we can consistently bind
    // and unbind these events programmatically--this way if we add a new event
    // we won't forget to unbind it.
    this.#eventBindings = [
      [
        this.matrixSDK.RoomMemberEvent.Membership,
        Membership.onMembership(this),
      ],
      [this.matrixSDK.RoomEvent.Timeline, Timeline.onTimeline(this)],
    ];
  });

  get isLoggedIn() {
    return this.client.isLoggedIn();
  }

  get client() {
    if (!this._client) {
      throw new Error(`cannot use matrix client before matrix SDK has loaded`);
    }
    return this._client;
  }

  get userId() {
    return this.client.getUserId();
  }

  get cardAPI() {
    if (this.cardAPIModule.error) {
      throw new Error(
        `Error loading Card API: ${JSON.stringify(this.cardAPIModule.error)}`,
      );
    }
    if (!this.cardAPIModule.module) {
      throw new Error(
        `bug: Card API has not loaded yet--make sure to await this.loaded before using the api`,
      );
    }
    return this.cardAPIModule.module as typeof CardAPI;
  }

  get matrixSDK() {
    if (!this.#matrixSDK) {
      throw new Error(`cannot use matrix SDK before it has loaded`);
    }
    return this.#matrixSDK;
  }

  async logout() {
    try {
      await this.flushMembership;
      await this.flushTimeline;
      clearAuth();
      clearAllRealmSessions();
      this.unbindEventListeners();
      await this.client.logout(true);
    } catch (e) {
      console.log('Error logging out of Matrix', e);
    } finally {
      this.resetState();
    }
  }

  async startAndSetDisplayName(auth: LoginResponse, displayName: string) {
    this.start(auth);
    this.setDisplayName(displayName);
  }

  async setDisplayName(displayName: string) {
    await this.client.setDisplayName(displayName);
  }

  async reloadProfile() {
    await this.profile.load.perform();
  }

  async start(auth?: MatrixSDK.LoginResponse) {
    if (!auth) {
      auth = getAuth();
      if (!auth) {
        return;
      }
    }

    let {
      access_token: accessToken,
      user_id: userId,
      device_id: deviceId,
    } = auth;

    if (!accessToken) {
      throw new Error(
        `Cannot create matrix client from auth that has no access token: ${JSON.stringify(
          auth,
          null,
          2,
        )}`,
      );
    }
    if (!userId) {
      throw new Error(
        `Cannot create matrix client from auth that has no user id: ${JSON.stringify(
          auth,
          null,
          2,
        )}`,
      );
    }
    if (!deviceId) {
      throw new Error(
        `Cannot create matrix client from auth that has no device id: ${JSON.stringify(
          auth,
          null,
          2,
        )}`,
      );
    }
    this._client = this.matrixSDK.createClient({
      baseUrl: matrixURL,
      accessToken,
      userId,
      deviceId,
    });
    if (this.isLoggedIn) {
      saveAuth(auth);
      this.bindEventListeners();

      try {
        await this._client.startClient();
        await this.initializeRooms();
      } catch (e) {
        console.log('Error starting Matrix client', e);
        await this.logout();
      }
    }
  }

  public async createRealmSession(realmURL: URL) {
    await this.ready;

    let inflightAuth = this.realmSessionTasks.get(realmURL.href);

    if (inflightAuth) {
      return inflightAuth;
    }

    let realmAuthClient = new RealmAuthClient(realmURL, this.client);

<<<<<<< HEAD
    let initialResponse = await this.loaderService.loader.fetch(
      `${realmURL.href}_session`,
      {
        method: 'POST',
        headers: {
          Accept: 'application/json',
        },
        body: JSON.stringify({
          user: this.userId,
        }),
      },
    );
    let initialJSON = (await initialResponse.json()) as {
      room: string;
      challenge: string;
    };
    if (initialResponse.status !== 401) {
      throw new Error(
        `unexpected response from POST ${realmURL.href}_session: ${
          initialResponse.status
        } - ${JSON.stringify(initialJSON)}`,
      );
    }
    let { room, challenge } = initialJSON;
    if (!this.rooms.has(room)) {
      await this.client.joinRoom(room);
    }
    await this.sendMessage(room, `auth-response: ${challenge}`);
    let challengeResponse = await this.loaderService.loader.fetch(
      `${realmURL.href}_session`,
      {
        method: 'POST',
        headers: {
          Accept: 'application/json',
        },
        body: JSON.stringify({
          user: this.userId,
          challenge,
        }),
      },
    );
    if (!challengeResponse.ok) {
      let error = JSON.stringify(await challengeResponse.json());
      console.error(`client failed realm authentication: ${error}`);
      throw new Error(
        `Could not authenticate with realm ${realmURL.href} - ${challengeResponse.status}: ${error}`,
      );
    }
    try {
      return challengeResponse.headers.get('Authorization')!;
    } finally {
      this.realmSessionTasks.delete(realmURL.href);
    }
=======
    let jwtPromise = realmAuthClient.getJWT();

    this.realmSessionTasks.set(realmURL.href, jwtPromise);

    jwtPromise
      .then(() => {
        this.realmSessionTasks.delete(realmURL.href);
      })
      .catch(() => {
        this.realmSessionTasks.delete(realmURL.href);
      });

    return jwtPromise;
>>>>>>> 7ce1ee9a
  }

  async createRoom(
    name: string,
    invites: string[], // these can be local names
    topic?: string,
  ): Promise<string> {
    let userId = this.client.getUserId();
    if (!userId) {
      throw new Error(
        `bug: there is no userId associated with the matrix client`,
      );
    }
    let invite = invites.map((i) =>
      i.startsWith('@') ? i : `@${i}:${userId!.split(':')[1]}`,
    );
    let { room_id: roomId } = await this.client.createRoom({
      preset: this.matrixSDK.Preset.PrivateChat,
      invite,
      name,
      topic,
      room_alias_name: encodeURIComponent(name),
    });
    invites.map((i) => {
      let fullId = i.startsWith('@') ? i : `@${i}:${userId!.split(':')[1]}`;
      if (i === aiBotUsername) {
        this.client.setPowerLevel(roomId, fullId, AI_BOT_POWER_LEVEL, null);
      }
    });
    return roomId;
  }

  // these can be local names
  async invite(roomId: string, invite: string[]) {
    let userId = this.client.getUserId();
    if (!userId) {
      throw new Error(
        `bug: there is no userId associated with the matrix client`,
      );
    }
    await Promise.all(
      invite.map((i) =>
        this.client.invite(
          roomId,
          i.startsWith('@') ? i : `@${i}:${userId!.split(':')[1]}`,
        ),
      ),
    );
  }

  private async sendEvent(
    roomId: string,
    eventType: string,
    content: MatrixSDK.IContent,
  ) {
    if (content.data) {
      content.data = JSON.stringify(content.data);
    }
    await this.client.sendEvent(roomId, eventType, content);
  }

  async sendMessage(
    roomId: string,
    body: string | undefined,
    cards?: CardDef[],
    context?: OperatorModeContext,
  ): Promise<void> {
    let html = body != null ? sanitizeHtml(marked(body)) : '';
    if (context?.submode === 'interact') {
      // Serialize the top of all cards on all stacks
      let serializedCards = await Promise.all(
        context!.openCards.map(async (card) => {
          return await this.cardService.serializeCard(card);
        }),
      );
      let mappings = await basicMappings(this.loaderService.loader);

      // Limiting support to modifying the top of just one stack
      let patchSpec = generatePatchCallSpecification(
        context!.openCards[0].constructor,
        this.cardAPI,
        mappings,
      );
      await this.sendEvent(roomId, 'm.room.message', {
        msgtype: 'org.boxel.message',
        body,
        formatted_body: html,
        data: {
          context: {
            openCards: serializedCards,
            cardSpec: patchSpec,
            submode: context.submode,
          },
        },
      });
      return;
    }

    let serializedCards: LooseSingleCardDocument[] = [];
    if (cards?.length) {
      serializedCards = await Promise.all(
        cards.map(async (c) => await this.cardService.serializeCard(c)),
      );

      body = body ?? '';
      body += cards.map((c) => `Card: ${c.title ?? 'Untitled'}, ${c.id}`);
    }
    if (cards?.length) {
      await this.sendEvent(roomId, 'm.room.message', {
        msgtype: 'org.boxel.card',
        body,
        formatted_body: html,
        data: { instances: serializedCards },
      });
    } else {
      await this.client.sendHtmlMessage(roomId, body ?? '', html);
    }
  }

  async initializeRooms() {
    let { joined_rooms: joinedRooms } = await this.client.getJoinedRooms();
    for (let roomId of joinedRooms) {
      let stateEvents = await this.client.roomState(roomId);
      await Promise.all(stateEvents.map((event) => addRoomEvent(this, event)));
      let messages = await this.allRoomMessages(roomId);
      await Promise.all(messages.map((event) => addRoomEvent(this, event)));
    }
  }

  async allRoomMessages(roomId: string, opts?: MessageOptions) {
    let messages: DiscreteMatrixEvent[] = [];
    let from: string | undefined;

    do {
      let response = await fetch(
        `${matrixURL}/_matrix/client/v3/rooms/${roomId}/messages?dir=${
          opts?.direction ? opts.direction.slice(0, 1) : 'f'
        }&limit=${opts?.pageSize ?? DEFAULT_PAGE_SIZE}${
          from ? '&from=' + from : ''
        }`,
        {
          headers: {
            Authorization: `Bearer ${this.client.getAccessToken()}`,
          },
        },
      );
      let { chunk, end } = await response.json();
      from = end;
      let events: DiscreteMatrixEvent[] = chunk;
      if (opts?.onMessages) {
        await opts.onMessages(events);
      }
      messages.push(...events);
    } while (!from);
    return messages;
  }

  private async requestEmailToken(
    type: 'registration' | 'threepid',
    email: string,
    clientSecret: string,
    sendAttempt: number,
  ) {
    let url =
      type === 'registration'
        ? `${matrixURL}/_matrix/client/v3/register/email/requestToken`
        : `${matrixURL}/_matrix/client/v3/account/3pid/email/requestToken`;

    let response = await fetch(url, {
      method: 'POST',
      headers: {
        'Content-Type': 'application/json',
      },
      body: JSON.stringify({
        email,
        client_secret: clientSecret,
        send_attempt: sendAttempt,
      }),
    });
    if (response.ok) {
      return (await response.json()) as MatrixSDK.IRequestTokenResponse;
    } else {
      let data = (await response.json()) as { errcode: string; error: string };
      let error = new Error(data.error) as any;
      error.data = data;
      error.status = response.status;
      throw error;
    }
  }

  async requestRegisterEmailToken(
    email: string,
    clientSecret: string,
    sendAttempt: number,
  ) {
    return await this.requestEmailToken(
      'registration',
      email,
      clientSecret,
      sendAttempt,
    );
  }

  async requestChangeEmailToken(
    email: string,
    clientSecret: string,
    sendAttempt: number,
  ) {
    return await this.requestEmailToken(
      'threepid',
      email,
      clientSecret,
      sendAttempt,
    );
  }

  async getPowerLevels(roomId: string): Promise<{ [userId: string]: number }> {
    let response = await fetch(
      `${matrixURL}/_matrix/client/v3/rooms/${roomId}/state/m.room.power_levels/`,
      {
        headers: {
          Authorization: `Bearer ${this.client.getAccessToken()}`,
        },
      },
    );
    let { users } = await response.json();
    return users;
  }

  // the matrix SDK is using an old version of this API and
  // doesn't provide login using email, so we use the API directly
  async loginWithEmail(email: string, password: string) {
    let response = await fetch(`${matrixURL}/_matrix/client/v3/login`, {
      method: 'POST',
      headers: {
        'Content-Type': 'application/json',
      },
      body: JSON.stringify({
        identifier: {
          type: 'm.id.thirdparty',
          medium: 'email',
          address: email,
        },
        password,
        type: 'm.login.password',
      }),
    });
    if (response.ok) {
      return (await response.json()) as MatrixSDK.LoginResponse;
    } else {
      let data = (await response.json()) as { errcode: string; error: string };
      let error = new Error(data.error) as any;
      error.data = data;
      error.status = response.status;
      throw error;
    }
  }

  async login(usernameOrEmail: string, password: string) {
    try {
      const cred = await this.client.loginWithPassword(
        usernameOrEmail,
        password,
      );
      return cred;
    } catch (error) {
      try {
        const cred = await this.loginWithEmail(usernameOrEmail, password);
        return cred;
      } catch (error2) {
        throw error;
      }
    }
  }

  private resetState() {
    this.rooms = new TrackedMap();
    this.roomMembershipQueue = [];
    this.timelineQueue = [];
    this.flushMembership = undefined;
    this.flushTimeline = undefined;
    this.unbindEventListeners();
    this._client = this.matrixSDK.createClient({ baseUrl: matrixURL });
  }

  private bindEventListeners() {
    if (!this.#eventBindings) {
      throw new Error(
        `cannot bind to matrix events before the matrix SDK has loaded`,
      );
    }
    for (let [event, handler] of this.#eventBindings) {
      this.client.on(event, handler);
    }
  }
  private unbindEventListeners() {
    if (!this.#eventBindings) {
      throw new Error(
        `cannot unbind to matrix events before the matrix SDK has loaded`,
      );
    }
    for (let [event, handler] of this.#eventBindings) {
      this.client.off(event, handler);
    }
  }
}

function saveAuth(auth: LoginResponse) {
  localStorage.setItem('auth', JSON.stringify(auth));
}

function clearAuth() {
  localStorage.removeItem('auth');
}

function getAuth(): LoginResponse | undefined {
  let auth = localStorage.getItem('auth');
  if (!auth) {
    return;
  }
  return JSON.parse(auth) as LoginResponse;
}

interface MessageOptions {
  direction?: 'forward' | 'backward';
  onMessages?: (messages: DiscreteMatrixEvent[]) => Promise<void>;
  pageSize: number;
}<|MERGE_RESOLUTION|>--- conflicted
+++ resolved
@@ -248,61 +248,6 @@
 
     let realmAuthClient = new RealmAuthClient(realmURL, this.client);
 
-<<<<<<< HEAD
-    let initialResponse = await this.loaderService.loader.fetch(
-      `${realmURL.href}_session`,
-      {
-        method: 'POST',
-        headers: {
-          Accept: 'application/json',
-        },
-        body: JSON.stringify({
-          user: this.userId,
-        }),
-      },
-    );
-    let initialJSON = (await initialResponse.json()) as {
-      room: string;
-      challenge: string;
-    };
-    if (initialResponse.status !== 401) {
-      throw new Error(
-        `unexpected response from POST ${realmURL.href}_session: ${
-          initialResponse.status
-        } - ${JSON.stringify(initialJSON)}`,
-      );
-    }
-    let { room, challenge } = initialJSON;
-    if (!this.rooms.has(room)) {
-      await this.client.joinRoom(room);
-    }
-    await this.sendMessage(room, `auth-response: ${challenge}`);
-    let challengeResponse = await this.loaderService.loader.fetch(
-      `${realmURL.href}_session`,
-      {
-        method: 'POST',
-        headers: {
-          Accept: 'application/json',
-        },
-        body: JSON.stringify({
-          user: this.userId,
-          challenge,
-        }),
-      },
-    );
-    if (!challengeResponse.ok) {
-      let error = JSON.stringify(await challengeResponse.json());
-      console.error(`client failed realm authentication: ${error}`);
-      throw new Error(
-        `Could not authenticate with realm ${realmURL.href} - ${challengeResponse.status}: ${error}`,
-      );
-    }
-    try {
-      return challengeResponse.headers.get('Authorization')!;
-    } finally {
-      this.realmSessionTasks.delete(realmURL.href);
-    }
-=======
     let jwtPromise = realmAuthClient.getJWT();
 
     this.realmSessionTasks.set(realmURL.href, jwtPromise);
@@ -316,7 +261,6 @@
       });
 
     return jwtPromise;
->>>>>>> 7ce1ee9a
   }
 
   async createRoom(
