--- conflicted
+++ resolved
@@ -464,47 +464,6 @@
         // we already dealt with this
         continue;
       }
-<<<<<<< HEAD
-      let subscriber = this.remoteIdSubscribers.get(invalidation);
-      if (subscriber) {
-        let liveInstance = this.identityContext.get(invalidation);
-        if (liveInstance) {
-          // Do not reload if the event is a result of a request that we made. Otherwise we risk overwriting
-          // the inputs with past values. This can happen if the user makes edits in the time between the auto
-          // save request and the arrival realm event.
-          if (
-            !event.clientRequestId ||
-            !this.cardService.clientRequestIds.has(event.clientRequestId)
-          ) {
-            console.debug(`store reloading ${invalidation}`);
-            if (!event.clientRequestId) {
-              console.debug('because event has null clientRequestId');
-            } else if (
-              !this.cardService.clientRequestIds.has(event.clientRequestId)
-            ) {
-              console.debug(
-                `because clientRequestId ${event.clientRequestId} is not found in`,
-                Array.from(this.cardService.clientRequestIds.values()),
-              );
-            }
-
-            this.reloadTask.perform(liveInstance);
-          } else {
-            if (this.cardService.clientRequestIds.has(event.clientRequestId)) {
-              if (event.clientRequestId.startsWith('source:')) {
-                console.debug(
-                  `store reloading ${invalidation} because of source clientRequestId ${event.clientRequestId}`,
-                );
-
-                this.reloadTask.perform(liveInstance);
-              } else {
-                console.debug(
-                  'ignoring invalidation for card because clientRequestId is ours',
-                  event,
-                );
-              }
-            }
-=======
       let instance = this.identityContext.get(invalidation);
       if (instance) {
         // Do not reload if the event is a result of a request that we made. Otherwise we risk overwriting
@@ -514,14 +473,33 @@
           !event.clientRequestId ||
           !this.cardService.clientRequestIds.has(event.clientRequestId)
         ) {
-          this.reloadTask.perform(instance);
+          console.debug(`store reloading ${invalidation}`);
+          if (!event.clientRequestId) {
+            console.debug('because event has null clientRequestId');
+          } else if (
+            !this.cardService.clientRequestIds.has(event.clientRequestId)
+          ) {
+            console.debug(
+              `because clientRequestId ${event.clientRequestId} is not found in`,
+              Array.from(this.cardService.clientRequestIds.values()),
+            );
+          }
+
+          this.reloadTask.perform(liveInstance);
         } else {
           if (this.cardService.clientRequestIds.has(event.clientRequestId)) {
-            console.debug(
-              'ignoring invalidation for card because clientRequestId is ours',
-              event,
-            );
->>>>>>> 3b2b9450
+            if (event.clientRequestId.startsWith('source:')) {
+              console.debug(
+                `store reloading ${invalidation} because of source clientRequestId ${event.clientRequestId}`,
+              );
+
+              this.reloadTask.perform(liveInstance);
+            } else {
+              console.debug(
+                'ignoring invalidation for card because clientRequestId is ours',
+                event,
+              );
+            }
           }
         }
       } else if (!this.identityContext.get(invalidation)) {
