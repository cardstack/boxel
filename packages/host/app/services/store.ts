--- conflicted
+++ resolved
@@ -348,7 +348,6 @@
   async patch<T extends CardDef = CardDef>(
     id: string,
     patch: PatchData,
-<<<<<<< HEAD
     opts?: { doNotPersist?: true },
   ): Promise<T | CardErrorJSONAPI | undefined>;
   async patch<T extends CardDef = CardDef>(
@@ -364,10 +363,21 @@
   async patch<T extends CardDef = CardDef>(
     id: string,
     patch: PatchData,
-    opts?: { doNotPersist?: true; doNotWaitForPersist?: true },
-=======
-    opts?: { doNotPersist?: true; clientRequestId?: string },
->>>>>>> 1ea05e48
+    opts?: { clientRequestId?: string },
+  ): Promise<T | CardErrorJSONAPI | undefined>;
+  async patch<T extends CardDef = CardDef>(
+    id: string,
+    patch: PatchData,
+    opts?: { doNotWaitForPersist?: true; clientRequestId?: string },
+  ): Promise<T | CardErrorJSONAPI | undefined>;
+  async patch<T extends CardDef = CardDef>(
+    id: string,
+    patch: PatchData,
+    opts?: {
+      doNotPersist?: true;
+      doNotWaitForPersist?: true;
+      clientRequestId?: string;
+    },
   ): Promise<T | CardErrorJSONAPI | undefined> {
     if ((globalThis as any).__boxelRenderContext) {
       return;
@@ -424,18 +434,13 @@
 
     if (opts?.doNotPersist) {
       await this.startAutoSaving(instance);
-<<<<<<< HEAD
     } else if (shouldPersist) {
-      let persistPromise = this.persistAndUpdate(instance);
+      let persistPromise = this.persistAndUpdate(instance, {
+        clientRequestId: opts?.clientRequestId,
+      });
       if (shouldAwaitPersist) {
         persistedResult = await persistPromise;
       }
-=======
-    } else {
-      await this.persistAndUpdate(instance, {
-        clientRequestId: opts?.clientRequestId,
-      });
->>>>>>> 1ea05e48
     }
 
     return persistedResult as T | CardErrorJSONAPI;
