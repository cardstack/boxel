import { registerDestructor } from '@ember/destroyable';
import type Owner from '@ember/owner';
import Service, { service } from '@ember/service';
import { buildWaiter } from '@ember/test-waiters';

import { isTesting } from '@embroider/macros';

import { formatDistanceToNow } from 'date-fns';
import { task, timeout } from 'ember-concurrency';

import mergeWith from 'lodash/mergeWith';

import { stringify } from 'qs';

import { TrackedObject, TrackedMap } from 'tracked-built-ins';

import {
  hasExecutableExtension,
  isCardInstance,
  isSingleCardDocument,
  isCardCollectionDocument,
  Deferred,
  delay,
  mergeRelationships,
  realmURL as realmURLSymbol,
  localId as localIdSymbol,
  meta,
  logger,
  formattedError,
  RealmPaths,
  type Store as StoreInterface,
  type AddOptions,
  type CreateOptions,
  type Query,
  type PatchData,
  type Relationship,
  type AutoSaveState,
  type CardDocument,
  type SingleCardDocument,
  type CardResourceMeta,
  type LooseSingleCardDocument,
  type LooseCardResource,
  type CardErrorJSONAPI,
  type CardErrorsJSONAPI,
} from '@cardstack/runtime-common';

import {
  type CardDef,
  type BaseDef,
} from 'https://cardstack.com/base/card-api';
import type * as CardAPI from 'https://cardstack.com/base/card-api';

import type { RealmEventContent } from 'https://cardstack.com/base/matrix-event';

import IdentityContext, {
  getDeps,
  isLocalId,
  type ReferenceCount,
} from '../lib/gc-identity-context';

import { type CardSaveSubscriber } from './card-service';

import EnvironmentService from './environment-service';

import type CardService from './card-service';
import type LoaderService from './loader-service';
import type MessageService from './message-service';
import type OperatorModeStateService from './operator-mode-state-service';
import type RealmService from './realm';
import type ResetService from './reset';

export { CardErrorJSONAPI, CardSaveSubscriber, isLocalId };

let waiter = buildWaiter('store-service');

const realmEventsLogger = logger('realm:events');
const storeLogger = logger('store');

export default class StoreService extends Service implements StoreInterface {
  @service declare private realm: RealmService;
  @service declare private loaderService: LoaderService;
  @service declare private messageService: MessageService;
  @service declare private cardService: CardService;
  @service declare private environmentService: EnvironmentService;
  @service declare private reset: ResetService;
  @service declare private operatorModeStateService: OperatorModeStateService;
  private subscriptions: Map<string, { unsubscribe: () => void }> = new Map();
  private referenceCount: ReferenceCount = new Map();
  private newReferencePromises: Promise<void>[] = [];
  private autoSaveStates: TrackedMap<string, AutoSaveState> = new TrackedMap();
  private cardApiCache?: typeof CardAPI;
  private gcInterval: number | undefined;
  private ready: Promise<void>;
  private inflightCards: Map<string, Promise<CardDef | CardErrorJSONAPI>> =
    new Map();
  private identityContext = new IdentityContext(this.referenceCount);

  // This is used for tests
  private onSaveSubscriber: CardSaveSubscriber | undefined;

  constructor(owner: Owner) {
    super(owner);
    this.reset.register(this);
    this.ready = this.setup();
    registerDestructor(this, () => {
      clearInterval(this.gcInterval);
    });
  }

  // used for tests only!
  _onSave(subscriber: CardSaveSubscriber) {
    this.onSaveSubscriber = subscriber;
    this.cardService._onSave(subscriber);
  }

  // used for tests only!
  _unregisterSaveSubscriber() {
    this.onSaveSubscriber = undefined;
    this.cardService._unregisterSaveSubscriber();
  }

  resetState() {
    clearInterval(this.gcInterval);
    this.subscriptions = new Map();
    this.onSaveSubscriber = undefined;
    this.referenceCount = new Map();
    this.newReferencePromises = [];
    this.autoSaveStates = new TrackedMap();
    this.inflightCards = new Map();
    this.identityContext = new IdentityContext(this.referenceCount);
    this.ready = this.setup();
  }

  dropReference(id: string | undefined) {
    if (!id) {
      return;
    }
    let currentReferenceCount = this.referenceCount.get(id) ?? 0;
    currentReferenceCount -= 1;
    this.referenceCount.set(id, currentReferenceCount);

    storeLogger.debug(
      `dropping reference to ${id}, current reference count: ${this.referenceCount.get(id)}`,
    );
    if (currentReferenceCount <= 0) {
      if (currentReferenceCount < 0) {
        let message = `current reference count for ${id} is negative: ${this.referenceCount.get(id)}`;
        storeLogger.error(message);
        console.trace(message); // this will helps us to understand who dropped the reference that made it negative
      }
      this.referenceCount.delete(id);
      let autoSaveState = this.autoSaveStates.get(id);
      if (autoSaveState?.hasUnsavedChanges) {
        this.initiateAutoSaveTask.perform(id, { isImmediate: true });
      }
      // await for a microtask to prevent rerender dirty tag error so we don't
      // get in trouble because we read this.autosaveStates in the same frame as
      // we mutate this.autosaveStates
      (async () => {
        await Promise.resolve();
        this.autoSaveStates.delete(id);
        let instance = this.identityContext.get(id);
        if (instance) {
          if (isLocalId(id)) {
            this.autoSaveStates.delete(instance.id);
          } else {
            this.autoSaveStates.delete(instance[localIdSymbol]);
          }
        }
      })();

      this.unsubscribeFromInstance(id);
    }
  }

  addReference(id: string | undefined) {
    if (!id) {
      return;
    }
    // synchronously update the reference count so we don't run into race
    // conditions requiring a mutex
    let currentReferenceCount = this.referenceCount.get(id) ?? 0;
    currentReferenceCount += 1;
    this.referenceCount.set(id, currentReferenceCount);
    storeLogger.debug(
      `adding reference to ${id}, current reference count: ${this.referenceCount.get(id)}`,
    );

    if (isLocalId(id)) {
      let instanceOrError = this.peek(id);
      if (instanceOrError) {
        let realmURL = isCardInstance(instanceOrError)
          ? instanceOrError[realmURLSymbol]?.href
          : instanceOrError.realm;
        if (realmURL) {
          this.subscribeToRealm(new URL(realmURL));
        }
      }
    } else {
      this.subscribeToRealm(new URL(id));
      // intentionally not awaiting this. we keep track of the promise in
      // this.newReferencePromises
      this.wireUpNewReference(id);
    }
  }

  // This method creates a new instance in the store and return the new card ID
  async create(
    doc: LooseSingleCardDocument,
    opts?: CreateOptions,
  ): Promise<string | CardErrorJSONAPI> {
    return await this.withTestWaiters(async () => {
      let cardOrError = await this.getInstance({
        urlOrDoc: doc,
        relativeTo: opts?.relativeTo,
        realm: opts?.realm,
        opts: {
          localDir: opts?.localDir,
        },
      });
      if (isCardInstance(cardOrError)) {
        return cardOrError.id;
      }
      return cardOrError;
    });
  }

  save(id: string) {
    this.initiateAutoSaveTask.perform(id, { isImmediate: true });
  }

  async add<T extends CardDef>(
    instanceOrDoc: T | LooseSingleCardDocument,
    opts?: CreateOptions & { doNotPersist: true },
  ): Promise<T>;
  async add<T extends CardDef>(
    instanceOrDoc: T | LooseSingleCardDocument,
<<<<<<< HEAD
    opts: {
      realm?: string;
      relativeTo?: URL | undefined;
      // if you don't wait for save then there is no possibility for error,
      // hence a simpler return type
      doNotWaitForPersist: true;
    },
  ): Promise<T>;
  async add<T extends CardDef>(
    instanceOrDoc: T | LooseSingleCardDocument,
    opts?: {
      realm?: string;
      relativeTo?: URL | undefined;
    },
  ): Promise<T | CardErrorJSONAPI>;
  async add<T extends CardDef>(
    instanceOrDoc: T | LooseSingleCardDocument,
    opts?: {
      // TODO: apparently this is getting abused by the catalog actions and we
      // are using this to tell the store the folder _within_ the realm to
      // upload an instance to, this is not always the actual realm...
      realm?: string;
      relativeTo?: URL | undefined;
      doNotPersist?: true;
      doNotWaitForPersist?: true;
    },
=======
    opts?: CreateOptions,
  ): Promise<T | CardErrorJSONAPI>;
  async add<T extends CardDef>(
    instanceOrDoc: T | LooseSingleCardDocument,
    opts?: AddOptions,
>>>>>>> ee3d65dd
  ): Promise<T | CardErrorJSONAPI> {
    let instance: T;
    if (!isCardInstance(instanceOrDoc)) {
      instance = await this.createFromSerialized(
        instanceOrDoc.data,
        instanceOrDoc,
        opts?.relativeTo,
      );
    } else {
      instance = instanceOrDoc;
      let api = await this.cardService.getAPI();
      let deps = getDeps(api, instance);
      for (let dep of deps) {
        if (!this.identityContext.get(dep[localIdSymbol])) {
          this.identityContext.set(dep.id ?? dep[localIdSymbol], dep);
        }
      }
    }
    if (opts?.realm) {
      instance[meta] = {
        ...instance[meta],
        ...{ realmURL: opts.realm },
      } as CardResourceMeta;
    }

    let maybeOldInstance = instance.id
      ? this.identityContext.get(instance.id)
      : undefined;
    if (maybeOldInstance) {
      await this.updateInstanceChangeSubscription(
        'stop-tracking',
        maybeOldInstance,
      );
    }

    await this.updateInstanceChangeSubscription('start-tracking', instance);

    if (opts?.doNotWaitForPersist) {
      // intentionally not awaiting
      this.persistAndUpdate(instance, opts?.realm);
    } else if (!opts?.doNotPersist) {
      if (instance.id) {
        this.save(instance.id);
      } else {
        return (await this.persistAndUpdate(instance, {
          realm: opts?.realm,
        })) as T | CardErrorJSONAPI;
      }
    }

    return instance;
  }

  // peek will return a stale instance in the case the server has an error for
  // this id
  peek<T extends CardDef>(id: string): T | CardErrorJSONAPI | undefined {
    return this.identityContext.getInstanceOrError(id) as T | undefined;
  }

  // peekError will always return the current server state regarding errors for this id
  peekError(id: string): CardErrorJSONAPI | undefined {
    return this.identityContext.getError(id);
  }

  // peekLive will always return the current server state for both instances and errors
  peekLive<T extends CardDef>(id: string): T | CardErrorJSONAPI | undefined {
    return this.peekError(id) ?? this.peek(id);
  }

  async get<T extends CardDef>(id: string): Promise<T | CardErrorJSONAPI> {
    return await this.getInstance<T>({ urlOrDoc: id });
  }

  async delete(id: string): Promise<void> {
    if (!id) {
      // the card isn't actually saved yet, so do nothing
      return;
    }
    this.unsubscribeFromInstance(id);
    this.identityContext.delete(id);
    await this.cardService.fetchJSON(id, { method: 'DELETE' });
  }

  async patch<T extends CardDef = CardDef>(
    id: string,
    patch: PatchData,
  ): Promise<T | CardErrorJSONAPI | undefined> {
    // eslint-disable-next-line ember/classic-decorator-no-classic-methods
    let instance = await this.get<T>(id);
    if (!instance || !isCardInstance(instance)) {
      return;
    }
    let doc = await this.cardService.serializeCard(instance);
    if (patch.attributes) {
      doc.data.attributes = mergeWith(doc.data.attributes, patch.attributes);
    }
    if (patch.relationships) {
      let mergedRel = mergeRelationships(
        doc.data.relationships,
        patch.relationships,
      );
      if (mergedRel && Object.keys(mergedRel).length !== 0) {
        doc.data.relationships = mergedRel;
      }
    }
    let linkedCards = await this.loadPatchedInstances(
      patch,
      new URL(instance.id),
    );
    for (let [field, value] of Object.entries(linkedCards)) {
      if (field.includes('.')) {
        let parts = field.split('.');
        let leaf = parts.pop();
        if (!leaf) {
          throw new Error(`bug: error in field name "${field}"`);
        }
        let inner = instance;
        for (let part of parts) {
          inner = (inner as any)[part];
        }
        (inner as any)[leaf.match(/^\d+$/) ? Number(leaf) : leaf] = value;
      } else {
        // TODO this could trigger a save. perhaps instead we could
        // introduce a new option to updateFromSerialized to accept a list of
        // fields to pre-load? which in this case would be any relationships that
        // were patched in
        (instance as any)[field] = value;
      }
    }
    let api = await this.cardService.getAPI();
    await api.updateFromSerialized(instance, doc, this.identityContext);
    return (await this.persistAndUpdate(instance)) as T | CardErrorJSONAPI;
  }

  async search(query: Query, realmURL: URL): Promise<CardDef[]> {
    let json = await this.cardService.fetchJSON(
      `${realmURL}_search?${stringify(query, { strictNullHandling: true })}`,
    );
    if (!isCardCollectionDocument(json)) {
      throw new Error(
        `The realm search response was not a card collection document:
        ${JSON.stringify(json, null, 2)}`,
      );
    }
    let collectionDoc = json;
    return (
      await Promise.all(
        collectionDoc.data.map(async (doc) => {
          try {
            return await this.getInstance({
              urlOrDoc: { data: doc },
              relativeTo: new URL(doc.id!), // all results will have id's
            });
          } catch (e) {
            console.warn(
              `Skipping ${
                doc.id
              }. Encountered error deserializing from search result for query ${JSON.stringify(
                query,
                null,
                2,
              )} against realm ${realmURL}`,
              e,
            );
            return undefined;
          }
        }),
      )
    ).filter(Boolean) as CardDef[];
  }

  getSaveState(id: string): AutoSaveState | undefined {
    return this.autoSaveStates.get(id);
  }

  async flush() {
    await this.ready;
    return await Promise.allSettled(this.newReferencePromises);
  }

  getReferenceCount(id: string) {
    return this.referenceCount.get(id) ?? 0;
  }

  private async wireUpNewReference(url: string) {
    let deferred = new Deferred<void>();
    await this.withTestWaiters(async () => {
      this.newReferencePromises.push(deferred.promise);
      try {
        await this.ready;
        let instanceOrError = this.peek(url);
        if (!instanceOrError) {
          instanceOrError = await this.getInstance({
            urlOrDoc: url,
          });
        }
        await this.updateInstanceChangeSubscription(
          'start-tracking',
          instanceOrError,
        );

        if (!instanceOrError.id) {
          // keep track of urls for cards that are missing
          this.identityContext.addInstanceOrError(url, instanceOrError);
        }
        deferred.fulfill();
      } catch (e) {
        console.error(
          `error encountered wiring up new reference for ${JSON.stringify(url)}`,
          e,
        );
        deferred.reject(e);
      }
    });
  }

  private async createFromSerialized<T extends CardDef>(
    resource: LooseCardResource,
    doc: LooseSingleCardDocument | CardDocument,
    relativeTo?: URL | undefined,
  ): Promise<T> {
    let api = await this.cardService.getAPI();
    let card = (await api.createFromSerialized(resource, doc, relativeTo, {
      identityContext: this.identityContext,
    })) as T;
    // it's important that we absorb the field async here so that glimmer won't
    // encounter NotLoaded errors, since we don't have the luxury of the indexer
    // being able to inform us of which fields are used or not at this point.
    // (this is something that the card compiler could optimize for us in the
    // future)
    await api.recompute(card, {
      recomputeAllFields: true,
      loadFields: true,
    });
    return card;
  }

  private async setup() {
    let api = await this.cardService.getAPI();
    this.gcInterval = setInterval(
      () => this.identityContext.sweep(api),
      2 * 60_000,
    ) as unknown as number;
  }

  private unsubscribeFromInstance(id: string) {
    let instance = this.identityContext.get(id);
    if (instance) {
      if (this.cardApiCache && instance) {
        this.cardApiCache?.unsubscribeFromChanges(
          instance,
          this.onInstanceUpdated,
        );

        // if there are no more subscribers to this realm then unsubscribe from realm
        let realm = instance[this.cardApiCache.realmURL];
        if (!realm) {
          return;
        }

        let subscription = this.subscriptions.get(realm.href);
        if (
          subscription &&
          ![...this.referenceCount.entries()].find(
            ([id, count]) =>
              id.startsWith('http') &&
              count > 0 &&
              this.realm.realmOfURL(new URL(id))?.href === realm!.href,
          )
        ) {
          subscription.unsubscribe();
          this.subscriptions.delete(realm.href);
        }
      }
    }
  }

  private handleInvalidations = (event: RealmEventContent) => {
    if (event.eventName !== 'index') {
      return;
    }

    if (event.indexType !== 'incremental') {
      return;
    }
    let invalidations = event.invalidations as string[];

    if (invalidations.find((i) => hasExecutableExtension(i))) {
      // the invalidation included code changes too. in this case we
      // need to flush the loader so that we can pick up any updated
      // code before re-running the card
      this.loaderService.resetLoader();
      this.identityContext.reset();
    }

    for (let invalidation of invalidations) {
      if (hasExecutableExtension(invalidation)) {
        // we already dealt with this
        continue;
      }
      let instance = this.peekLive(invalidation);
      if (instance && isCardInstance(instance)) {
        // Do not reload if the event is a result of an instance-editing request that we made. Otherwise we risk
        // overwriting the inputs with past values. This can happen if the user makes edits in the time between
        // the auto save request and the arrival realm event.

        let clientRequestId = event.clientRequestId;
        let reloadFile = false;

        if (!clientRequestId) {
          reloadFile = true;
          realmEventsLogger.debug(
            `reloading file resource ${invalidation} because event has no clientRequestId`,
          );
        } else if (this.cardService.clientRequestIds.has(clientRequestId)) {
          if (clientRequestId.startsWith('instance:')) {
            realmEventsLogger.debug(
              `ignoring invalidation for card ${invalidation} because request id ${clientRequestId} is ours and an instance type`,
            );
          } else {
            reloadFile = true;
            realmEventsLogger.debug(
              `reloading file resource ${invalidation} because request id ${clientRequestId} is not instance type`,
            );
          }
        } else {
          reloadFile = true;
          realmEventsLogger.debug(
            `reloading file resource ${invalidation} because request id ${clientRequestId} is not contained within known clientRequestIds`,
            Array.from(this.cardService.clientRequestIds.values()),
          );
        }

        if (reloadFile) {
          this.reloadTask.perform(instance);
        }
      } else {
        // load the card using just the ID because we don't have a running card on hand
        realmEventsLogger.debug(
          `reloading file resource ${invalidation} because it is not found in the identity context`,
        );
        this.loadInstanceTask.perform(invalidation);
      }
    }
  };

  private loadInstanceTask = task(
    async (urlOrDoc: string | LooseSingleCardDocument) => {
      let url = asURL(urlOrDoc);
      let oldInstance = url ? this.identityContext.get(url) : undefined;
      let instanceOrError = await this.getInstance({
        urlOrDoc,
        opts: { noCache: true },
      });
      if (oldInstance) {
        await this.updateInstanceChangeSubscription(
          'stop-tracking',
          oldInstance,
        );
      }
      await this.updateInstanceChangeSubscription(
        'start-tracking',
        instanceOrError,
      );
    },
  );

  private reloadTask = task(async (instance: CardDef) => {
    let maybeReloadedInstance: CardDef | CardErrorJSONAPI | undefined;
    let isDelete = false;
    try {
      await this.reloadInstance(instance);
      maybeReloadedInstance = instance;
    } catch (err: any) {
      if (err.status === 404) {
        // in this case the document was invalidated in the index because the
        // file was deleted
        isDelete = true;
      } else {
        let errorResponse = processCardError(instance.id, err);
        maybeReloadedInstance = errorResponse.errors[0];
      }
    }
    if (!isCardInstance(maybeReloadedInstance)) {
      await this.updateInstanceChangeSubscription('stop-tracking', instance);
    }
    if (maybeReloadedInstance) {
      await this.updateInstanceChangeSubscription(
        'start-tracking',
        maybeReloadedInstance,
      );
    }
    if (isDelete) {
      await this.updateInstanceChangeSubscription('stop-tracking', instance);
      this.identityContext.delete(instance.id);
    }
  });

  private onInstanceUpdated = (instance: BaseDef, fieldName: string) => {
    if (fieldName === 'id') {
      // id updates are internal and do not trigger autosaves
      return;
    }
    if (isCardInstance(instance)) {
      let autoSaveState = this.initOrGetAutoSaveState(instance);
      autoSaveState.hasUnsavedChanges = true;
      this.initiateAutoSaveTask.perform(instance);
    }
  };

  private async updateInstanceChangeSubscription(
    operation: 'start-tracking' | 'stop-tracking',
    instanceOrError: CardDef | CardErrorJSONAPI,
  ) {
    let instance = isCardInstance(instanceOrError)
      ? instanceOrError
      : undefined;
    if (!instance && !instanceOrError.id) {
      return;
    }
    if (operation === 'start-tracking') {
      this.identityContext.addInstanceOrError(
        instance
          ? (instance.id ?? instance[localIdSymbol])
          : instanceOrError.id!, // we checked above to make sure errors have id's
        instanceOrError,
      );
    }
    // module updates will break the cached api. so don't hang on to this longer
    // than necessary
    this.cardApiCache = await this.cardService.getAPI();
    if (instance) {
      this.cardApiCache.unsubscribeFromChanges(
        instance,
        this.onInstanceUpdated,
      );
      if (operation === 'stop-tracking') {
        this.autoSaveStates.delete(instance.id);
        this.autoSaveStates.delete(instance[localIdSymbol]);
      } else if (operation === 'start-tracking') {
        this.cardApiCache.subscribeToChanges(instance, this.onInstanceUpdated);
      }
    }
  }

  private async getInstance<T extends CardDef>({
    urlOrDoc,
    relativeTo,
    realm,
    opts,
  }: {
    urlOrDoc: string | LooseSingleCardDocument;
    relativeTo?: URL;
    realm?: string; // used for new cards
    opts?: { noCache?: boolean; localDir?: string };
  }) {
    let deferred: Deferred<CardDef | CardErrorJSONAPI> | undefined;
    let url = asURL(urlOrDoc);
    if (url) {
      let working = this.inflightCards.get(url);
      if (working) {
        return working as Promise<T>;
      }
      deferred = new Deferred<CardDef | CardErrorJSONAPI>();
      this.inflightCards.set(url, deferred.promise);
    }
    try {
      if (!url) {
        // this is a new card so instantiate it and save it
        let doc = urlOrDoc as LooseSingleCardDocument;
        let newInstance = await this.createFromSerialized(
          doc.data,
          doc,
          relativeTo,
        );
        let maybeError = await this.persistAndUpdate(newInstance, {
          realm,
          localDir: opts?.localDir,
        });
        if (!isCardInstance(maybeError)) {
          return maybeError;
        }
        this.identityContext.set(newInstance.id, newInstance);
        deferred?.fulfill(newInstance);
        return newInstance as T;
      }

      let existingInstance = this.peek(url);
      if (!opts?.noCache && existingInstance) {
        deferred?.fulfill(existingInstance);
        return existingInstance as T;
      }
      if (isLocalId(url)) {
        throw new Error(
          `instance with local id ${url} does not exist in the store`,
        );
      }

      let doc = (typeof urlOrDoc !== 'string' ? urlOrDoc : undefined) as
        | SingleCardDocument
        | undefined;
      if (!doc) {
        let json = await this.cardService.fetchJSON(url);
        if (!isSingleCardDocument(json)) {
          throw new Error(
            `bug: server returned a non card document for ${url}:
        ${JSON.stringify(json, null, 2)}`,
          );
        }
        doc = json;
      }
      let instance = await this.createFromSerialized(
        doc.data,
        doc,
        new URL(doc.data.id!), // instances from the server will have id's
      );
      // in case the url is an alias for the id (like index card without the
      // "/index") we also add this
      this.identityContext.set(url, instance);
      deferred?.fulfill(instance);
      if (!existingInstance || !isCardInstance(existingInstance)) {
        await this.updateInstanceChangeSubscription('start-tracking', instance);
      }
      return instance as T;
    } catch (error: any) {
      let errorResponse = processCardError(url, error);
      let cardError = errorResponse.errors[0];
      deferred?.fulfill(cardError);
      console.error(
        `error getting instance ${JSON.stringify(urlOrDoc, null, 2)}`,
        error,
      );
      return cardError;
    } finally {
      if (url) {
        this.inflightCards.delete(url);
      }
    }
  }

  private initiateAutoSaveTask = task(
    async (idOrInstance: string | CardDef, opts?: { isImmediate?: true }) => {
      let instance: CardDef | undefined;
      if (typeof idOrInstance === 'string') {
        instance = this.identityContext.get(idOrInstance);
        if (!instance) {
          return;
        }
      } else {
        instance = idOrInstance;
      }
      let isNew = !instance.id;
      let autoSaveState = this.initOrGetAutoSaveState(instance);
      try {
        autoSaveState.isSaving = true;
        autoSaveState.lastSaveError = undefined;
        if (!opts?.isImmediate) {
          await timeout(this.environmentService.autoSaveDelayMs);
        }
        if (!opts?.isImmediate) {
          await timeout(25);
        }
        let maybeError = await this.saveInstance(instance, opts);
        autoSaveState.hasUnsavedChanges = false;
        autoSaveState.lastSaved = Date.now();
        autoSaveState.lastSavedErrorMsg = undefined;
        autoSaveState.lastSaveError =
          maybeError && !isCardInstance(maybeError) ? maybeError : undefined;
      } catch (error) {
        // error will already be logged in CardService
        autoSaveState.lastSaveError = error as Error;
      } finally {
        autoSaveState.isSaving = false;
        this.calculateLastSavedMsg(autoSaveState);
        if (isNew && instance.id) {
          this.autoSaveStates.set(instance.id, autoSaveState);
        }
      }
    },
  );

  private initOrGetAutoSaveState(instance: CardDef): AutoSaveState {
    let autoSaveState = this.autoSaveStates.get(
      instance.id ?? instance[localIdSymbol],
    );
    if (!autoSaveState) {
      autoSaveState = new TrackedObject({
        isSaving: false,
        hasUnsavedChanges: false,
        lastSaved: undefined,
        lastSavedErrorMsg: undefined,
        lastSaveError: undefined,
      });
      this.autoSaveStates.set(instance[localIdSymbol], autoSaveState);
    }
    if (instance.id && !this.autoSaveStates.get(instance.id)) {
      this.autoSaveStates.set(instance.id, autoSaveState);
    }
    return autoSaveState;
  }

  private async saveInstance(instance: CardDef, opts?: { isImmediate?: true }) {
    if (opts?.isImmediate) {
      return await this.persistAndUpdate(instance);
    } else {
      // these saves can happen so fast that we'll make sure to wait at
      // least 500ms for human consumption
      let [result] = await Promise.all([
        this.persistAndUpdate(instance),
        delay(500),
      ]);
      return result;
    }
  }

  private async saveCardDocument(
    doc: LooseSingleCardDocument,
    opts?: CreateOptions,
  ): Promise<SingleCardDocument> {
    let isSaved = !!doc.data.id;
    let url = resolveDocUrl(doc.data.id, opts?.realm, opts?.localDir);
    let json = await this.cardService.fetchJSON(url, {
      method: isSaved ? 'PATCH' : 'POST',
      body: JSON.stringify(doc, null, 2),
    });
    if (!isSingleCardDocument(json)) {
      throw new Error(
        `bug: arg is not a card document:
        ${JSON.stringify(json, null, 2)}`,
      );
    }
    return json;
  }

  private calculateLastSavedMsg(autoSaveState: AutoSaveState) {
    let savedMessage: string | undefined;
    if (autoSaveState.lastSaveError) {
      savedMessage = `Failed to save: ${this.getErrorMessage(
        autoSaveState.lastSaveError,
      )}`;
    } else if (autoSaveState.lastSaved) {
      savedMessage = `Saved ${formatDistanceToNow(autoSaveState.lastSaved, {
        addSuffix: true,
      })}`;
    }
    if (autoSaveState.lastSavedErrorMsg != savedMessage) {
      autoSaveState.lastSavedErrorMsg = savedMessage;
    }
  }

  private getErrorMessage(error: CardErrorJSONAPI | Error) {
    if (
      'meta' in error &&
      typeof error.meta === 'object' &&
      'responseHeaders' in error.meta &&
      typeof error.meta.responseHeaders === 'object' &&
      error.meta.responseHeaders['x-blocked-by-waf-rule']
    ) {
      return 'Rejected by firewall';
    }
    if (error.message) {
      return error.message;
    }
    return 'Unknown error';
  }

  private async persistAndUpdate(
    instance: CardDef,
    opts?: CreateOptions,
  ): Promise<CardDef | CardErrorJSONAPI> {
    return await this.withTestWaiters(async () => {
      let cardChanged = false;
      function onCardChange() {
        cardChanged = true;
      }
      let api: typeof CardAPI | undefined;
      let isNew = !instance.id;
      try {
        api = await this.cardService.getAPI();
        api.subscribeToChanges(instance, onCardChange);
        let doc = await this.cardService.serializeCard(instance, {
          // for a brand new card that has no id yet, we don't know what we are
          // relativeTo because its up to the realm server to assign us an ID, so
          // URL's should be absolute
          useAbsoluteURL: true,
          withIncluded: true,
        });

        // send doc over the wire with absolute URL's. The realm server will convert
        // to relative URL's as it serializes the cards
        let realmURL = instance[realmURLSymbol];
        // in the case where we get no realm URL from the card, we are dealing with
        // a new card instance that does not have a realm URL yet.
        if (!realmURL) {
          let defaultRealmHref =
            opts?.realm ?? this.realm.defaultWritableRealm?.path;
          if (!defaultRealmHref) {
            throw new Error('Could not find a writable realm');
          }
          realmURL = new URL(defaultRealmHref);
        }
        let json = await this.saveCardDocument(doc, {
          realm: realmURL.href,
          localDir: opts?.localDir,
        });

        // if the card changed while the save was in flight then don't merge the
        // server state--the next auto save will include these
        // unsaved changes. also if there are new foreign links we'll hold off
        // on merging the server state until we have received the new foreign
        // link ID's from the other realm(s) (handled in this.updateForeignConsumersOf())
        if (!cardChanged && !this.hasNewForeignLinks(instance)) {
          await api.updateFromSerialized(instance, json, this.identityContext);
        } else if (isNew) {
          // in this case a new card was created, but there is an immediate change
          // that was made--so we save off the new ID for the card so in the next
          // save we'll correlate to the correct card ID
          api.setId(instance, json.data.id!); // resources from the server will always have ID's
        }
        if (this.onSaveSubscriber) {
          this.onSaveSubscriber(new URL(json.data.id!), json);
        }

        if (isNew) {
          this.subscribeToRealm(new URL(instance.id));
          this.operatorModeStateService.handleCardIdAssignment(
            instance[localIdSymbol],
          );
          await this.updateForeignConsumersOf(instance);
          await this.updateInstanceChangeSubscription(
            'start-tracking',
            instance,
          );
        }
        return instance;
      } catch (err) {
        console.error(`Failed to save ${instance.id}: `, err);
        let errorResponse = processCardError(
          instance.id ?? instance[localIdSymbol],
          err,
        );
        let cardError = errorResponse.errors[0];
        await this.updateInstanceChangeSubscription(
          'start-tracking',
          cardError,
        );
        return cardError;
      } finally {
        api?.unsubscribeFromChanges(instance, onCardChange);
      }
    });
  }

  private async hasNewForeignLinks(instance: CardDef) {
    let instanceRealm = instance[realmURLSymbol]?.href;
    if (!instanceRealm) {
      return;
    }
    let deps = this.identityContext.dependenciesOf(
      await this.cardService.getAPI(),
      instance,
    );
    return Boolean(
      deps.find(
        (c) =>
          !c.id &&
          c[realmURLSymbol]?.href &&
          c[realmURLSymbol].href !== instanceRealm,
      ),
    );
  }

  // in the case we are making a cross realm relationship with a link that
  // hasn't been saved yet, as soon as the link does actually get saved we need
  // to inform the consuming instances that live in different realms of the new
  // link's remote id and have those consumers update in their respective
  // realms.
  private async updateForeignConsumersOf(instance: CardDef) {
    let consumers = this.identityContext.consumersOf(
      await this.cardService.getAPI(),
      instance,
    );
    let instanceRealm = instance[realmURLSymbol]?.href;
    if (!instanceRealm) {
      return;
    }

    for (let consumer of consumers) {
      let consumerRealm = consumer[realmURLSymbol]?.href;
      if (consumerRealm !== instanceRealm && consumer.id) {
        this.save(consumer.id);
      }
    }
  }

  private async reloadInstance(instance: CardDef): Promise<void> {
    // we don't await this in the realm subscription callback, so this test
    // waiter should catch otherwise leaky async in the tests
    await this.withTestWaiters(async () => {
      let api = await this.cardService.getAPI();
      let incomingDoc: SingleCardDocument = (await this.cardService.fetchJSON(
        instance.id,
        undefined,
      )) as SingleCardDocument;

      if (!isSingleCardDocument(incomingDoc)) {
        throw new Error(
          `bug: server returned a non card document for ${instance.id}:
        ${JSON.stringify(incomingDoc, null, 2)}`,
        );
      }
      await api.updateFromSerialized<typeof CardDef>(
        instance,
        incomingDoc,
        this.identityContext,
      );
    });
  }

  private subscribeToRealm(url: URL) {
    let realmURL = this.realm.realmOfURL(url);
    if (!realmURL) {
      console.warn(
        `could not determine realm for card ${url.href} when trying to subscribe to realm`,
      );
      return;
    }
    let realm = realmURL.href;
    let subscription = this.subscriptions.get(realm);
    if (!subscription) {
      this.subscriptions.set(realm, {
        unsubscribe: this.messageService.subscribe(
          realm,
          this.handleInvalidations,
        ),
      });
    }
  }

  private async loadPatchedInstances(
    patchData: PatchData,
    relativeTo: URL,
  ): Promise<{
    [fieldName: string]: CardDef | CardDef[];
  }> {
    if (!patchData?.relationships) {
      return {};
    }
    let result: { [fieldName: string]: CardDef | CardDef[] } = {};
    await Promise.all(
      Object.entries(patchData.relationships).map(async ([fieldName, rel]) => {
        if (Array.isArray(rel)) {
          let instances: CardDef[] = [];
          await Promise.all(
            rel.map(async (r) => {
              let instance = await this.loadRelationshipInstance(r, relativeTo);
              if (instance) {
                instances.push(instance);
              }
            }),
          );
          result[fieldName] = instances;
        } else {
          let instance = await this.loadRelationshipInstance(rel, relativeTo);
          if (instance) {
            result[fieldName] = instance;
          }
        }
      }),
    );
    return result;
  }

  private async loadRelationshipInstance(rel: Relationship, relativeTo: URL) {
    if (!rel.links?.self) {
      return;
    }
    let id = rel.links.self;
    let instance = await this.getInstance({
      urlOrDoc: new URL(id, relativeTo).href,
    });
    return isCardInstance(instance) ? instance : undefined;
  }

  private async withTestWaiters<T>(cb: () => Promise<T>) {
    let token = waiter.beginAsync();
    try {
      let result = await cb();
      // only do this in test env--this makes sure that we also wait for any
      // interior card instance async as part of our ember-test-waiters
      if (isTesting()) {
        await this.cardService.cardsSettled();
      }
      return result;
    } finally {
      waiter.endAsync(token);
    }
  }
}

function processCardError(
  url: string | undefined,
  error: any,
): CardErrorsJSONAPI {
  try {
    let errorResponse = JSON.parse(error.responseText);
    return formattedError(url, error, errorResponse.errors?.[0]);
  } catch (parseError) {
    switch (error.status) {
      // tailor HTTP responses as necessary for better user feedback
      case 404:
        return formattedError(url, error, {
          status: 404,
          title: 'Card Not Found',
          message: `The card ${url} does not exist`,
        });
      default:
        return formattedError(url, error, undefined);
    }
  }
}

export function asURL(urlOrDoc: string | LooseSingleCardDocument) {
  return typeof urlOrDoc === 'string'
    ? urlOrDoc.replace(/\.json$/, '')
    : urlOrDoc.data.id;
}

// Resolves either to
// - an instance
// - a directory
function resolveDocUrl(id?: string, realm?: string, local?: string) {
  if (id) {
    return id;
  }
  if (!realm) {
    throw new Error('Cannot resolve target url without a realm');
  }
  let path = new RealmPaths(new URL(realm));
  if (local) {
    return path.directoryURL(local).href;
  }
  return path.url;
}<|MERGE_RESOLUTION|>--- conflicted
+++ resolved
@@ -235,40 +235,15 @@
   ): Promise<T>;
   async add<T extends CardDef>(
     instanceOrDoc: T | LooseSingleCardDocument,
-<<<<<<< HEAD
-    opts: {
-      realm?: string;
-      relativeTo?: URL | undefined;
-      // if you don't wait for save then there is no possibility for error,
-      // hence a simpler return type
-      doNotWaitForPersist: true;
-    },
+    opts?: CreateOptions & { doNotWaitForPersist: true },
   ): Promise<T>;
   async add<T extends CardDef>(
     instanceOrDoc: T | LooseSingleCardDocument,
-    opts?: {
-      realm?: string;
-      relativeTo?: URL | undefined;
-    },
-  ): Promise<T | CardErrorJSONAPI>;
-  async add<T extends CardDef>(
-    instanceOrDoc: T | LooseSingleCardDocument,
-    opts?: {
-      // TODO: apparently this is getting abused by the catalog actions and we
-      // are using this to tell the store the folder _within_ the realm to
-      // upload an instance to, this is not always the actual realm...
-      realm?: string;
-      relativeTo?: URL | undefined;
-      doNotPersist?: true;
-      doNotWaitForPersist?: true;
-    },
-=======
     opts?: CreateOptions,
   ): Promise<T | CardErrorJSONAPI>;
   async add<T extends CardDef>(
     instanceOrDoc: T | LooseSingleCardDocument,
     opts?: AddOptions,
->>>>>>> ee3d65dd
   ): Promise<T | CardErrorJSONAPI> {
     let instance: T;
     if (!isCardInstance(instanceOrDoc)) {
@@ -308,7 +283,7 @@
 
     if (opts?.doNotWaitForPersist) {
       // intentionally not awaiting
-      this.persistAndUpdate(instance, opts?.realm);
+      this.persistAndUpdate(instance, { realm: opts?.realm });
     } else if (!opts?.doNotPersist) {
       if (instance.id) {
         this.save(instance.id);
