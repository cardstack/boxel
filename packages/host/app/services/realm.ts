import {
  associateDestroyableChild,
  registerDestructor,
} from '@ember/destroyable';
import type Owner from '@ember/owner';
import { setOwner, getOwner } from '@ember/owner';
import Service from '@ember/service';

import { service } from '@ember/service';

import { waitForPromise } from '@ember/test-waiters';
import { tracked } from '@glimmer/tracking';

import { cached } from '@glimmer/tracking';

import { dropTask, task, restartableTask, rawTimeout } from 'ember-concurrency';
import window from 'ember-window-mock';

import { TrackedSet, TrackedObject, TrackedArray } from 'tracked-built-ins';

import type {
  Permissions,
  JWTPayload,
  RealmPermissions,
} from '@cardstack/runtime-common';
import {
  Deferred,
  logger,
  SupportedMimeType,
  type RealmInfo,
  RealmPaths,
} from '@cardstack/runtime-common';

import ENV from '@cardstack/host/config/environment';

import { assertNever } from '@cardstack/host/utils/assert-never';

import type {
  IndexRealmEventContent,
  RealmEventContent,
} from 'https://cardstack.com/base/matrix-event';

import { SessionLocalStorageKey } from '../utils/local-storage-keys';

import type MatrixService from './matrix-service';
import type MessageService from './message-service';
import type NetworkService from './network';
import type RealmServerService from './realm-server';
import type ResetService from './reset';

const log = logger('service:realm');

export type EnhancedRealmInfo = RealmInfo & {
  isIndexing: boolean;
  isPublic: boolean;
};

<<<<<<< HEAD
export interface PrivateDependencyReference {
  dependency: string;
  realmURL: string;
  via?: string[];
}

export interface PrivateDependencyViolation {
  resource: string;
  externalDependencies: PrivateDependencyReference[];
}

export interface RealmPrivateDependencyReport {
  publishable: boolean;
  realmURL: string;
  violations: PrivateDependencyViolation[];
}
=======
type RealmInfoProperty =
  | 'backgroundURL'
  | 'iconURL'
  | 'interactHome'
  | 'hostHome';
>>>>>>> 0168c8c6

type AuthStatus =
  | { type: 'logged-in'; token: string; claims: JWTPayload }
  | { type: 'anonymous' };

class RealmResource {
  @service declare private matrixService: MatrixService;
  @service declare private network: NetworkService;
  @service declare private messageService: MessageService;
  @service declare private realmServer: RealmServerService;

  @tracked info: EnhancedRealmInfo | undefined;
  @tracked private realmPermissions: RealmPermissions | null | undefined;

  @tracked
  private auth: AuthStatus = { type: 'anonymous' };
  private subscription: { unsubscribe: () => void } | undefined;

  @tracked private _isPublishing = false;
  private _publishingRealms = new TrackedArray<string>();
  private _unPublishingRealms = new TrackedArray<string>();

  // Hassan: in general i'm questioning the usefulness of using Tasks in this
  // class. We seem to be following the pattern of await-ing all the tasks on
  // the outside of the Task.perform(). When we do this it actually casts the
  // Task.perform() into a normal non-cancellable promise. Probably we can get
  // rid of all these tasks and just use normal promises as I don't think the
  // tasks are buying us anything.

  constructor(
    private realmURL: string,
    token: string | undefined,
  ) {
    this.token = token;
    registerDestructor(this, () => {
      if (this.subscription) {
        this.subscription.unsubscribe();
      }
    });
  }

  get isLoggedIn() {
    return this.auth.type === 'logged-in';
  }

  get url(): string {
    return this.realmURL;
  }

  get token(): string | undefined {
    if (this.auth.type === 'logged-in') {
      return this.auth.token;
    }
    return undefined;
  }

  set token(value: string | undefined) {
    if (value) {
      this.auth = {
        type: 'logged-in',
        token: value,
        claims: claimsFromRawToken(value),
      };
    } else {
      this.auth = { type: 'anonymous' };
    }
    SessionStorage.persist(this.realmURL, value);
    this.tokenRefresher.perform();
  }

  get isPublic() {
    return this.info?.isPublic;
  }

  get claims(): JWTPayload | undefined {
    if (this.auth.type === 'logged-in') {
      return this.auth.claims;
    }
    return undefined;
  }

  get canRead() {
    return !!this.isPublic || !!this.claims?.permissions?.includes('read');
  }

  get canWrite() {
    return !!this.claims?.permissions?.includes('write');
  }

  private loggingIn: Promise<void> | undefined;

  async login(): Promise<void> {
    if (this.auth.type === 'logged-in') {
      await this.subscribe();
      return;
    }
    if (!this.loggingIn) {
      this.loggingIn = this.loginTask.perform();
    }
    await this.loggingIn;
    await this.subscribe();
  }

  private async subscribe() {
    if (this.subscription) {
      return;
    }

    // Avoid deadlocks during reauthentication triggered by a 401 when fetching realm info.
    // If the info is already being fetched, we don't need to call fetchInfo again,
    // since the purpose of await this.fetchInfo() here is only to ensure that the realm has the info loaded.
    if (!this.fetchingInfo) {
      await this.fetchInfo();
    }

    this.subscription = {
      unsubscribe: this.messageService.subscribe(
        this.realmURL,
        (event: RealmEventContent) => {
          if (!this.info) {
            console.warn(
              `No realm info exists for ${this.realmURL} when trying to set indexing status`,
            );
            return;
          }
          if (event.eventName !== 'index') {
            return;
          }
          let data = event as IndexRealmEventContent;
          if (data.indexType === 'full') {
            return;
          }
          switch (data.indexType) {
            case 'incremental-index-initiation':
              this.info.isIndexing = true;
              break;
            case 'copy':
            case 'incremental':
              this.info.isIndexing = false;
              break;
            default:
              throw assertNever(data);
          }
        },
      ),
    };
  }

  private loginTask = task(async () => {
    try {
      let token = await this.matrixService.createRealmSession(
        new URL(this.realmURL),
      );
      this.token = token;
    } catch (e: any) {
      console.error(`RealmService - Failed to login to realm: ${e.message}`, e);
      this.token = undefined;
      const event = new CustomEvent('boxel-auth-error', { detail: e });
      globalThis.dispatchEvent(event);
    } finally {
      this.loggingIn = undefined;
    }
  });

  logout(): void {
    this.token = undefined;
    this.loginTask.cancelAll();
    this.tokenRefresher.cancelAll();
    this.loggingIn = undefined;
    this.fetchInfoTask.cancelAll();
    this.fetchingInfo = undefined;
    this.fetchRealmPermissionsTask.cancelAll();
    window.localStorage.removeItem(SessionLocalStorageKey);
  }

  private fetchingInfo: Promise<void> | undefined;

  async fetchInfo(): Promise<void> {
    if (!this.fetchingInfo) {
      // share the work if there are multiple requests to get the info for a realm
      this.fetchingInfo = this.fetchInfoTask.perform();
    }
    await this.fetchingInfo;
  }

  private fetchInfoTask = dropTask(async () => {
    try {
      if (this.info) {
        return;
      }
      let headers: Record<string, string> = {
        Accept: SupportedMimeType.RealmInfo,
        ...(this.auth.type === 'logged-in'
          ? { Authorization: `Bearer ${this.token}` }
          : {}),
      };
      let response = await this.network.authedFetch(`${this.realmURL}_info`, {
        headers,
      });
      if (response.status !== 200) {
        throw new Error(
          `Failed to fetch realm info for ${this.realmURL}: ${response.status}`,
        );
      }
      let json = await waitForPromise(response.json());
      let info: RealmInfo = {
        url: json.data.id,
        ...json.data.attributes,
      };
      let isPublic = Boolean(
        response.headers.get('x-boxel-realm-public-readable'),
      );
      this.info = new TrackedObject({ ...info, isIndexing: false, isPublic });
    } finally {
      this.fetchingInfo = undefined;
    }
  });

  async setRealmInfoProperty(
    property: RealmInfoProperty,
    value: string | null,
  ): Promise<void> {
    await this.loginTask.perform();
    let headers: Record<string, string> = {
      Accept: SupportedMimeType.JSON,
      Authorization: `Bearer ${this.token}`,
    };
    let response = await this.network.authedFetch(`${this.realmURL}_config`, {
      method: 'PATCH',
      headers,
      body: JSON.stringify({
        data: {
          type: 'realm-config',
          id: this.url,
          attributes: { [property]: value },
        },
      }),
    });

    if (response.status !== 200) {
      throw new Error(
        `Failed to set realm config property '${property}' for realm ${this.url}: ${response.status}`,
      );
    }
    let json = await waitForPromise(response.json());
    let isPublic = Boolean(
      response.headers.get('x-boxel-realm-public-readable'),
    );
    let updatedInfo = new TrackedObject({
      url: json.data.id,
      ...json.data.attributes,
      isIndexing: this.info?.isIndexing ?? false,
      isPublic,
    }) as EnhancedRealmInfo;
    this.info = updatedInfo;
  }

  async setHostHome(hostHome: string | null): Promise<void> {
    return await this.setRealmInfoProperty('hostHome', hostHome);
  }

  async fetchRealmPermissions() {
    return await this.fetchRealmPermissionsTask.perform();
  }

  private fetchRealmPermissionsTask = dropTask(async () => {
    if (this.realmPermissions !== undefined) {
      return this.realmPermissions;
    }
    await this.loginTask.perform();
    let headers: Record<string, string> = {
      Accept: SupportedMimeType.Permissions,
      Authorization: `Bearer ${this.token}`,
    };
    let response = await this.network.authedFetch(
      `${this.realmURL}_permissions`,
      {
        headers,
      },
    );

    if (response.status === 403) {
      // the user is not an owner of this realm which is a legit scenario
      this.realmPermissions = null;
      return;
    } else if (response.status !== 200) {
      throw new Error(
        `Failed to fetch realm permissions for ${this.realmURL}: ${response.status}`,
      );
    }
    let json = await waitForPromise(response.json());
    this.realmPermissions = json.data.attributes.permissions;
    return this.realmPermissions;
  });

  async fetchPrivateDependencyReport(): Promise<RealmPrivateDependencyReport> {
    await this.loginTask.perform();
    let headers: Record<string, string> = {
      Accept: SupportedMimeType.JSONAPI,
      Authorization: `Bearer ${this.token}`,
    };
    let response = await this.network.authedFetch(
      `${this.realmURL}_publishability`,
      {
        headers,
      },
    );

    if (response.status !== 200) {
      throw new Error(
        `Failed to check private dependencies for ${this.realmURL}: ${response.status}`,
      );
    }

    let json = (await waitForPromise(response.json())) as {
      data: {
        attributes: {
          publishable: boolean;
          realmURL: string;
          violations: PrivateDependencyViolation[];
        };
      };
    };

    let attributes = json.data.attributes;

    return {
      publishable: attributes.publishable,
      realmURL: attributes.realmURL,
      violations: attributes.violations ?? [],
    };
  }

  async setRealmPermission(
    userId: string,
    permissions: ('read' | 'write')[] | null,
  ): Promise<void> {
    return await this.setRealmPermissionTask.perform(userId, permissions);
  }

  private setRealmPermissionTask = restartableTask(
    async (userId: string, permissions: ('read' | 'write')[] | null) => {
      await this.loginTask.perform();
      let headers: Record<string, string> = {
        Accept: SupportedMimeType.Permissions,
        Authorization: `Bearer ${this.token}`,
      };
      let response = await this.network.authedFetch(
        `${this.realmURL}_permissions`,
        {
          method: 'PATCH',
          headers,
          body: JSON.stringify({
            data: {
              type: 'permissions',
              id: this.url,
              attributes: {
                permissions: {
                  [userId]: permissions,
                } as RealmPermissions,
              },
            },
          }),
        },
      );

      if (response.status !== 200) {
        throw new Error(
          `Failed to set realm permissions for '${userId}:${
            permissions ? permissions.join() : 'null'
          }' in realm ${this.url}: ${response.status}`,
        );
      }
      let json = await waitForPromise(response.json());
      this.realmPermissions = json.data.attributes.permissions;
    },
  );

  private tokenRefresher = restartableTask(async () => {
    if ((globalThis as any).__boxelRenderContext || !this.claims) {
      return;
    }

    let refreshMs = 0;

    if (!this.claims.sessionRoom) {
      // Force JWT renewal to ensure presence of sessionRoom property
      console.log(`JWT for realm ${this.url} has no session room, renewing`);
    } else {
      // token expiration is unix time (seconds)
      let expirationMs = this.claims.exp * 1000;

      refreshMs = Math.max(
        expirationMs - Date.now() - tokenRefreshPeriodSec * 1000,
        0,
      );
    }

    await rawTimeout(refreshMs);

    if (!this.loggingIn) {
      this.loggingIn = this.loginTask.perform();
      await this.loggingIn;
    }
  });

  async publish(urls: string[]) {
    if (this._isPublishing) {
      return;
    }

    try {
      this._isPublishing = true;
      const publishPromises = urls.map(async (url) => {
        if (this._publishingRealms.includes(url)) {
          return;
        }
        // Set publishing state
        this._publishingRealms.push(url);

        try {
          const result = await this.realmServer.publishRealm(this.url, url);
          return result;
        } catch (error) {
          console.error(`Error publishing to URL ${url}:`, error);
          throw error; // Re-throw so Promise.allSettled can capture it as rejected
        } finally {
          this._publishingRealms.splice(this._publishingRealms.indexOf(url), 1);
        }
      });

      const results = await Promise.allSettled(publishPromises);
      if (this.info) {
        let lastPublishedAt = results.reduce(
          (acc, result) => {
            if (result.status === 'fulfilled' && result.value) {
              acc[result.value.data.attributes.publishedRealmURL] =
                result.value.data.attributes.lastPublishedAt;
            }
            return acc;
          },
          {} as Record<string, any>,
        );
        this.info = {
          ...this.info,
          lastPublishedAt: {
            ...(this.info.lastPublishedAt &&
            typeof this.info.lastPublishedAt === 'object'
              ? this.info.lastPublishedAt
              : {}),
            ...lastPublishedAt,
          },
        };
      }

      return results;
    } catch (error) {
      console.error(`Error publishing to URLs ${urls}:`, error);
      return;
    } finally {
      this._isPublishing = false;
    }
  }

  get isPublishing() {
    return this._isPublishing;
  }

  get isPublishingToAnyRealms(): boolean {
    return this._publishingRealms.length > 0;
  }

  get publishingRealms(): string[] {
    return this._publishingRealms;
  }

  async unpublish(url: string) {
    if (this._unPublishingRealms.includes(url)) {
      return;
    }

    try {
      this._unPublishingRealms.push(url);
      await this.realmServer.unpublishRealm(url);
      if (
        this.info &&
        this.info.lastPublishedAt &&
        typeof this.info.lastPublishedAt === 'object'
      ) {
        delete this.info.lastPublishedAt[url];
        this.info = {
          ...this.info,
        };
      }
    } catch (error) {
      console.error(`Error unpublishing from URL ${url}:`, error);
      return;
    } finally {
      this._unPublishingRealms.splice(this._unPublishingRealms.indexOf(url), 1);
    }
  }

  isUnpublishingAnyRealms = (): boolean => {
    return this._unPublishingRealms.length > 0;
  };

  isUnpublishingRealm = (publishedRealmURL: string): boolean => {
    return this._unPublishingRealms.includes(publishedRealmURL);
  };
}

export default class RealmService extends Service {
  @service declare private realmServer: RealmServerService;
  @service declare private matrixService: MatrixService;
  @service declare private network: NetworkService;
  @service declare private reset: ResetService;

  // This is not a TrackedMap, it's a regular Map. Conceptually, we want it to
  // be tracked, but we're using it as a read-through cache and glimmer/tracking
  // treats that case as a read-then-write assertion failure. So instead we do
  // untracked reads from `realms` and pair them, at the right times, with
  // tracked reads from `currentKnownRealms` to establish dependencies.
  private _realms: Map<string, RealmResource> = this.restoreSessions();
  private currentKnownRealms = new TrackedSet<string>();
  private reauthentications = new Map<string, Promise<string | undefined>>();

  @tracked private identifyRealmTracker = 0;

  constructor(owner: Owner) {
    super(owner);
    this.reset.register(this);
  }

  get realms(): ReadonlyMap<string, RealmResource> {
    return this._realms;
  }

  resetState() {
    this.logout();
  }

  async ensureRealmMeta(realmURL: string): Promise<void> {
    let resource = this.getOrCreateRealmResource(realmURL);
    await resource.fetchInfo();
  }

  async login(realmURL: string): Promise<void> {
    let resource = this.getOrCreateRealmResource(realmURL);
    await resource.login();
  }

  info = (url: string): EnhancedRealmInfo => {
    let resource = this.knownRealm(url, false);
    if (!resource) {
      this.identifyRealm.perform(url);

      this.identifyRealmTracker;

      return {
        name: 'Unknown Workspace',
        backgroundURL: null,
        iconURL: null,
        showAsCatalog: null,
        visibility: 'private',
        publishable: null,
        isIndexing: false,
        isPublic: false,
        lastPublishedAt: null,
        interactHome: null,
        hostHome: null,
      };
    }

    if (!resource.info) {
      resource.fetchInfo();
      return {
        name: 'Unknown Workspace',
        backgroundURL: null,
        iconURL: null,
        showAsCatalog: null,
        visibility: 'private',
        publishable: null,
        isIndexing: false,
        isPublic: false,
        lastPublishedAt: null,
        interactHome: null,
        hostHome: null,
      };
    } else {
      return resource.info;
    }
  };

  async allUsersPermissions(url: string) {
    let resource = this.knownRealm(url);
    if (!resource) {
      await this.identifyRealm.perform(url);
    }
    return await resource?.fetchRealmPermissions();
  }

  async setPermissions(
    url: string,
    userId: string,
    permissions: ('read' | 'write')[],
  ) {
    await this.knownRealm(url)?.setRealmPermission(userId, permissions);
  }

  async setHostHome(url: string, hostHome: string | null): Promise<void> {
    await this.knownRealm(url)?.setHostHome(hostHome);
  }

  isPublic = (url: string): boolean => {
    return this.knownRealm(url)?.isPublic ?? false;
  };

  canRead = (url: string): boolean => {
    return this.knownRealm(url)?.canRead ?? false;
  };

  canWrite = (url: string): boolean => {
    return this.knownRealm(url)?.canWrite ?? false;
  };

  url = (url: string): string | undefined => {
    return this.knownRealm(url)?.url;
  };

  permissions = (url: string): Permissions => {
    let self = this;
    return {
      get canRead() {
        return self.canRead(url);
      },
      get canWrite() {
        return self.canWrite(url);
      },
    };
  };

  meta = (url: string) => {
    let self = this;
    return {
      get info() {
        return self.info(url);
      },
      get canWrite() {
        return self.canWrite(url);
      },
    };
  };

  get allRealmsInfo() {
    const realmsMeta: Record<
      string,
      { info: EnhancedRealmInfo; canWrite: boolean }
    > = Object.create(null);
    for (const [url, _resource] of this.realms.entries()) {
      realmsMeta[url] = this.meta(url);
    }
    return realmsMeta;
  }

  realmOfURL(url: URL) {
    for (const realm of this.realms.keys()) {
      let realmURL = new URL(realm);
      if (new RealmPaths(realmURL).inRealm(url)) {
        return new URL(realmURL);
      }
    }
    return undefined;
  }

  realmForSessionRoomId(sessionRoomId: string) {
    return Array.from(this.realms.values()).find(
      (r) => r.claims?.sessionRoom === sessionRoomId,
    );
  }

  @cached
  get defaultWritableRealm(): { path: string; info: RealmInfo } | null {
    let maybePersonalRealm = `${this.realmServer.url.href}${this.matrixService.userName}/personal/`;
    if (Object.keys(this.allRealmsInfo).find((r) => r === maybePersonalRealm)) {
      return {
        path: maybePersonalRealm,
        info: this.allRealmsInfo[maybePersonalRealm].info,
      };
    }
    let writeableRealms = Object.entries(this.allRealmsInfo)
      .filter(([, i]) => i.canWrite)
      .sort(([, i], [, j]) => i.info.name.localeCompare(j.info.name));

    let first = writeableRealms[0];

    if (!first) {
      log.debug(
        `No writable realms found, known realms and writability: ${Object.keys(
          this.allRealmsInfo,
        )
          .map(
            (realmUrl) =>
              `${realmUrl}: ${this.allRealmsInfo[realmUrl].canWrite}`,
          )
          .join(', ')}`,
      );

      return null;
    }

    return { path: first[0], info: first[1].info };
  }

  @cached
  get defaultReadableRealm(): { path: string; info: RealmInfo } {
    if (this.defaultWritableRealm) {
      return this.defaultWritableRealm;
    }

    let allRealmsInfoEntries = Object.entries(this.allRealmsInfo);

    if (allRealmsInfoEntries.length > 0) {
      let firstMeta = allRealmsInfoEntries[0];
      return { path: firstMeta[0], info: firstMeta[1].info };
    }

    return {
      path: ENV.resolvedBaseRealmURL,
      info: this.info(ENV.resolvedBaseRealmURL),
    };
  }

  token = (url: string): string | undefined => {
    return this.knownRealm(url, false)?.token;
  };

  logout() {
    for (let realm of this.realms.values()) {
      realm.logout();
    }
  }

  async publish(realmURL: string, publishedRealmURLs: string[]) {
    let resource = this.getOrCreateRealmResource(realmURL);
    return await resource.publish(publishedRealmURLs);
  }

  async fetchPrivateDependencyReport(
    realmURL: string,
  ): Promise<RealmPrivateDependencyReport> {
    let resource = this.getOrCreateRealmResource(realmURL);
    return await resource.fetchPrivateDependencyReport();
  }

  async unpublish(realmURL: string, publishedRealmURL: string) {
    let resource = this.getOrCreateRealmResource(realmURL);
    return await resource.unpublish(publishedRealmURL);
  }

  isUnpublishingAnyRealms = (realmURL: string): boolean => {
    let resource = this.getOrCreateRealmResource(realmURL);
    return resource.isUnpublishingAnyRealms();
  };

  isUnpublishingRealm = (
    realmURL: string,
    publishedRealmURL: string,
  ): boolean => {
    let resource = this.getOrCreateRealmResource(realmURL);
    return resource.isUnpublishingRealm(publishedRealmURL);
  };

  isPublishing = (realmURL: string): boolean => {
    let resource = this.getOrCreateRealmResource(realmURL);
    return resource.isPublishing;
  };

  publishingRealms = (realmURL: string): string[] => {
    let resource = this.getOrCreateRealmResource(realmURL);
    return resource.publishingRealms;
  };

  // By default, this does a tracked read from currentKnownRealms so that your
  // answer can be invalidated if a new realm is discovered. Internally, we also
  // use it untracked to implement the read-through cache.
  private knownRealm(
    url: string | undefined,
    tracked = true,
  ): RealmResource | undefined {
    if (!url) {
      if (tracked) {
        // consume a tracked property to allow invalidation when realms change
        void this.currentKnownRealms.size;
      }
      return undefined;
    }
    for (let [key, value] of this.realms) {
      if (url.startsWith(key)) {
        return value;
      }
    }
    if (tracked) {
      this.currentKnownRealms.has(url);
    }
    return undefined;
  }

  async reauthenticate(realmURL: string): Promise<string | undefined> {
    let inProgressAuthentication = this.reauthentications.get(realmURL);
    if (inProgressAuthentication) {
      return inProgressAuthentication;
    }
    let deferred = new Deferred<string | undefined>();
    this.reauthentications.set(realmURL, deferred.promise);

    let resource = this.getOrCreateRealmResource(realmURL);
    resource.logout();
    await resource.login();
    let result = resource.token;
    deferred.fulfill(result);
    try {
      return result;
    } finally {
      this.reauthentications.delete(realmURL);
    }
  }

  private createRealmResource(
    realmURL: string,
    token: string | undefined,
  ): RealmResource {
    let resource = new RealmResource(realmURL, token);
    setOwner(resource, getOwner(this)!);
    associateDestroyableChild(this, resource);
    return resource;
  }

  getOrCreateRealmResource(
    realmURL: string,
    token: string | undefined = undefined,
  ): RealmResource {
    // this should be the only place we do the untracked read. It needs to be
    // untracked so our `this._realms.set` below will not be an assertion.
    let resource = this.knownRealm(realmURL, false);

    if (resource && !resource?.token && token) {
      resource.token = token;
    }

    if (!resource) {
      resource = this.createRealmResource(realmURL, token);
      this._realms.set(realmURL, resource);
      // only after the set has happened can we safely do the tracked read to
      // establish our depenency.
      this.currentKnownRealms.add(realmURL);
    }
    return resource;
  }

  private identifyRealm = task(
    { maxConcurrency: 1, enqueue: true },
    async (url: string): Promise<void> => {
      if (this.knownRealm(url, false)) {
        // could have already been discovered while we were queued
        return;
      }
      let response = await this.network.authedFetch(url, {
        method: 'HEAD',
      });
      let realmURL = response.headers.get('x-boxel-realm-url');
      if (realmURL) {
        this.getOrCreateRealmResource(realmURL);
        this.identifyRealmTracker = 0;
      }
    },
  );

  private restoreSessions(): Map<string, RealmResource> {
    let sessions: Map<string, RealmResource> = new Map();
    let tokens = SessionStorage.getAll();
    if (tokens) {
      for (let [realmURL, token] of Object.entries(tokens)) {
        let resource = this.createRealmResource(realmURL, token);
        sessions.set(realmURL, resource);
      }
    }
    return sessions;
  }
}

export const tokenRefreshPeriodSec = 5 * 60; // 5 minutes

export function claimsFromRawToken(rawToken: string): JWTPayload {
  let [_header, payload] = rawToken.split('.');
  return JSON.parse(atob(payload)) as JWTPayload;
}

let SessionStorage = {
  getAll(): Record<string, string> | undefined {
    let sessionsString = window.localStorage.getItem(SessionLocalStorageKey);
    if (sessionsString) {
      return JSON.parse(sessionsString);
    }
    return undefined;
  },
  persist(realmURL: string, token: string | undefined) {
    let sessionStr =
      window.localStorage.getItem(SessionLocalStorageKey) ?? '{}';
    let session = JSON.parse(sessionStr);
    if (session[realmURL] !== token) {
      session[realmURL] = token;
      window.localStorage.setItem(
        SessionLocalStorageKey,
        JSON.stringify(session),
      );
    }
  },
};

declare module '@ember/service' {
  interface Registry {
    realm: RealmService;
  }
}<|MERGE_RESOLUTION|>--- conflicted
+++ resolved
@@ -55,7 +55,6 @@
   isPublic: boolean;
 };
 
-<<<<<<< HEAD
 export interface PrivateDependencyReference {
   dependency: string;
   realmURL: string;
@@ -72,13 +71,12 @@
   realmURL: string;
   violations: PrivateDependencyViolation[];
 }
-=======
+
 type RealmInfoProperty =
   | 'backgroundURL'
   | 'iconURL'
   | 'interactHome'
   | 'hostHome';
->>>>>>> 0168c8c6
 
 type AuthStatus =
   | { type: 'logged-in'; token: string; claims: JWTPayload }
