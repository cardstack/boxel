--- conflicted
+++ resolved
@@ -27,11 +27,8 @@
 import ENV from '@cardstack/host/config/environment';
 
 import type MatrixService from './matrix-service';
-<<<<<<< HEAD
 import type NetworkService from './network';
-=======
 import type ResetService from './reset';
->>>>>>> 123fdb8c
 
 const log = logger('service:realm');
 
@@ -210,12 +207,8 @@
 }
 
 export default class RealmService extends Service {
-<<<<<<< HEAD
   @service private declare network: NetworkService;
-=======
-  @service private declare loaderService: LoaderService;
   @service private declare reset: ResetService;
->>>>>>> 123fdb8c
 
   // This is not a TrackedMap, it's a regular Map. Conceptually, we want it to
   // be tracked, but we're using it as a read-through cache and glimmer/tracking
