import {
  associateDestroyableChild,
  registerDestructor,
} from '@ember/destroyable';
import type Owner from '@ember/owner';
import { setOwner, getOwner } from '@ember/owner';
import Service from '@ember/service';

import { service } from '@ember/service';

import { waitForPromise } from '@ember/test-waiters';
import { tracked } from '@glimmer/tracking';

import { cached } from '@glimmer/tracking';

import { dropTask, task, restartableTask, rawTimeout } from 'ember-concurrency';
import window from 'ember-window-mock';

import { TrackedSet, TrackedObject, TrackedArray } from 'tracked-built-ins';

import type {
  Permissions,
  JWTPayload,
  RealmPermissions,
} from '@cardstack/runtime-common';
import {
  Deferred,
  logger,
  SupportedMimeType,
  type RealmInfo,
  RealmPaths,
} from '@cardstack/runtime-common';

import ENV from '@cardstack/host/config/environment';

import { assertNever } from '@cardstack/host/utils/assert-never';

import type {
  IndexRealmEventContent,
  RealmEventContent,
} from 'https://cardstack.com/base/matrix-event';

import { SessionLocalStorageKey } from '../utils/local-storage-keys';

import type MatrixService from './matrix-service';
import type MessageService from './message-service';
import type NetworkService from './network';
import type RealmServerService from './realm-server';
import type ResetService from './reset';

const log = logger('service:realm');

export type EnhancedRealmInfo = RealmInfo & {
  isIndexing: boolean;
  isPublic: boolean;
};

type RealmInfoProperty =
  | 'backgroundURL'
  | 'iconURL'
  | 'interactHome'
  | 'hostHome';

type AuthStatus =
  | { type: 'logged-in'; token: string; claims: JWTPayload }
  | { type: 'anonymous' };

class RealmResource {
  @service declare private matrixService: MatrixService;
  @service declare private network: NetworkService;
  @service declare private messageService: MessageService;
  @service declare private realmServer: RealmServerService;

  @tracked info: EnhancedRealmInfo | undefined;
  @tracked private realmPermissions: RealmPermissions | null | undefined;

  @tracked
  private auth: AuthStatus = { type: 'anonymous' };
  private subscription: { unsubscribe: () => void } | undefined;

  @tracked private _isPublishing = false;
  private _publishingRealms = new TrackedArray<string>();
  private _unPublishingRealms = new TrackedArray<string>();

  // Hassan: in general i'm questioning the usefulness of using Tasks in this
  // class. We seem to be following the pattern of await-ing all the tasks on
  // the outside of the Task.perform(). When we do this it actually casts the
  // Task.perform() into a normal non-cancellable promise. Probably we can get
  // rid of all these tasks and just use normal promises as I don't think the
  // tasks are buying us anything.

  constructor(
    private realmURL: string,
    token: string | undefined,
  ) {
    this.token = token;
    registerDestructor(this, () => {
      if (this.subscription) {
        this.subscription.unsubscribe();
      }
    });
  }

  get isLoggedIn() {
    return this.auth.type === 'logged-in';
  }

  get url(): string {
    return this.realmURL;
  }

  get token(): string | undefined {
    if (this.auth.type === 'logged-in') {
      return this.auth.token;
    }
    return undefined;
  }

  set token(value: string | undefined) {
    if (value) {
      this.auth = {
        type: 'logged-in',
        token: value,
        claims: claimsFromRawToken(value),
      };
    } else {
      this.auth = { type: 'anonymous' };
    }
    SessionStorage.persist(this.realmURL, value);
    this.tokenRefresher.perform();
  }

  get isPublic() {
    return this.info?.isPublic;
  }

  get claims(): JWTPayload | undefined {
    if (this.auth.type === 'logged-in') {
      return this.auth.claims;
    }
    return undefined;
  }

  get canRead() {
    return !!this.isPublic || !!this.claims?.permissions?.includes('read');
  }

  get canWrite() {
    return !!this.claims?.permissions?.includes('write');
  }

  private loggingIn: Promise<void> | undefined;

  async login(): Promise<void> {
    if (this.auth.type === 'logged-in') {
      await this.subscribe();
      return;
    }
    if (!this.loggingIn) {
      this.loggingIn = this.loginTask.perform();
    }
    await this.loggingIn;
    await this.subscribe();
  }

  private async subscribe() {
    if (this.subscription) {
      return;
    }

    // Avoid deadlocks during reauthentication triggered by a 401 when fetching realm info.
    // If the info is already being fetched, we don't need to call fetchInfo again,
    // since the purpose of await this.fetchInfo() here is only to ensure that the realm has the info loaded.
    if (!this.fetchingInfo) {
      await this.fetchInfo();
    }

    this.subscription = {
      unsubscribe: this.messageService.subscribe(
        this.realmURL,
        (event: RealmEventContent) => {
          if (!this.info) {
            console.warn(
              `No realm info exists for ${this.realmURL} when trying to set indexing status`,
            );
            return;
          }
          if (event.eventName !== 'index') {
            return;
          }
          let data = event as IndexRealmEventContent;
          if (data.indexType === 'full') {
            return;
          }
          switch (data.indexType) {
            case 'incremental-index-initiation':
              this.info.isIndexing = true;
              break;
            case 'copy':
            case 'incremental':
              this.info.isIndexing = false;
              break;
            default:
              throw assertNever(data);
          }
        },
      ),
    };
  }

  private loginTask = task(async () => {
    try {
      let token = await this.matrixService.createRealmSession(
        new URL(this.realmURL),
      );
      this.token = token;
    } catch (e: any) {
      console.error(`RealmService - Failed to login to realm: ${e.message}`, e);
      this.token = undefined;
      const event = new CustomEvent('boxel-auth-error', { detail: e });
      globalThis.dispatchEvent(event);
    } finally {
      this.loggingIn = undefined;
    }
  });

  logout(): void {
    this.token = undefined;
    this.loginTask.cancelAll();
    this.tokenRefresher.cancelAll();
    this.loggingIn = undefined;
    this.fetchInfoTask.cancelAll();
    this.fetchingInfo = undefined;
    this.fetchRealmPermissionsTask.cancelAll();
    window.localStorage.removeItem(SessionLocalStorageKey);
  }

  private fetchingInfo: Promise<void> | undefined;

  async fetchInfo(): Promise<void> {
    if (!this.fetchingInfo) {
      // share the work if there are multiple requests to get the info for a realm
      this.fetchingInfo = this.fetchInfoTask.perform();
    }
    await this.fetchingInfo;
  }

  private fetchInfoTask = dropTask(async () => {
    try {
      if (this.info) {
        return;
      }
      let headers: Record<string, string> = {
        Accept: SupportedMimeType.RealmInfo,
        ...(this.auth.type === 'logged-in'
          ? { Authorization: `Bearer ${this.token}` }
          : {}),
      };
      let response = await this.network.authedFetch(`${this.realmURL}_info`, {
        headers,
      });
      if (response.status !== 200) {
        throw new Error(
          `Failed to fetch realm info for ${this.realmURL}: ${response.status}`,
        );
      }
      let json = await waitForPromise(response.json());
      let info: RealmInfo = {
        url: json.data.id,
        ...json.data.attributes,
      };
      let isPublic = Boolean(
        response.headers.get('x-boxel-realm-public-readable'),
      );
      this.info = new TrackedObject({ ...info, isIndexing: false, isPublic });
    } finally {
      this.fetchingInfo = undefined;
    }
  });

<<<<<<< HEAD
<<<<<<< HEAD
=======
=======
>>>>>>> c27c80cb
  async setRealmInfoProperty(
    property: RealmInfoProperty,
    value: string | null,
  ): Promise<void> {
    await this.loginTask.perform();
    let headers: Record<string, string> = {
      Accept: SupportedMimeType.JSON,
      Authorization: `Bearer ${this.token}`,
    };
    let response = await this.network.authedFetch(`${this.realmURL}_config`, {
      method: 'PATCH',
      headers,
      body: JSON.stringify({
        data: {
          type: 'realm-config',
          id: this.url,
          attributes: { [property]: value },
        },
      }),
    });

    if (response.status !== 200) {
      throw new Error(
        `Failed to set realm config property '${property}' for realm ${this.url}: ${response.status}`,
      );
    }
    let json = await waitForPromise(response.json());
    let isPublic = Boolean(
      response.headers.get('x-boxel-realm-public-readable'),
    );
    let updatedInfo = new TrackedObject({
      url: json.data.id,
      ...json.data.attributes,
      isIndexing: this.info?.isIndexing ?? false,
      isPublic,
    }) as EnhancedRealmInfo;
    this.info = updatedInfo;
  }

  async setHostHome(hostHome: string | null): Promise<void> {
    return await this.setRealmInfoProperty('hostHome', hostHome);
  }

<<<<<<< HEAD
  async setInteractHome(interactHome: string | null): Promise<void> {
    return await this.setRealmInfoProperty('interactHome', interactHome);
  }

>>>>>>> b0b076768 (Implement index config card)
=======
>>>>>>> c27c80cb
  async fetchRealmPermissions() {
    return await this.fetchRealmPermissionsTask.perform();
  }

  private fetchRealmPermissionsTask = dropTask(async () => {
    if (this.realmPermissions !== undefined) {
      return this.realmPermissions;
    }
    await this.loginTask.perform();
    let headers: Record<string, string> = {
      Accept: SupportedMimeType.Permissions,
      Authorization: `Bearer ${this.token}`,
    };
    let response = await this.network.authedFetch(
      `${this.realmURL}_permissions`,
      {
        headers,
      },
    );

    if (response.status === 403) {
      // the user is not an owner of this realm which is a legit scenario
      this.realmPermissions = null;
      return;
    } else if (response.status !== 200) {
      throw new Error(
        `Failed to fetch realm permissions for ${this.realmURL}: ${response.status}`,
      );
    }
    let json = await waitForPromise(response.json());
    this.realmPermissions = json.data.attributes.permissions;
    return this.realmPermissions;
  });

  async setRealmPermission(
    userId: string,
    permissions: ('read' | 'write')[] | null,
  ): Promise<void> {
    return await this.setRealmPermissionTask.perform(userId, permissions);
  }

  private setRealmPermissionTask = restartableTask(
    async (userId: string, permissions: ('read' | 'write')[] | null) => {
      await this.loginTask.perform();
      let headers: Record<string, string> = {
        Accept: SupportedMimeType.Permissions,
        Authorization: `Bearer ${this.token}`,
      };
      let response = await this.network.authedFetch(
        `${this.realmURL}_permissions`,
        {
          method: 'PATCH',
          headers,
          body: JSON.stringify({
            data: {
              type: 'permissions',
              id: this.url,
              attributes: {
                permissions: {
                  [userId]: permissions,
                } as RealmPermissions,
              },
            },
          }),
        },
      );

      if (response.status !== 200) {
        throw new Error(
          `Failed to set realm permissions for '${userId}:${
            permissions ? permissions.join() : 'null'
          }' in realm ${this.url}: ${response.status}`,
        );
      }
      let json = await waitForPromise(response.json());
      this.realmPermissions = json.data.attributes.permissions;
    },
  );

  private tokenRefresher = restartableTask(async () => {
    if ((globalThis as any).__boxelRenderContext || !this.claims) {
      return;
    }

    let refreshMs = 0;

    if (!this.claims.sessionRoom) {
      // Force JWT renewal to ensure presence of sessionRoom property
      console.log(`JWT for realm ${this.url} has no session room, renewing`);
    } else {
      // token expiration is unix time (seconds)
      let expirationMs = this.claims.exp * 1000;

      refreshMs = Math.max(
        expirationMs - Date.now() - tokenRefreshPeriodSec * 1000,
        0,
      );
    }

    await rawTimeout(refreshMs);

    if (!this.loggingIn) {
      this.loggingIn = this.loginTask.perform();
      await this.loggingIn;
    }
  });

  async publish(urls: string[]) {
    if (this._isPublishing) {
      return;
    }

    try {
      this._isPublishing = true;
      const publishPromises = urls.map(async (url) => {
        if (this._publishingRealms.includes(url)) {
          return;
        }
        // Set publishing state
        this._publishingRealms.push(url);

        try {
          const result = await this.realmServer.publishRealm(this.url, url);
          return result;
        } catch (error) {
          console.error(`Error publishing to URL ${url}:`, error);
          throw error; // Re-throw so Promise.allSettled can capture it as rejected
        } finally {
          this._publishingRealms.splice(this._publishingRealms.indexOf(url), 1);
        }
      });

      const results = await Promise.allSettled(publishPromises);
      if (this.info) {
        let lastPublishedAt = results.reduce(
          (acc, result) => {
            if (result.status === 'fulfilled' && result.value) {
              acc[result.value.data.attributes.publishedRealmURL] =
                result.value.data.attributes.lastPublishedAt;
            }
            return acc;
          },
          {} as Record<string, any>,
        );
        this.info = {
          ...this.info,
          lastPublishedAt: {
            ...(this.info.lastPublishedAt &&
            typeof this.info.lastPublishedAt === 'object'
              ? this.info.lastPublishedAt
              : {}),
            ...lastPublishedAt,
          },
        };
      }

      return results;
    } catch (error) {
      console.error(`Error publishing to URLs ${urls}:`, error);
      return;
    } finally {
      this._isPublishing = false;
    }
  }

  get isPublishing() {
    return this._isPublishing;
  }

  get isPublishingToAnyRealms(): boolean {
    return this._publishingRealms.length > 0;
  }

  get publishingRealms(): string[] {
    return this._publishingRealms;
  }

  async unpublish(url: string) {
    if (this._unPublishingRealms.includes(url)) {
      return;
    }

    try {
      this._unPublishingRealms.push(url);
      await this.realmServer.unpublishRealm(url);
      if (
        this.info &&
        this.info.lastPublishedAt &&
        typeof this.info.lastPublishedAt === 'object'
      ) {
        delete this.info.lastPublishedAt[url];
        this.info = {
          ...this.info,
        };
      }
    } catch (error) {
      console.error(`Error unpublishing from URL ${url}:`, error);
      return;
    } finally {
      this._unPublishingRealms.splice(this._unPublishingRealms.indexOf(url), 1);
    }
  }

  isUnpublishingAnyRealms = (): boolean => {
    return this._unPublishingRealms.length > 0;
  };

  isUnpublishingRealm = (publishedRealmURL: string): boolean => {
    return this._unPublishingRealms.includes(publishedRealmURL);
  };
}

export default class RealmService extends Service {
  @service declare private realmServer: RealmServerService;
  @service declare private matrixService: MatrixService;
  @service declare private network: NetworkService;
  @service declare private reset: ResetService;

  // This is not a TrackedMap, it's a regular Map. Conceptually, we want it to
  // be tracked, but we're using it as a read-through cache and glimmer/tracking
  // treats that case as a read-then-write assertion failure. So instead we do
  // untracked reads from `realms` and pair them, at the right times, with
  // tracked reads from `currentKnownRealms` to establish dependencies.
  private _realms: Map<string, RealmResource> = this.restoreSessions();
  private currentKnownRealms = new TrackedSet<string>();
  private reauthentications = new Map<string, Promise<string | undefined>>();

  @tracked private identifyRealmTracker = 0;

  constructor(owner: Owner) {
    super(owner);
    this.reset.register(this);
  }

  get realms(): ReadonlyMap<string, RealmResource> {
    return this._realms;
  }

  resetState() {
    this.logout();
  }

  async ensureRealmMeta(realmURL: string): Promise<void> {
    let resource = this.getOrCreateRealmResource(realmURL);
    await resource.fetchInfo();
  }

  async login(realmURL: string): Promise<void> {
    let resource = this.getOrCreateRealmResource(realmURL);
    await resource.login();
  }

  info = (url: string): EnhancedRealmInfo => {
    let resource = this.knownRealm(url, false);
    if (!resource) {
      this.identifyRealm.perform(url);

      this.identifyRealmTracker;

      return {
        name: 'Unknown Workspace',
        backgroundURL: null,
        iconURL: null,
        showAsCatalog: null,
        visibility: 'private',
        publishable: null,
        isIndexing: false,
        isPublic: false,
        lastPublishedAt: null,
        interactHome: null,
        hostHome: null,
      };
    }

    if (!resource.info) {
      resource.fetchInfo();
      return {
        name: 'Unknown Workspace',
        backgroundURL: null,
        iconURL: null,
        showAsCatalog: null,
        visibility: 'private',
        publishable: null,
        isIndexing: false,
        isPublic: false,
        lastPublishedAt: null,
        interactHome: null,
        hostHome: null,
      };
    } else {
      return resource.info;
    }
  };

  async allUsersPermissions(url: string) {
    let resource = this.knownRealm(url);
    if (!resource) {
      await this.identifyRealm.perform(url);
    }
    return await resource?.fetchRealmPermissions();
  }

  async setPermissions(
    url: string,
    userId: string,
    permissions: ('read' | 'write')[],
  ) {
    await this.knownRealm(url)?.setRealmPermission(userId, permissions);
  }

<<<<<<< HEAD
<<<<<<< HEAD
=======
=======
>>>>>>> c27c80cb
  async setHostHome(url: string, hostHome: string | null): Promise<void> {
    await this.knownRealm(url)?.setHostHome(hostHome);
  }

<<<<<<< HEAD
  async setInteractHome(
    url: string,
    interactHome: string | null,
  ): Promise<void> {
    await this.knownRealm(url)?.setInteractHome(interactHome);
  }

>>>>>>> b0b076768 (Implement index config card)
=======
>>>>>>> c27c80cb
  isPublic = (url: string): boolean => {
    return this.knownRealm(url)?.isPublic ?? false;
  };

  canRead = (url: string): boolean => {
    return this.knownRealm(url)?.canRead ?? false;
  };

  canWrite = (url: string): boolean => {
    return this.knownRealm(url)?.canWrite ?? false;
  };

  url = (url: string): string | undefined => {
    return this.knownRealm(url)?.url;
  };

  permissions = (url: string): Permissions => {
    let self = this;
    return {
      get canRead() {
        return self.canRead(url);
      },
      get canWrite() {
        return self.canWrite(url);
      },
    };
  };

  meta = (url: string) => {
    let self = this;
    return {
      get info() {
        return self.info(url);
      },
      get canWrite() {
        return self.canWrite(url);
      },
    };
  };

  get allRealmsInfo() {
    const realmsMeta: Record<
      string,
      { info: EnhancedRealmInfo; canWrite: boolean }
    > = Object.create(null);
    for (const [url, _resource] of this.realms.entries()) {
      realmsMeta[url] = this.meta(url);
    }
    return realmsMeta;
  }

  realmOfURL(url: URL) {
    for (const realm of this.realms.keys()) {
      let realmURL = new URL(realm);
      if (new RealmPaths(realmURL).inRealm(url)) {
        return new URL(realmURL);
      }
    }
    return undefined;
  }

  realmForSessionRoomId(sessionRoomId: string) {
    return Array.from(this.realms.values()).find(
      (r) => r.claims?.sessionRoom === sessionRoomId,
    );
  }

  @cached
  get defaultWritableRealm(): { path: string; info: RealmInfo } | null {
    let maybePersonalRealm = `${this.realmServer.url.href}${this.matrixService.userName}/personal/`;
    if (Object.keys(this.allRealmsInfo).find((r) => r === maybePersonalRealm)) {
      return {
        path: maybePersonalRealm,
        info: this.allRealmsInfo[maybePersonalRealm].info,
      };
    }
    let writeableRealms = Object.entries(this.allRealmsInfo)
      .filter(([, i]) => i.canWrite)
      .sort(([, i], [, j]) => i.info.name.localeCompare(j.info.name));

    let first = writeableRealms[0];

    if (!first) {
      log.debug(
        `No writable realms found, known realms and writability: ${Object.keys(
          this.allRealmsInfo,
        )
          .map(
            (realmUrl) =>
              `${realmUrl}: ${this.allRealmsInfo[realmUrl].canWrite}`,
          )
          .join(', ')}`,
      );

      return null;
    }

    return { path: first[0], info: first[1].info };
  }

  @cached
  get defaultReadableRealm(): { path: string; info: RealmInfo } {
    if (this.defaultWritableRealm) {
      return this.defaultWritableRealm;
    }

    let allRealmsInfoEntries = Object.entries(this.allRealmsInfo);

    if (allRealmsInfoEntries.length > 0) {
      let firstMeta = allRealmsInfoEntries[0];
      return { path: firstMeta[0], info: firstMeta[1].info };
    }

    return {
      path: ENV.resolvedBaseRealmURL,
      info: this.info(ENV.resolvedBaseRealmURL),
    };
  }

  token = (url: string): string | undefined => {
    return this.knownRealm(url, false)?.token;
  };

  logout() {
    for (let realm of this.realms.values()) {
      realm.logout();
    }
  }

  async publish(realmURL: string, publishedRealmURLs: string[]) {
    let resource = this.getOrCreateRealmResource(realmURL);
    return await resource.publish(publishedRealmURLs);
  }

  async unpublish(realmURL: string, publishedRealmURL: string) {
    let resource = this.getOrCreateRealmResource(realmURL);
    return await resource.unpublish(publishedRealmURL);
  }

  isUnpublishingAnyRealms = (realmURL: string): boolean => {
    let resource = this.getOrCreateRealmResource(realmURL);
    return resource.isUnpublishingAnyRealms();
  };

  isUnpublishingRealm = (
    realmURL: string,
    publishedRealmURL: string,
  ): boolean => {
    let resource = this.getOrCreateRealmResource(realmURL);
    return resource.isUnpublishingRealm(publishedRealmURL);
  };

  isPublishing = (realmURL: string): boolean => {
    let resource = this.getOrCreateRealmResource(realmURL);
    return resource.isPublishing;
  };

  publishingRealms = (realmURL: string): string[] => {
    let resource = this.getOrCreateRealmResource(realmURL);
    return resource.publishingRealms;
  };

  // By default, this does a tracked read from currentKnownRealms so that your
  // answer can be invalidated if a new realm is discovered. Internally, we also
  // use it untracked to implement the read-through cache.
  private knownRealm(
    url: string | undefined,
    tracked = true,
  ): RealmResource | undefined {
    if (!url) {
      if (tracked) {
        // consume a tracked property to allow invalidation when realms change
        void this.currentKnownRealms.size;
      }
      return undefined;
    }
    for (let [key, value] of this.realms) {
      if (url.startsWith(key)) {
        return value;
      }
    }
    if (tracked) {
      this.currentKnownRealms.has(url);
    }
    return undefined;
  }

  async reauthenticate(realmURL: string): Promise<string | undefined> {
    let inProgressAuthentication = this.reauthentications.get(realmURL);
    if (inProgressAuthentication) {
      return inProgressAuthentication;
    }
    let deferred = new Deferred<string | undefined>();
    this.reauthentications.set(realmURL, deferred.promise);

    let resource = this.getOrCreateRealmResource(realmURL);
    resource.logout();
    await resource.login();
    let result = resource.token;
    deferred.fulfill(result);
    try {
      return result;
    } finally {
      this.reauthentications.delete(realmURL);
    }
  }

  private createRealmResource(
    realmURL: string,
    token: string | undefined,
  ): RealmResource {
    let resource = new RealmResource(realmURL, token);
    setOwner(resource, getOwner(this)!);
    associateDestroyableChild(this, resource);
    return resource;
  }

  getOrCreateRealmResource(
    realmURL: string,
    token: string | undefined = undefined,
  ): RealmResource {
    // this should be the only place we do the untracked read. It needs to be
    // untracked so our `this._realms.set` below will not be an assertion.
    let resource = this.knownRealm(realmURL, false);

    if (resource && !resource?.token && token) {
      resource.token = token;
    }

    if (!resource) {
      resource = this.createRealmResource(realmURL, token);
      this._realms.set(realmURL, resource);
      // only after the set has happened can we safely do the tracked read to
      // establish our depenency.
      this.currentKnownRealms.add(realmURL);
    }
    return resource;
  }

  private identifyRealm = task(
    { maxConcurrency: 1, enqueue: true },
    async (url: string): Promise<void> => {
      if (this.knownRealm(url, false)) {
        // could have already been discovered while we were queued
        return;
      }
      let response = await this.network.authedFetch(url, {
        method: 'HEAD',
      });
      let realmURL = response.headers.get('x-boxel-realm-url');
      if (realmURL) {
        this.getOrCreateRealmResource(realmURL);
        this.identifyRealmTracker = 0;
      }
    },
  );

  private restoreSessions(): Map<string, RealmResource> {
    let sessions: Map<string, RealmResource> = new Map();
    let tokens = SessionStorage.getAll();
    if (tokens) {
      for (let [realmURL, token] of Object.entries(tokens)) {
        let resource = this.createRealmResource(realmURL, token);
        sessions.set(realmURL, resource);
      }
    }
    return sessions;
  }
}

export const tokenRefreshPeriodSec = 5 * 60; // 5 minutes

export function claimsFromRawToken(rawToken: string): JWTPayload {
  let [_header, payload] = rawToken.split('.');
  return JSON.parse(atob(payload)) as JWTPayload;
}

let SessionStorage = {
  getAll(): Record<string, string> | undefined {
    let sessionsString = window.localStorage.getItem(SessionLocalStorageKey);
    if (sessionsString) {
      return JSON.parse(sessionsString);
    }
    return undefined;
  },
  persist(realmURL: string, token: string | undefined) {
    let sessionStr =
      window.localStorage.getItem(SessionLocalStorageKey) ?? '{}';
    let session = JSON.parse(sessionStr);
    if (session[realmURL] !== token) {
      session[realmURL] = token;
      window.localStorage.setItem(
        SessionLocalStorageKey,
        JSON.stringify(session),
      );
    }
  },
};

declare module '@ember/service' {
  interface Registry {
    realm: RealmService;
  }
}<|MERGE_RESOLUTION|>--- conflicted
+++ resolved
@@ -278,11 +278,6 @@
     }
   });
 
-<<<<<<< HEAD
-<<<<<<< HEAD
-=======
-=======
->>>>>>> c27c80cb
   async setRealmInfoProperty(
     property: RealmInfoProperty,
     value: string | null,
@@ -326,14 +321,10 @@
     return await this.setRealmInfoProperty('hostHome', hostHome);
   }
 
-<<<<<<< HEAD
   async setInteractHome(interactHome: string | null): Promise<void> {
     return await this.setRealmInfoProperty('interactHome', interactHome);
   }
 
->>>>>>> b0b076768 (Implement index config card)
-=======
->>>>>>> c27c80cb
   async fetchRealmPermissions() {
     return await this.fetchRealmPermissionsTask.perform();
   }
@@ -644,16 +635,10 @@
     await this.knownRealm(url)?.setRealmPermission(userId, permissions);
   }
 
-<<<<<<< HEAD
-<<<<<<< HEAD
-=======
-=======
->>>>>>> c27c80cb
   async setHostHome(url: string, hostHome: string | null): Promise<void> {
     await this.knownRealm(url)?.setHostHome(hostHome);
   }
 
-<<<<<<< HEAD
   async setInteractHome(
     url: string,
     interactHome: string | null,
@@ -661,9 +646,6 @@
     await this.knownRealm(url)?.setInteractHome(interactHome);
   }
 
->>>>>>> b0b076768 (Implement index config card)
-=======
->>>>>>> c27c80cb
   isPublic = (url: string): boolean => {
     return this.knownRealm(url)?.isPublic ?? false;
   };
