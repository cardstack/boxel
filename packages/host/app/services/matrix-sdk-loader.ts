import Service from '@ember/service';

import { service } from '@ember/service';

import { RealmAuthClient } from '@cardstack/runtime-common/realm-auth-client';

import type { MatrixEvent as DiscreteMatrixEvent } from 'https://cardstack.com/base/matrix-event';

import LoaderService from './loader-service';

import type * as MatrixSDK from 'matrix-js-sdk';

const DEFAULT_PAGE_SIZE = 50;

/*
  This abstracts over the matrix SDK, including several extra functions that are
  actually implemented via direct HTTP.
*/
export default class MatrixSDKLoader extends Service {
  @service private declare loaderService: LoaderService;
  #extended: ExtendedMatrixSDK | undefined;

  async load(): Promise<ExtendedMatrixSDK> {
    if (!this.#extended) {
      let sdk = await import('matrix-js-sdk');
      this.#extended = new ExtendedMatrixSDK(
        sdk,
        this.loaderService.loader.fetch,
      );
    }
    return this.#extended;
  }
}

export class ExtendedMatrixSDK {
  #sdk: typeof MatrixSDK;
  #fetch: typeof globalThis.fetch;

  constructor(sdk: typeof MatrixSDK, fetch: typeof globalThis.fetch) {
    this.#sdk = sdk;
    this.#fetch = fetch;
  }

  get RoomMemberEvent() {
    return this.#sdk.RoomMemberEvent;
  }

  get RoomEvent() {
    return this.#sdk.RoomEvent;
  }

  get ClientEvent() {
    return this.#sdk.ClientEvent;
  }

  get Preset() {
    return this.#sdk.Preset;
  }

  createClient(opts: MatrixSDK.ICreateClientOpts): ExtendedClient {
    return extendedClient(this.#sdk.createClient(opts), this.#fetch);
  }
}

export type ExtendedClient = Pick<
  MatrixSDK.MatrixClient,
  | 'addThreePidOnly'
  | 'baseUrl'
  | 'createRoom'
  | 'credentials'
  | 'decryptEventIfNeeded'
  | 'deleteThreePid'
  | 'fetchRoomEvent'
  | 'forget'
  | 'getAccessToken'
  | 'getJoinedRooms'
  | 'getProfileInfo'
  | 'getRoom'
  | 'getThreePids'
  | 'getUserId'
  | 'invite'
  | 'isLoggedIn'
  | 'isUsernameAvailable'
  | 'joinRoom'
  | 'leave'
  | 'loginWithPassword'
  | 'logout'
  | 'off'
  | 'on'
  | 'registerRequest'
  | 'requestPasswordEmailToken'
  | 'roomState'
  | 'scrollback'
  | 'sendEvent'
  | 'sendReadReceipt'
  | 'setDisplayName'
  | 'setPassword'
  | 'setPowerLevel'
  | 'setRoomName'
  | 'startClient'
> & {
  setAccountData<T>(type: string, data: T): Promise<void>;
  getAccountData<T>(type: string): Promise<T>;
  allRoomMessages(
    roomId: string,
    opts?: MessageOptions,
  ): Promise<DiscreteMatrixEvent[]>;
  requestEmailToken(
    type: 'registration' | 'threepid',
    email: string,
    clientSecret: string,
    sendAttempt: number,
  ): Promise<MatrixSDK.IRequestTokenResponse>;
  loginWithEmail(
    email: string,
    password: string,
  ): Promise<MatrixSDK.LoginResponse>;
  createRealmSession(realmURL: URL): Promise<string>;
  hashMessageWithSecret(message: string): Promise<string>;
};

async function hashMessageWithSecret(
  this: ExtendedClient,
  _fetch: typeof globalThis.fetch,
) {
  throw new Error(`This should not be called on the browser client`);
}

async function createRealmSession(
  this: ExtendedClient,
  fetch: typeof globalThis.fetch,
  realmURL: URL,
) {
  let realmAuthClient = new RealmAuthClient(realmURL, this, fetch);

  return await realmAuthClient.getJWT();
}
async function setAccountData<T>(
  this: ExtendedClient,
  fetch: typeof globalThis.fetch,
  type: string,
  data: T,
) {
  let response = await fetch(
    `${
      this.baseUrl
    }_matrix/client/v3/user/${this.getUserId()}/account_data/${type}`,
    {
      method: 'PUT',
      headers: {
        Authorization: `Bearer ${this.getAccessToken()}`,
      },
      body: JSON.stringify(data),
    },
  );
  if (!response.ok) {
    let json = await response.json();
    throw new Error(
      `Unable to set account data '${type}' for ${this.getUserId()}: status ${
        response.status
      } - ${JSON.stringify(json)}`,
    );
  }
}

async function getAccountData<T>(
  this: ExtendedClient,
  fetch: typeof globalThis.fetch,
  type: string,
) {
  let response = await fetch(
    `${
      this.baseUrl
    }_matrix/client/v3/user/${this.getUserId()}/account_data/${type}`,
    {
      headers: {
        Authorization: `Bearer ${this.getAccessToken()}`,
      },
    },
  );
  if (response.status === 404) {
    return;
  }
  let json = await response.json();
  if (!response.ok) {
    throw new Error(
      `Unable to get account data '${type}' for ${this.getUserId()}: status ${
        response.status
      } - ${JSON.stringify(json)}`,
    );
  }
  return json as T;
}

async function allRoomMessages(
  this: ExtendedClient,
  fetch: typeof globalThis.fetch,
  roomId: string,
  opts?: MessageOptions,
): Promise<DiscreteMatrixEvent[]> {
  let messages: DiscreteMatrixEvent[] = [];
  let from: string | undefined;

  do {
    let response = await fetch(
      `${this.baseUrl}/_matrix/client/v3/rooms/${roomId}/messages?dir=${
        opts?.direction ? opts.direction.slice(0, 1) : 'f'
      }&limit=${opts?.pageSize ?? DEFAULT_PAGE_SIZE}${
        from ? '&from=' + from : ''
      }`,
      {
        headers: {
          Authorization: `Bearer ${this.getAccessToken()}`,
        },
      },
    );
    let { chunk, end } = await response.json();
    from = end;
    let events: DiscreteMatrixEvent[] = chunk;
    if (opts?.onMessages) {
      await opts.onMessages(events);
    }
    messages.push(...events);
  } while (from);
  return messages;
}

async function requestEmailToken(
  this: ExtendedClient,
  fetch: typeof globalThis.fetch,
  type: 'registration' | 'threepid',
  email: string,
  clientSecret: string,
  sendAttempt: number,
) {
  let url =
    type === 'registration'
      ? `${this.baseUrl}/_matrix/client/v3/register/email/requestToken`
      : `${this.baseUrl}/_matrix/client/v3/account/3pid/email/requestToken`;

  let response = await fetch(url, {
    method: 'POST',
    headers: {
      'Content-Type': 'application/json',
    },
    body: JSON.stringify({
      email,
      client_secret: clientSecret,
      send_attempt: sendAttempt,
    }),
  });
  if (response.ok) {
    return (await response.json()) as MatrixSDK.IRequestTokenResponse;
  } else {
    let data = (await response.json()) as { errcode: string; error: string };
    let error = new Error(data.error) as any;
    error.data = data;
    error.status = response.status;
    throw error;
  }
}

// the matrix SDK is using an old version of this API and
// doesn't provide login using email, so we use the API directly
async function loginWithEmail(
  this: ExtendedClient,
  fetch: typeof globalThis.fetch,
  email: string,
  password: string,
) {
  let response = await fetch(`${this.baseUrl}/_matrix/client/v3/login`, {
    method: 'POST',
    headers: {
      'Content-Type': 'application/json',
    },
    body: JSON.stringify({
      identifier: {
        type: 'm.id.thirdparty',
        medium: 'email',
        address: email,
      },
      password,
      type: 'm.login.password',
    }),
  });
  if (response.ok) {
    return (await response.json()) as MatrixSDK.LoginResponse;
  } else {
    let data = (await response.json()) as { errcode: string; error: string };
    let error = new Error(data.error) as any;
    error.data = data;
    error.status = response.status;
    throw error;
  }
}

function extendedClient(
  client: MatrixSDK.MatrixClient,
  fetch: typeof globalThis.fetch,
): ExtendedClient {
  return new Proxy(client, {
    get(target, key, receiver) {
      let extendedTarget = target as unknown as ExtendedClient;
      switch (key) {
<<<<<<< HEAD
        case 'setAccountData':
          return setAccountData.bind(extendedTarget, fetch);
        case 'getAccountData':
          return getAccountData.bind(extendedTarget, fetch);
=======
        case 'hashMessageWithSecret':
          return hashMessageWithSecret.bind(extendedTarget, fetch);
>>>>>>> 116eccfc
        case 'allRoomMessages':
          return allRoomMessages.bind(extendedTarget, fetch);
        case 'requestEmailToken':
          return requestEmailToken.bind(extendedTarget, fetch);
        case 'loginWithEmail':
          return loginWithEmail.bind(extendedTarget, fetch);
        case 'createRealmSession':
          return createRealmSession.bind(extendedTarget, fetch);
        default:
          return Reflect.get(target, key, receiver);
      }
    },
  }) as unknown as ExtendedClient;
}

export interface MessageOptions {
  direction?: 'forward' | 'backward';
  onMessages?: (messages: DiscreteMatrixEvent[]) => Promise<void>;
  pageSize: number;
}<|MERGE_RESOLUTION|>--- conflicted
+++ resolved
@@ -302,15 +302,12 @@
     get(target, key, receiver) {
       let extendedTarget = target as unknown as ExtendedClient;
       switch (key) {
-<<<<<<< HEAD
         case 'setAccountData':
           return setAccountData.bind(extendedTarget, fetch);
         case 'getAccountData':
           return getAccountData.bind(extendedTarget, fetch);
-=======
         case 'hashMessageWithSecret':
           return hashMessageWithSecret.bind(extendedTarget, fetch);
->>>>>>> 116eccfc
         case 'allRoomMessages':
           return allRoomMessages.bind(extendedTarget, fetch);
         case 'requestEmailToken':
