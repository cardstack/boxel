import {
  type Stack,
  type StackItem,
} from '../components/operator-mode/container';
import Service from '@ember/service';
import type CardService from '../services/card-service';
import { TrackedArray, TrackedObject } from 'tracked-built-ins';
import type MessageService from '@cardstack/host/services/message-service';
import type RecentFilesService from '@cardstack/host/services/recent-files-service';
import { service } from '@ember/service';
import { tracked } from '@glimmer/tracking';
import { task } from 'ember-concurrency';
import { getOwner } from '@ember/application';
import { scheduleOnce } from '@ember/runloop';
import stringify from 'safe-stable-stringify';
import type { CardDef } from 'https://cardstack.com/base/card-api';
import { Submode } from '@cardstack/host/components/submode-switcher';
import { registerDestructor } from '@ember/destroyable';
<<<<<<< HEAD
import { RealmPaths } from '@cardstack/runtime-common/paths';
=======
import window from 'ember-window-mock';
>>>>>>> 7b06c6ba

// Below types form a raw POJO representation of operator mode state.
// This state differs from OperatorModeState in that it only contains cards that have been saved (i.e. have an ID).
// This is because we don't have a way to serialize a stack configuration of linked cards that have not been saved yet.

export interface OperatorModeState {
  stacks: Stack[];
  submode: Submode;
  codePath: URL | null;
  fileView?: FileView;
  openDirs: string[];
}

interface CardItem {
  id: string;
  format: 'isolated' | 'edit';
}

export type FileView = 'inheritance' | 'browser';

type SerializedItem = CardItem;
type SerializedStack = SerializedItem[];

export type SerializedState = {
  stacks: SerializedStack[];
  submode?: Submode;
  codePath?: string;
  fileView?: FileView;
  openDirs?: string[];
};

export default class OperatorModeStateService extends Service {
  @tracked state: OperatorModeState = new TrackedObject({
    stacks: new TrackedArray([]),
    submode: Submode.Interact,
    codePath: null,
    openDirs: [],
  });
  @tracked recentCards = new TrackedArray<CardDef>([]);
  @service declare cardService: CardService;
  @service declare messageService: MessageService;
  @service declare recentFilesService: RecentFilesService;

  private subscription: { url: string; unsubscribe: () => void } | undefined;

  constructor(properties: object) {
    super(properties);

    let url = `${this.cardService.defaultURL}_message`;
    this.subscription = {
      url,
      unsubscribe: this.messageService.subscribe(
        url,
        ({ type, data: dataStr }) => {
          if (type !== 'index') {
            return;
          }
          let data = JSON.parse(dataStr);
          if (data.type !== 'incremental') {
            return;
          }
          let items = new Map<string, StackItem[]>();
          for (let stack of this.state.stacks) {
            for (let item of stack) {
              let itemList = items.get(item.card.id);
              if (!itemList) {
                itemList = [];
                items.set(item.card.id, itemList);
              }
              itemList.push(item);
            }
          }
          let invalidations = data.invalidations as string[];
          for (let id of invalidations) {
            let itemList = items.get(id);
            if (!itemList) {
              continue;
            }
            for (let item of itemList) {
              this.reloadItem.perform(item);
            }
          }
        },
      ),
    };
    // technically services are never destroyed, but it seems good to be
    // complete...
    registerDestructor(this, () => {
      this.subscription?.unsubscribe();
    });
  }

  async restore(rawState: SerializedState) {
    this.state = await this.deserialize(rawState);
  }

  addItemToStack(item: StackItem) {
    let stackIndex = item.stackIndex;
    if (!this.state.stacks[stackIndex]) {
      this.state.stacks[stackIndex] = new TrackedArray([]);
    }
    this.state.stacks[stackIndex].push(item);
    this.addRecentCard(item.card);
    this.schedulePersist();
  }

  reloadItem = task(async (item: StackItem) => {
    item.card = await this.cardService.reloadModel(item.card);
  });

  patchCard = task({ enqueue: true }, async (id: string, attributes: any) => {
    let stackItems = this.state?.stacks.flat() ?? [];
    for (let item of stackItems) {
      if ('card' in item && item.card.id == id) {
        let document = await this.cardService.serializeCard(item.card);
        document.data.attributes = {
          ...document.data.attributes,
          ...attributes,
        };

        await this.cardService.patchCard(item.card, document);
      }
    }
  });

  trimItemsFromStack(item: StackItem) {
    let stackIndex = item.stackIndex;
    let itemIndex = this.state.stacks[stackIndex].indexOf(item);
    this.state.stacks[stackIndex].splice(itemIndex); // Remove anything above the item

    // If the resulting stack is now empty, remove it
    if (this.stackIsEmpty(stackIndex) && this.state.stacks.length > 1) {
      this.state.stacks.splice(stackIndex, 1);

      // If we just removed the last item in the stack, and we also removed the stack because of that, we need
      // to update the stackIndex of all items in the stacks that come after the removed stack.
      // This is another code smell that the stackIndex should perhaps not not live in the item. For now, we keep it for convenience.
      this.state.stacks
        .filter((_, stackIndex) => stackIndex >= item.stackIndex)
        .forEach((stack, realStackIndex) => {
          stack.forEach((stackItem) => {
            if (stackItem.stackIndex !== realStackIndex) {
              stackItem.stackIndex = realStackIndex;
            }
          });
        });
    }

    this.schedulePersist();
  }

  popItemFromStack(stackIndex: number) {
    let stack = this.state.stacks[stackIndex];
    if (!stack) {
      throw new Error(`No stack at index ${stackIndex}`);
    }
    let item = stack.pop();
    if (!item) {
      throw new Error(`No items in stack at index ${stackIndex}`);
    }
    this.schedulePersist();
    return item;
  }

  replaceItemInStack(item: StackItem, newItem: StackItem) {
    let stackIndex = item.stackIndex;
    let itemIndex = this.state.stacks[stackIndex].indexOf(item);

    if (newItem.stackIndex !== stackIndex) {
      // this could be a smell that the stack index should not live in the item
      throw new Error(
        'cannot move stack item to different stack--this can destabilize contained card pointers',
      );
    }

    this.state.stacks[stackIndex].splice(itemIndex, 1, newItem);
    this.schedulePersist();
  }

  clearStackAndAdd(stackIndex: number, newItem: StackItem) {
    let itemsToPopCount = this.state.stacks[stackIndex].length;

    for (let i = 0; i < itemsToPopCount; i++) {
      this.popItemFromStack(stackIndex);
    }

    this.addItemToStack(newItem);
  }

  numberOfStacks() {
    return this.state.stacks.length;
  }

  rightMostStack() {
    if (this.numberOfStacks() > 0) {
      return this.state.stacks[this.state.stacks.length - 1];
    }
    return;
  }

  topMostStackItems() {
    return this.state.stacks.map((stack) => stack[stack.length - 1]);
  }

  stackIsEmpty(stackIndex: number) {
    return this.state.stacks[stackIndex].length === 0;
  }

  shiftStack(stack: StackItem[], destinationIndex: number) {
    let stackItemsCopy = [...stack]; // The actions in the loop are mutating the stack items, so we need to make a copy to make sure to iterate over all items from the original stack

    stackItemsCopy.forEach((item) => {
      this.popItemFromStack(item.stackIndex);
      this.addItemToStack({ ...item, stackIndex: destinationIndex });
    });

    return this.schedulePersist();
  }

  updateSubmode(submode: Submode) {
    this.state.submode = submode;
    this.schedulePersist();
  }

  get codePathRelativeToRealm() {
    let realmPath = new RealmPaths(this.cardService.defaultURL.href);
    return realmPath.local(this.state.codePath!);
  }

  updateCodePath(codePath: URL | null) {
    this.state.codePath = codePath;
    this.schedulePersist();

    if (codePath) {
      this.recentFilesService.addRecentFile(codePath.toString());
    }
  }

  updateFileView(fileView: FileView) {
    this.state.fileView = fileView;
    this.schedulePersist();
  }

  clearStacks() {
    this.state.stacks.splice(0);
    this.schedulePersist();
  }

  private schedulePersist() {
    // When multiple stack manipulations are bunched together in a loop, for example when closing multiple cards in a loop,
    // we get into a async race condition where the change to cardController.operatorModeState will reload the route and
    // restore the state from the query param in a way that is out of sync with the state in the service. To avoid this,
    // we do the change to the query param only after all modifications to the state have been rendered.
    scheduleOnce('afterRender', this, this.persist);
  }

  private persist() {
    let cardController = getOwner(this)!.lookup('controller:card') as any;
    if (!cardController) {
      throw new Error(
        'OperatorModeStateService must be used in the context of a CardController',
      );
    }

    // Setting this property will trigger a query param update on the controller, which will reload the route
    cardController.operatorModeState = this.serialize();
  }

  // Serialized POJO version of state, with only cards that have been saved.
  // The state can have cards that have not been saved yet, for example when
  // clicking on "Crate New" in linked card editor. Here we want to draw a boundary
  // between navigatable states in the query parameter
  rawStateWithSavedCardsOnly() {
    let state: SerializedState = {
      stacks: [],
      submode: this.state.submode,
      codePath: this.state.codePath?.toString(),
      fileView: this.state.fileView?.toString() as FileView,
      openDirs: this.state.openDirs,
    };

    for (let stack of this.state.stacks) {
      let serializedStack: SerializedStack = [];
      for (let item of stack) {
        if (item.format !== 'isolated' && item.format !== 'edit') {
          throw new Error(`Unknown format for card on stack ${item.format}`);
        }
        if (item.card.id) {
          serializedStack.push({
            id: item.card.id,
            format: item.format,
          });
        }
      }
      state.stacks.push(serializedStack);
    }

    return state;
  }

  // Stringified JSON version of state, with only cards that have been saved, used for the query param
  serialize(): string {
    return stringify(this.rawStateWithSavedCardsOnly())!;
  }

  // Deserialize a stringified JSON version of OperatorModeState into a Glimmer tracked object
  // so that templates can react to changes in stacks and their items
  async deserialize(rawState: SerializedState): Promise<OperatorModeState> {
    let newState: OperatorModeState = new TrackedObject({
      stacks: new TrackedArray([]),
      submode: rawState.submode ?? Submode.Interact,
      codePath: rawState.codePath ? new URL(rawState.codePath) : null,
      fileView: rawState.fileView ?? 'inheritance',
      openDirs: rawState.openDirs ?? [],
    });

    let stackIndex = 0;
    for (let stack of rawState.stacks) {
      let newStack: Stack = new TrackedArray([]);
      for (let item of stack) {
        let { format } = item;
        let card = await this.cardService.loadModel(new URL(item.id));
        newStack.push({
          card,
          format,
          stackIndex,
        });
      }
      newState.stacks.push(newStack);
      stackIndex++;
    }

    return newState;
  }

  async constructRecentCards() {
    const recentCardIdsString = window.localStorage.getItem('recent-cards');
    if (!recentCardIdsString) {
      return;
    }

    const recentCardIds = JSON.parse(recentCardIdsString) as string[];
    for (const recentCardId of recentCardIds) {
      const card = await this.cardService.loadModel(new URL(recentCardId));
      this.recentCards.push(card);
    }
  }

  addRecentCard(card: CardDef) {
    const existingCardIndex = this.recentCards.findIndex(
      (recentCard) => recentCard.id === card.id,
    );
    if (existingCardIndex !== -1) {
      this.recentCards.splice(existingCardIndex, 1);
    }

    this.recentCards.push(card);
    if (this.recentCards.length > 10) {
      this.recentCards.splice(0, 1);
    }
    const recentCardIds = this.recentCards
      .map((recentCard) => recentCard.id)
      .filter(Boolean); // don't include cards that don't have an ID
    window.localStorage.setItem('recent-cards', JSON.stringify(recentCardIds));
  }

  removeRecentCard(id: string) {
    let index = this.recentCards.findIndex((c) => c.id === id);
    if (index === -1) {
      return;
    }
    while (index !== -1) {
      this.recentCards.splice(index, 1);
      index = this.recentCards.findIndex((c) => c.id === id);
    }
    window.localStorage.setItem(
      'recent-cards',
      JSON.stringify(this.recentCards.map((c) => c.id)),
    );
  }

  get openDirs() {
    return this.state.openDirs ?? [];
  }

  toggleOpenDir(entryPath: string): void {
    let dirs = this.openDirs.slice();
    for (let i = 0; i < dirs.length; i++) {
      if (dirs[i].startsWith(entryPath)) {
        let localParts = entryPath.split('/').filter((p) => p.trim() != '');
        localParts.pop();
        if (localParts.length) {
          dirs[i] = localParts.join('/') + '/';
        } else {
          dirs.splice(i, 1);
        }
        this.state.openDirs = dirs;
        return;
      } else if (entryPath.startsWith(dirs[i])) {
        dirs[i] = entryPath;
        this.state.openDirs = dirs;
        return;
      }
    }
    this.state.openDirs = [...dirs, entryPath];
    this.schedulePersist();
  }
}<|MERGE_RESOLUTION|>--- conflicted
+++ resolved
@@ -16,11 +16,8 @@
 import type { CardDef } from 'https://cardstack.com/base/card-api';
 import { Submode } from '@cardstack/host/components/submode-switcher';
 import { registerDestructor } from '@ember/destroyable';
-<<<<<<< HEAD
 import { RealmPaths } from '@cardstack/runtime-common/paths';
-=======
 import window from 'ember-window-mock';
->>>>>>> 7b06c6ba
 
 // Below types form a raw POJO representation of operator mode state.
 // This state differs from OperatorModeState in that it only contains cards that have been saved (i.e. have an ID).
