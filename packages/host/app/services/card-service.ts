import type Owner from '@ember/owner';
import Service, { service } from '@ember/service';

import { v4 as uuidv4 } from 'uuid';

import {
  SupportedMimeType,
  type CardDocument,
  type SingleCardDocument,
  type LooseSingleCardDocument,
  type RealmInfo,
  type Loader,
} from '@cardstack/runtime-common';

import type {
  BaseDef,
  CardDef,
  FieldDef,
  Field,
  SerializeOpts,
} from 'https://cardstack.com/base/card-api';
import type * as CardAPI from 'https://cardstack.com/base/card-api';

import { formattedError } from './store';

import type LoaderService from './loader-service';
import type MessageService from './message-service';
import type NetworkService from './network';
import type Realm from './realm';
import type ResetService from './reset';

export type CardSaveSubscriber = (
  url: URL,
  content: SingleCardDocument | string,
) => void;

export default class CardService extends Service {
  @service declare private loaderService: LoaderService;
  @service declare private messageService: MessageService;
  @service declare private network: NetworkService;
  @service declare private realm: Realm;
  @service declare private reset: ResetService;

  private subscriber: CardSaveSubscriber | undefined;
  // For tracking requests during the duration of this service. Used for being able to tell when to ignore an incremental indexing realm event.
  // We want to ignore it when it is a result of our own request so that we don't reload the card and overwrite any unsaved changes made during auto save request and realm event.
  declare private loaderToCardAPILoadingCache: WeakMap<
    Loader,
    Promise<typeof CardAPI>
  >;
  declare clientRequestIds: Set<string>;

  constructor(owner: Owner) {
    super(owner);
    this.resetState();
    this.reset.register(this);
  }

  async getAPI(): Promise<typeof CardAPI> {
    let loader = this.loaderService.loader;
    if (!this.loaderToCardAPILoadingCache.has(loader)) {
      let apiPromise = loader.import<typeof CardAPI>(
        'https://cardstack.com/base/card-api',
      );
      this.loaderToCardAPILoadingCache.set(loader, apiPromise);
      return apiPromise;
    }
    return this.loaderToCardAPILoadingCache.get(loader)!;
  }

  resetState() {
    this.subscriber = undefined;
    this.clientRequestIds = new Set();
    this.loaderToCardAPILoadingCache = new WeakMap();
  }

  // used for tests only!
  _onSave(subscriber: CardSaveSubscriber) {
    this.subscriber = subscriber;
  }

  // used for tests only!
  _unregisterSaveSubscriber() {
    this.subscriber = undefined;
  }

  async fetchJSON(
    url: string | URL,
    args?: RequestInit,
  ): Promise<CardDocument | undefined> {
    let { headers, ...argsExceptHeaders } = args ?? {
      headers: {},
      argsExceptHeaders: {},
    };
    let isReadOperation =
      !args ||
      ['GET', 'QUERY', 'OPTIONS'].includes(
        args.method?.toUpperCase?.() ?? '',
      ) ||
      (args.method === 'POST' &&
        (headers as Record<string, string>)?.['X-HTTP-Method-Override'] ===
          'QUERY');

    if (!isReadOperation) {
      let clientRequestId = `instance:${uuidv4()}`;
      this.clientRequestIds.add(clientRequestId);
      headers = { ...headers, 'X-Boxel-Client-Request-Id': clientRequestId };
    }

    headers = { ...headers, Accept: SupportedMimeType.CardJson };
    let requestInit = {
      headers,
      ...argsExceptHeaders,
    } as RequestInit;
    if (requestInit.method === 'QUERY') {
      requestInit.method = 'POST';
      requestInit.headers = {
        ...requestInit.headers,
        'X-HTTP-Method-Override': 'QUERY',
      };
    }
    let response = await this.network.authedFetch(url, requestInit);
    if (!response.ok) {
      let responseText = await response.text();
      let err = new Error(
        `status: ${response.status} -
          ${response.statusText}. ${responseText}`,
      ) as any;

      err.status = response.status;
      err.responseText = responseText;
      err.responseHeaders = response.headers;

      throw err;
    }
    if (response.status !== 204) {
      return await response.json();
    }
    return;
  }

  async serializeCard(
    card: CardDef,
    opts?: SerializeOpts,
  ): Promise<LooseSingleCardDocument> {
    let api = await this.getAPI();
    let serialized = api.serializeCard(card, opts);
    delete serialized.included;
    return serialized;
  }

  async getSource(url: URL) {
    let response = await this.network.authedFetch(url, {
      headers: {
        Accept: 'application/vnd.card+source',
      },
    });
    return response.text();
  }

<<<<<<< HEAD
  async saveSource(url: URL, content: string) {
    try {
      let response = await this.network.authedFetch(url, {
        method: 'POST',
        headers: {
          Accept: 'application/vnd.card+source',
        },
        body: content,
      });
=======
  async saveSource(url: URL, content: string, type: string) {
    let clientRequestId = `${type}:${uuidv4()}`;
    this.clientRequestIds.add(clientRequestId);

    let response = await this.network.authedFetch(url, {
      method: 'POST',
      headers: {
        Accept: 'application/vnd.card+source',
        'X-Boxel-Client-Request-Id': clientRequestId,
      },
      body: content,
    });
>>>>>>> cef54b33

      if (!response.ok) {
        let errorMessage = `Could not write file ${url}, status ${
          response.status
        }: ${response.statusText} - ${await response.text()}`;
        console.error(errorMessage);
        throw new Error(errorMessage);
      }
      this.subscriber?.(url, content);
      return response;
    } catch (e: any) {
      let error = formattedError(undefined, e)?.errors?.[0];
      if (error) {
        throw error;
      }
      throw new Error(e);
    }
  }

  async copySource(fromUrl: URL, toUrl: URL) {
    let response = await this.network.authedFetch(fromUrl, {
      method: 'GET',
      headers: {
        Accept: 'application/vnd.card+source',
      },
    });

    const content = await response.text();
    await this.saveSource(toUrl, content, 'copy');
    return response;
  }

  async deleteSource(url: URL) {
    let response = await this.network.authedFetch(url, {
      method: 'DELETE',
      headers: {
        Accept: 'application/vnd.card+source',
      },
    });

    if (!response.ok) {
      let errorMessage = `Could not delete file ${url}, status ${
        response.status
      }: ${response.statusText} - ${await response.text()}`;
      console.error(errorMessage);
      throw new Error(errorMessage);
    }
    return response;
  }

  async getFields(
    cardOrField: BaseDef,
  ): Promise<{ [fieldName: string]: Field<typeof BaseDef> }> {
    let api = await this.getAPI();
    return api.getFields(cardOrField, { includeComputeds: true });
  }

  async isPrimitive(card: typeof FieldDef): Promise<boolean> {
    let api = await this.getAPI();
    return api.primitive in card;
  }

  async getRealmInfo(card: CardDef): Promise<RealmInfo | undefined> {
    let api = await this.getAPI();
    return card[api.realmInfo];
  }

  async cardsSettled() {
    let api = await this.getAPI();
    await api.flushLogs();
  }

  async getRealmInfoByRealmURL(realmURL: URL): Promise<RealmInfo> {
    let response = await this.network.authedFetch(`${realmURL}_info`, {
      headers: { Accept: SupportedMimeType.RealmInfo },
      method: 'GET',
    });

    if (!response.ok) {
      throw new Error(
        `status: ${response.status} -
        ${response.statusText}. ${await response.text()}`,
      );
    }
    return (await response.json()).data.attributes;
  }
}<|MERGE_RESOLUTION|>--- conflicted
+++ resolved
@@ -158,30 +158,19 @@
     return response.text();
   }
 
-<<<<<<< HEAD
-  async saveSource(url: URL, content: string) {
+  async saveSource(url: URL, content: string, type: string) {
     try {
+      let clientRequestId = `${type}:${uuidv4()}`;
+      this.clientRequestIds.add(clientRequestId);
+
       let response = await this.network.authedFetch(url, {
         method: 'POST',
         headers: {
           Accept: 'application/vnd.card+source',
+          'X-Boxel-Client-Request-Id': clientRequestId,
         },
         body: content,
       });
-=======
-  async saveSource(url: URL, content: string, type: string) {
-    let clientRequestId = `${type}:${uuidv4()}`;
-    this.clientRequestIds.add(clientRequestId);
-
-    let response = await this.network.authedFetch(url, {
-      method: 'POST',
-      headers: {
-        Accept: 'application/vnd.card+source',
-        'X-Boxel-Client-Request-Id': clientRequestId,
-      },
-      body: content,
-    });
->>>>>>> cef54b33
 
       if (!response.ok) {
         let errorMessage = `Could not write file ${url}, status ${
