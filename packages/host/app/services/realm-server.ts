--- conflicted
+++ resolved
@@ -52,22 +52,7 @@
   type: 'base' | 'catalog' | 'user';
 }
 
-<<<<<<< HEAD
-interface User {
-  matrixUserId: string;
-  stripeCustomerId: string;
-  plan: string | null;
-}
-
-interface CreditInfo {
-  plan: string | null;
-  creditsAvailableInPlanAllowance: number | null;
-  creditsIncludedInPlanAllowance: number | null;
-  extraCreditsAvailableInBalance: number | null;
-}
-=======
 type RealmServerEventSubscriber = (data: any) => Promise<void>;
->>>>>>> 41de3dd1
 
 export default class RealmServerService extends Service {
   @service private declare network: NetworkService;
@@ -192,64 +177,6 @@
       });
   }
 
-<<<<<<< HEAD
-  private async authenticatedUserRequest(): Promise<any> {
-    if (!this.client) {
-      throw new Error(`Cannot fetch user data without matrix client`);
-    }
-    await this.login();
-    if (this.auth.type !== 'logged-in') {
-      throw new Error('Could not login to realm server');
-    }
-
-    let response = await this.network.fetch(`${this.url.origin}/_user`, {
-      headers: {
-        Accept: SupportedMimeType.JSONAPI,
-        'Content-Type': 'application/json',
-        Authorization: `Bearer ${this.token}`,
-      },
-    });
-    if (response.status !== 200) {
-      throw new Error(
-        `Failed to fetch user for realm server ${this.url.origin}: ${response.status}`,
-      );
-    }
-    return await response.json();
-  }
-
-  async fetchCreditInfo(): Promise<CreditInfo> {
-    const json = await this.authenticatedUserRequest();
-    let plan =
-      json.included?.find((i: { type: string }) => i.type === 'plan')
-        ?.attributes?.name ?? null;
-    let creditsAvailableInPlanAllowance =
-      json.data?.attributes?.creditsAvailableInPlanAllowance ?? null;
-    let creditsIncludedInPlanAllowance =
-      json.data?.attributes?.creditsIncludedInPlanAllowance ?? null;
-    let extraCreditsAvailableInBalance =
-      json.data?.attributes?.extraCreditsAvailableInBalance ?? null;
-    return {
-      plan,
-      creditsAvailableInPlanAllowance,
-      creditsIncludedInPlanAllowance,
-      extraCreditsAvailableInBalance,
-    };
-  }
-
-  async fetchUser(): Promise<User> {
-    const json = await this.authenticatedUserRequest();
-    let plan =
-      json.included?.find((i: { type: string }) => i.type === 'plan')
-        ?.attributes?.name ?? null;
-    return {
-      matrixUserId: json.data.attributes.matrixUserId,
-      stripeCustomerId: json.data.attributes.stripeCustomerId,
-      plan: plan,
-    };
-  }
-
-=======
->>>>>>> 41de3dd1
   async fetchCatalogRealms() {
     if (this.catalogRealmURLs.length > 0) {
       return;
