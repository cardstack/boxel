import type Owner from '@ember/owner';
import Service from '@ember/service';
import { service } from '@ember/service';

import { cached } from '@glimmer/tracking';

import { restartableTask, rawTimeout, task } from 'ember-concurrency';

import window from 'ember-window-mock';

import { type IEvent } from 'matrix-js-sdk';
import { TrackedArray } from 'tracked-built-ins';

import {
  baseRealm,
  SupportedMimeType,
  Deferred,
} from '@cardstack/runtime-common';
import {
  joinDMRoom,
  RealmAuthClient,
} from '@cardstack/runtime-common/realm-auth-client';

import ENV from '@cardstack/host/config/environment';

import config from '@cardstack/host/config/environment';

import RealmService from './realm';

import type { ExtendedClient } from './matrix-sdk-loader';
import type NetworkService from './network';
import type ResetService from './reset';

const { hostsOwnAssets, resolvedBaseRealmURL } = ENV;

export interface RealmServerTokenClaims {
  user: string;
  sessionRoom: string;
}

export interface SubdomainAvailabilityResult {
  available: boolean;
  domain: string;
  error?: string;
}

export interface ClaimedSiteHostname {
  id: string;
  hostname: string;
  subdomain: string;
  sourceRealmURL: string;
}

interface RealmServerEvent {
  eventType: string;
  data: any;
}

// iat - issued at (seconds since epoch)
// exp - expires at (seconds since epoch)
type RealmServerJWTPayload = RealmServerTokenClaims & {
  iat: number;
  exp: number;
};

type AuthStatus =
  | { type: 'logged-in'; token: string; claims: RealmServerJWTPayload }
  | { type: 'anonymous' };

interface AvailableRealm {
  url: string;
  type: 'base' | 'catalog' | 'user';
}

type RealmServerEventSubscriber = (data: any) => Promise<void>;

export default class RealmServerService extends Service {
  @service declare private network: NetworkService;
  @service declare private reset: ResetService;
  @service declare private realm: RealmService;
  @service declare private realmServer: RealmServerService;
  private auth: AuthStatus = { type: 'anonymous' };
  private client: ExtendedClient | undefined;
  private availableRealms = new TrackedArray<AvailableRealm>([
    { type: 'base', url: baseRealm.url },
  ]);
  private _ready = new Deferred<void>();
  private eventSubscribers: Map<string, RealmServerEventSubscriber[]> =
    new Map();

  constructor(owner: Owner) {
    super(owner);
    this.reset.register(this);
    this.fetchCatalogRealms();
  }

  get ready() {
    return this._ready.promise;
  }

  resetState() {
    this.logout();
  }

  setClient(client: ExtendedClient) {
    this.client = client;
    this.token =
      window.localStorage.getItem(sessionLocalStorageKey) ?? undefined;
  }

  async createStripeSession(email: string) {
    let url = new URL(`${this.url.href}_stripe-session`);
    url.searchParams.set('email', email);

    let response = await this.network.fetch(url.href, {
      method: 'POST',
      headers: {
        Accept: SupportedMimeType.JSONAPI,
        'Content-Type': 'application/json',
        Authorization: `Bearer ${this.token}`,
      },
    });

    if (!response.ok) {
      let err = `Could not create Stripe session: ${response.status} - ${await response.text()}`;
      console.error(err);
      throw new Error(err);
    }

    return response;
  }

  async createUser(matrixUserId: string, registrationToken?: string) {
    await this.login();
    let response = await this.network.fetch(`${this.url.href}_user`, {
      method: 'POST',
      headers: {
        Accept: SupportedMimeType.JSONAPI,
        'Content-Type': 'application/json',
        Authorization: `Bearer ${this.token}`,
      },
      body: JSON.stringify({
        data: {
          type: 'user',
          attributes: {
            matrixUserId,
            registrationToken: registrationToken ?? null,
          },
        },
      }),
    });
    if (!response.ok) {
      let err = `Could not create user with parameters '${matrixUserId}' and '${registrationToken}': ${
        response.status
      } - ${await response.text()}`;
      console.error(err);
      throw new Error(err);
    }
  }

  async createRealm(args: {
    endpoint: string;
    name: string;
    iconURL?: string;
    backgroundURL?: string;
  }) {
    await this.login();

    let response = await this.network.fetch(`${this.url.href}_create-realm`, {
      method: 'POST',
      headers: {
        Accept: SupportedMimeType.JSONAPI,
        'Content-Type': 'application/json',
        Authorization: `Bearer ${this.token}`,
      },
      body: JSON.stringify({
        data: { type: 'realm', attributes: args },
      }),
    });
    if (!response.ok) {
      let err = `Could not create realm with endpoint '${args.endpoint}': ${
        response.status
      } - ${await response.text()}`;
      console.error(err);
      throw new Error(err);
    }
    let {
      data: { id: realmURL },
    } = (await response.json()) as { data: { id: string } };
    return new URL(realmURL);
  }

  logout(): void {
    this.loginTask.cancelAll();
    this.tokenRefresher.cancelAll();
    this.token = undefined;
    this.client = undefined;
    this.loggingIn = undefined;
    this.auth = { type: 'anonymous' };
    this.availableRealms.splice(0, this.availableRealms.length, {
      type: 'base',
      url: baseRealm.url,
    });
    window.localStorage.removeItem(sessionLocalStorageKey);
  }

  async fetchTokensForAccessibleRealms() {
    await this.login();
    let response = await this.network.fetch(`${this.url.href}_realm-auth`, {
      method: 'POST',
      headers: {
        Accept: SupportedMimeType.JSONAPI,
        'Content-Type': 'application/json',
        Authorization: `Bearer ${this.token}`,
      },
    });

    if (!response.ok) {
      let responseText = await response.text();

      // Temporary development instruction to help with user setup
      let isDevelopment = config.environment === 'development';
      if (isDevelopment && responseText.includes('User in JWT not found')) {
        console.error(
          '\x1b[1m\x1b[31m%s\x1b[0m',
          'Failed to login to realms due to missing entry in the users table. It is likely the user setup is incomplete - run pnpm register-all in matrix package',
        );
      }

      throw new Error(
        `Failed to fetch tokens for accessible realms: ${response.status} - ${responseText}`,
      );
    }

    return response.json();
  }

  @cached
  get availableRealmURLs() {
    return this.availableRealms.map((r) => r.url);
  }

  @cached
  get userRealmURLs() {
    return this.availableRealms
      .filter((r) => r.type === 'user')
      .map((r) => r.url);
  }

  @cached
  get catalogRealmURLs() {
    return this.availableRealms
      .filter((r) => r.type === 'catalog')
      .map((r) => r.url);
  }

  @cached
  get availableRealmIndexCardIds() {
    return this.availableRealmURLs.map((url) => `${url}index`);
  }

  async authenticateToAllAccessibleRealms() {
    let tokens = (await this.fetchTokensForAccessibleRealms()) as {
      [realmURL: string]: string;
    };

    await this.ensureJoinedSessionRoom(tokens);
    for (let [realmURL, token] of Object.entries(tokens)) {
      this.realm.getOrCreateRealmResource(realmURL, token);
    }
  }

  private async ensureJoinedSessionRoom(tokens: {
    [realmUrl: string]: string;
  }) {
    if (!this.client) {
      throw new Error(`Cannot check joined rooms without matrix client`);
    }
    let { joined_rooms } = await this.client.getJoinedRooms();
    let joinedRoomSet = new Set(joined_rooms ?? []);
    for (let [_realmURL, token] of Object.entries(tokens)) {
      let { sessionRoom } = claimsFromRawToken(token);
      if (!joinedRoomSet.has(sessionRoom)) {
        await joinDMRoom(this.client, sessionRoom);
        joinedRoomSet.add(sessionRoom);
      }
    }
  }

  async setAvailableRealmURLs(userRealmURLs: string[]) {
    await this._ready.promise;
    userRealmURLs.forEach((userRealmURL) => {
      if (!this.availableRealms.find((r) => r.url === userRealmURL)) {
        this.availableRealms.push({
          type: 'user',
          url: userRealmURL,
        });
      }
    });

    // pluck out any user realms that aren't a part of the userRealmsURLs
    this.availableRealms
      .filter((r) => r.type === 'user')
      .forEach((realm) => {
        if (!userRealmURLs.includes(realm.url)) {
          this.availableRealms.splice(
            this.availableRealms.findIndex((r) => r.url === realm.url),
            1,
          );
        }
      });
  }

  async fetchCatalogRealms() {
    if (this.catalogRealmURLs.length > 0) {
      return;
    }
    let response = await this.network.fetch(
      `${this.url.origin}/_catalog-realms`,
    );
    if (response.status !== 200) {
      throw new Error(
        `Failed to fetch public realms for realm server ${this.url.origin}: ${response.status}`,
      );
    }

    let { data } = await response.json();
    data.forEach((publicRealm: { id: string }) => {
      if (!this.availableRealms.find((r) => r.url === publicRealm.id)) {
        this.availableRealms.push({
          type: 'catalog',
          url: publicRealm.id,
        });
      }
    });
    this._ready.fulfill();
  }

  async handleEvent(event: Partial<IEvent>) {
    let claims = await this.getClaims();
    if (event.room_id !== claims.sessionRoom || !event.content) {
      return;
    }

    let realmServerEvent = JSON.parse(event.content.body) as RealmServerEvent;
    let subscribers = this.eventSubscribers.get(realmServerEvent.eventType);
    subscribers?.forEach(async (subscriber) => {
      await subscriber(realmServerEvent.data);
    });
  }

  subscribeEvent(eventType: string, subscriber: RealmServerEventSubscriber) {
    if (!this.eventSubscribers.has(eventType)) {
      this.eventSubscribers.set(eventType, []);
    }

    this.eventSubscribers.get(eventType)!.push(subscriber);
  }

  get url() {
    let url;
    if (hostsOwnAssets) {
      url = new URL(resolvedBaseRealmURL).origin;
    } else {
      url = globalThis.location.origin;
    }

    return new URL(url);
  }

  private async getClaims() {
    if (!this.claims) {
      await this.login();
    }

    if (!this.claims) {
      throw new Error('Failed to get realm server token claims');
    }

    return this.claims;
  }

  private get claims(): RealmServerJWTPayload | undefined {
    if (this.auth.type === 'logged-in') {
      return this.auth.claims;
    }
    return undefined;
  }

  get token(): string | undefined {
    if (this.auth.type === 'logged-in') {
      return this.auth.token;
    }
    return undefined;
  }

  private set token(value: string | undefined) {
    if (value) {
      this.auth = {
        type: 'logged-in',
        token: value,
        claims: claimsFromRawToken(value),
      };
    } else {
      this.auth = { type: 'anonymous' };
    }
    window.localStorage.setItem(sessionLocalStorageKey, value ?? '');
    this.tokenRefresher.perform();
  }

  private tokenRefresher = restartableTask(async () => {
    if (!this.claims) {
      return;
    }

    // token expiration is unix time (seconds)
    let expirationMs = this.claims.exp * 1000;

    let refreshMs = Math.max(
      expirationMs - Date.now() - tokenRefreshPeriodSec * 1000,
      0,
    );

    await rawTimeout(refreshMs);
    if (!this.loggingIn) {
      this.loggingIn = this.loginTask.perform();
      await this.loggingIn;
    }
  });

  private loggingIn: Promise<void> | undefined;

  async login(): Promise<void> {
    if (this.auth.type === 'logged-in') {
      return;
    }
    if (!this.loggingIn) {
      this.loggingIn = this.loginTask.perform();
    }
    await this.loggingIn;
  }

  private loginTask = task(async () => {
    if (!this.client) {
      throw new Error(`Cannot login to realm server without matrix client`);
    }
    try {
      let realmAuthClient = new RealmAuthClient(
        this.url,
        this.client,
        this.network.authedFetch.bind(this.network),
        {
          authWithRealmServer: true,
        },
      );
      let token = await realmAuthClient.getJWT();
      this.token = token;
    } catch (e: any) {
      console.error(
        `RealmServerService - failed to login to realm: ${e.message}`,
        e,
      );
      this.token = undefined;
    } finally {
      this.loggingIn = undefined;
    }
  });

  async authedFetch(url: string, options: RequestInit = {}) {
    const headers = new Headers(options.headers);
    headers.set('Authorization', `Bearer ${await this.getToken()}`);

    let response = await this.network.fetch(url, {
      ...options,
      headers,
    });

    return response;
  }

  // args is of type `RequestForwardBody` in realm-server/handlers/handle-request-forward
  async requestForward(args: {
    url: string;
    method: string;
    requestBody: string;
    headers?: Record<string, string>;
    multipart?: boolean;
  }) {
    await this.login();

    const response = await this.network.fetch(
      `${this.url.href}_request-forward`,
      {
        method: 'POST',
        headers: {
          Accept: 'application/json',
          'Content-Type': 'application/json',
          Authorization: `Bearer ${this.token}`,
        },
        body: JSON.stringify(args),
      },
    );

    if (!response.ok) {
      const errorText = await response.text();
      throw new Error(
        `Request forward failed: ${response.status} - ${errorText}`,
      );
    }

    return response;
  }

  async publishRealm(sourceRealmURL: string, publishedRealmURL: string) {
    await this.login();

    const response = await this.network.fetch(
      `${this.url.href}_publish-realm`,
      {
        method: 'POST',
        headers: {
          Accept: 'application/json',
          'Content-Type': 'application/json',
          Authorization: `Bearer ${this.token}`,
        },
        body: JSON.stringify({
          sourceRealmURL,
          publishedRealmURL,
        }),
      },
    );

    if (!response.ok) {
      const errorText = await response.text();
      throw new Error(
        `Publish realm failed: ${response.status} - ${errorText}`,
      );
    }

    return response.json();
  }

  async checkSiteNameAvailability(
    subdomain: string,
  ): Promise<SubdomainAvailabilityResult> {
    await this.login();

    let url = new URL(`${this.url.href}_check-boxel-domain-availability`);
    url.searchParams.set('subdomain', subdomain);

    let response = await this.realmServer.authedFetch(url.href, {
      method: 'GET',
      headers: {
        Accept: 'application/json',
      },
    });

    if (!response.ok) {
      let errorText = await response.text();
      throw new Error(
        `Check site name availability failed: ${response.status} - ${errorText}`,
      );
    }

    return (await response.json()) as SubdomainAvailabilityResult;
  }

<<<<<<< HEAD
  async fetchClaimedSiteHostname(
    sourceRealmURL: string,
  ): Promise<ClaimedSiteHostname | null> {
    await this.login();

    let url = new URL(`${this.url.href}_boxel-claimed-domains`);
    url.searchParams.set('source_realm_url', sourceRealmURL);

    let response = await this.authedFetch(url.href, {
      method: 'GET',
      headers: {
        Accept: SupportedMimeType.JSONAPI,
      },
    });

    if (response.status === 404) {
      return null;
    }

    if (!response.ok) {
      let errorText = await response.text();
      throw new Error(
        `Fetch claimed site hostname failed: ${response.status} - ${errorText}`,
      );
    }

    let {
      data: { id, attributes },
    } = (await response.json()) as {
      data: {
        id: string;
        attributes: {
          hostname: string;
          subdomain: string;
          sourceRealmURL: string;
        };
      };
    };

    return {
      id,
      hostname: attributes.hostname,
      subdomain: attributes.subdomain,
      sourceRealmURL: attributes.sourceRealmURL,
    };
  }

  async deleteClaimedSiteHostname(claimedDomainId: string): Promise<void> {
    await this.login();

    let response = await this.authedFetch(
      `${this.url.href}_boxel-claimed-domains/${claimedDomainId}`,
      {
        method: 'DELETE',
      },
    );

    if (response.status === 204) {
      return;
    }

    if (!response.ok) {
      let errorText = await response.text();
      throw new Error(
        `Delete claimed site hostname failed: ${response.status} - ${errorText}`,
      );
    }
=======
  async claimBoxelDomain(sourceRealmURL: string, hostname: string) {
    const requestBody = {
      data: {
        type: 'claimed-site-hostname',
        attributes: {
          source_realm_url: sourceRealmURL,
          hostname: hostname,
        },
      },
    };

    const response = await this.realmServer.authedFetch(
      `${this.url.href}_boxel-claimed-domains`,
      {
        method: 'POST',
        headers: {
          Accept: SupportedMimeType.JSONAPI,
          'Content-Type': 'application/json',
        },
        body: JSON.stringify(requestBody),
      },
    );

    if (!response.ok) {
      throw new Error(await response.text());
    }

    return response.json();
>>>>>>> 30a17f38
  }

  async unpublishRealm(publishedRealmURL: string) {
    await this.login();

    const response = await this.network.fetch(
      `${this.url.href}_unpublish-realm`,
      {
        method: 'POST',
        headers: {
          Accept: 'application/json',
          'Content-Type': 'application/json',
          Authorization: `Bearer ${this.token}`,
        },
        body: JSON.stringify({
          publishedRealmURL,
        }),
      },
    );

    if (!response.ok) {
      const errorText = await response.text();
      throw new Error(
        `Unpublish realm failed: ${response.status} - ${errorText}`,
      );
    }

    return response.json();
  }

  private async getToken() {
    if (!this.token) {
      await this.login();
    }

    if (!this.token) {
      throw new Error('Failed to get realm server token');
    }

    return this.token;
  }
}

const tokenRefreshPeriodSec = 5 * 60; // 5 minutes
const sessionLocalStorageKey = 'boxel-realm-server-session';

function claimsFromRawToken(rawToken: string): RealmServerJWTPayload {
  let [_header, payload] = rawToken.split('.');
  return JSON.parse(atob(payload)) as RealmServerJWTPayload;
}

declare module '@ember/service' {
  interface Registry {
    'realm-server': RealmServerService;
  }
}<|MERGE_RESOLUTION|>--- conflicted
+++ resolved
@@ -565,7 +565,6 @@
     return (await response.json()) as SubdomainAvailabilityResult;
   }
 
-<<<<<<< HEAD
   async fetchClaimedSiteHostname(
     sourceRealmURL: string,
   ): Promise<ClaimedSiteHostname | null> {
@@ -633,7 +632,8 @@
         `Delete claimed site hostname failed: ${response.status} - ${errorText}`,
       );
     }
-=======
+  }
+
   async claimBoxelDomain(sourceRealmURL: string, hostname: string) {
     const requestBody = {
       data: {
@@ -662,7 +662,6 @@
     }
 
     return response.json();
->>>>>>> 30a17f38
   }
 
   async unpublishRealm(publishedRealmURL: string) {
