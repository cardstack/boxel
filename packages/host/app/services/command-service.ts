--- conflicted
+++ resolved
@@ -386,24 +386,17 @@
             "Patch command can't run because it doesn't have all the fields in arguments returned by open ai",
           );
         }
-<<<<<<< HEAD
-=======
         let clientRequestId = this.registerAiAssistantClientRequestId(
           'patch-instance',
           command.message.roomId,
         );
->>>>>>> 1ea05e48
         await this.store.patch(
           payload?.attributes?.cardId,
           {
             attributes: payload?.attributes?.patch?.attributes,
             relationships: payload?.attributes?.patch?.relationships,
           },
-<<<<<<< HEAD
-          { doNotWaitForPersist: true },
-=======
-          { clientRequestId },
->>>>>>> 1ea05e48
+          { doNotWaitForPersist: true, clientRequestId },
         );
       } else {
         // Unrecognized command. This can happen if a programmatically-provided command is no longer available due to a browser refresh.
