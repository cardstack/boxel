--- conflicted
+++ resolved
@@ -21,10 +21,7 @@
 } from '@cardstack/runtime-common';
 
 import PatchCodeCommand from '@cardstack/host/commands/patch-code';
-<<<<<<< HEAD
-=======
-
->>>>>>> d0f632c0
+
 import type MatrixService from '@cardstack/host/services/matrix-service';
 import type Realm from '@cardstack/host/services/realm';
 
@@ -286,18 +283,8 @@
     return typedInput;
   }
 
-<<<<<<< HEAD
-  async patchCode(
+  patchCode = async (
     roomId: string,
-    fileUrl: string,
-    codeBlocks: { codeBlock: string; eventId: string; index: number }[],
-  ) {
-    for (const codeBlock of codeBlocks) {
-      this.currentlyExecutingCommandRequestIds.add(
-        `${codeBlock.eventId}:${codeBlock.index}`,
-=======
-  patchCode = async (
-    _roomId: string,
     fileUrl: string | null,
     codeDataItems: {
       searchReplaceBlock?: string | null;
@@ -311,32 +298,12 @@
     for (const codeData of codeDataItems) {
       this.currentlyExecutingCommandRequestIds.add(
         `${codeData.eventId}:${codeData.codeBlockIndex}`,
->>>>>>> d0f632c0
       );
     }
     try {
       let patchCodeCommand = new PatchCodeCommand(this.commandContext);
       await patchCodeCommand.execute({
         fileUrl,
-<<<<<<< HEAD
-        codeBlocks: codeBlocks.map((codeBlock) => codeBlock.codeBlock),
-      });
-      for (const codeBlock of codeBlocks) {
-        this.executedCommandRequestIds.add(
-          `${codeBlock.eventId}:${codeBlock.index}`,
-        );
-      }
-      let resultSends = [];
-      for (const codeBlock of codeBlocks) {
-        resultSends.push(
-          this.matrixService.sendCodePatchResultEvent(
-            roomId,
-            codeBlock.eventId,
-            codeBlock.index,
-            'applied',
-          ),
-        );
-=======
         codeBlocks: codeDataItems.map(
           (codeData) => codeData.searchReplaceBlock!,
         ),
@@ -346,36 +313,20 @@
           `${codeBlock.eventId}:${codeBlock.codeBlockIndex}`,
         );
       }
-      let resultSends: Promise<void>[] = [];
-
-      for (const _codeBlock of codeDataItems) {
-        // TODO: Uncomment this when we have the code patch result event
-        // resultSends.push(
-        //   this.matrixService.sendCodePatchResultEvent(
-        //     roomId,
-        //     codeBlock.eventId,
-        //     codeBlock.index,
-        //     'applied',
-        //   ),
-        // );
->>>>>>> d0f632c0
+      let resultSends: Promise<unknown>[] = [];
+      for (const codeData of codeDataItems) {
+        resultSends.push(
+          this.matrixService.sendCodePatchResultEvent(
+            roomId,
+            codeData.eventId,
+            codeData.codeBlockIndex,
+            'applied',
+          ),
+        );
       }
       await Promise.all(resultSends);
     } finally {
       // remove the code blocks from the currently executing command request ids
-<<<<<<< HEAD
-      for (const codeBlock of codeBlocks) {
-        this.currentlyExecutingCommandRequestIds.delete(
-          `${codeBlock.eventId}:${codeBlock.index}`,
-        );
-      }
-    }
-  }
-
-  private isCodeBlockApplying(codeBlock: { eventId: string; index: number }) {
-    return this.currentlyExecutingCommandRequestIds.has(
-      `${codeBlock.eventId}:${codeBlock.index}`,
-=======
       for (const codeData of codeDataItems) {
         this.currentlyExecutingCommandRequestIds.delete(
           `${codeData.eventId}:${codeData.codeBlockIndex}`,
@@ -384,47 +335,17 @@
     }
   };
 
-  private isCodeBlockApplying(codeBlock: {
+  private isCodeBlockApplying(codeData: {
     eventId: string;
     codeBlockIndex: number;
   }) {
     return this.currentlyExecutingCommandRequestIds.has(
-      `${codeBlock.eventId}:${codeBlock.codeBlockIndex}`,
->>>>>>> d0f632c0
+      `${codeData.eventId}:${codeData.codeBlockIndex}`,
     );
   }
 
   private isCodeBlockRecentlyApplied(codeBlock: {
     eventId: string;
-<<<<<<< HEAD
-    index: number;
-  }) {
-    return this.executedCommandRequestIds.has(
-      `${codeBlock.eventId}:${codeBlock.index}`,
-    );
-  }
-
-  private getCodePatchResult(codeBlock: {
-    roomId: string;
-    eventId: string;
-    index: number;
-  }): MessageCodePatchResult | undefined {
-    let roomResource = this.matrixService.roomResources.get(codeBlock.roomId);
-    if (!roomResource) {
-      return undefined;
-    }
-    let message = roomResource.messages.find(
-      (m) => m.eventId === codeBlock.eventId,
-    );
-    return message?.codePatchResults?.find((c) => c.index === codeBlock.index);
-  }
-
-  getCodePatchStatus(codeBlock: {
-    roomId: string;
-    eventId: string;
-    index: number;
-  }): CodePatchStatus | 'applying' | 'ready' {
-=======
     codeBlockIndex: number;
   }) {
     return this.executedCommandRequestIds.has(
@@ -432,26 +353,36 @@
     );
   }
 
-  getCodePatchStatus = (codeBlock: {
+  private getCodePatchResult(codeData: {
+    roomId: string;
+    eventId: string;
+    codeBlockIndex: number;
+  }): MessageCodePatchResult | undefined {
+    let roomResource = this.matrixService.roomResources.get(codeData.roomId);
+    if (!roomResource) {
+      return undefined;
+    }
+    let message = roomResource.messages.find(
+      (m) => m.eventId === codeData.eventId,
+    );
+    return message?.codePatchResults?.find(
+      (c) => c.index === codeData.codeBlockIndex,
+    );
+  }
+
+  getCodePatchStatus = (codeData: {
     roomId: string;
     eventId: string;
     codeBlockIndex: number;
   }): CodePatchStatus | 'applying' | 'ready' => {
->>>>>>> d0f632c0
-    if (this.isCodeBlockApplying(codeBlock)) {
+    if (this.isCodeBlockApplying(codeData)) {
       return 'applying';
     }
-    if (this.isCodeBlockRecentlyApplied(codeBlock)) {
+    if (this.isCodeBlockRecentlyApplied(codeData)) {
       return 'applied';
     }
-<<<<<<< HEAD
-    return this.getCodePatchResult(codeBlock)?.status ?? 'ready';
-  }
-=======
-    return 'ready';
-    // return this.getCodePatchResult(codeBlock)?.status ?? 'ready';
+    return this.getCodePatchResult(codeData)?.status ?? 'ready';
   };
->>>>>>> d0f632c0
 }
 
 type PatchPayload = { attributes: { cardId: string; patch: PatchData } };
