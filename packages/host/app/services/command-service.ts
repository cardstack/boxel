--- conflicted
+++ resolved
@@ -19,6 +19,8 @@
   getClass,
 } from '@cardstack/runtime-common';
 
+import { APP_BOXEL_COMMAND_REQUESTS_KEY } from '@cardstack/runtime-common/matrix-constants';
+
 import type MatrixService from '@cardstack/host/services/matrix-service';
 import type OperatorModeStateService from '@cardstack/host/services/operator-mode-state-service';
 import type Realm from '@cardstack/host/services/realm';
@@ -33,7 +35,6 @@
 import RealmServerService from './realm-server';
 
 import type LoaderService from './loader-service';
-import { APP_BOXEL_COMMAND_REQUESTS_KEY } from '@cardstack/runtime-common/matrix-constants';
 
 const DELAY_FOR_APPLYING_UI = isTesting() ? 50 : 500;
 
@@ -132,14 +133,12 @@
       this.currentlyExecutingCommandEventIds.add(eventId);
 
       // lookup command
-<<<<<<< HEAD
-      let { command: commandToRun } = this.commands.get(command.name!) ?? {};
-=======
-      let { command: commandToRun } = this.commands.get(command.name) ?? {};
+      let { command: commandToRun } =
+        this.commands.get(command.commandRequest.name ?? '') ?? {};
+
       // If we don't find it in the one-offs, start searching for
       // one in the skills we can construct
       if (!commandToRun) {
-        // here we can get the coderef from the messagecommand
         let commandCodeRef = command.codeRef;
         if (commandCodeRef) {
           let CommandConstructor = (await getClass(
@@ -149,7 +148,6 @@
           commandToRun = new CommandConstructor(this.commandContext);
         }
       }
->>>>>>> e2189612
 
       if (commandToRun) {
         // Get the input type and validate/construct the payload
