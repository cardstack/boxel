--- conflicted
+++ resolved
@@ -17,8 +17,6 @@
 import type RealmService from './realm';
 import type ResetService from './reset';
 
-<<<<<<< HEAD
-const isFastBoot = typeof (globalThis as any).FastBoot !== 'undefined';
 const cacheableExternalHosts = new Set(
   (config.cacheableExternalHosts || []).map((host) => host.toLowerCase()),
 );
@@ -27,23 +25,6 @@
   typeof performance !== 'undefined' &&
   typeof performance.getEntriesByName === 'function';
 
-function getNativeFetch(): typeof fetch {
-  if (isFastBoot) {
-    let optsId = (globalThis as any).runnerOptsId;
-    if (optsId == null) {
-      throw new Error(`Runner Options Identifier was not set`);
-    }
-    let getRunnerOpts = (globalThis as any).getRunnerOpts as (
-      optsId: number,
-    ) => RunnerOpts;
-    return getRunnerOpts(optsId)._fetch;
-  } else {
-    return fetch;
-  }
-}
-
-=======
->>>>>>> b0fd2cbd
 export default class NetworkService extends Service {
   @service declare loaderService: LoaderService;
   @service declare realm: RealmService;
@@ -76,26 +57,14 @@
   }
 
   private makeVirtualNetwork() {
-<<<<<<< HEAD
     let virtualNetwork = new VirtualNetwork(
       buildCacheAwareFetch(getNativeFetch()),
     );
-    if (!this.fastboot.isFastBoot) {
-      let resolvedBaseRealmURL = new URL(
-        withTrailingSlash(config.resolvedBaseRealmURL),
-      );
-      virtualNetwork.addURLMapping(
-        new URL(baseRealm.url),
-        resolvedBaseRealmURL,
-      );
-    }
-=======
-    let virtualNetwork = new VirtualNetwork(globalThis.fetch);
+
     let resolvedBaseRealmURL = new URL(
       withTrailingSlash(config.resolvedBaseRealmURL),
     );
     virtualNetwork.addURLMapping(new URL(baseRealm.url), resolvedBaseRealmURL);
->>>>>>> b0fd2cbd
     shimExternals(virtualNetwork);
     virtualNetwork.addImportMap('@cardstack/boxel-icons/', (rest) => {
       return `${config.iconsURL}/@cardstack/boxel-icons/v1/icons/${rest}.js`;
@@ -129,7 +98,9 @@
 
   return async (input: RequestInfo | URL, init?: RequestInit) => {
     let request =
-      input instanceof Request ? input : new Request(input as RequestInfo, init);
+      input instanceof Request
+        ? input
+        : new Request(input as RequestInfo, init);
 
     let defaultBase =
       typeof window !== 'undefined' && window.location?.href
