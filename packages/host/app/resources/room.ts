import { getOwner } from '@ember/owner';
import { service } from '@ember/service';
import { tracked, cached } from '@glimmer/tracking';

import { restartableTask, timeout } from 'ember-concurrency';
import { Resource } from 'ember-resources';

import { TrackedMap } from 'tracked-built-ins';

import { type LooseSingleCardDocument } from '@cardstack/runtime-common';

import {
  APP_BOXEL_CARDFRAGMENT_MSGTYPE,
  APP_BOXEL_COMMAND_MSGTYPE,
  APP_BOXEL_COMMAND_DEFINITIONS_MSGTYPE,
  APP_BOXEL_COMMAND_RESULT_EVENT_TYPE,
  DEFAULT_LLM,
} from '@cardstack/runtime-common/matrix-constants';

import type {
  CardFragmentContent,
  CommandEvent,
  MatrixEvent as DiscreteMatrixEvent,
  RoomCreateEvent,
  RoomNameEvent,
  InviteEvent,
  JoinEvent,
  LeaveEvent,
  CardMessageEvent,
  MessageEvent,
  CommandDefinitionsEvent,
  CommandResultEvent,
  CommandDefinitionsEvent,
} from 'https://cardstack.com/base/matrix-event';

import { SkillCard } from 'https://cardstack.com/base/skill-card';

import { Skill } from '../components/ai-assistant/skill-menu';
import {
  RoomMember,
  type RoomMemberInterface,
} from '../lib/matrix-classes/member';
import { Message } from '../lib/matrix-classes/message';

import MessageBuilder from '../lib/matrix-classes/message-builder';

import type Room from '../lib/matrix-classes/room';

import type CardService from '../services/card-service';
import type CommandService from '../services/command-service';
import type MatrixService from '../services/matrix-service';

interface Args {
  named: {
    roomId: string | undefined;
    events: DiscreteMatrixEvent[] | undefined;
  };
}

export class RoomResource extends Resource<Args> {
  private _messageCache: TrackedMap<string, Message> = new TrackedMap();
  private _skillEventIdToCardIdCache: TrackedMap<string, string> =
    new TrackedMap();
  private _skillCardsCache: TrackedMap<string, SkillCard> = new TrackedMap();
  private _skillEventIdToCardIdCache: TrackedMap<string, string> =
    new TrackedMap();
  private _nameEventsCache: TrackedMap<string, RoomNameEvent> =
    new TrackedMap();
  @tracked private _createEvent: RoomCreateEvent | undefined;
  private _memberCache: TrackedMap<string, RoomMember> = new TrackedMap();
  private _fragmentCache: TrackedMap<string, CardFragmentContent> =
    new TrackedMap();
  private _isDisplayingViewCodeMap: TrackedMap<string, boolean> =
    new TrackedMap();
  @tracked matrixRoom: Room | undefined;
  @tracked loading: Promise<void> | undefined;
  @tracked roomId: string | undefined;

  // To avoid delay, instead of using `roomResource.activeLLM`, we use a tracked property
  // that updates immediately after the user selects the LLM.
  @tracked private llmBeingActivated: string | undefined;
  @service declare private matrixService: MatrixService;
  @service declare private commandService: CommandService;
  @service declare private cardService: CardService;

  modify(_positional: never[], named: Args['named']) {
    if (!named.roomId) {
      return;
    }
    this.roomId = named.roomId;
    this.loading = this.load.perform(named.roomId);
  }

  private load = restartableTask(async (roomId: string) => {
    try {
      this.matrixRoom = roomId
        ? await this.matrixService.getRoomData(roomId)
        : undefined; //look at the note in the EventSendingContext interface for why this is awaited
      if (!this.matrixRoom) {
        return;
      }
      let memberIds = this.matrixRoom.memberIds;
      // If the AI bot is not in the room, don't process the events
      if (!memberIds || !memberIds.includes(this.matrixService.aiBotUserId)) {
        return;
      }

      let index = this._messageCache.size;
      // This is brought up to this level so if the
      // load task is rerun we can stop processing
      for (let event of this.sortedEvents) {
        switch (event.type) {
          case 'm.room.member':
            await this.loadRoomMemberEvent(roomId, event);
            break;
          case 'm.room.message':
            if (this.isCardFragmentEvent(event)) {
              await this.loadCardFragment(event);
            } else if (this.isCommandDefinitionsEvent(event)) {
              break;
            } else {
              await this.loadRoomMessage({
                roomId,
                event: event as MessageEvent | CommandEvent | CardMessageEvent, // this cast can be removed when we add awareness of CommandDefinitionsEvent to this resource
                index,
              });
            }
            break;
          case APP_BOXEL_COMMAND_RESULT_EVENT_TYPE:
            this.updateMessageCommandResult({ roomId, event, index });
            break;
          case 'm.room.create':
            await this.loadRoomCreateEvent(event);
            break;
          case 'm.room.name':
            await this.loadRoomNameEvent(event);
            break;
        }
      }
    } catch (e) {
      throw new Error(`Error loading room ${e}`);
    }
  });

  // note that the arrays below recreated as they are recomputed and hence
  // different when the values change. downstream components that consume these
  // messages directly as args are unnecessarily re-created since they are
  // triple equals different when the values change. components should consume
  // something stable like this resource and not these ever changing arrays
  @cached
  get messages() {
    if (this.roomId == undefined) {
      return [];
    }
    return [...this._messageCache.values()]
      .filter((m) => m.roomId === this.roomId)
      .sort((a, b) => a.created.getTime() - b.created.getTime());
  }

  @cached
  get members() {
    if (this.roomId == undefined) {
      return [];
    }
    return (
      Array.from(this._memberCache.values()).filter(
        (m) => m.roomId === this.roomId,
      ) ?? []
    );
  }

  @cached
  get invitedMembers() {
    if (this.roomId == undefined) {
      return [];
    }
    return this.members.filter(
      (m) => m.membership === 'invite' && m.roomId === this.roomId,
    );
  }

  @cached
  get joinedMembers() {
    if (this.roomId == undefined) {
      return [];
    }
    return this.members.filter(
      (m) => m.membership === 'join' && m.roomId === this.roomId,
    );
  }

  private get events() {
    return this.matrixRoom?.events ?? [];
  }

  @cached
  private get sortedEvents() {
    return this.events.sort((a, b) => a.origin_server_ts - b.origin_server_ts);
  }

<<<<<<< HEAD
  get allSkillEventIds(): Set<string> {
=======
  private get allSkillEventIds(): Set<string> {
>>>>>>> 62f68bce
    let skillsConfig = this.matrixRoom?.skillsConfig;
    if (!skillsConfig) {
      return new Set();
    }
    return new Set([
      ...skillsConfig.enabledEventIds,
      ...skillsConfig.disabledEventIds,
    ]);
  }

  get skills(): Skill[] {
<<<<<<< HEAD
    let skillsConfig = this.matrixRoom?.skillsConfig;
    if (!skillsConfig) {
      return [];
    }
=======
>>>>>>> 62f68bce
    let result: Skill[] = [];
    for (let skillEventId of this.allSkillEventIds) {
      let cardId = this._skillEventIdToCardIdCache.get(skillEventId);
      if (!cardId) {
        continue;
      }
      let skillCard = this._skillCardsCache.get(cardId);
      if (!skillCard) {
        continue;
      }
      result.push({
        card: skillCard,
        skillEventId,
<<<<<<< HEAD
        isActive: skillsConfig.enabledEventIds.includes(skillEventId),
=======
        isActive:
          this.matrixRoom?.skillsConfig.enabledEventIds.includes(skillEventId),
>>>>>>> 62f68bce
      });
    }
    return result;
  }

<<<<<<< HEAD
  get commands() {
    // Usable commands are all commands on *active* skills
    let commands = [];
    for (let skill of this.skills) {
      if (skill.isActive) {
        commands.push(...skill.card.commands);
      }
    }
    return commands;
  }

=======
>>>>>>> 62f68bce
  @cached
  get created() {
    if (this._createEvent) {
      return new Date(this._createEvent.origin_server_ts);
    }
    // there is a race condition in the matrix SDK where newly created
    // rooms don't immediately have a created date
    return new Date();
  }

  get name() {
    return this.matrixRoom?.name;
  }

  @cached
  get lastActiveTimestamp() {
    let eventsWithTime = this.events.filter((t) => t.origin_server_ts);
    let maybeLastActive =
      eventsWithTime[eventsWithTime.length - 1].origin_server_ts;
    return maybeLastActive ?? this.created.getTime();
  }

  get activeLLM(): string {
    return this.llmBeingActivated ?? this.matrixRoom?.activeLLM ?? DEFAULT_LLM;
  }

  activateLLM(model: string) {
    this.activateLLMTask.perform(model);
  }

  get isActivatingLLM() {
    return this.activateLLMTask.isRunning;
  }

  private activateLLMTask = restartableTask(async (model: string) => {
    if (this.activeLLM === model) {
      return;
    }
    this.llmBeingActivated = model;
    try {
      if (!this.matrixRoom) {
        throw new Error('matrixRoom is required to activate LLM');
      }
      await this.matrixService.sendActiveLLMEvent(
        this.matrixRoom.roomId,
        model,
      );
      let remainingRetries = 20;
      while (this.matrixRoom.activeLLM !== model && remainingRetries > 0) {
        await timeout(50);
        remainingRetries--;
      }
      if (remainingRetries === 0) {
        throw new Error('Failed to activate LLM');
      }
    } finally {
      this.llmBeingActivated = undefined;
    }
  });

  private async loadRoomMemberEvent(
    roomId: string,
    event: InviteEvent | JoinEvent | LeaveEvent,
  ) {
    let userId = event.state_key;
    let roomMemberArgs = {
      userId,
      displayName: event.content.displayname,
      membership: event.content.membership,
      membershipDateTime: new Date(event.origin_server_ts) || Date.now(),
      membershipInitiator: event.sender,
    };
    this.upsertRoomMember({
      roomId,
      ...roomMemberArgs,
    });
  }

  private isCommandDefinitionsEvent(
    event:
      | MessageEvent
      | CommandEvent
      | CardMessageEvent
      | CommandDefinitionsEvent,
  ): event is CommandDefinitionsEvent {
    return event.content.msgtype === APP_BOXEL_COMMAND_DEFINITIONS_MSGTYPE;
  }

  private async loadSkillCardIntoCache(eventId: string) {
    let cardDoc = this.serializedCardFromFragments(eventId);
    if (!cardDoc.data.id) {
      console.warn(
        `No card id found for skill event id ${eventId}, this should not happen, this can happen if you add a skill card to a room without saving it, and without giving it an ID`,
      );
      return;
    }
    let cardId = cardDoc.data.id;
    let skillCard = (await this.cardService.createFromSerialized(
      cardDoc.data,
      cardDoc,
    )) as SkillCard;
    this._skillCardsCache.set(cardId, skillCard);
    this._skillEventIdToCardIdCache.set(eventId, cardId);
  }

  private isCardFragmentEvent(
    event:
      | MessageEvent
      | CommandEvent
      | CardMessageEvent
      | CommandDefinitionsEvent,
  ): event is CardMessageEvent & {
    content: { msgtype: typeof APP_BOXEL_CARDFRAGMENT_MSGTYPE };
  } {
    return event.content.msgtype === APP_BOXEL_CARDFRAGMENT_MSGTYPE;
  }

  private async loadCardFragment(
    event: CardMessageEvent & {
      content: { msgtype: typeof APP_BOXEL_CARDFRAGMENT_MSGTYPE };
    },
  ) {
    let eventId = event.event_id;
    this._fragmentCache.set(eventId, event.content);

<<<<<<< HEAD
    if (
      !this.allSkillEventIds.has(eventId) ||
      this._skillEventIdToCardIdCache.has(eventId)
    ) {
      return;
    }
    await this.loadSkillCardIntoCache(eventId);
=======
    if (this.isSkillEventId(eventId)) {
      await this.ensureSkillCardCached(eventId);
    }
  }

  private isSkillEventId(eventId: string) {
    return this.allSkillEventIds.has(eventId);
  }

  private async ensureSkillCardCached(eventId: string) {
    if (this._skillEventIdToCardIdCache.has(eventId)) {
      return;
    }
    let cardDoc = this.serializedCardFromFragments(eventId);
    if (!cardDoc.data.id) {
      console.warn(
        `No card id found for skill event id ${eventId}, this should not happen, this can happen if you add a skill card to a room without saving it, and without giving it an ID`,
      );
      return;
    }
    let cardId = cardDoc.data.id;
    let skillCard = (await this.cardService.createFromSerialized(
      cardDoc.data,
      cardDoc,
    )) as SkillCard;
    this._skillCardsCache.set(cardId, skillCard);
    this._skillEventIdToCardIdCache.set(eventId, cardId);
>>>>>>> 62f68bce
  }

  private loadRoomMessage({
    roomId,
    event,
    index,
  }: {
    roomId: string;
    event: MessageEvent | CommandEvent | CardMessageEvent;
    index: number;
  }) {
    let effectiveEventId = this.getEffectiveEventId(event);

    let message = this._messageCache.get(effectiveEventId);
    let author = this.upsertRoomMember({
      roomId,
      userId: event.sender,
    });
    let messageBuilder = new MessageBuilder(event, getOwner(this)!, {
      roomId,
      effectiveEventId,
      author,
      index,
      serializedCardFromFragments: this.serializedCardFromFragments,
      events: this.events,
      skills: this.skills,
    });

    if (!message) {
      message = messageBuilder.buildMessage();
      this._messageCache.set(
        message.clientGeneratedId ?? effectiveEventId,
        message as any,
      );
    }

    messageBuilder.updateMessage(message);
  }

  private updateMessageCommandResult({
    roomId,
    event,
    index,
  }: {
    roomId: string;
    event: CommandResultEvent;
    index: number;
  }) {
    let effectiveEventId = this.getEffectiveEventId(event);
    let commandEvent = this.events.find(
      (e: any) =>
        e.type === 'm.room.message' &&
        e.content.msgtype === APP_BOXEL_COMMAND_MSGTYPE &&
        (e.event_id === effectiveEventId ||
          e.content['m.relates_to']?.event_id === effectiveEventId),
    )! as CommandEvent | undefined;
    let message = this._messageCache.get(effectiveEventId);
    if (!message || !commandEvent) {
      return;
    }

    let author = this.upsertRoomMember({
      roomId,
      userId: event.sender,
    });
    let messageBuilder = new MessageBuilder(commandEvent, getOwner(this)!, {
      roomId,
      effectiveEventId,
      author,
      index,
      serializedCardFromFragments: this.serializedCardFromFragments,
      events: this.events,
      skills: this.skills,
      commandResultEvent: event,
    });
    messageBuilder.updateMessageCommandResult(message);
  }

  private getEffectiveEventId(
    event: MessageEvent | CommandEvent | CardMessageEvent | CommandResultEvent,
  ) {
    return event.content['m.relates_to']?.rel_type === 'm.replace' ||
      event.content['m.relates_to']?.rel_type === 'm.annotation'
      ? event.content['m.relates_to'].event_id
      : event.event_id;
  }

  private async loadRoomNameEvent(event: RoomNameEvent) {
    if (!this._nameEventsCache.has(event.event_id)) {
      this._nameEventsCache.set(event.event_id, event);
    }
  }

  private async loadRoomCreateEvent(event: RoomCreateEvent) {
    if (!this._createEvent) {
      this._createEvent = event;
    }
  }

  private upsertRoomMember({
    roomId,
    userId,
    displayName,
    membership,
    membershipDateTime,
    membershipInitiator,
  }: RoomMemberInterface): RoomMember {
    let member: RoomMember | undefined;
    member = this._memberCache.get(userId);
    if (
      // Create new member if it doesn't exist or if provided data is more recent
      member?.membershipDateTime &&
      membershipDateTime &&
      member.membershipDateTime.getTime() > Number(membershipDateTime)
    ) {
      return member;
    }
    if (!member) {
      member = new RoomMember({ userId, roomId });
    }
    if (displayName) {
      member.displayName = displayName;
    }
    if (membership) {
      member.membership = membership;
    }
    if (membershipDateTime != null) {
      member.membershipDateTime = new Date(membershipDateTime);
    }
    if (membershipInitiator) {
      member.membershipInitiator = membershipInitiator;
    }

    this._memberCache.set(userId, member);
    return member;
  }

  public serializedCardFromFragments = (eventId: string) => {
    let fragments: CardFragmentContent[] = [];
    let currentFragment: string | undefined = eventId;
    do {
      let fragment = this._fragmentCache.get(currentFragment);
      if (!fragment) {
        throw new Error(
          `No card fragment found in cache for event id ${eventId}`,
        );
      }
      fragments.push(fragment);
      currentFragment = fragment.data.nextFragment;
    } while (currentFragment);

    fragments.sort((a, b) => (a.data.index = b.data.index));
    if (fragments.length !== fragments[0].data.totalParts) {
      throw new Error(
        `Expected to find ${fragments[0].data.totalParts} fragments for fragment of event id ${eventId} but found ${fragments.length} fragments`,
      );
    }

    let cardDoc = JSON.parse(
      fragments.map((f) => f.data.cardFragment).join(''),
    ) as LooseSingleCardDocument;
    return cardDoc;
  };

  public isDisplayingCode(message: Message) {
    return this._isDisplayingViewCodeMap.get(message.eventId) ?? false;
  }

  public toggleViewCode(message: Message) {
    this._isDisplayingViewCodeMap.set(
      message.eventId,
      !this.isDisplayingCode(message),
    );
  }
}

export function getRoom(
  parent: object,
  roomId: () => string | undefined,
  events: () => any | undefined, //TODO: This line of code is needed to get the room to react to new messages. This should be removed in CS-6987
) {
  return RoomResource.from(parent, () => ({
    named: {
      roomId: roomId(),
      events: events ? events() : [],
    },
  }));
}<|MERGE_RESOLUTION|>--- conflicted
+++ resolved
@@ -30,12 +30,10 @@
   MessageEvent,
   CommandDefinitionsEvent,
   CommandResultEvent,
-  CommandDefinitionsEvent,
 } from 'https://cardstack.com/base/matrix-event';
 
-import { SkillCard } from 'https://cardstack.com/base/skill-card';
-
-import { Skill } from '../components/ai-assistant/skill-menu';
+import type { SkillCard } from 'https://cardstack.com/base/skill-card';
+
 import {
   RoomMember,
   type RoomMemberInterface,
@@ -43,6 +41,8 @@
 import { Message } from '../lib/matrix-classes/message';
 
 import MessageBuilder from '../lib/matrix-classes/message-builder';
+
+import type { Skill } from '../components/ai-assistant/skill-menu';
 
 import type Room from '../lib/matrix-classes/room';
 
@@ -62,8 +62,6 @@
   private _skillEventIdToCardIdCache: TrackedMap<string, string> =
     new TrackedMap();
   private _skillCardsCache: TrackedMap<string, SkillCard> = new TrackedMap();
-  private _skillEventIdToCardIdCache: TrackedMap<string, string> =
-    new TrackedMap();
   private _nameEventsCache: TrackedMap<string, RoomNameEvent> =
     new TrackedMap();
   @tracked private _createEvent: RoomCreateEvent | undefined;
@@ -198,11 +196,7 @@
     return this.events.sort((a, b) => a.origin_server_ts - b.origin_server_ts);
   }
 
-<<<<<<< HEAD
-  get allSkillEventIds(): Set<string> {
-=======
   private get allSkillEventIds(): Set<string> {
->>>>>>> 62f68bce
     let skillsConfig = this.matrixRoom?.skillsConfig;
     if (!skillsConfig) {
       return new Set();
@@ -214,13 +208,6 @@
   }
 
   get skills(): Skill[] {
-<<<<<<< HEAD
-    let skillsConfig = this.matrixRoom?.skillsConfig;
-    if (!skillsConfig) {
-      return [];
-    }
-=======
->>>>>>> 62f68bce
     let result: Skill[] = [];
     for (let skillEventId of this.allSkillEventIds) {
       let cardId = this._skillEventIdToCardIdCache.get(skillEventId);
@@ -234,18 +221,13 @@
       result.push({
         card: skillCard,
         skillEventId,
-<<<<<<< HEAD
-        isActive: skillsConfig.enabledEventIds.includes(skillEventId),
-=======
         isActive:
           this.matrixRoom?.skillsConfig.enabledEventIds.includes(skillEventId),
->>>>>>> 62f68bce
       });
     }
     return result;
   }
 
-<<<<<<< HEAD
   get commands() {
     // Usable commands are all commands on *active* skills
     let commands = [];
@@ -257,8 +239,6 @@
     return commands;
   }
 
-=======
->>>>>>> 62f68bce
   @cached
   get created() {
     if (this._createEvent) {
@@ -347,23 +327,6 @@
     return event.content.msgtype === APP_BOXEL_COMMAND_DEFINITIONS_MSGTYPE;
   }
 
-  private async loadSkillCardIntoCache(eventId: string) {
-    let cardDoc = this.serializedCardFromFragments(eventId);
-    if (!cardDoc.data.id) {
-      console.warn(
-        `No card id found for skill event id ${eventId}, this should not happen, this can happen if you add a skill card to a room without saving it, and without giving it an ID`,
-      );
-      return;
-    }
-    let cardId = cardDoc.data.id;
-    let skillCard = (await this.cardService.createFromSerialized(
-      cardDoc.data,
-      cardDoc,
-    )) as SkillCard;
-    this._skillCardsCache.set(cardId, skillCard);
-    this._skillEventIdToCardIdCache.set(eventId, cardId);
-  }
-
   private isCardFragmentEvent(
     event:
       | MessageEvent
@@ -384,15 +347,6 @@
     let eventId = event.event_id;
     this._fragmentCache.set(eventId, event.content);
 
-<<<<<<< HEAD
-    if (
-      !this.allSkillEventIds.has(eventId) ||
-      this._skillEventIdToCardIdCache.has(eventId)
-    ) {
-      return;
-    }
-    await this.loadSkillCardIntoCache(eventId);
-=======
     if (this.isSkillEventId(eventId)) {
       await this.ensureSkillCardCached(eventId);
     }
@@ -420,7 +374,6 @@
     )) as SkillCard;
     this._skillCardsCache.set(cardId, skillCard);
     this._skillEventIdToCardIdCache.set(eventId, cardId);
->>>>>>> 62f68bce
   }
 
   private loadRoomMessage({
