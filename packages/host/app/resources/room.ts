import { getOwner } from '@ember/owner';
import { service } from '@ember/service';
import { tracked } from '@glimmer/tracking';

import { restartableTask, timeout } from 'ember-concurrency';
import { Resource } from 'ember-resources';

import { TrackedMap } from 'tracked-built-ins';

import { type LooseSingleCardDocument } from '@cardstack/runtime-common';

import {
  APP_BOXEL_CARDFRAGMENT_MSGTYPE,
  APP_BOXEL_COMMAND_MSGTYPE,
  APP_BOXEL_COMMAND_DEFINITIONS_MSGTYPE,
  APP_BOXEL_COMMAND_RESULT_EVENT_TYPE,
  DEFAULT_LLM,
} from '@cardstack/runtime-common/matrix-constants';

import type {
  CardFragmentContent,
  CommandEvent,
  MatrixEvent as DiscreteMatrixEvent,
  RoomCreateEvent,
  RoomNameEvent,
  InviteEvent,
  JoinEvent,
  LeaveEvent,
  CardMessageEvent,
  MessageEvent,
  CommandResultEvent,
  CommandDefinitionsEvent,
} from 'https://cardstack.com/base/matrix-event';

import { SkillCard } from 'https://cardstack.com/base/skill-card';

import { Skill } from '../components/ai-assistant/skill-menu';
import {
  RoomMember,
  type RoomMemberInterface,
} from '../lib/matrix-classes/member';
import { Message } from '../lib/matrix-classes/message';

import MessageBuilder from '../lib/matrix-classes/message-builder';

import type Room from '../lib/matrix-classes/room';

import type CardService from '../services/card-service';
import type CommandService from '../services/command-service';
import type MatrixService from '../services/matrix-service';

interface Args {
  named: {
    roomId: string | undefined;
    events: DiscreteMatrixEvent[] | undefined;
  };
}

export class RoomResource extends Resource<Args> {
  private _previousRoomId: string | undefined;
  private _messageCache: TrackedMap<string, Message> = new TrackedMap();
  private _skillEventIdToCardIdCache: TrackedMap<string, string> =
    new TrackedMap();
  private _skillCardsCache: TrackedMap<string, SkillCard> = new TrackedMap();
  private _nameEventsCache: TrackedMap<string, RoomNameEvent> =
    new TrackedMap();
  @tracked private _createEvent: RoomCreateEvent | undefined;
  private _memberCache: TrackedMap<string, RoomMember> = new TrackedMap();
  private _fragmentCache: TrackedMap<string, CardFragmentContent> =
    new TrackedMap();
  private _isDisplayingViewCodeMap: TrackedMap<string, boolean> =
    new TrackedMap();
  @tracked matrixRoom: Room | undefined;
  @tracked loading: Promise<void> | undefined;

  // To avoid delay, instead of using `roomResource.activeLLM`, we use a tracked property
  // that updates immediately after the user selects the LLM.
<<<<<<< HEAD
  @tracked private llmBeingActivated: string | undefined;
  @service private declare matrixService: MatrixService;
  @service private declare commandService: CommandService;
  @service private declare cardService: CardService;
=======
  @tracked _activeLLM: string | undefined;
  @service declare private matrixService: MatrixService;
  @service declare private commandService: CommandService;
  @service declare private cardService: CardService;
>>>>>>> 7b409960

  modify(_positional: never[], named: Args['named']) {
    if (named.roomId) {
      if (this.isNewRoom(named.roomId)) {
        this.resetCache();
      }
      this._previousRoomId = named.roomId;
      this.loading = this.load.perform(named.roomId);
    }
  }

  private isNewRoom(roomId: string) {
    return this._previousRoomId && roomId !== this._previousRoomId;
  }

  private resetCache() {
    this._messageCache = new TrackedMap();
    this._memberCache = new TrackedMap();
    this._fragmentCache = new TrackedMap();
    this._nameEventsCache = new TrackedMap();
    this._skillCardsCache = new TrackedMap();
    this._skillEventIdToCardIdCache = new TrackedMap();
    this._isDisplayingViewCodeMap = new TrackedMap();
    this._createEvent = undefined;
  }

  private load = restartableTask(async (roomId: string) => {
    try {
      this.matrixRoom = roomId
        ? await this.matrixService.getRoomData(roomId)
        : undefined; //look at the note in the EventSendingContext interface for why this is awaited
      if (this.matrixRoom) {
        let index = this._messageCache.size;
        let members = this.matrixRoom?.members;
        // If the AI bot is not in the room, don't process the events
        if (members && !(this.matrixService.aiBotUserId in members)) {
          return;
        }
        // This is brought up to this level so if the
        // load task is rerun we can stop processing
        for (let event of this.sortedEvents) {
          switch (event.type) {
            case 'm.room.member':
              await this.loadRoomMemberEvent(roomId, event);
              break;
            case 'm.room.message':
              if (this.isCardFragmentEvent(event)) {
                await this.loadCardFragment(event);
              } else if (this.isCommandDefinitionsEvent(event)) {
                break;
              } else {
                await this.loadRoomMessage({ roomId, event, index });
              }
              break;
            case APP_BOXEL_COMMAND_RESULT_EVENT_TYPE:
              this.updateMessageCommandResult({ roomId, event, index });
              break;
            case 'm.room.create':
              await this.loadRoomCreateEvent(event);
              break;
            case 'm.room.name':
              await this.loadRoomNameEvent(event);
              break;
          }
        }
      }
    } catch (e) {
      throw new Error(`Error loading room ${e}`);
    }
  });

  get messages() {
    return [...this._messageCache.values()].sort(
      (a, b) => a.created.getTime() - b.created.getTime(),
    );
  }

  get members() {
    return Array.from(this._memberCache.values()) ?? [];
  }

  get invitedMembers() {
    return this.members.filter((m) => m.membership === 'invite');
  }

  get joinedMembers() {
    return this.members.filter((m) => m.membership === 'join');
  }

  private get events() {
    return this.matrixRoom?.events ?? [];
  }

  private get sortedEvents() {
    return this.events.sort((a, b) => a.origin_server_ts - b.origin_server_ts);
  }

  get allSkillEventIds(): Set<string> {
    let skillsConfig = this.matrixRoom?.skillsConfig;
    if (!skillsConfig) {
      return new Set();
    }
    return new Set([
      ...skillsConfig.enabledEventIds,
      ...skillsConfig.disabledEventIds,
    ]);
  }

  get skills(): Skill[] {
    let skillsConfig = this.matrixRoom?.skillsConfig;
    if (!skillsConfig) {
      return [];
    }
    let result: Skill[] = [];
    for (let skillEventId of this.allSkillEventIds) {
      let cardId = this._skillEventIdToCardIdCache.get(skillEventId);
      if (!cardId) {
        continue;
      }
      let skillCard = this._skillCardsCache.get(cardId);
      if (!skillCard) {
        continue;
      }
      result.push({
        card: skillCard,
        skillEventId,
        isActive: skillsConfig.enabledEventIds.includes(skillEventId),
      });
    }
    return result;
  }

  get commands() {
    // Usable commands are all commands on *active* skills
    let commands = [];
    for (let skill of this.skills) {
      if (skill.isActive) {
        commands.push(...skill.card.commands);
      }
    }
    return commands;
  }

  get roomId() {
    return this._previousRoomId;
  }

  get created() {
    if (this._createEvent) {
      return new Date(this._createEvent.origin_server_ts);
    }
    // there is a race condition in the matrix SDK where newly created
    // rooms don't immediately have a created date
    return new Date();
  }

  get name() {
    return this.matrixRoom?.name;
  }

  get lastActiveTimestamp() {
    let eventsWithTime = this.events.filter((t) => t.origin_server_ts);
    let maybeLastActive =
      eventsWithTime[eventsWithTime.length - 1].origin_server_ts;
    return maybeLastActive ?? this.created.getTime();
  }

  get activeLLM(): string {
    return this.llmBeingActivated ?? this.matrixRoom?.activeLLM ?? DEFAULT_LLM;
  }

  activateLLM(model: string) {
    this.activateLLMTask.perform(model);
  }

  get isActivatingLLM() {
    return this.activateLLMTask.isRunning;
  }

  private activateLLMTask = restartableTask(async (model: string) => {
    if (this.activeLLM === model) {
      return;
    }
    this.llmBeingActivated = model;
    try {
      if (!this.matrixRoom) {
        throw new Error('matrixRoom is required to activate LLM');
      }
      await this.matrixService.sendActiveLLMEvent(
        this.matrixRoom.roomId,
        model,
      );
      let remainingRetries = 20;
      while (this.matrixRoom.activeLLM !== model && remainingRetries > 0) {
        await timeout(50);
        remainingRetries--;
      }
      if (remainingRetries === 0) {
        throw new Error('Failed to activate LLM');
      }
    } finally {
      this.llmBeingActivated = undefined;
    }
  });

  private async loadRoomMemberEvent(
    roomId: string,
    event: InviteEvent | JoinEvent | LeaveEvent,
  ) {
    let userId = event.state_key;
    let roomMemberArgs = {
      userId,
      displayName: event.content.displayname,
      membership: event.content.membership,
      membershipDateTime: new Date(event.origin_server_ts) || Date.now(),
      membershipInitiator: event.sender,
    };
    this.upsertRoomMember({
      roomId,
      ...roomMemberArgs,
    });
  }

  private isCommandDefinitionsEvent(
    event:
      | MessageEvent
      | CommandEvent
      | CardMessageEvent
      | CommandDefinitionsEvent,
  ): event is CommandDefinitionsEvent {
    return event.content.msgtype === APP_BOXEL_COMMAND_DEFINITIONS_MSGTYPE;
  }

  private isCardFragmentEvent(
    event:
      | MessageEvent
      | CommandEvent
      | CardMessageEvent
      | CommandDefinitionsEvent,
  ): event is CardMessageEvent & {
    content: { msgtype: typeof APP_BOXEL_CARDFRAGMENT_MSGTYPE };
  } {
    return event.content.msgtype === APP_BOXEL_CARDFRAGMENT_MSGTYPE;
  }

  private async loadSkillCardIntoCache(eventId: string) {
    let cardDoc = this.serializedCardFromFragments(eventId);
    if (!cardDoc.data.id) {
      console.warn(
        `No card id found for skill event id ${eventId}, this should not happen, this can happen if you add a skill card to a room without saving it, and without giving it an ID`,
      );
      return;
    }
    let cardId = cardDoc.data.id;
    let skillCard = (await this.cardService.createFromSerialized(
      cardDoc.data,
      cardDoc,
    )) as SkillCard;
    this._skillCardsCache.set(cardId, skillCard);
    this._skillEventIdToCardIdCache.set(eventId, cardId);
  }

  private async loadCardFragment(
    event: CardMessageEvent & {
      content: { msgtype: typeof APP_BOXEL_CARDFRAGMENT_MSGTYPE };
    },
  ) {
    let eventId = event.event_id;
    this._fragmentCache.set(eventId, event.content);
    if (
      !this.allSkillEventIds.has(eventId) ||
      this._skillEventIdToCardIdCache.has(eventId)
    ) {
      return;
    }
    await this.loadSkillCardIntoCache(eventId);
  }

  private loadRoomMessage({
    roomId,
    event,
    index,
  }: {
    roomId: string;
    event: MessageEvent | CommandEvent | CardMessageEvent;
    index: number;
  }) {
    let effectiveEventId = this.getEffectiveEventId(event);

    let message = this._messageCache.get(effectiveEventId);
    let author = this.upsertRoomMember({
      roomId,
      userId: event.sender,
    });
    let messageBuilder = new MessageBuilder(event, getOwner(this)!, {
      roomId,
      effectiveEventId,
      author,
      index,
      serializedCardFromFragments: this.serializedCardFromFragments,
      events: this.events,
      skills: this.skills,
    });

    if (!message) {
      message = messageBuilder.buildMessage();
      this._messageCache.set(
        message.clientGeneratedId ?? effectiveEventId,
        message as any,
      );
    }

    messageBuilder.updateMessage(message);
  }

  private updateMessageCommandResult({
    roomId,
    event,
    index,
  }: {
    roomId: string;
    event: CommandResultEvent;
    index: number;
  }) {
    let effectiveEventId = this.getEffectiveEventId(event);
    let commandEvent = this.events.find(
      (e: any) =>
        e.type === 'm.room.message' &&
        e.content.msgtype === APP_BOXEL_COMMAND_MSGTYPE &&
        e.content['m.relates_to']?.event_id === effectiveEventId,
    )! as CommandEvent | undefined;
    let message = this._messageCache.get(effectiveEventId);
    if (!message || !commandEvent) {
      return;
    }

    let author = this.upsertRoomMember({
      roomId,
      userId: event.sender,
    });
    let messageBuilder = new MessageBuilder(commandEvent, getOwner(this)!, {
      roomId,
      effectiveEventId,
      author,
      index,
      serializedCardFromFragments: this.serializedCardFromFragments,
      events: this.events,
      skills: this.skills,
      commandResultEvent: event,
    });
    messageBuilder.updateMessageCommandResult(message);
  }

  private getEffectiveEventId(
    event: MessageEvent | CommandEvent | CardMessageEvent | CommandResultEvent,
  ) {
    return event.content['m.relates_to']?.rel_type === 'm.replace' ||
      event.content['m.relates_to']?.rel_type === 'm.annotation'
      ? event.content['m.relates_to'].event_id
      : event.event_id;
  }

  private async loadRoomNameEvent(event: RoomNameEvent) {
    if (!this._nameEventsCache.has(event.event_id)) {
      this._nameEventsCache.set(event.event_id, event);
    }
  }

  private async loadRoomCreateEvent(event: RoomCreateEvent) {
    if (!this._createEvent) {
      this._createEvent = event;
    }
  }

  private upsertRoomMember({
    roomId,
    userId,
    displayName,
    membership,
    membershipDateTime,
    membershipInitiator,
  }: RoomMemberInterface): RoomMember {
    let member: RoomMember | undefined;
    member = this._memberCache.get(userId);
    if (
      // Create new member if it doesn't exist or if provided data is more recent
      member?.membershipDateTime &&
      membershipDateTime &&
      member.membershipDateTime.getTime() > Number(membershipDateTime)
    ) {
      return member;
    }
    if (!member) {
      member = new RoomMember({ userId, roomId });
    }
    if (displayName) {
      member.displayName = displayName;
    }
    if (membership) {
      member.membership = membership;
    }
    if (membershipDateTime != null) {
      member.membershipDateTime = new Date(membershipDateTime);
    }
    if (membershipInitiator) {
      member.membershipInitiator = membershipInitiator;
    }

    this._memberCache.set(userId, member);
    return member;
  }

  public serializedCardFromFragments = (eventId: string) => {
    let fragments: CardFragmentContent[] = [];
    let currentFragment: string | undefined = eventId;
    do {
      let fragment = this._fragmentCache.get(currentFragment);
      if (!fragment) {
        throw new Error(
          `No card fragment found in cache for event id ${eventId}`,
        );
      }
      fragments.push(fragment);
      currentFragment = fragment.data.nextFragment;
    } while (currentFragment);

    fragments.sort((a, b) => (a.data.index = b.data.index));
    if (fragments.length !== fragments[0].data.totalParts) {
      throw new Error(
        `Expected to find ${fragments[0].data.totalParts} fragments for fragment of event id ${eventId} but found ${fragments.length} fragments`,
      );
    }

    let cardDoc = JSON.parse(
      fragments.map((f) => f.data.cardFragment).join(''),
    ) as LooseSingleCardDocument;
    return cardDoc;
  };

  public isDisplayingCode(message: Message) {
    return this._isDisplayingViewCodeMap.get(message.eventId) ?? false;
  }

  public toggleViewCode(message: Message) {
    this._isDisplayingViewCodeMap.set(
      message.eventId,
      !this.isDisplayingCode(message),
    );
  }
}

export function getRoom(
  parent: object,
  roomId: () => string | undefined,
  events: () => any | undefined, //TODO: This line of code is needed to get the room to react to new messages. This should be removed in CS-6987
) {
  return RoomResource.from(parent, () => ({
    named: {
      roomId: roomId(),
      events: events ? events() : [],
    },
  }));
}<|MERGE_RESOLUTION|>--- conflicted
+++ resolved
@@ -75,17 +75,10 @@
 
   // To avoid delay, instead of using `roomResource.activeLLM`, we use a tracked property
   // that updates immediately after the user selects the LLM.
-<<<<<<< HEAD
   @tracked private llmBeingActivated: string | undefined;
-  @service private declare matrixService: MatrixService;
-  @service private declare commandService: CommandService;
-  @service private declare cardService: CardService;
-=======
-  @tracked _activeLLM: string | undefined;
   @service declare private matrixService: MatrixService;
   @service declare private commandService: CommandService;
   @service declare private cardService: CardService;
->>>>>>> 7b409960
 
   modify(_positional: never[], named: Args['named']) {
     if (named.roomId) {
