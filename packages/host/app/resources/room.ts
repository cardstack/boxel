--- conflicted
+++ resolved
@@ -113,11 +113,7 @@
       }
       let memberIds = this.matrixRoom.memberIds;
       // If the AI bot is not in the room, don't process the events
-<<<<<<< HEAD
-      if (!memberIds) {
-        return;
-      }
-      if (!memberIds.includes(this.matrixService.aiBotUserId)) {
+      if (!memberIds || !memberIds.includes(this.matrixService.aiBotUserId)) {
         return;
       }
 
@@ -148,12 +144,7 @@
             await this.loadRoomNameEvent(event);
             break;
         }
-=======
-      if (!memberIds || !memberIds.includes(this.matrixService.aiBotUserId)) {
-        return;
->>>>>>> 1614af11
-      }
-      await this.loadFromEvents(roomId);
+      }
     } catch (e) {
       throw new Error(`Error loading room ${e}`);
     }
