--- conflicted
+++ resolved
@@ -9,15 +9,11 @@
 
 import { type LooseSingleCardDocument } from '@cardstack/runtime-common';
 
-<<<<<<< HEAD
 import {
   APP_BOXEL_CARDFRAGMENT_MSGTYPE,
-  APP_BOXEL_COMMAND_RESULT_MSGTYPE,
+  APP_BOXEL_CARDFRAGMENT_MSGTYPE,
   DEFAULT_LLM,
 } from '@cardstack/runtime-common/matrix-constants';
-=======
-import { APP_BOXEL_CARDFRAGMENT_MSGTYPE } from '@cardstack/runtime-common/matrix-constants';
->>>>>>> 2f93df08
 
 import type {
   CardFragmentContent,
