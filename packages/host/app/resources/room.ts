--- conflicted
+++ resolved
@@ -113,11 +113,8 @@
           case 'm.room.message':
             if (this.isCardFragmentEvent(event)) {
               await this.loadCardFragment(event);
-<<<<<<< HEAD
             } else if (this.isCommandDefinitionsEvent(event)) {
               break;
-=======
->>>>>>> 0a7099fc
             } else {
               await this.loadRoomMessage({ roomId, event, index });
             }
@@ -318,7 +315,6 @@
     });
   }
 
-<<<<<<< HEAD
   private isCommandDefinitionsEvent(
     event:
       | MessageEvent
@@ -329,23 +325,6 @@
     return event.content.msgtype === APP_BOXEL_COMMAND_DEFINITIONS_MSGTYPE;
   }
 
-  private isCardFragmentEvent(
-    event:
-      | MessageEvent
-      | CommandEvent
-      | CardMessageEvent
-      | CommandDefinitionsEvent,
-=======
-  private isCardFragmentEvent(
-    event: MessageEvent | CommandEvent | CardMessageEvent,
->>>>>>> 0a7099fc
-  ): event is CardMessageEvent & {
-    content: { msgtype: typeof APP_BOXEL_CARDFRAGMENT_MSGTYPE };
-  } {
-    return event.content.msgtype === APP_BOXEL_CARDFRAGMENT_MSGTYPE;
-  }
-<<<<<<< HEAD
-
   private async loadSkillCardIntoCache(eventId: string) {
     let cardDoc = this.serializedCardFromFragments(eventId);
     if (!cardDoc.data.id) {
@@ -362,8 +341,18 @@
     this._skillCardsCache.set(cardId, skillCard);
     this._skillEventIdToCardIdCache.set(eventId, cardId);
   }
-=======
->>>>>>> 0a7099fc
+
+  private isCardFragmentEvent(
+    event:
+      | MessageEvent
+      | CommandEvent
+      | CardMessageEvent
+      | CommandDefinitionsEvent,
+  ): event is CardMessageEvent & {
+    content: { msgtype: typeof APP_BOXEL_CARDFRAGMENT_MSGTYPE };
+  } {
+    return event.content.msgtype === APP_BOXEL_CARDFRAGMENT_MSGTYPE;
+  }
 
   private async loadCardFragment(
     event: CardMessageEvent & {
@@ -372,7 +361,7 @@
   ) {
     let eventId = event.event_id;
     this._fragmentCache.set(eventId, event.content);
-<<<<<<< HEAD
+
     if (
       !this.allSkillEventIds.has(eventId) ||
       this._skillEventIdToCardIdCache.has(eventId)
@@ -380,8 +369,6 @@
       return;
     }
     await this.loadSkillCardIntoCache(eventId);
-=======
->>>>>>> 0a7099fc
   }
 
   private loadRoomMessage({
