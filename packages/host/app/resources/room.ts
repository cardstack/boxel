import { getOwner } from '@ember/owner';
import { service } from '@ember/service';
import { tracked, cached } from '@glimmer/tracking';

import { restartableTask, timeout } from 'ember-concurrency';
import { Resource } from 'ember-resources';

import { TrackedMap } from 'tracked-built-ins';

import { type LooseSingleCardDocument } from '@cardstack/runtime-common';

import {
  APP_BOXEL_CARDFRAGMENT_MSGTYPE,
  APP_BOXEL_COMMAND_MSGTYPE,
  APP_BOXEL_COMMAND_DEFINITIONS_MSGTYPE,
  APP_BOXEL_COMMAND_RESULT_EVENT_TYPE,
  DEFAULT_LLM,
} from '@cardstack/runtime-common/matrix-constants';

import type {
  CardFragmentContent,
  CommandEvent,
  MatrixEvent as DiscreteMatrixEvent,
  RoomCreateEvent,
  RoomNameEvent,
  InviteEvent,
  JoinEvent,
  LeaveEvent,
  CardMessageEvent,
  MessageEvent,
  CommandResultEvent,
  CommandDefinitionsEvent,
} from 'https://cardstack.com/base/matrix-event';

import { SkillCard } from 'https://cardstack.com/base/skill-card';

import { Skill } from '../components/ai-assistant/skill-menu';
import {
  RoomMember,
  type RoomMemberInterface,
} from '../lib/matrix-classes/member';
import { Message } from '../lib/matrix-classes/message';

import MessageBuilder from '../lib/matrix-classes/message-builder';

import type Room from '../lib/matrix-classes/room';

import type CardService from '../services/card-service';
import type CommandService from '../services/command-service';
import type MatrixService from '../services/matrix-service';

interface Args {
  named: {
    roomId: string | undefined;
    events: DiscreteMatrixEvent[] | undefined;
  };
}

export class RoomResource extends Resource<Args> {
  private _messageCache: TrackedMap<string, Message> = new TrackedMap();
  private _skillEventIdToCardIdCache: TrackedMap<string, string> =
    new TrackedMap();
  private _skillCardsCache: TrackedMap<string, SkillCard> = new TrackedMap();
  private _nameEventsCache: TrackedMap<string, RoomNameEvent> =
    new TrackedMap();
  @tracked private _createEvent: RoomCreateEvent | undefined;
  private _memberCache: TrackedMap<string, RoomMember> = new TrackedMap();
  private _fragmentCache: TrackedMap<string, CardFragmentContent> =
    new TrackedMap();
  private _isDisplayingViewCodeMap: TrackedMap<string, boolean> =
    new TrackedMap();
  @tracked matrixRoom: Room | undefined;
  @tracked loading: Promise<void> | undefined;
  @tracked roomId: string | undefined;

  // To avoid delay, instead of using `roomResource.activeLLM`, we use a tracked property
  // that updates immediately after the user selects the LLM.
  @tracked private llmBeingActivated: string | undefined;
  @service declare private matrixService: MatrixService;
  @service declare private commandService: CommandService;
  @service declare private cardService: CardService;

  modify(_positional: never[], named: Args['named']) {
    if (!named.roomId) {
      return;
    }
<<<<<<< HEAD
  }

  private isNewRoom(roomId: string) {
    return this._previousRoomId && roomId !== this._previousRoomId;
  }

  private resetCache() {
    this._messageCache = new TrackedMap();
    this._memberCache = new TrackedMap();
    this._fragmentCache = new TrackedMap();
    this._nameEventsCache = new TrackedMap();
    this._skillCardsCache = new TrackedMap();
    this._skillEventIdToCardIdCache = new TrackedMap();
    this._isDisplayingViewCodeMap = new TrackedMap();
    this._createEvent = undefined;
=======
    this.roomId = named.roomId;
    this.loading = this.load.perform(named.roomId);
>>>>>>> ff478abb
  }

  private load = restartableTask(async (roomId: string) => {
    try {
      this.matrixRoom = roomId
        ? await this.matrixService.getRoomData(roomId)
        : undefined; //look at the note in the EventSendingContext interface for why this is awaited
      if (!this.matrixRoom) {
        return;
      }
      let memberIds = this.matrixRoom.memberIds;
      // If the AI bot is not in the room, don't process the events
      if (!memberIds) {
        return;
      }
      if (!memberIds.includes(this.matrixService.aiBotUserId)) {
        return;
      }

      let index = this._messageCache.size;
      // This is brought up to this level so if the
      // load task is rerun we can stop processing
      for (let event of this.sortedEvents) {
        switch (event.type) {
          case 'm.room.member':
            await this.loadRoomMemberEvent(roomId, event);
            break;
          case 'm.room.message':
            if (this.isCardFragmentEvent(event)) {
              await this.loadCardFragment(event);
            } else if (this.isCommandDefinitionsEvent(event)) {
              break;
            } else {
              await this.loadRoomMessage({ roomId, event, index });
            }
            break;
          case APP_BOXEL_COMMAND_RESULT_EVENT_TYPE:
            this.updateMessageCommandResult({ roomId, event, index });
            break;
          case 'm.room.create':
            await this.loadRoomCreateEvent(event);
            break;
          case 'm.room.name':
            await this.loadRoomNameEvent(event);
            break;
        }
      }
    } catch (e) {
      throw new Error(`Error loading room ${e}`);
    }
  });

  // note that the arrays below recreated as they are recomputed and hence
  // different when the values change. downstream components that consume these
  // messages directly as args are unnecessarily re-created since they are
  // triple equals different when the values change. components should consume
  // something stable like this resource and not these ever changing arrays
  @cached
  get messages() {
    if (this.roomId == undefined) {
      return [];
    }
    return [...this._messageCache.values()]
      .filter((m) => m.roomId === this.roomId)
      .sort((a, b) => a.created.getTime() - b.created.getTime());
  }

  @cached
  get members() {
    if (this.roomId == undefined) {
      return [];
    }
    return (
      Array.from(this._memberCache.values()).filter(
        (m) => m.roomId === this.roomId,
      ) ?? []
    );
  }

  @cached
  get invitedMembers() {
    if (this.roomId == undefined) {
      return [];
    }
    return this.members.filter(
      (m) => m.membership === 'invite' && m.roomId === this.roomId,
    );
  }

  @cached
  get joinedMembers() {
    if (this.roomId == undefined) {
      return [];
    }
    return this.members.filter(
      (m) => m.membership === 'join' && m.roomId === this.roomId,
    );
  }

  private get events() {
    return this.matrixRoom?.events ?? [];
  }

  @cached
  private get sortedEvents() {
    return this.events.sort((a, b) => a.origin_server_ts - b.origin_server_ts);
  }

<<<<<<< HEAD
  get allSkillEventIds(): Set<string> {
=======
  @cached
  get skillIds(): SkillId[] {
>>>>>>> ff478abb
    let skillsConfig = this.matrixRoom?.skillsConfig;
    if (!skillsConfig) {
      return new Set();
    }
    return new Set([
      ...skillsConfig.enabledEventIds,
      ...skillsConfig.disabledEventIds,
    ]);
  }

  get skills(): Skill[] {
    let skillsConfig = this.matrixRoom?.skillsConfig;
    if (!skillsConfig) {
      return [];
    }
    let result: Skill[] = [];
    for (let skillEventId of this.allSkillEventIds) {
      let cardId = this._skillEventIdToCardIdCache.get(skillEventId);
      if (!cardId) {
        continue;
      }
      let skillCard = this._skillCardsCache.get(cardId);
      if (!skillCard) {
        continue;
      }
      result.push({
        card: skillCard,
        skillEventId,
        isActive: skillsConfig.enabledEventIds.includes(skillEventId),
      });
    }
    return result;
  }

<<<<<<< HEAD
  get commands() {
    // Usable commands are all commands on *active* skills
    let commands = [];
    for (let skill of this.skills) {
      if (skill.isActive) {
        commands.push(...skill.card.commands);
      }
    }
    return commands;
=======
  @cached
  get skills(): Skill[] {
    return this.skillIds
      .map(({ skillCardId, skillEventId, isActive }) => {
        let card = this._skillCardsCache.get(skillCardId);
        if (card) {
          return {
            card,
            skillEventId,
            isActive,
          };
        }
        return null;
      })
      .filter(Boolean) as Skill[];
>>>>>>> ff478abb
  }

  @cached
  get created() {
    if (this._createEvent) {
      return new Date(this._createEvent.origin_server_ts);
    }
    // there is a race condition in the matrix SDK where newly created
    // rooms don't immediately have a created date
    return new Date();
  }

  get name() {
    return this.matrixRoom?.name;
  }

  @cached
  get lastActiveTimestamp() {
    let eventsWithTime = this.events.filter((t) => t.origin_server_ts);
    let maybeLastActive =
      eventsWithTime[eventsWithTime.length - 1].origin_server_ts;
    return maybeLastActive ?? this.created.getTime();
  }

  get activeLLM(): string {
    return this.llmBeingActivated ?? this.matrixRoom?.activeLLM ?? DEFAULT_LLM;
  }

  activateLLM(model: string) {
    this.activateLLMTask.perform(model);
  }

  get isActivatingLLM() {
    return this.activateLLMTask.isRunning;
  }

  private activateLLMTask = restartableTask(async (model: string) => {
    if (this.activeLLM === model) {
      return;
    }
    this.llmBeingActivated = model;
    try {
      if (!this.matrixRoom) {
        throw new Error('matrixRoom is required to activate LLM');
      }
      await this.matrixService.sendActiveLLMEvent(
        this.matrixRoom.roomId,
        model,
      );
      let remainingRetries = 20;
      while (this.matrixRoom.activeLLM !== model && remainingRetries > 0) {
        await timeout(50);
        remainingRetries--;
      }
      if (remainingRetries === 0) {
        throw new Error('Failed to activate LLM');
      }
    } finally {
      this.llmBeingActivated = undefined;
    }
  });

  private async loadRoomMemberEvent(
    roomId: string,
    event: InviteEvent | JoinEvent | LeaveEvent,
  ) {
    let userId = event.state_key;
    let roomMemberArgs = {
      userId,
      displayName: event.content.displayname,
      membership: event.content.membership,
      membershipDateTime: new Date(event.origin_server_ts) || Date.now(),
      membershipInitiator: event.sender,
    };
    this.upsertRoomMember({
      roomId,
      ...roomMemberArgs,
    });
  }

  private isCommandDefinitionsEvent(
    event:
      | MessageEvent
      | CommandEvent
      | CardMessageEvent
      | CommandDefinitionsEvent,
  ): event is CommandDefinitionsEvent {
    return event.content.msgtype === APP_BOXEL_COMMAND_DEFINITIONS_MSGTYPE;
  }

  private isCardFragmentEvent(
    event:
      | MessageEvent
      | CommandEvent
      | CardMessageEvent
      | CommandDefinitionsEvent,
  ): event is CardMessageEvent & {
    content: { msgtype: typeof APP_BOXEL_CARDFRAGMENT_MSGTYPE };
  } {
    return event.content.msgtype === APP_BOXEL_CARDFRAGMENT_MSGTYPE;
  }

  private async loadSkillCardIntoCache(eventId: string) {
    let cardDoc = this.serializedCardFromFragments(eventId);
    if (!cardDoc.data.id) {
      console.warn(
        `No card id found for skill event id ${eventId}, this should not happen, this can happen if you add a skill card to a room without saving it, and without giving it an ID`,
      );
      return;
    }
    let cardId = cardDoc.data.id;
    let skillCard = (await this.cardService.createFromSerialized(
      cardDoc.data,
      cardDoc,
    )) as SkillCard;
    this._skillCardsCache.set(cardId, skillCard);
    this._skillEventIdToCardIdCache.set(eventId, cardId);
  }

  private async loadCardFragment(
    event: CardMessageEvent & {
      content: { msgtype: typeof APP_BOXEL_CARDFRAGMENT_MSGTYPE };
    },
  ) {
    let eventId = event.event_id;
    this._fragmentCache.set(eventId, event.content);
    if (
      !this.allSkillEventIds.has(eventId) ||
      this._skillEventIdToCardIdCache.has(eventId)
    ) {
      return;
    }
    await this.loadSkillCardIntoCache(eventId);
  }

  private loadRoomMessage({
    roomId,
    event,
    index,
  }: {
    roomId: string;
    event: MessageEvent | CommandEvent | CardMessageEvent;
    index: number;
  }) {
    let effectiveEventId = this.getEffectiveEventId(event);

    let message = this._messageCache.get(effectiveEventId);
    let author = this.upsertRoomMember({
      roomId,
      userId: event.sender,
    });
    let messageBuilder = new MessageBuilder(event, getOwner(this)!, {
      roomId,
      effectiveEventId,
      author,
      index,
      serializedCardFromFragments: this.serializedCardFromFragments,
      events: this.events,
      skills: this.skills,
    });

    if (!message) {
      message = messageBuilder.buildMessage();
      this._messageCache.set(
        message.clientGeneratedId ?? effectiveEventId,
        message as any,
      );
    }

    messageBuilder.updateMessage(message);
  }

  private updateMessageCommandResult({
    roomId,
    event,
    index,
  }: {
    roomId: string;
    event: CommandResultEvent;
    index: number;
  }) {
    let effectiveEventId = this.getEffectiveEventId(event);
    let commandEvent = this.events.find(
      (e: any) =>
        e.type === 'm.room.message' &&
        e.content.msgtype === APP_BOXEL_COMMAND_MSGTYPE &&
        e.content['m.relates_to']?.event_id === effectiveEventId,
    )! as CommandEvent | undefined;
    let message = this._messageCache.get(effectiveEventId);
    if (!message || !commandEvent) {
      return;
    }

    let author = this.upsertRoomMember({
      roomId,
      userId: event.sender,
    });
    let messageBuilder = new MessageBuilder(commandEvent, getOwner(this)!, {
      roomId,
      effectiveEventId,
      author,
      index,
      serializedCardFromFragments: this.serializedCardFromFragments,
      events: this.events,
      skills: this.skills,
      commandResultEvent: event,
    });
    messageBuilder.updateMessageCommandResult(message);
  }

  private getEffectiveEventId(
    event: MessageEvent | CommandEvent | CardMessageEvent | CommandResultEvent,
  ) {
    return event.content['m.relates_to']?.rel_type === 'm.replace' ||
      event.content['m.relates_to']?.rel_type === 'm.annotation'
      ? event.content['m.relates_to'].event_id
      : event.event_id;
  }

  private async loadRoomNameEvent(event: RoomNameEvent) {
    if (!this._nameEventsCache.has(event.event_id)) {
      this._nameEventsCache.set(event.event_id, event);
    }
  }

  private async loadRoomCreateEvent(event: RoomCreateEvent) {
    if (!this._createEvent) {
      this._createEvent = event;
    }
  }

  private upsertRoomMember({
    roomId,
    userId,
    displayName,
    membership,
    membershipDateTime,
    membershipInitiator,
  }: RoomMemberInterface): RoomMember {
    let member: RoomMember | undefined;
    member = this._memberCache.get(userId);
    if (
      // Create new member if it doesn't exist or if provided data is more recent
      member?.membershipDateTime &&
      membershipDateTime &&
      member.membershipDateTime.getTime() > Number(membershipDateTime)
    ) {
      return member;
    }
    if (!member) {
      member = new RoomMember({ userId, roomId });
    }
    if (displayName) {
      member.displayName = displayName;
    }
    if (membership) {
      member.membership = membership;
    }
    if (membershipDateTime != null) {
      member.membershipDateTime = new Date(membershipDateTime);
    }
    if (membershipInitiator) {
      member.membershipInitiator = membershipInitiator;
    }

    this._memberCache.set(userId, member);
    return member;
  }

  public serializedCardFromFragments = (eventId: string) => {
    let fragments: CardFragmentContent[] = [];
    let currentFragment: string | undefined = eventId;
    do {
      let fragment = this._fragmentCache.get(currentFragment);
      if (!fragment) {
        throw new Error(
          `No card fragment found in cache for event id ${eventId}`,
        );
      }
      fragments.push(fragment);
      currentFragment = fragment.data.nextFragment;
    } while (currentFragment);

    fragments.sort((a, b) => (a.data.index = b.data.index));
    if (fragments.length !== fragments[0].data.totalParts) {
      throw new Error(
        `Expected to find ${fragments[0].data.totalParts} fragments for fragment of event id ${eventId} but found ${fragments.length} fragments`,
      );
    }

    let cardDoc = JSON.parse(
      fragments.map((f) => f.data.cardFragment).join(''),
    ) as LooseSingleCardDocument;
    return cardDoc;
  };

  public isDisplayingCode(message: Message) {
    return this._isDisplayingViewCodeMap.get(message.eventId) ?? false;
  }

  public toggleViewCode(message: Message) {
    this._isDisplayingViewCodeMap.set(
      message.eventId,
      !this.isDisplayingCode(message),
    );
  }
}

export function getRoom(
  parent: object,
  roomId: () => string | undefined,
  events: () => any | undefined, //TODO: This line of code is needed to get the room to react to new messages. This should be removed in CS-6987
) {
  return RoomResource.from(parent, () => ({
    named: {
      roomId: roomId(),
      events: events ? events() : [],
    },
  }));
}<|MERGE_RESOLUTION|>--- conflicted
+++ resolved
@@ -84,7 +84,8 @@
     if (!named.roomId) {
       return;
     }
-<<<<<<< HEAD
+    this.roomId = named.roomId;
+    this.loading = this.load.perform(named.roomId);
   }
 
   private isNewRoom(roomId: string) {
@@ -100,10 +101,6 @@
     this._skillEventIdToCardIdCache = new TrackedMap();
     this._isDisplayingViewCodeMap = new TrackedMap();
     this._createEvent = undefined;
-=======
-    this.roomId = named.roomId;
-    this.loading = this.load.perform(named.roomId);
->>>>>>> ff478abb
   }
 
   private load = restartableTask(async (roomId: string) => {
@@ -212,12 +209,7 @@
     return this.events.sort((a, b) => a.origin_server_ts - b.origin_server_ts);
   }
 
-<<<<<<< HEAD
   get allSkillEventIds(): Set<string> {
-=======
-  @cached
-  get skillIds(): SkillId[] {
->>>>>>> ff478abb
     let skillsConfig = this.matrixRoom?.skillsConfig;
     if (!skillsConfig) {
       return new Set();
@@ -252,7 +244,6 @@
     return result;
   }
 
-<<<<<<< HEAD
   get commands() {
     // Usable commands are all commands on *active* skills
     let commands = [];
@@ -262,23 +253,6 @@
       }
     }
     return commands;
-=======
-  @cached
-  get skills(): Skill[] {
-    return this.skillIds
-      .map(({ skillCardId, skillEventId, isActive }) => {
-        let card = this._skillCardsCache.get(skillCardId);
-        if (card) {
-          return {
-            card,
-            skillEventId,
-            isActive,
-          };
-        }
-        return null;
-      })
-      .filter(Boolean) as Skill[];
->>>>>>> ff478abb
   }
 
   @cached
