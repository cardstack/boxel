import { getOwner } from '@ember/owner';
import { service } from '@ember/service';
import { tracked, cached } from '@glimmer/tracking';

import { restartableTask, timeout } from 'ember-concurrency';
import { Resource } from 'ember-resources';

import { TrackedMap } from 'tracked-built-ins';

import { type LooseSingleCardDocument } from '@cardstack/runtime-common';

import {
  APP_BOXEL_CARDFRAGMENT_MSGTYPE,
  APP_BOXEL_COMMAND_MSGTYPE,
  APP_BOXEL_COMMAND_RESULT_EVENT_TYPE,
  DEFAULT_LLM,
} from '@cardstack/runtime-common/matrix-constants';

import type {
  CardFragmentContent,
  CommandEvent,
  MatrixEvent as DiscreteMatrixEvent,
  RoomCreateEvent,
  RoomNameEvent,
  InviteEvent,
  JoinEvent,
  LeaveEvent,
  CardMessageEvent,
  MessageEvent,
  CommandResultEvent,
} from 'https://cardstack.com/base/matrix-event';

import { SkillCard } from 'https://cardstack.com/base/skill-card';

import { Skill } from '../components/ai-assistant/skill-menu';
import {
  RoomMember,
  type RoomMemberInterface,
} from '../lib/matrix-classes/member';
import { Message } from '../lib/matrix-classes/message';

import MessageBuilder from '../lib/matrix-classes/message-builder';

import type Room from '../lib/matrix-classes/room';

import type CardService from '../services/card-service';
import type CommandService from '../services/command-service';
import type MatrixService from '../services/matrix-service';

interface SkillId {
  skillCardId: string;
  skillEventId: string;
  isActive: boolean;
}

interface Args {
  named: {
    roomId: string | undefined;
    events: DiscreteMatrixEvent[] | undefined;
  };
}

export class RoomResource extends Resource<Args> {
  private _messageCache: TrackedMap<string, Message> = new TrackedMap();
  private _skillCardsCache: TrackedMap<string, SkillCard> = new TrackedMap();
  private _nameEventsCache: TrackedMap<string, RoomNameEvent> =
    new TrackedMap();
  @tracked private _createEvent: RoomCreateEvent | undefined;
  private _memberCache: TrackedMap<string, RoomMember> = new TrackedMap();
  private _fragmentCache: TrackedMap<string, CardFragmentContent> =
    new TrackedMap();
  private _isDisplayingViewCodeMap: TrackedMap<string, boolean> =
    new TrackedMap();
  @tracked matrixRoom: Room | undefined;
  @tracked loading: Promise<void> | undefined;
  @tracked roomId: string | undefined;

  // To avoid delay, instead of using `roomResource.activeLLM`, we use a tracked property
  // that updates immediately after the user selects the LLM.
  @tracked private llmBeingActivated: string | undefined;
  @service declare private matrixService: MatrixService;
  @service declare private commandService: CommandService;
  @service declare private cardService: CardService;

  modify(_positional: never[], named: Args['named']) {
<<<<<<< HEAD
    if (!named.roomId) {
      return;
=======
    if (named.roomId) {
      if (this.isNewRoom(named.roomId)) {
        this.resetCache();
      }
      this._previousRoomId = named.roomId;
      this.loading = this.load.perform(named.roomId);
>>>>>>> 27748291
    }
    this.roomId = named.roomId;
    this.loading = this.load.perform(named.roomId);
    this._activeLLM = undefined;
  }

  private load = restartableTask(async (roomId: string) => {
    try {
      this.matrixRoom = roomId
        ? await this.matrixService.getRoomData(roomId)
        : undefined; //look at the note in the EventSendingContext interface for why this is awaited
      if (this.matrixRoom) {
        await this.loadFromEvents(roomId);
      }
    } catch (e) {
      throw new Error(`Error loading room ${e}`);
    }
  });

  // note that the arrays below recreated as they are recomputed and hence
  // different when the values change. downstream components that consume these
  // messages directly as args are unnecessarily re-created since they are
  // triple equals different when the values change. components should consume
  // something stable like this resource and not these ever changing arrays
  @cached
  get messages() {
    if (this.roomId == undefined) {
      return [];
    }
    return [...this._messageCache.values()]
      .filter((m) => m.roomId === this.roomId)
      .sort((a, b) => a.created.getTime() - b.created.getTime());
  }

  @cached
  get members() {
    if (this.roomId == undefined) {
      return [];
    }
    return (
      Array.from(this._memberCache.values()).filter(
        (m) => m.roomId === this.roomId,
      ) ?? []
    );
  }

  @cached
  get invitedMembers() {
    if (this.roomId == undefined) {
      return [];
    }
    return this.members.filter(
      (m) => m.membership === 'invite' && m.roomId === this.roomId,
    );
  }

  @cached
  get joinedMembers() {
    if (this.roomId == undefined) {
      return [];
    }
    return this.members.filter(
      (m) => m.membership === 'join' && m.roomId === this.roomId,
    );
  }

  private get events() {
    return this.matrixRoom?.events ?? [];
  }

  @cached
  private get sortedEvents() {
    return this.events.sort((a, b) => a.origin_server_ts - b.origin_server_ts);
  }

  @cached
  get skillIds(): SkillId[] {
    let skillsConfig = this.matrixRoom?.skillsConfig;
    if (!skillsConfig) {
      return [];
    }
    let result: SkillId[] = [];
    for (let eventId of [
      ...skillsConfig.enabledEventIds,
      ...skillsConfig.disabledEventIds,
    ]) {
      let cardDoc;
      try {
        cardDoc = this.serializedCardFromFragments(eventId);
      } catch {
        // the skill card fragments might not be loaded yet
        continue;
      }
      if (!cardDoc.data.id) {
        continue;
      }
      let cardId = cardDoc.data.id;
      if (!this._skillCardsCache.has(cardId)) {
        this.cardService
          .createFromSerialized(cardDoc.data, cardDoc)
          .then((skillsCard) => {
            this._skillCardsCache.set(cardId, skillsCard as SkillCard);
          });
      }
      result.push({
        skillCardId: cardDoc.data.id,
        skillEventId: eventId,
        isActive: skillsConfig.enabledEventIds.includes(eventId),
      });
    }
    return result;
  }

  @cached
  get skills(): Skill[] {
    return this.skillIds
      .map(({ skillCardId, skillEventId, isActive }) => {
        let card = this._skillCardsCache.get(skillCardId);
        if (card) {
          return {
            card,
            skillEventId,
            isActive,
          };
        }
        return null;
      })
      .filter(Boolean) as Skill[];
  }

  @cached
  get created() {
    if (this._createEvent) {
      return new Date(this._createEvent.origin_server_ts);
    }
    // there is a race condition in the matrix SDK where newly created
    // rooms don't immediately have a created date
    return new Date();
  }

  get name() {
    return this.matrixRoom?.name;
  }

  @cached
  get lastActiveTimestamp() {
    let eventsWithTime = this.events.filter((t) => t.origin_server_ts);
    let maybeLastActive =
      eventsWithTime[eventsWithTime.length - 1].origin_server_ts;
    return maybeLastActive ?? this.created.getTime();
  }

  get activeLLM(): string {
    return this.llmBeingActivated ?? this.matrixRoom?.activeLLM ?? DEFAULT_LLM;
  }

  activateLLM(model: string) {
    this.activateLLMTask.perform(model);
  }

  get isActivatingLLM() {
    return this.activateLLMTask.isRunning;
  }

  private activateLLMTask = restartableTask(async (model: string) => {
    if (this.activeLLM === model) {
      return;
    }
    this.llmBeingActivated = model;
    try {
      if (!this.matrixRoom) {
        throw new Error('matrixRoom is required to activate LLM');
      }
      await this.matrixService.sendActiveLLMEvent(
        this.matrixRoom.roomId,
        model,
      );
      let remainingRetries = 20;
      while (this.matrixRoom.activeLLM !== model && remainingRetries > 0) {
        await timeout(50);
        remainingRetries--;
      }
      if (remainingRetries === 0) {
        throw new Error('Failed to activate LLM');
      }
    } finally {
      this.llmBeingActivated = undefined;
    }
  });

  private async loadFromEvents(roomId: string) {
    let index = this._messageCache.size;

    for (let event of this.sortedEvents) {
      switch (event.type) {
        case 'm.room.member':
          await this.loadRoomMemberEvent(roomId, event);
          break;
        case 'm.room.message':
          this.loadRoomMessage({ roomId, event, index });
          break;
        case APP_BOXEL_COMMAND_RESULT_EVENT_TYPE:
          this.updateMessageCommandResult({ roomId, event, index });
          break;
        case 'm.room.create':
          await this.loadRoomCreateEvent(event);
          break;
        case 'm.room.name':
          await this.loadRoomNameEvent(event);
          break;
      }
    }
  }

  private async loadRoomMemberEvent(
    roomId: string,
    event: InviteEvent | JoinEvent | LeaveEvent,
  ) {
    let userId = event.state_key;
    let roomMemberArgs = {
      userId,
      displayName: event.content.displayname,
      membership: event.content.membership,
      membershipDateTime: new Date(event.origin_server_ts) || Date.now(),
      membershipInitiator: event.sender,
    };
    this.upsertRoomMember({
      roomId,
      ...roomMemberArgs,
    });
  }

  private loadRoomMessage({
    roomId,
    event,
    index,
  }: {
    roomId: string;
    event: MessageEvent | CommandEvent | CardMessageEvent;
    index: number;
  }) {
    if (event.content.msgtype === APP_BOXEL_CARDFRAGMENT_MSGTYPE) {
      this._fragmentCache.set(event.event_id, event.content);
      return;
    }

    this.upsertMessage({ roomId, event, index });
  }

  private upsertMessage({
    roomId,
    event,
    index,
  }: {
    roomId: string;
    event: MessageEvent | CommandEvent | CardMessageEvent;
    index: number;
  }) {
    let effectiveEventId = this.getEffectiveEventId(event);

    let message = this._messageCache.get(effectiveEventId);
    let author = this.upsertRoomMember({
      roomId,
      userId: event.sender,
    });
    let messageBuilder = new MessageBuilder(event, getOwner(this)!, {
      roomId,
      effectiveEventId,
      author,
      index,
      serializedCardFromFragments: this.serializedCardFromFragments,
      events: this.events,
    });

    if (!message) {
      message = messageBuilder.buildMessage();
      this._messageCache.set(
        message.clientGeneratedId ?? effectiveEventId,
        message as any,
      );
    }

    messageBuilder.updateMessage(message);
  }

  private updateMessageCommandResult({
    roomId,
    event,
    index,
  }: {
    roomId: string;
    event: CommandResultEvent;
    index: number;
  }) {
    let effectiveEventId = this.getEffectiveEventId(event);
    let commandEvent = this.events.find(
      (e: any) =>
        e.type === 'm.room.message' &&
        e.content.msgtype === APP_BOXEL_COMMAND_MSGTYPE &&
        e.content['m.relates_to']?.event_id === effectiveEventId,
    )! as CommandEvent | undefined;
    let message = this._messageCache.get(effectiveEventId);
    if (!message || !commandEvent) {
      return;
    }

    let author = this.upsertRoomMember({
      roomId,
      userId: event.sender,
    });
    let messageBuilder = new MessageBuilder(commandEvent, getOwner(this)!, {
      roomId,
      effectiveEventId,
      author,
      index,
      serializedCardFromFragments: this.serializedCardFromFragments,
      events: this.events,
      commandResultEvent: event,
    });
    messageBuilder.updateMessageCommandResult(message);
  }

  private getEffectiveEventId(
    event: MessageEvent | CommandEvent | CardMessageEvent | CommandResultEvent,
  ) {
    return event.content['m.relates_to']?.rel_type === 'm.replace' ||
      event.content['m.relates_to']?.rel_type === 'm.annotation'
      ? event.content['m.relates_to'].event_id
      : event.event_id;
  }

  private async loadRoomNameEvent(event: RoomNameEvent) {
    if (!this._nameEventsCache.has(event.event_id)) {
      this._nameEventsCache.set(event.event_id, event);
    }
  }

  private async loadRoomCreateEvent(event: RoomCreateEvent) {
    if (!this._createEvent) {
      this._createEvent = event;
    }
  }

  private upsertRoomMember({
    roomId,
    userId,
    displayName,
    membership,
    membershipDateTime,
    membershipInitiator,
  }: RoomMemberInterface): RoomMember {
    let member: RoomMember | undefined;
    member = this._memberCache.get(userId);
    if (
      // Create new member if it doesn't exist or if provided data is more recent
      member?.membershipDateTime &&
      membershipDateTime &&
      member.membershipDateTime.getTime() > Number(membershipDateTime)
    ) {
      return member;
    }
    if (!member) {
      member = new RoomMember({ userId, roomId });
    }
    if (displayName) {
      member.displayName = displayName;
    }
    if (membership) {
      member.membership = membership;
    }
    if (membershipDateTime != null) {
      member.membershipDateTime = new Date(membershipDateTime);
    }
    if (membershipInitiator) {
      member.membershipInitiator = membershipInitiator;
    }

    this._memberCache.set(userId, member);
    return member;
  }

  public serializedCardFromFragments = (eventId: string) => {
    let fragments: CardFragmentContent[] = [];
    let currentFragment: string | undefined = eventId;
    do {
      let fragment = this._fragmentCache.get(currentFragment);
      if (!fragment) {
        throw new Error(
          `No card fragment found in cache for event id ${eventId}`,
        );
      }
      fragments.push(fragment);
      currentFragment = fragment.data.nextFragment;
    } while (currentFragment);

    fragments.sort((a, b) => (a.data.index = b.data.index));
    if (fragments.length !== fragments[0].data.totalParts) {
      throw new Error(
        `Expected to find ${fragments[0].data.totalParts} fragments for fragment of event id ${eventId} but found ${fragments.length} fragments`,
      );
    }

    let cardDoc = JSON.parse(
      fragments.map((f) => f.data.cardFragment).join(''),
    ) as LooseSingleCardDocument;
    return cardDoc;
  };

  public isDisplayingCode(message: Message) {
    return this._isDisplayingViewCodeMap.get(message.eventId) ?? false;
  }

  public toggleViewCode(message: Message) {
    this._isDisplayingViewCodeMap.set(
      message.eventId,
      !this.isDisplayingCode(message),
    );
  }
}

export function getRoom(
  parent: object,
  roomId: () => string | undefined,
  events: () => any | undefined, //TODO: This line of code is needed to get the room to react to new messages. This should be removed in CS-6987
) {
  return RoomResource.from(parent, () => ({
    named: {
      roomId: roomId(),
      events: events ? events() : [],
    },
  }));
}<|MERGE_RESOLUTION|>--- conflicted
+++ resolved
@@ -83,21 +83,11 @@
   @service declare private cardService: CardService;
 
   modify(_positional: never[], named: Args['named']) {
-<<<<<<< HEAD
     if (!named.roomId) {
       return;
-=======
-    if (named.roomId) {
-      if (this.isNewRoom(named.roomId)) {
-        this.resetCache();
-      }
-      this._previousRoomId = named.roomId;
-      this.loading = this.load.perform(named.roomId);
->>>>>>> 27748291
     }
     this.roomId = named.roomId;
     this.loading = this.load.perform(named.roomId);
-    this._activeLLM = undefined;
   }
 
   private load = restartableTask(async (roomId: string) => {
