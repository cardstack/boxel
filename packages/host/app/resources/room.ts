--- conflicted
+++ resolved
@@ -88,21 +88,6 @@
     this.loading = this.load.perform(named.roomId);
   }
 
-  private isNewRoom(roomId: string) {
-    return this._previousRoomId && roomId !== this._previousRoomId;
-  }
-
-  private resetCache() {
-    this._messageCache = new TrackedMap();
-    this._memberCache = new TrackedMap();
-    this._fragmentCache = new TrackedMap();
-    this._nameEventsCache = new TrackedMap();
-    this._skillCardsCache = new TrackedMap();
-    this._skillEventIdToCardIdCache = new TrackedMap();
-    this._isDisplayingViewCodeMap = new TrackedMap();
-    this._createEvent = undefined;
-  }
-
   private load = restartableTask(async (roomId: string) => {
     try {
       this.matrixRoom = roomId
@@ -126,7 +111,6 @@
             await this.loadRoomMemberEvent(roomId, event);
             break;
           case 'm.room.message':
-<<<<<<< HEAD
             if (this.isCardFragmentEvent(event)) {
               await this.loadCardFragment(event);
             } else if (this.isCommandDefinitionsEvent(event)) {
@@ -134,9 +118,6 @@
             } else {
               await this.loadRoomMessage({ roomId, event, index });
             }
-=======
-            await this.loadRoomMessage({ roomId, event, index });
->>>>>>> fd05c795
             break;
           case APP_BOXEL_COMMAND_RESULT_EVENT_TYPE:
             this.updateMessageCommandResult({ roomId, event, index });
