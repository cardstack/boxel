--- conflicted
+++ resolved
@@ -26,9 +26,6 @@
 } from 'https://cardstack.com/base/card-api';
 
 import type * as CardAPI from 'https://cardstack.com/base/card-api';
-import { SupportedMimeType } from '@cardstack/runtime-common';
-import type CardService from '@cardstack/host/services/card-service';
-import { service } from '@ember/service';
 
 import type LoaderService from '../services/loader-service';
 
@@ -164,11 +161,7 @@
     );
     return {
       realmInfo,
-<<<<<<< HEAD
-      extension: '.' + response.url.split('.').pop() || '',
-=======
       extension: '.' + new URL(response.url).pathname.split('.').pop() || '',
->>>>>>> 3bf9b6e0
     };
   };
 }
