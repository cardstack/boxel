import { registerDestructor } from '@ember/destroyable';
import { tracked } from '@glimmer/tracking';
<<<<<<< HEAD

import { formatDistanceToNow, parse } from 'date-fns';
import { Resource } from 'ember-resources';

=======
import { formatDistanceToNow } from 'date-fns';
>>>>>>> 9ff6360d
import { Ready as ReadyFile } from '@cardstack/host/resources/file';

interface Args {
  named: { file: ReadyFile };
}

export class LastModifiedDateResource extends Resource<Args> {
  @tracked value: string | undefined;
  private refresh: number | undefined;

  modify(_positional: never[], named: Args['named']) {
    this.calculate(named.file);
    if (!this.refresh) {
      this.refresh = setInterval(
        () => this.calculate(named.file),
        10 * 1000,
      ) as unknown as number;
      registerDestructor(this, () => {
        clearInterval(this.refresh);
      });
    }
  }

  private calculate(file: ReadyFile) {
    if (file.lastModifiedAsDate != undefined) {
      let date = file.lastModifiedAsDate;
      if (Date.now() - date.getTime() < 10 * 1000) {
        this.value = 'Last saved just now';
      } else {
        this.value = `Last saved ${formatDistanceToNow(date, {
          addSuffix: true,
        })}`;
      }
    } else {
      this.value = undefined;
    }
  }
}

export function lastModifiedDate(parent: object, file: () => ReadyFile) {
  return LastModifiedDateResource.from(parent, () => ({
    named: {
      file: file(),
    },
  }));
}<|MERGE_RESOLUTION|>--- conflicted
+++ resolved
@@ -1,13 +1,9 @@
 import { registerDestructor } from '@ember/destroyable';
 import { tracked } from '@glimmer/tracking';
-<<<<<<< HEAD
 
-import { formatDistanceToNow, parse } from 'date-fns';
+import { formatDistanceToNow } from 'date-fns';
 import { Resource } from 'ember-resources';
 
-=======
-import { formatDistanceToNow } from 'date-fns';
->>>>>>> 9ff6360d
 import { Ready as ReadyFile } from '@cardstack/host/resources/file';
 
 interface Args {
