--- conflicted
+++ resolved
@@ -41,21 +41,6 @@
 }
 
 export class CardResource extends Resource<Args> {
-<<<<<<< HEAD
-  url: string | undefined;
-  @tracked loaded: Promise<void> | undefined;
-  @tracked cardError: CardError | undefined;
-  @service declare private realm: RealmService;
-  @tracked private _card: CardDef | undefined;
-  @tracked private _api: typeof CardAPI | undefined;
-  @tracked private staleCard: CardDef | undefined;
-  private relativeTo: URL | undefined;
-  declare private cardService: CardService;
-  declare private messageService: MessageService;
-  declare private loaderService: LoaderService;
-  declare private resetLoader: () => void;
-  private onCardInstanceChange?: (
-=======
   // we use a separate tracked property for the card instead of directly
   // punching thru to the store, since using a TrackedMap in the store's
   // IdentityContext would result in a Resource.modify() cycle as the
@@ -72,7 +57,6 @@
   #api: typeof CardAPI | undefined;
 
   onCardInstanceChange?: (
->>>>>>> 0d0443de
     oldCard: CardDef | undefined,
     newCard: CardDef | undefined,
   ) => void;
