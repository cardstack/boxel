--- conflicted
+++ resolved
@@ -17,15 +17,9 @@
   @field transactionHash = contains(StringCard);
   @field status = contains(BooleanCard);
   @field blockHash = contains(StringCard);
-<<<<<<< HEAD
-  @field blockNumber = contains(IntegerCard);
+  @field blockNumber = contains(NumberCard);
   @field from = contains(EthereumAddressCard);
   @field to = contains(EthereumAddressCard);
-=======
-  @field blockNumber = contains(NumberCard);
-  @field from = contains(StringCard);
-  @field to = contains(StringCard);
->>>>>>> 0f5c19f5
   @field memo = contains(StringCard);
   @field chain = linksTo(() => Chain);
   @field gasUsed = contains(NumberCard);
