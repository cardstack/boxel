import {
  contains,
  field,
  Card,
  Component,
  linksTo,
} from 'https://cardstack.com/base/card-api';
import StringCard from 'https://cardstack.com/base/string';
import { Chain } from './chain';
import { Token, Currency } from './asset';
import { eq } from '@cardstack/boxel-ui/helpers/truth-helpers';
import { FieldContainer } from '@cardstack/boxel-ui';

class CryptoPayment extends Card {
  @field chain = linksTo(Chain); // dropdown
  @field token = linksTo(Token); // filtered dropdown
  @field toAddress = contains(StringCard);
  static edit = class Edit extends Component<typeof this> {
    <template>
<<<<<<< HEAD
      <div class='payment-method-card'>
        <FieldContainer @label='Chain'>
          <@fields.chain />
=======
      <div class="payment-method-card">
        <FieldContainer @label="Chain">
          <@fields.chain/>
>>>>>>> 78144fc8
        </FieldContainer>
        {{#if @model.chain.chainId}}
          <FieldContainer @label='Token'>
            <@fields.token />
          </FieldContainer>
          {{#if @model.token}}
            <FieldContainer @label='Token Name'>
              {{@model.token.name}}
            </FieldContainer>
            <FieldContainer @label='Token Address'>
              {{@model.token.address}}
            </FieldContainer>
            <FieldContainer @label='To Address'>
              <@fields.toAddress />
            </FieldContainer>
          {{/if}}
        {{/if}}
      </div>
    </template>
  };
  static embedded = this.edit;
}

class WireTransfer extends Card {
  @field currency = linksTo(Currency); // dropdown
  @field iban = contains(StringCard); // IBAN format
  @field bic = contains(StringCard); // BIC format
  static isolated = class Isolated extends Component<typeof this> {
    <template>
      <div><@fields.iban /></div>
      <div><@fields.bic /></div>
    </template>
  };
  static edit = class Edit extends Component<typeof this> {
    <template>
<<<<<<< HEAD
      <div class='payment-method-card'>
        <FieldContainer @label='Currency'>
          <@fields.currency />
=======
      <div class="payment-method-card">
        <FieldContainer @label="Currency">
          <@fields.currency/>
>>>>>>> 78144fc8
        </FieldContainer>
        <FieldContainer @label='IBAN'>
          <@fields.iban />
        </FieldContainer>
        <FieldContainer @label='BIC'>
          <@fields.bic />
        </FieldContainer>
      </div>
    </template>
  };
  static embedded = this.edit;
}

class EditPaymentMethod extends Component<typeof PaymentMethod> {
  <template>
<<<<<<< HEAD
    <div class='payment-method-card'>
      <FieldContainer @label='Payment Method'>
        <@fields.type />
=======
    <div class="payment-method-card">
      <FieldContainer @label="Payment Method">
        <@fields.type/>
>>>>>>> 78144fc8
      </FieldContainer>
      {{#if (eq @model.type 'Crypto Payment')}}
        <@fields.cryptoPayment />
      {{else if (eq @model.type 'Wire Transfer')}}
        {{! TODO: uncommenting the below causes the app to crash }}
        {{! <@fields.wireTransfer/> }}
      {{/if}}
    </div>
  </template>
}
export class PaymentMethod extends Card {
  @field type = contains(StringCard); // dropdown
  @field cryptoPayment = contains(CryptoPayment);
  @field wireTransfer = contains(WireTransfer);
  static edit = EditPaymentMethod;
  static embedded = EditPaymentMethod;
  static isolated = EditPaymentMethod;
}<|MERGE_RESOLUTION|>--- conflicted
+++ resolved
@@ -1,10 +1,4 @@
-import {
-  contains,
-  field,
-  Card,
-  Component,
-  linksTo,
-} from 'https://cardstack.com/base/card-api';
+import { contains, field, Card, Component, linksTo } from "https://cardstack.com/base/card-api";
 import StringCard from 'https://cardstack.com/base/string';
 import { Chain } from './chain';
 import { Token, Currency } from './asset';
@@ -17,35 +11,29 @@
   @field toAddress = contains(StringCard);
   static edit = class Edit extends Component<typeof this> {
     <template>
-<<<<<<< HEAD
-      <div class='payment-method-card'>
-        <FieldContainer @label='Chain'>
-          <@fields.chain />
-=======
       <div class="payment-method-card">
         <FieldContainer @label="Chain">
           <@fields.chain/>
->>>>>>> 78144fc8
         </FieldContainer>
         {{#if @model.chain.chainId}}
-          <FieldContainer @label='Token'>
-            <@fields.token />
+          <FieldContainer @label="Token">
+            <@fields.token/>
           </FieldContainer>
           {{#if @model.token}}
-            <FieldContainer @label='Token Name'>
+            <FieldContainer @label="Token Name">
               {{@model.token.name}}
             </FieldContainer>
-            <FieldContainer @label='Token Address'>
+            <FieldContainer @label="Token Address">
               {{@model.token.address}}
             </FieldContainer>
-            <FieldContainer @label='To Address'>
-              <@fields.toAddress />
+            <FieldContainer @label="To Address">
+              <@fields.toAddress/>
             </FieldContainer>
           {{/if}}
         {{/if}}
       </div>
     </template>
-  };
+  }
   static embedded = this.edit;
 }
 
@@ -55,55 +43,43 @@
   @field bic = contains(StringCard); // BIC format
   static isolated = class Isolated extends Component<typeof this> {
     <template>
-      <div><@fields.iban /></div>
-      <div><@fields.bic /></div>
+      <div><@fields.iban/></div>
+      <div><@fields.bic/></div>
     </template>
-  };
+  }
   static edit = class Edit extends Component<typeof this> {
     <template>
-<<<<<<< HEAD
-      <div class='payment-method-card'>
-        <FieldContainer @label='Currency'>
-          <@fields.currency />
-=======
       <div class="payment-method-card">
         <FieldContainer @label="Currency">
           <@fields.currency/>
->>>>>>> 78144fc8
         </FieldContainer>
-        <FieldContainer @label='IBAN'>
-          <@fields.iban />
+        <FieldContainer @label="IBAN">
+          <@fields.iban/>
         </FieldContainer>
-        <FieldContainer @label='BIC'>
-          <@fields.bic />
+        <FieldContainer @label="BIC">
+          <@fields.bic/>
         </FieldContainer>
       </div>
     </template>
-  };
+  }
   static embedded = this.edit;
 }
 
 class EditPaymentMethod extends Component<typeof PaymentMethod> {
   <template>
-<<<<<<< HEAD
-    <div class='payment-method-card'>
-      <FieldContainer @label='Payment Method'>
-        <@fields.type />
-=======
     <div class="payment-method-card">
       <FieldContainer @label="Payment Method">
         <@fields.type/>
->>>>>>> 78144fc8
       </FieldContainer>
-      {{#if (eq @model.type 'Crypto Payment')}}
-        <@fields.cryptoPayment />
-      {{else if (eq @model.type 'Wire Transfer')}}
-        {{! TODO: uncommenting the below causes the app to crash }}
-        {{! <@fields.wireTransfer/> }}
+      {{#if (eq @model.type "Crypto Payment")}}
+        <@fields.cryptoPayment/>
+      {{else if (eq @model.type "Wire Transfer")}}
+        {{!-- TODO: uncommenting the below causes the app to crash --}}
+        {{!-- <@fields.wireTransfer/> --}}
       {{/if}}
     </div>
   </template>
-}
+};
 export class PaymentMethod extends Card {
   @field type = contains(StringCard); // dropdown
   @field cryptoPayment = contains(CryptoPayment);
