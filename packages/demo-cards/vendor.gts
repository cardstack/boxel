--- conflicted
+++ resolved
@@ -1,11 +1,4 @@
-import {
-  contains,
-  field,
-  Card,
-  Component,
-  containsMany,
-  relativeTo,
-} from 'https://cardstack.com/base/card-api';
+import { contains, field, Card, Component, containsMany, relativeTo } from 'https://cardstack.com/base/card-api';
 import StringCard from 'https://cardstack.com/base/string';
 import TextAreaCard from 'https://cardstack.com/base/text-area';
 import { Address } from './address';
@@ -20,31 +13,24 @@
   @field logoURL = contains(StringCard); // url format
   @field email = contains(StringCard); // email format
   @field cardXYZ = contains(StringCard);
-  @field logoHref = contains(StringCard, {
-    computeVia: function (this: VendorDetails) {
-      if (!this.logoURL) {
-        return null;
-      }
-      return new URL(this.logoURL, this[relativeTo] || this.id).href;
-    },
-  });
+  @field logoHref = contains(StringCard, { computeVia: function(this: VendorDetails) {
+    if (!this.logoURL) {
+      return null;
+    }
+    return new URL(this.logoURL, this[relativeTo] || this.id).href;
+  }});
 
   static embedded = class Embedded extends Component<typeof this> {
     <template>
-<<<<<<< HEAD
-      <CardContainer class='vendor-card'>
-=======
       <CardContainer class="vendor-card">
->>>>>>> 78144fc8
         {{#each-in @fields as |key value|}}
           {{#unless (eq key 'id')}}
             <FieldContainer
-              {{! @glint-ignore }}
+              {{!-- @glint-ignore --}}
               @label={{startCase key}}
-              @vertical={{true}}
-            >
-              {{value}}
-            </FieldContainer>
+              @vertical={{true}}>
+                {{value}}
+              </FieldContainer>
           {{/unless}}
         {{/each-in}}
       </CardContainer>
@@ -64,25 +50,20 @@
 
   static embedded = class Embedded extends Component<typeof this> {
     <template>
-<<<<<<< HEAD
-      <CardContainer class='vendor-card'>
-=======
       <CardContainer class="vendor-card">
->>>>>>> 78144fc8
         {{#each-in @fields as |key value|}}
           {{#unless (eq key 'id')}}
             <FieldContainer
-              {{! @glint-ignore }}
+              {{!-- @glint-ignore --}}
               @label={{startCase key}}
-              @vertical={{true}}
-            >
-              {{value}}
-            </FieldContainer>
+              @vertical={{true}}>
+                {{value}}
+              </FieldContainer>
           {{/unless}}
         {{/each-in}}
       </CardContainer>
     </template>
-  };
+  }
 }
 
 class ContactMethod extends Card {
@@ -90,7 +71,7 @@
   @field username = contains(StringCard);
   static embedded = class Embedded extends Component<typeof this> {
     <template>
-      <@fields.platform />: <@fields.username />
+      <@fields.platform/>: <@fields.username/>
     </template>
   };
 }
@@ -104,15 +85,11 @@
   @field alternatePaymentMethod = containsMany(PaymentMethod);
   static embedded = class Embedded extends Component<typeof this> {
     <template>
-<<<<<<< HEAD
-      <CardContainer class='vendor-card--embedded'>
-=======
       <CardContainer class="vendor-card--embedded">
->>>>>>> 78144fc8
         <div>
-          <@fields.vendor.name />
-          <@fields.mailingAddress />
-          <@fields.vendor.email />
+          <@fields.vendor.name/>
+          <@fields.mailingAddress/>
+          <@fields.vendor.email/>
         </div>
         <img src={{@model.vendor.logoHref}} />
       </CardContainer>
@@ -120,35 +97,31 @@
   };
   static isolated = class Isolated extends Component<typeof this> {
     <template>
-<<<<<<< HEAD
-      <CardContainer class='vendor-card'>
-=======
       <CardContainer class="vendor-card">
->>>>>>> 78144fc8
         <section>
           <h2>Vendor</h2>
-          <@fields.vendor />
+          <@fields.vendor/>
         </section>
         <section>
           <h2>Contact</h2>
-          <@fields.contact />
+          <@fields.contact/>
         </section>
         {{#if @model.contactMethod.length}}
           <section>
             <h2>Contact Method</h2>
-            <@fields.contactMethod />
+            <@fields.contactMethod/>
           </section>
         {{/if}}
         <section>
           <h2>Mailing Address</h2>
-          <@fields.mailingAddress />
+          <@fields.mailingAddress/>
         </section>
         <section>
           <h2>Preferred Payment Method</h2>
-          <@fields.preferredPaymentMethod />
+          <@fields.preferredPaymentMethod/>
           {{#if @model.alternatePaymentMethod.length}}
             <h2>Alternate Payment Method</h2>
-            <@fields.alternatePaymentMethod />
+            <@fields.alternatePaymentMethod/>
           {{/if}}
         </section>
       </CardContainer>
@@ -156,34 +129,30 @@
   };
   static edit = class Edit extends Component<typeof this> {
     <template>
-<<<<<<< HEAD
-      <CardContainer class='vendor-card'>
-=======
       <CardContainer class="vendor-card">
->>>>>>> 78144fc8
         <section>
           <h2>Vendor</h2>
-          <@fields.vendor />
+          <@fields.vendor/>
         </section>
         <section>
           <h2>Contact</h2>
-          <@fields.contact />
+          <@fields.contact/>
         </section>
         {{#if @model.contactMethod.length}}
           <section>
             <h2>Contact Method</h2>
-            <@fields.contactMethod />
+            <@fields.contactMethod/>
           </section>
         {{/if}}
         <section>
           <h2>Mailing Address</h2>
-          <@fields.mailingAddress />
+          <@fields.mailingAddress/>
         </section>
         <section>
           <h2>Preferred Payment Method</h2>
-          <@fields.preferredPaymentMethod />
+          <@fields.preferredPaymentMethod/>
           <h2>Alternate Payment Method</h2>
-          <@fields.alternatePaymentMethod />
+          <@fields.alternatePaymentMethod/>
         </section>
       </CardContainer>
     </template>
