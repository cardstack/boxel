--- conflicted
+++ resolved
@@ -34,16 +34,7 @@
 
   console.log('Registering file system providers now');
   context.subscriptions.push(
-<<<<<<< HEAD
-    vscode.workspace.registerFileSystemProvider('boxelrealm', realmFs, {
-=======
-    vscode.workspace.registerFileSystemProvider('boxel-tools+http', realmFs, {
->>>>>>> 96106136
-      isCaseSensitive: true,
-    }),
-  );
-  context.subscriptions.push(
-    vscode.workspace.registerFileSystemProvider('boxel-tools+https', realmFs, {
+    vscode.workspace.registerFileSystemProvider('boxel-tools', realmFs, {
       isCaseSensitive: true,
     }),
   );
@@ -94,13 +85,8 @@
           ? vscode.workspace.workspaceFolders.length
           : 0,
         {
-<<<<<<< HEAD
-          uri: vscode.Uri.parse(`boxelrealm://boxel-workspaces`),
+          uri: vscode.Uri.parse(`boxel-tools://boxel-workspaces`),
           name: `Boxel Workspaces`,
-=======
-          uri: vscode.Uri.parse(`boxel-tools+${selectedRealm}`),
-          name: `Workspace ${selectedRealm}`,
->>>>>>> 96106136
         },
       );
       await vscode.commands.executeCommand(
