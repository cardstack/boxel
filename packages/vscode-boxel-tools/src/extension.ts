--- conflicted
+++ resolved
@@ -14,7 +14,7 @@
   vscode.window.createTreeView('codingSkillList', {
     treeDataProvider: skillsProvider,
   });
-  vscode.commands.registerCommand('boxelrealm.reloadSkills', () => {
+  vscode.commands.registerCommand('boxel-tools.reloadSkills', () => {
     skillsProvider.refresh();
   });
 
@@ -42,11 +42,7 @@
     vscode.window.showInformationMessage('Logged out of synapse');
   });
 
-<<<<<<< HEAD
-  const realmFs = new RealmFS(realmAuth, skillsProvider);
-=======
-  const realmFs = new RealmFS(context);
->>>>>>> 7eb987f7
+  const realmFs = new RealmFS(context, realmAuth, skillsProvider);
 
   console.log('Registering file system providers now');
   context.subscriptions.push(
@@ -88,9 +84,7 @@
   vscode.commands.registerCommand(
     'boxel-tools.attachToBoxelWorkspaces',
     async (_) => {
-<<<<<<< HEAD
       const realmUrls = await realmAuth.getRealmUrls();
-=======
       if (
         !vscode.workspace.workspaceFolders ||
         vscode.workspace.workspaceFolders?.length == 0
@@ -98,8 +92,6 @@
         realmFs.resetSelectedRealms();
       }
 
-      const realmUrls = await realmFs.getRealmUrls();
->>>>>>> 7eb987f7
       const selectedRealm = await vscode.window.showQuickPick(realmUrls, {
         canPickMany: false,
         placeHolder: 'Select a realm to open',
