--- conflicted
+++ resolved
@@ -31,16 +31,12 @@
       {
         "command": "boxel-tools.attachToBoxelWorkspaces",
         "title": "Attach to Boxel Workspaces",
-<<<<<<< HEAD
-        "category": "boxelrealm"
+        "category": "Boxel Tools"
       },
       {
-        "command": "boxelrealm.reloadSkills",
+        "command": "boxel-tools.reloadSkills",
         "title": "Reload Skills",
-        "category": "boxelrealm"
-=======
         "category": "Boxel Tools"
->>>>>>> 7eb987f7
       }
     ],
     "menus": {
@@ -54,7 +50,7 @@
       ],
       "view/title": [
         {
-          "command": "boxelrealm.reloadSkills",
+          "command": "boxel-tools.reloadSkills",
           "when": "view == codingSkillList",
           "group": "navigation"
         }
@@ -73,16 +69,16 @@
       "coding-skills": [
         {
           "id": "codingSkillList",
-          "name": "Coding Skills",
+          "name": "Cursor Boxel Skills",
           "icon": "resources/sparkle.svg",
-          "contextualTitle": "Coding Skills"
+          "contextualTitle": "Cursor Boxel Skills"
         }
       ]
     },
     "viewsWelcome": [
       {
         "view": "codingSkillList",
-        "contents": "In [Cursor](https://cursor.com), you can load Skill Cards from your realms to assist in editing. [Load skills now](command:boxelrealm.reloadSkills)"
+        "contents": "In [Cursor](https://cursor.com), you can load Skill Cards from your realms to assist in editing. [Load skills now](command:boxel-tools.reloadSkills)"
       }
     ],
     "configuration": [
