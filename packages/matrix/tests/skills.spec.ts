--- conflicted
+++ resolved
@@ -92,14 +92,7 @@
     await expect(page.locator('[data-test-skill-menu]')).toContainText(
       'Skills: 1 of 1 active',
     );
-<<<<<<< HEAD
-    await expect(page.locator('[data-test-pill-menu-item]')).toHaveCount(2);
-=======
-    await expect(page.locator('[data-test-skill-menu]')).toHaveClass(
-      'pill-menu skill-menu',
-    );
     await expect(page.locator('[data-test-pill-menu-item]')).toHaveCount(1);
->>>>>>> e9a2f31e
     await expect(
       page.locator(`[data-test-pill-menu-item="${environmentSkillCardId}"]`),
     ).toHaveCount(1);
