--- conflicted
+++ resolved
@@ -359,11 +359,7 @@
         function: {
           name: 'searchCard',
           description:
-<<<<<<< HEAD
-            'Propose a query to search for a card instance filtered by type and/or by title. Always prioritise search based upon the card that was last shared.',
-=======
             'Propose a query to search for a card instance filtered by type.   If a card was shared with you, always prioritise search based upon the card that was last shared.   If you do not have information on card module and name, do the search using the `_cardType` attribute.',
->>>>>>> 97902947
           parameters: {
             type: 'object',
             properties: {
@@ -373,54 +369,6 @@
               filter: {
                 type: 'object',
                 properties: {
-<<<<<<< HEAD
-                  every: {
-                    type: 'array',
-                    items: {
-                      anyOf: [
-                        {
-                          type: 'object',
-                          properties: {
-                            type: {
-                              type: 'object',
-                              properties: {
-                                module: {
-                                  type: 'string',
-                                  description:
-                                    'the absolute path of the module',
-                                },
-                                name: {
-                                  type: 'string',
-                                  description: 'the name of the module',
-                                },
-                              },
-                              required: ['module', 'name'],
-                            },
-                          },
-                          required: ['type'],
-                        },
-                        {
-                          type: 'object',
-                          properties: {
-                            contains: {
-                              type: 'object',
-                              properties: {
-                                title: {
-                                  type: 'string',
-                                  description: 'title of the card',
-                                },
-                              },
-                              required: ['title'],
-                            },
-                          },
-                          required: ['contains'],
-                        },
-                      ],
-                    },
-                  },
-                },
-                required: ['every'],
-=======
                   type: {
                     type: 'object',
                     properties: {
@@ -435,6 +383,13 @@
                     },
                     required: ['module', 'name'],
                   },
+                  contains: {
+                    type: 'object',
+                    properties: {
+                      title: { type: 'string', description: 'title of the card' },
+                    },
+                    required: ['title'],
+                  },
                   eq: {
                     type: 'object',
                     properties: {
@@ -446,7 +401,6 @@
                     required: ['_cardType'],
                   },
                 },
->>>>>>> 97902947
               },
             },
             required: ['filter', 'description'],
