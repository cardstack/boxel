import { expect, test } from '@playwright/test';
import {
  synapseStart,
  synapseStop,
  updateUser,
  type SynapseInstance,
} from '../docker/synapse';
import { smtpStart, smtpStop } from '../docker/smtp4dev';
import {
  clearLocalStorage,
  assertLoggedIn,
  gotoRegistration,
  gotoForgotPassword,
  validateEmailForResetPassword,
  login,
  registerRealmUsers,
} from '../helpers';
import { registerUser, createRegistrationToken } from '../docker/synapse';

const REGISTRATION_TOKEN = 'abc123';
const name = 'user1';
const email = 'user1@example.com';
const username = 'user1';
const password = 'mypassword1!';

test.describe('Forgot password', () => {
  let synapse: SynapseInstance;

  test.beforeEach(async ({ page }) => {
    synapse = await synapseStart({
      template: 'test',
    });
    await smtpStart();

    let admin = await registerUser(synapse, 'admin', 'adminpass', true);
    await createRegistrationToken(admin.accessToken, REGISTRATION_TOKEN);
    await registerRealmUsers(synapse);
    await clearLocalStorage(page);
    await gotoRegistration(page);
    await registerUser(synapse, username, password);
    await updateUser(admin.accessToken, '@user1:localhost', {
      emailAddresses: [email],
      displayname: name,
    });
  });

  test.afterEach(async () => {
    await synapseStop(synapse.synapseId);
    await smtpStop();
  });

  test('It can reset password', async ({ page }) => {
    await gotoForgotPassword(page);

    await expect(
      page.locator('[data-test-reset-your-password-btn]'),
    ).toBeDisabled();
    await page.locator('[data-test-email-field]').fill('user1@example.com');
    await expect(
      page.locator('[data-test-reset-your-password-btn]'),
    ).toBeEnabled();
    await page.locator('[data-test-reset-your-password-btn]').click();
    await expect(page.locator('[data-test-resend-validation-btn]')).toHaveCount(
      1,
    );

    let resetPasswordPage = await validateEmailForResetPassword(
      page,
      'user1@example.com',
      {
        onEmailPage: async (page) => {
          await expect(page).toHaveScreenshot('verification-email.png', {
            mask: [page.locator('.messagelist')],
            maxDiffPixelRatio: 0.02,
          });
        },
        onValidationPage: async (page) => {
          await expect(page.locator('body')).toContainText(
            'You have requested to reset your Boxel account password',
          );
          await expect(page).toHaveScreenshot('verification-page.png', {
            maxDiffPixelRatio: 0.01,
          });
        },
      },
    );

    await expect(
      resetPasswordPage.locator('[data-test-reset-password-btn]'),
    ).toBeDisabled();
    await resetPasswordPage
      .locator('[data-test-password-field]')
      .fill('mypassword2!');
    await resetPasswordPage
      .locator('[data-test-confirm-password-field]')
      .fill('mypassword2!');
    await expect(
      resetPasswordPage.locator('[data-test-reset-password-btn]'),
    ).toBeEnabled();
    await resetPasswordPage.locator('[data-test-reset-password-btn]').click();

    await expect(
      resetPasswordPage.locator('[data-test-reset-password-success]'),
    ).toContainText('Your password is now reset');
    await resetPasswordPage.locator('[data-test-back-to-login-btn]').click();

    await login(resetPasswordPage, 'user1', 'mypassword2!');
    await assertLoggedIn(resetPasswordPage);
  });

  test('It shows an error when email does not belong to any account', async ({
    page,
  }) => {
    await gotoForgotPassword(page);

    await expect(
      page.locator('[data-test-reset-your-password-btn]'),
    ).toBeDisabled();
    await page.locator('[data-test-email-field]').fill('user2@example.com');
    await expect(
      page.locator('[data-test-reset-your-password-btn]'),
    ).toBeEnabled();
    await page.locator('[data-test-reset-your-password-btn]').click();

    await expect(
      page.locator(
        '[data-test-email-field][data-test-boxel-input-validation-state="invalid"]',
      ),
      'email field displays invalid validation state',
    ).toHaveCount(1);
    await expect(
      page.locator(
        '[data-test-email-field] ~ [data-test-boxel-input-error-message]',
      ),
    ).toContainText('No account with the given email address exists');
    await expect(
      page.locator('[data-test-reset-your-password-btn]'),
    ).toBeDisabled();

    await page.locator('[data-test-email-field]').fill('user1@example.com');
    await expect(
      page.locator('[data-test-reset-your-password-btn]'),
    ).toBeEnabled();
    await page.locator('[data-test-reset-your-password-btn]').click();
    await expect(page.locator('[data-test-resend-validation-btn]')).toHaveCount(
      1,
    );
  });

  test('It shows an error when password does not meet the requirement', async ({
    page,
  }) => {
    await gotoForgotPassword(page);

    await expect(
      page.locator('[data-test-reset-your-password-btn]'),
    ).toBeDisabled();
    await page.locator('[data-test-email-field]').fill('user1@example.com');
    await expect(
      page.locator('[data-test-reset-your-password-btn]'),
    ).toBeEnabled();
    await page.locator('[data-test-reset-your-password-btn]').click();

    await expect(page.locator('[data-test-resend-validation-btn]')).toHaveCount(
      1,
    );

    let resetPasswordPage = await validateEmailForResetPassword(
      page,
      'user1@example.com',
    );

<<<<<<< HEAD
    await expect(resetPasswordPage.locator('[data-test-reset-password-btn]')).toBeDisabled();
    await resetPasswordPage.locator('[data-test-password-field]').fill('short');
    await resetPasswordPage.locator('[data-test-confirm-password-field]').fill('short');
=======
    await expect(
      resetPasswordPage.locator('[data-test-reset-password-btn]'),
    ).toBeDisabled();
    await resetPasswordPage
      .locator('[data-test-password-field]')
      .fill('mypassword');
    await resetPasswordPage
      .locator('[data-test-confirm-password-field]')
      .fill('mypassword');
>>>>>>> 9ddc502d
    await expect(
      resetPasswordPage.locator(
        '[data-test-password-field][data-test-boxel-input-validation-state="invalid"]',
      ),
      'password field displays invalid validation state',
    ).toHaveCount(1);
    await expect(
      resetPasswordPage.locator(
        '[data-test-password-field] ~ [data-test-boxel-input-error-message]',
      ),
<<<<<<< HEAD
    ).toContainText('Password must be at least 8 characters long');
=======
    ).toContainText(
      'Password must be at least 8 characters long and include a number and a symbol',
    );
>>>>>>> 9ddc502d

    await resetPasswordPage
      .locator('[data-test-password-field]')
      .fill('mypassword!1');
    await resetPasswordPage
      .locator('[data-test-confirm-password-field]')
      .fill('mypassword!');
    await resetPasswordPage.locator('[data-test-reset-password-btn]').click();
    await expect(
      resetPasswordPage.locator(
        '[data-test-confirm-password-field][data-test-boxel-input-validation-state="invalid"]',
      ),
      'confirm password displays invalid validation state',
    ).toHaveCount(1);
    await expect(
      resetPasswordPage.locator(
        '[data-test-confirm-password-field] ~ [data-test-boxel-input-error-message]',
      ),
    ).toContainText('Passwords do not match');
    await resetPasswordPage
      .locator('[data-test-confirm-password-field]')
      .fill('mypassword!1');

    await expect(
      resetPasswordPage.locator('[data-test-reset-password-btn]'),
    ).toBeEnabled();
    await resetPasswordPage.locator('[data-test-reset-password-btn]').click();
  });

  test('it can resend email validation message', async ({ page }) => {
    await gotoForgotPassword(page);

    await expect(
      page.locator('[data-test-reset-your-password-btn]'),
    ).toBeDisabled();
    await page.locator('[data-test-email-field]').fill('user1@example.com');
    await expect(
      page.locator('[data-test-reset-your-password-btn]'),
    ).toBeEnabled();
    await page.locator('[data-test-reset-your-password-btn]').click();
    await expect(page.locator('[data-test-resend-validation-btn]')).toHaveCount(
      1,
    );

    await validateEmailForResetPassword(page, 'user1@example.com', {
      sendAttempts: 2,
    });
  });
});<|MERGE_RESOLUTION|>--- conflicted
+++ resolved
@@ -170,21 +170,13 @@
       'user1@example.com',
     );
 
-<<<<<<< HEAD
-    await expect(resetPasswordPage.locator('[data-test-reset-password-btn]')).toBeDisabled();
+    await expect(
+      resetPasswordPage.locator('[data-test-reset-password-btn]'),
+    ).toBeDisabled();
     await resetPasswordPage.locator('[data-test-password-field]').fill('short');
-    await resetPasswordPage.locator('[data-test-confirm-password-field]').fill('short');
-=======
-    await expect(
-      resetPasswordPage.locator('[data-test-reset-password-btn]'),
-    ).toBeDisabled();
-    await resetPasswordPage
-      .locator('[data-test-password-field]')
-      .fill('mypassword');
-    await resetPasswordPage
-      .locator('[data-test-confirm-password-field]')
-      .fill('mypassword');
->>>>>>> 9ddc502d
+    await resetPasswordPage
+      .locator('[data-test-confirm-password-field]')
+      .fill('short');
     await expect(
       resetPasswordPage.locator(
         '[data-test-password-field][data-test-boxel-input-validation-state="invalid"]',
@@ -195,13 +187,7 @@
       resetPasswordPage.locator(
         '[data-test-password-field] ~ [data-test-boxel-input-error-message]',
       ),
-<<<<<<< HEAD
     ).toContainText('Password must be at least 8 characters long');
-=======
-    ).toContainText(
-      'Password must be at least 8 characters long and include a number and a symbol',
-    );
->>>>>>> 9ddc502d
 
     await resetPasswordPage
       .locator('[data-test-password-field]')
