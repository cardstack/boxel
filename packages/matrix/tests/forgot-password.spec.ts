--- conflicted
+++ resolved
@@ -29,12 +29,6 @@
   test.beforeEach(async ({ page }) => {
     synapse = await synapseStart({
       template: 'test',
-<<<<<<< HEAD
-      // user registration tests require a static synapse port in order for the
-      // link in the validation email to work
-      hostPort: 8009,
-=======
->>>>>>> 16af127f
     });
     await smtpStart();
 
@@ -77,11 +71,7 @@
         onEmailPage: async (page) => {
           await expect(page).toHaveScreenshot('verification-email.png', {
             mask: [page.locator('.messagelist')],
-<<<<<<< HEAD
-            maxDiffPixelRatio: 0.01,
-=======
             maxDiffPixelRatio: 0.02,
->>>>>>> 16af127f
           });
         },
         onValidationPage: async (page) => {
