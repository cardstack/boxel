--- conflicted
+++ resolved
@@ -142,11 +142,7 @@
     await newTab.waitForLoadState();
 
     await expect(newTab).toHaveURL(
-<<<<<<< HEAD
-      `http://${user.username}.localhost:4205/new-workspace/index`,
-=======
-      'http://user1.localhost:4205/new-workspace/',
->>>>>>> f9504c84
+      `http://${user.username}.localhost:4205/new-workspace/`,
     );
     await newTab.close();
     await page.bringToFront();
@@ -176,11 +172,7 @@
     await newTab.waitForLoadState();
 
     await expect(newTab).toHaveURL(
-<<<<<<< HEAD
-      `http://${user.username}.localhost:4205/new-workspace/index`,
-=======
-      'http://user1.localhost:4205/new-workspace/',
->>>>>>> f9504c84
+      `http://${user.username}.localhost:4205/new-workspace/`,
     );
     await newTab.close();
     await page.bringToFront();
