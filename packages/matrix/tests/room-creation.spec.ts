--- conflicted
+++ resolved
@@ -28,11 +28,8 @@
   getRoomsFromSync,
   initialRoomName,
   setupUserSubscribed,
-<<<<<<< HEAD
   openAiAssistant,
-=======
   setSkillsRedirect,
->>>>>>> 298851f5
   waitUntil,
 } from '../helpers';
 
