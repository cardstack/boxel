import { defineConfig, devices } from '@playwright/test';

/**
 * See https://playwright.dev/docs/test-configuration.
 */
export default defineConfig({
  testDir: './tests',
  fullyParallel: true,
  forbidOnly: !!process.env.CI,
  retries: process.env.CI ? 2 : 0,
  workers: 1,
  reporter: 'html',
  /* Shared settings for all the projects below. See https://playwright.dev/docs/api/class-testoptions. */
  use: {
    baseURL: 'http://localhost:4202/test',

    /* Collect trace when retrying the failed test. See https://playwright.dev/docs/trace-viewer */
    trace: 'on-first-retry',
  },

  projects: [
    {
      name: 'chromium',
      use: { ...devices['Desktop Chrome'] },
    },
  ],
<<<<<<< HEAD
  timeout: 60000
=======
  // General timeout per test
  timeout: 120000,

  // For expect calls
  expect: {
    timeout: 60000,
  },
>>>>>>> a2f5aee8
});<|MERGE_RESOLUTION|>--- conflicted
+++ resolved
@@ -24,9 +24,6 @@
       use: { ...devices['Desktop Chrome'] },
     },
   ],
-<<<<<<< HEAD
-  timeout: 60000
-=======
   // General timeout per test
   timeout: 120000,
 
@@ -34,5 +31,4 @@
   expect: {
     timeout: 60000,
   },
->>>>>>> a2f5aee8
 });