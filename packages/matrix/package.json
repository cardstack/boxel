{
  "name": "@cardstack/matrix",
  "version": "1.0.0",
  "license": "MIT",
  "devDependencies": {
    "@playwright/test": "^1.35.0",
    "@types/fs-extra": "^9.0.13",
    "@types/node": "^18.18.5",
    "fs-extra": "^10.1.0",
    "start-server-and-test": "^1.14.0",
    "ts-node": "^10.9.1",
    "typescript": "^5.1.6"
  },
  "scripts": {
    "start:synapse": "mkdir -p ./synapse-data/db && SYNAPSE_DATA_DIR=./synapse-data ts-node --transpileOnly ./scripts/synapse.ts start",
    "stop:synapse": "ts-node --transpileOnly ./scripts/synapse.ts stop",
<<<<<<< HEAD
    "stop:synapse:tests": "docker container kill $(docker container ls -q --filter name=synapsedocker-*)",
    "assert-synapse-running": "./scripts/assert-synapse-running.sh",
=======
    "assert-synapse-running": "if [ \"`docker ps -f name='boxel-synapse' --format '{{.Names}}'`\" = 'boxel-synapse' ]; then echo 'synapse is already running'; else pnpm run start:synapse; fi",
>>>>>>> 16af127f
    "start:smtp": "ts-node --transpileOnly ./scripts/smtp.ts start",
    "stop:smtp": "ts-node --transpileOnly ./scripts/smtp.ts stop",
    "assert-smtp-running": "./scripts/assert-smtp-running.sh",
    "start:admin": "docker start synapse-admin",
    "start:host-pre-built": "cd ../host && pnpm start --path ./dist",
    "stop:admin": "docker stop synapse-admin",
    "register-bot-user": "USERNAME=aibot PASSWORD=pass ts-node --transpileOnly ./scripts/register-test-user.ts",
    "register-test-user": "USERNAME=user PASSWORD=password ts-node --transpileOnly ./scripts/register-test-user.ts",
    "register-realm-users": "./scripts/register-realm-users.sh",
    "register-test-admin": "ts-node --transpileOnly ./scripts/register-test-user.ts",
    "register-test-token": "pnpm run register-test-admin && ts-node --transpileOnly ./scripts/register-test-token.ts",
<<<<<<< HEAD
    "test": "./scripts/test.sh",
=======
    "test": "./scripts/test.sh all",
    "test:group": "./scripts/test.sh",
>>>>>>> 16af127f
    "wait": "sleep 10000000",
    "lint": "glint"
  },
  "dependenciesMeta": {
    "@cardstack/runtime-common": {
      "injected": true
    }
  },
  "volta": {
    "extends": "../../package.json"
  }
}<|MERGE_RESOLUTION|>--- conflicted
+++ resolved
@@ -14,15 +14,10 @@
   "scripts": {
     "start:synapse": "mkdir -p ./synapse-data/db && SYNAPSE_DATA_DIR=./synapse-data ts-node --transpileOnly ./scripts/synapse.ts start",
     "stop:synapse": "ts-node --transpileOnly ./scripts/synapse.ts stop",
-<<<<<<< HEAD
-    "stop:synapse:tests": "docker container kill $(docker container ls -q --filter name=synapsedocker-*)",
-    "assert-synapse-running": "./scripts/assert-synapse-running.sh",
-=======
     "assert-synapse-running": "if [ \"`docker ps -f name='boxel-synapse' --format '{{.Names}}'`\" = 'boxel-synapse' ]; then echo 'synapse is already running'; else pnpm run start:synapse; fi",
->>>>>>> 16af127f
     "start:smtp": "ts-node --transpileOnly ./scripts/smtp.ts start",
     "stop:smtp": "ts-node --transpileOnly ./scripts/smtp.ts stop",
-    "assert-smtp-running": "./scripts/assert-smtp-running.sh",
+    "assert-smtp-running": "if [ \"`docker ps -f name='boxel-smtp' --format '{{.Names}}'`\" = 'boxel-smtp' ]; then echo 'SMTP is already running'; else pnpm run start:smtp; fi",
     "start:admin": "docker start synapse-admin",
     "start:host-pre-built": "cd ../host && pnpm start --path ./dist",
     "stop:admin": "docker stop synapse-admin",
@@ -31,12 +26,8 @@
     "register-realm-users": "./scripts/register-realm-users.sh",
     "register-test-admin": "ts-node --transpileOnly ./scripts/register-test-user.ts",
     "register-test-token": "pnpm run register-test-admin && ts-node --transpileOnly ./scripts/register-test-token.ts",
-<<<<<<< HEAD
-    "test": "./scripts/test.sh",
-=======
     "test": "./scripts/test.sh all",
     "test:group": "./scripts/test.sh",
->>>>>>> 16af127f
     "wait": "sleep 10000000",
     "lint": "glint"
   },
