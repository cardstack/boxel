--- conflicted
+++ resolved
@@ -274,7 +274,9 @@
   },
 ) {
   let credentials = await loginUser(username, password);
-
+  if (opts.showAllCards) {
+    await showAllCards(page);
+  }
   let localStorageAuth = {
     access_token: credentials.accessToken,
     user_id: credentials.userId,
@@ -282,20 +284,11 @@
     home_server: credentials.homeServer,
   };
 
-<<<<<<< HEAD
-  await page.locator('[data-test-username-field]').fill(username);
-  await page.locator('[data-test-password-field]').fill(password);
-  await page.locator('[data-test-login-btn]').click();
-  if (opts.showAllCards) {
-    await showAllCards(page);
-  }
-=======
   await page.context().addInitScript((authData) => {
     window.localStorage.setItem('auth', JSON.stringify(authData));
   }, localStorageAuth);
 
   await openRoot(page, opts?.url);
->>>>>>> 8af13cf1
 }
 
 export async function enterWorkspace(
