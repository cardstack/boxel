import { Memoize } from 'typescript-memoize';
import flatten from 'lodash/flatten';
import flattenDeep from 'lodash/flattenDeep';
import {
  type CardResource,
  type RealmInfo,
  type JobInfo,
  jobIdentity,
  hasExecutableExtension,
  trimExecutableExtension,
  RealmPaths,
  unixTime,
  logger,
} from './index';
import { transpileJS } from './transpile';
import {
  type Expression,
  param,
  separatedByCommas,
  addExplicitParens,
  asExpressions,
  every,
  any,
  query,
  upsert,
  dbExpression,
  upsertMultipleRows,
} from './expression';
import { type SerializedError } from './error';
import { type DBAdapter } from './db';
import {
  coerceTypes,
  RealmMetaTable,
  type BoxelIndexTable,
  type RealmVersionsTable,
<<<<<<< HEAD
  type FieldsMeta,
=======
  type Definition,
>>>>>>> 6f6e53eb
} from './index-structure';

export class IndexWriter {
  #dbAdapter: DBAdapter;
  constructor(dbAdapter: DBAdapter) {
    this.#dbAdapter = dbAdapter;
  }

  async createBatch(realmURL: URL, jobInfo?: JobInfo) {
    let batch = new Batch(this.#dbAdapter, realmURL, jobInfo);
    await batch.ready;
    return batch;
  }

  #query(expression: Expression) {
    return query(this.#dbAdapter, expression, coerceTypes);
  }

  async isNewIndex(realm: URL): Promise<boolean> {
    let [row] = (await this.#query([
      'SELECT current_version FROM realm_versions WHERE realm_url =',
      param(realm.href),
    ])) as Pick<RealmVersionsTable, 'current_version'>[];
    return !row;
  }
}

<<<<<<< HEAD
export type IndexEntry = InstanceEntry | ModuleEntry | MetaEntry | ErrorEntry;
=======
export type IndexEntry =
  | InstanceEntry
  | ModuleEntry
  | DefinitionEntry
  | ErrorEntry;
>>>>>>> 6f6e53eb
export type LastModifiedTimes = Map<
  string,
  { type: string; lastModified: number | null }
>;

export interface InstanceEntry {
  type: 'instance';
  source: string;
  lastModified: number;
  resourceCreatedAt: number;
  resource: CardResource;
  searchData: Record<string, any>;
  isolatedHtml?: string;
  embeddedHtml?: Record<string, string>;
  fittedHtml?: Record<string, string>;
  atomHtml?: string;
  iconHTML?: string;
  types: string[];
  displayNames: string[];
  deps: Set<string>;
}

export interface ErrorEntry {
  type: 'error';
  error: SerializedError;
  types?: string[];
  searchData?: Record<string, any>;
}

interface ModuleEntry {
  type: 'module';
  source: string;
  lastModified: number;
  resourceCreatedAt: number;
  deps: Set<string>;
}

<<<<<<< HEAD
interface MetaEntry {
  type: 'meta';
  meta: FieldsMeta;
=======
interface DefinitionEntry {
  type: 'definition';
  definition: Definition;
>>>>>>> 6f6e53eb
  types: string[];
  fileAlias: string;
  lastModified: number;
  resourceCreatedAt: number;
  deps: Set<string>;
}

export class Batch {
  readonly ready: Promise<void>;
  #invalidations = new Set<string>();
  #dbAdapter: DBAdapter;
  #perfLog = logger('index-perf');
  #log = logger('index-writer');
  declare private realmVersion: number;

  constructor(
    dbAdapter: DBAdapter,
    private realmURL: URL, // this assumes that we only index cards in our own realm...
    private jobInfo?: JobInfo,
  ) {
    this.#dbAdapter = dbAdapter;
    this.ready = this.setNextRealmVersion();
  }

  get invalidations() {
    // the card def id's are notional, they are not file resources that can be
    // visited, so we don't expose them to the outside world
<<<<<<< HEAD
    return [...this.#invalidations].filter((i) => !isMetaId(i));
=======
    return [...this.#invalidations].filter((i) => !isDefinitionId(i));
>>>>>>> 6f6e53eb
  }

  @Memoize()
  private get nodeResolvedInvalidations() {
    return [...this.invalidations].map(
      (href) => trimExecutableExtension(new URL(href)).href,
    );
  }

  async getModifiedTimes(): Promise<LastModifiedTimes> {
    let results = (await this.#query([
      `SELECT i.url, i.type, i.last_modified
       FROM boxel_index as i
          WHERE i.realm_url =`,
      param(this.realmURL.href),
<<<<<<< HEAD
      // meta entries are notional so we skip over those
      `AND type != 'meta'`,
=======
      // definition entries are notional so we skip over those
      `AND type != 'definition'`,
>>>>>>> 6f6e53eb
    ] as Expression)) as Pick<
      BoxelIndexTable,
      'url' | 'type' | 'last_modified'
    >[];
    let result: LastModifiedTimes = new Map();
    for (let { url, type, last_modified: lastModified } of results) {
<<<<<<< HEAD
      // there might be errors docs from meta entries that we need to strip out
      if (isMetaId(url)) {
=======
      // there might be errors docs from definition entries that we need to strip out
      if (isDefinitionId(url)) {
>>>>>>> 6f6e53eb
        continue;
      }
      result.set(url, {
        type,
        // lastModified is unix time, so it should be safe to cast to number
        lastModified: lastModified == null ? null : parseInt(lastModified),
      });
    }
    return result;
  }

  async copyFrom(sourceRealmURL: URL, destRealmInfo: RealmInfo): Promise<void> {
    let columns: string[][] | undefined;
    let sources = (await this.#query([
      `SELECT * FROM boxel_index WHERE`,
      // intentionally copying over error docs--perhaps these can be resolved in
      // the new realm?
      ...every([
        any([['is_deleted = false'], ['is_deleted IS NULL']]),
        [`realm_url =`, param(sourceRealmURL.href)],
      ]),
    ] as Expression)) as unknown as BoxelIndexTable[];
    let now = String(Date.now());
    let values = sources.map((entry) => {
      let destURL = this.copiedRealmURL(
        sourceRealmURL,
        new URL(entry.url),
      ).href;
      this.#invalidations.add(destURL);
      if (entry.type === 'instance' && entry.source) {
        let json: { data: CardResource<string> } | undefined;
        try {
          json = JSON.parse(entry.source);
        } catch (e: any) {
          this.#log.info(
            `${jobIdentity(this.jobInfo)} Cannot parse instance source for ${entry.url}: ${e.message}`,
          );
        }
        if (json) {
          json.data.id = destURL.replace(/\.json$/, '');
          entry.source = JSON.stringify(json);
        }
      }

      entry.url = destURL;
      entry.realm_url = this.realmURL.href;
      entry.realm_version = this.realmVersion;
      entry.file_alias = this.copiedRealmURL(
        sourceRealmURL,
        new URL(entry.file_alias),
      ).href;
      entry.types = entry.types
        ? entry.types.map(
            (type) => this.copiedRealmURL(sourceRealmURL, new URL(type)).href,
          )
        : entry.types;
      entry.deps = entry.deps
        ? entry.deps.map(
            (dep) => this.copiedRealmURL(sourceRealmURL, new URL(dep)).href,
          )
        : entry.deps;
      entry.pristine_doc = entry.pristine_doc
        ? {
            ...entry.pristine_doc,
            id: this.copiedRealmURL(
              sourceRealmURL,
              new URL(entry.pristine_doc.id!), // these will always have an ID
            ).href,
          }
        : entry.pristine_doc;
      if (entry.type === 'instance' && entry.pristine_doc) {
        entry.pristine_doc.meta = {
          ...entry.pristine_doc.meta,
          realmURL: this.realmURL.href,
          realmInfo: destRealmInfo,
        };
      }
      entry.fitted_html = entry.fitted_html
        ? this.objectWithCopiedRealmKeys(sourceRealmURL, entry.fitted_html)
        : entry.fitted_html;
      entry.embedded_html = entry.embedded_html
        ? this.objectWithCopiedRealmKeys(sourceRealmURL, entry.embedded_html)
        : entry.embedded_html;
      this.updateIds(entry.search_doc, sourceRealmURL);
      entry.indexed_at = now;

      entry.definition = entry.definition
        ? {
<<<<<<< HEAD
            type: entry.meta.type,
            displayName: entry.meta.displayName,
=======
            type: entry.definition.type,
            displayName: entry.definition.displayName,
>>>>>>> 6f6e53eb
            codeRef: {
              module: this.copiedRealmURL(
                sourceRealmURL,
                new URL(entry.definition.codeRef.module),
              ).href,
              name: entry.definition.codeRef.name,
            },
<<<<<<< HEAD
            fields: this.fieldsMetaWithCopiedCodeRefs(
=======
            fields: this.fieldDefinitionsWithCopiedCodeRefs(
>>>>>>> 6f6e53eb
              sourceRealmURL,
              entry.definition.fields,
            ),
          }
        : entry.definition;

      let { valueExpressions, nameExpressions } = asExpressions(entry);
      columns = nameExpressions;
      return valueExpressions;
    });
    if (!columns) {
      throw new Error(
        `nothing to copy from ${sourceRealmURL.href} - this realm is not present on the realm server`,
      );
    }

    await this.#query([
      ...upsertMultipleRows(
        'boxel_index_working',
        'boxel_index_working_pkey',
        columns,
        values,
      ),
    ]);
  }

  async updateEntry(url: URL, entry: IndexEntry): Promise<void> {
    if (!new RealmPaths(this.realmURL).inRealm(url)) {
      // TODO this is a workaround for CS-6886. after we have solved that issue we can
      // drop this band-aid
      return;
    }
    let href = url.href;
    this.#invalidations.add(url.href);
    let preparedEntry = {
      url: href,
      file_alias: trimExecutableExtension(url).href.replace(/\.json$/, ''),
      realm_version: this.realmVersion,
      realm_url: this.realmURL.href,
      is_deleted: false,
      indexed_at: Date.now(),
      ...(entry.type === 'instance'
        ? {
            // TODO in followup PR we need to alter the SearchEntry type to use
            // a document instead of a resource
            type: 'instance',
            pristine_doc: entry.resource,
            search_doc: entry.searchData,
            isolated_html: entry.isolatedHtml,
            embedded_html: entry.embeddedHtml,
            fitted_html: entry.fittedHtml,
            atom_html: entry.atomHtml,
            icon_html: entry.iconHTML,
            deps: [...entry.deps],
            types: entry.types,
            display_names: entry.displayNames,
            source: entry.source,
            last_modified: entry.lastModified,
            resource_created_at: entry.resourceCreatedAt,
            error_doc: null,
          }
        : entry.type === 'module'
          ? {
              type: 'module',
              deps: [...entry.deps],
              source: entry.source,
              last_modified: entry.lastModified,
              resource_created_at: entry.resourceCreatedAt,
              transpiled_code: transpileJS(
                entry.source,
                new RealmPaths(this.realmURL).local(url),
              ),
              error_doc: null,
            }
<<<<<<< HEAD
          : entry.type === 'meta'
            ? {
                type: 'meta',
                meta: entry.meta,
=======
          : entry.type === 'definition'
            ? {
                type: 'definition',
                definition: entry.definition,
>>>>>>> 6f6e53eb
                types: entry.types,
                file_alias: entry.fileAlias,
                deps: [...entry.deps],
                last_modified: entry.lastModified,
                resource_created_at: entry.resourceCreatedAt,
                error_doc: null,
              }
            : {
                types: entry.types,
                search_doc: entry.searchData,
                // favor the last known good types over the types derived from the error state
                ...((await this.getProductionVersion(url)) ?? {}),
                type: 'error',
                error_doc: entry.error,
              }),
    } as Omit<BoxelIndexTable, 'last_modified' | 'indexed_at'> & {
      // we do this because pg automatically casts big ints into strings, so
      // we unwind that to accurately type the structure that we want to pass
      // _in_ to the DB
      last_modified: number;
      indexed_at: number;
    };

    if (entry.type === 'error') {
      // merge the last known good deps with the error deps so we can invalidate
      // when upstream issue is repaired
      preparedEntry.deps = [
        ...new Set([
          ...(preparedEntry.deps ?? []),
          ...(entry.error.deps ?? []),
        ]),
      ];
    }

    let { nameExpressions, valueExpressions } = asExpressions(preparedEntry, {
      jsonFields: [...Object.entries(coerceTypes)]
        .filter(([_, type]) => type === 'JSON')
        .map(([column]) => column),
    });

    await this.#query([
      ...upsert(
        'boxel_index_working',
        'boxel_index_working_pkey',
        nameExpressions,
        valueExpressions,
      ),
    ]);
  }

  async done(): Promise<{ totalIndexEntries: number }> {
    await this.#query(['BEGIN']);
    await this.updateRealmMeta();
    await this.applyBatchUpdates();
    await this.pruneObsoleteEntries();
    await this.#query(['COMMIT']);

    let totalIndexEntries = await this.numberOfIndexEntries();
    return { totalIndexEntries };
  }

  #query(expression: Expression) {
    return query(this.#dbAdapter, expression, coerceTypes);
  }

  private async getProductionVersion(url: URL) {
    let [entry] = (await this.#query([
      `SELECT i.*`,
      `FROM boxel_index as i
       WHERE`,
      ...every([
        any([
          [`i.url =`, param(url.href)],
          [`i.file_alias =`, param(url.href)],
        ]),
      ]),
    ] as Expression)) as unknown as BoxelIndexTable[];
    if (!entry) {
      return undefined;
    }

    let {
      indexed_at: _remove1,
      last_modified: _remove2,
      resource_created_at: _remove3,
      realm_version: _remove4,
      ...productionVersion
    } = entry;
    return {
      ...productionVersion,
      last_modified: entry.last_modified ? parseInt(entry.last_modified) : null,
      resource_created_at: entry.resource_created_at
        ? parseInt(entry.resource_created_at)
        : null,
    };
  }

  private async numberOfIndexEntries() {
    let [{ total }] = (await this.#query([
      `SELECT count(i.url) as total
       FROM boxel_index as i
          WHERE`,
      ...every([
        ['i.realm_url =', param(this.realmURL.href)],
        ['i.type != ', param('error')],
        ['i.is_deleted != true'],
      ]),
    ] as Expression)) as { total: string }[];
    return parseInt(total);
  }

  private async updateRealmMeta() {
    let results = await this.#query([
      `SELECT CAST(count(i.url) AS INTEGER) as total, i.display_names->>0 as display_name, i.types->>0 as code_ref, MAX(i.icon_html) as icon_html
       FROM boxel_index_working as i
          WHERE`,
      ...every([
        ['i.realm_url =', param(this.realmURL.href)],
        ['i.type = ', param('instance')],
        ['i.types IS NOT NULL'],
        any([['i.is_deleted = false'], ['i.is_deleted IS NULL']]),
      ]),
      `GROUP BY i.display_names->>0, i.types->>0`,
      `ORDER BY i.display_names->>0 ASC`,
    ] as Expression);

    let { nameExpressions, valueExpressions } = asExpressions(
      {
        realm_url: this.realmURL.href,
        realm_version: this.realmVersion,
        value: results,
        indexed_at: unixTime(new Date().getTime()),
      } as Omit<RealmMetaTable, 'indexed_at'> & {
        indexed_at: number;
      },
      {
        jsonFields: ['value'],
      },
    );

    await this.#query([
      ...upsert(
        'realm_meta',
        'realm_meta_pkey',
        nameExpressions,
        valueExpressions,
      ),
    ]);
  }

  private async applyBatchUpdates() {
    let { nameExpressions, valueExpressions } = asExpressions({
      realm_url: this.realmURL.href,
      current_version: this.realmVersion,
    } as RealmVersionsTable);
    await this.#query([
      ...upsert(
        'realm_versions',
        'realm_versions_pkey',
        nameExpressions,
        valueExpressions,
      ),
    ]);

    if (this.#invalidations.size > 0) {
      let columns = (await this.#dbAdapter.getColumnNames('boxel_index')).map(
        (c) => [c],
      );
      let names = flattenDeep(columns);
      await this.#query([
        'INSERT INTO boxel_index',
        ...addExplicitParens(separatedByCommas(columns)),
        'SELECT',
        ...separatedByCommas(columns),
        'FROM boxel_index_working',
        'WHERE',
        ...every([
          ['realm_url =', param(this.realmURL.href)],
          [
            'url in',
            ...addExplicitParens(
              separatedByCommas(
                [...this.#invalidations].map((i) => [param(i)]),
              ),
            ),
          ],
        ]),
        'ON CONFLICT ON CONSTRAINT boxel_index_pkey DO UPDATE SET',
        ...separatedByCommas(names.map((name) => [`${name}=EXCLUDED.${name}`])),
      ] as Expression);
    }
  }

  private async pruneObsoleteEntries() {
    await this.#query([
      `DELETE FROM realm_meta`,
      'WHERE',
      ...every([
        ['realm_version <', param(this.realmVersion)],
        ['realm_url =', param(this.realmURL.href)],
      ]),
    ] as Expression);
  }

  private async setNextRealmVersion() {
    let [row] = (await this.#query([
      'SELECT current_version FROM realm_versions WHERE realm_url =',
      param(this.realmURL.href),
    ])) as Pick<RealmVersionsTable, 'current_version'>[];
    if (!row) {
      let { nameExpressions, valueExpressions } = asExpressions({
        realm_url: this.realmURL.href,
        current_version: 0,
      } as RealmVersionsTable);
      // Make the batch updates live
      await this.#query([
        ...upsert(
          'realm_versions',
          'realm_versions_pkey',
          nameExpressions,
          valueExpressions,
        ),
      ]);
      this.realmVersion = 1;
    } else {
      this.realmVersion = row.current_version + 1;
    }
  }

  private async tombstoneEntries(invalidations: string[]) {
    // insert tombstone into next version of the realm index
    let columns = [
      'url',
      'file_alias',
      'type',
      'realm_version',
      'realm_url',
      'is_deleted',
    ].map((c) => [c]);
    let rows = invalidations.map((id) =>
      [
        id,
<<<<<<< HEAD
        isMetaId(id)
          ? trimExportNameFromMetaId(id)
          : trimExecutableExtension(new URL(id)).href,
        hasExecutableExtension(id)
          ? 'module'
          : isMetaId(id)
            ? 'meta'
=======
        isDefinitionId(id)
          ? trimExportNameFromDefinitionId(id)
          : trimExecutableExtension(new URL(id)).href,
        hasExecutableExtension(id)
          ? 'module'
          : isDefinitionId(id)
            ? 'definition'
>>>>>>> 6f6e53eb
            : 'instance',
        this.realmVersion,
        this.realmURL.href,
        true,
      ].map((v) => [param(v)]),
    );

    await this.#query([
      ...upsertMultipleRows(
        'boxel_index_working',
        'boxel_index_working_pkey',
        columns,
        rows,
      ),
    ]);
  }

  async invalidate(urls: URL[]): Promise<void> {
    await this.ready;
    let start = Date.now();
    this.#perfLog.debug(
      `${jobIdentity} starting invalidation of ${urls.map((u) => u.href).join()}`,
    );
    let visited = new Set<string>();
    let invalidations: string[] = [];
    for (let url of urls) {
      let alias = trimExecutableExtension(url).href;
      let workingInvalidations = [
        ...new Set([
          ...(!this.nodeResolvedInvalidations.includes(alias)
            ? [url.href]
            : []),
          ...(alias ? await this.calculateInvalidations(alias, visited) : []),
        ]),
      ];
      invalidations = [...new Set([...invalidations, ...workingInvalidations])];
    }

    if (invalidations.length === 0) {
      return;
    }

    let insertStart = Date.now();
    await this.tombstoneEntries(invalidations);

    this.#perfLog.debug(
      `${jobIdentity(this.jobInfo)} inserted invalidated rows for  ${urls.map((u) => u.href).join()} in ${
        Date.now() - insertStart
      } ms`,
    );

    this.#perfLog.debug(
      `${jobIdentity(this.jobInfo)} completed invalidation of ${urls.map((u) => u.href).join()} in ${Date.now() - start} ms`,
    );

    this.#invalidations = new Set([...this.#invalidations, ...invalidations]);
  }

  private async itemsThatReference(resolvedPath: string): Promise<
    {
      url: string;
      alias: string;
<<<<<<< HEAD
      type: 'instance' | 'module' | 'meta' | 'error';
=======
      type: 'instance' | 'module' | 'definition' | 'error';
>>>>>>> 6f6e53eb
    }[]
  > {
    let start = Date.now();
    const pageSize = 1000;
    let results: (Pick<BoxelIndexTable, 'url' | 'file_alias'> & {
<<<<<<< HEAD
      type: 'instance' | 'module' | 'meta' | 'error';
    })[] = [];
    let rows: (Pick<BoxelIndexTable, 'url' | 'file_alias'> & {
      type: 'instance' | 'module' | 'meta' | 'error';
=======
      type: 'instance' | 'module' | 'definition' | 'error';
    })[] = [];
    let rows: (Pick<BoxelIndexTable, 'url' | 'file_alias'> & {
      type: 'instance' | 'module' | 'definition' | 'error';
>>>>>>> 6f6e53eb
    })[] = [];
    let pageNumber = 0;
    do {
      // SQLite does not support cursors when used in the worker thread since
      // the API for using cursors cannot be serialized over the postMessage
      // boundary. so we use a handcrafted paging approach
      rows = (await this.#query([
        'SELECT i.url, i.file_alias, i.type',
        'FROM boxel_index_working as i',
        dbExpression({
          sqlite:
            'CROSS JOIN LATERAL jsonb_array_elements_text(i.deps) as deps_array_element',
        }),
        'WHERE',
        ...every([
          [
            dbExpression({
              sqlite: `deps_array_element =`,
              pg: `i.deps @>`,
            }),
            param({ sqlite: resolvedPath, pg: `["${resolvedPath}"]` }),
          ],
          // css is a subset of modules, so there won't by any references that
          // are css entries that aren't already represented by a module entry
          [`i.type != 'css'`],
          // probably need to reevaluate this condition when we get to cross
          // realm invalidation
          [`i.realm_url =`, param(this.realmURL.href)],
        ]),
        `LIMIT ${pageSize} OFFSET ${pageNumber * pageSize}`,
      ] as Expression)) as (Pick<BoxelIndexTable, 'url' | 'file_alias'> & {
<<<<<<< HEAD
        type: 'instance' | 'meta' | 'module' | 'error';
=======
        type: 'instance' | 'definition' | 'module' | 'error';
>>>>>>> 6f6e53eb
      })[];
      results = [...results, ...rows];
      pageNumber++;
    } while (rows.length === pageSize);
    this.#perfLog.debug(
      `${jobIdentity(this.jobInfo)} time to determine items that reference ${resolvedPath} ${
        Date.now() - start
      } ms (page count=${pageNumber})`,
    );
    return results.map(({ url, file_alias, type }) => ({
      url,
      alias: file_alias,
      type,
    }));
  }

  private async calculateInvalidations(
    resolvedPath: string,
    visited: Set<string>,
  ): Promise<string[]> {
    if (
      visited.has(resolvedPath) ||
      this.nodeResolvedInvalidations.includes(resolvedPath)
    ) {
      return [];
    }
    visited.add(resolvedPath);
    let items = await this.itemsThatReference(resolvedPath);
    let invalidations = items.map(({ url }) => url);
    let aliases = items.map(({ alias: moduleAlias, type, url }) =>
      type === 'instance'
        ? // for instances we expect that the deps for an entry always includes .json extension
          url
<<<<<<< HEAD
        : type === 'meta'
          ? // for meta we expect that the deps for an entry doesn't include the final export name path segment
            trimExportNameFromMetaId(url)
=======
        : type === 'definition'
          ? // for definition we expect that the deps for an entry doesn't include the final export name path segment
            trimExportNameFromDefinitionId(url)
>>>>>>> 6f6e53eb
          : moduleAlias,
    );
    let results = [
      ...invalidations,
      ...flatten(
        await Promise.all(
          aliases.map((a) => this.calculateInvalidations(a, visited)),
        ),
      ),
    ];
    return [...new Set(results)];
  }

  private copiedRealmURL(fromRealm: URL, file: URL): URL {
    let source = new RealmPaths(fromRealm);
    let dest = new RealmPaths(this.realmURL);
    if (!source.inRealm(file)) {
      return file;
    }
    let local = source.local(file);
    return dest.fileURL(local);
  }

  private objectWithCopiedRealmKeys(
    fromRealm: URL,
    obj: Record<string, any>,
  ): Record<string, any> {
    let result: Record<string, any> = {};
    for (let [key, value] of Object.entries(obj)) {
      result[this.copiedRealmURL(fromRealm, new URL(key)).href] = value;
    }
    return result;
  }

<<<<<<< HEAD
  private fieldsMetaWithCopiedCodeRefs(
    fromRealm: URL,
    fieldsMeta: FieldsMeta['fields'],
  ): FieldsMeta['fields'] {
=======
  private fieldDefinitionsWithCopiedCodeRefs(
    fromRealm: URL,
    fieldDefinitions: Definition['fields'],
  ): Definition['fields'] {
>>>>>>> 6f6e53eb
    return Object.fromEntries(
      Object.entries(fieldDefinitions).map(([fieldName, fieldDefinition]) => [
        fieldName,
        {
          ...fieldDefinition,
          fieldOrCard: {
            module: this.copiedRealmURL(
              fromRealm,
              new URL(fieldDefinition.fieldOrCard.module),
            ).href,
            name: fieldDefinition.fieldOrCard.name,
          },
        },
      ]),
    );
  }

  private updateIds(obj: any, fromRealm: URL) {
    if (Array.isArray(obj)) {
      obj.forEach((i) => this.updateIds(i, fromRealm));
    } else if (obj && typeof obj === 'object') {
      for (let key in obj) {
        if (
          key === 'id' &&
          'id' in obj &&
          obj.id &&
          typeof obj.id === 'string'
        ) {
          obj.id = this.copiedRealmURL(fromRealm, new URL(obj.id));
        } else {
          this.updateIds(obj[key], fromRealm);
        }
      }
    }
  }
}

<<<<<<< HEAD
export function isMetaId(id: string) {
  return !id.split('/').pop()!.includes('.'); // URL without an extension
}

export function trimExportNameFromMetaId(id: string) {
=======
export function isDefinitionId(id: string) {
  return !id.split('/').pop()!.includes('.'); // URL without an extension
}

export function trimExportNameFromDefinitionId(id: string) {
>>>>>>> 6f6e53eb
  return id.split('/').slice(0, -1).join('/');
}<|MERGE_RESOLUTION|>--- conflicted
+++ resolved
@@ -33,11 +33,7 @@
   RealmMetaTable,
   type BoxelIndexTable,
   type RealmVersionsTable,
-<<<<<<< HEAD
-  type FieldsMeta,
-=======
   type Definition,
->>>>>>> 6f6e53eb
 } from './index-structure';
 
 export class IndexWriter {
@@ -65,15 +61,11 @@
   }
 }
 
-<<<<<<< HEAD
-export type IndexEntry = InstanceEntry | ModuleEntry | MetaEntry | ErrorEntry;
-=======
 export type IndexEntry =
   | InstanceEntry
   | ModuleEntry
   | DefinitionEntry
   | ErrorEntry;
->>>>>>> 6f6e53eb
 export type LastModifiedTimes = Map<
   string,
   { type: string; lastModified: number | null }
@@ -111,15 +103,9 @@
   deps: Set<string>;
 }
 
-<<<<<<< HEAD
-interface MetaEntry {
-  type: 'meta';
-  meta: FieldsMeta;
-=======
 interface DefinitionEntry {
   type: 'definition';
   definition: Definition;
->>>>>>> 6f6e53eb
   types: string[];
   fileAlias: string;
   lastModified: number;
@@ -147,11 +133,7 @@
   get invalidations() {
     // the card def id's are notional, they are not file resources that can be
     // visited, so we don't expose them to the outside world
-<<<<<<< HEAD
-    return [...this.#invalidations].filter((i) => !isMetaId(i));
-=======
     return [...this.#invalidations].filter((i) => !isDefinitionId(i));
->>>>>>> 6f6e53eb
   }
 
   @Memoize()
@@ -167,26 +149,16 @@
        FROM boxel_index as i
           WHERE i.realm_url =`,
       param(this.realmURL.href),
-<<<<<<< HEAD
-      // meta entries are notional so we skip over those
-      `AND type != 'meta'`,
-=======
       // definition entries are notional so we skip over those
       `AND type != 'definition'`,
->>>>>>> 6f6e53eb
     ] as Expression)) as Pick<
       BoxelIndexTable,
       'url' | 'type' | 'last_modified'
     >[];
     let result: LastModifiedTimes = new Map();
     for (let { url, type, last_modified: lastModified } of results) {
-<<<<<<< HEAD
-      // there might be errors docs from meta entries that we need to strip out
-      if (isMetaId(url)) {
-=======
       // there might be errors docs from definition entries that we need to strip out
       if (isDefinitionId(url)) {
->>>>>>> 6f6e53eb
         continue;
       }
       result.set(url, {
@@ -275,13 +247,8 @@
 
       entry.definition = entry.definition
         ? {
-<<<<<<< HEAD
-            type: entry.meta.type,
-            displayName: entry.meta.displayName,
-=======
             type: entry.definition.type,
             displayName: entry.definition.displayName,
->>>>>>> 6f6e53eb
             codeRef: {
               module: this.copiedRealmURL(
                 sourceRealmURL,
@@ -289,11 +256,7 @@
               ).href,
               name: entry.definition.codeRef.name,
             },
-<<<<<<< HEAD
-            fields: this.fieldsMetaWithCopiedCodeRefs(
-=======
             fields: this.fieldDefinitionsWithCopiedCodeRefs(
->>>>>>> 6f6e53eb
               sourceRealmURL,
               entry.definition.fields,
             ),
@@ -368,17 +331,10 @@
               ),
               error_doc: null,
             }
-<<<<<<< HEAD
-          : entry.type === 'meta'
-            ? {
-                type: 'meta',
-                meta: entry.meta,
-=======
           : entry.type === 'definition'
             ? {
                 type: 'definition',
                 definition: entry.definition,
->>>>>>> 6f6e53eb
                 types: entry.types,
                 file_alias: entry.fileAlias,
                 deps: [...entry.deps],
@@ -621,15 +577,6 @@
     let rows = invalidations.map((id) =>
       [
         id,
-<<<<<<< HEAD
-        isMetaId(id)
-          ? trimExportNameFromMetaId(id)
-          : trimExecutableExtension(new URL(id)).href,
-        hasExecutableExtension(id)
-          ? 'module'
-          : isMetaId(id)
-            ? 'meta'
-=======
         isDefinitionId(id)
           ? trimExportNameFromDefinitionId(id)
           : trimExecutableExtension(new URL(id)).href,
@@ -637,7 +584,6 @@
           ? 'module'
           : isDefinitionId(id)
             ? 'definition'
->>>>>>> 6f6e53eb
             : 'instance',
         this.realmVersion,
         this.realmURL.href,
@@ -700,27 +646,16 @@
     {
       url: string;
       alias: string;
-<<<<<<< HEAD
-      type: 'instance' | 'module' | 'meta' | 'error';
-=======
       type: 'instance' | 'module' | 'definition' | 'error';
->>>>>>> 6f6e53eb
     }[]
   > {
     let start = Date.now();
     const pageSize = 1000;
     let results: (Pick<BoxelIndexTable, 'url' | 'file_alias'> & {
-<<<<<<< HEAD
-      type: 'instance' | 'module' | 'meta' | 'error';
-    })[] = [];
-    let rows: (Pick<BoxelIndexTable, 'url' | 'file_alias'> & {
-      type: 'instance' | 'module' | 'meta' | 'error';
-=======
       type: 'instance' | 'module' | 'definition' | 'error';
     })[] = [];
     let rows: (Pick<BoxelIndexTable, 'url' | 'file_alias'> & {
       type: 'instance' | 'module' | 'definition' | 'error';
->>>>>>> 6f6e53eb
     })[] = [];
     let pageNumber = 0;
     do {
@@ -752,11 +687,7 @@
         ]),
         `LIMIT ${pageSize} OFFSET ${pageNumber * pageSize}`,
       ] as Expression)) as (Pick<BoxelIndexTable, 'url' | 'file_alias'> & {
-<<<<<<< HEAD
-        type: 'instance' | 'meta' | 'module' | 'error';
-=======
         type: 'instance' | 'definition' | 'module' | 'error';
->>>>>>> 6f6e53eb
       })[];
       results = [...results, ...rows];
       pageNumber++;
@@ -790,15 +721,9 @@
       type === 'instance'
         ? // for instances we expect that the deps for an entry always includes .json extension
           url
-<<<<<<< HEAD
-        : type === 'meta'
-          ? // for meta we expect that the deps for an entry doesn't include the final export name path segment
-            trimExportNameFromMetaId(url)
-=======
         : type === 'definition'
           ? // for definition we expect that the deps for an entry doesn't include the final export name path segment
             trimExportNameFromDefinitionId(url)
->>>>>>> 6f6e53eb
           : moduleAlias,
     );
     let results = [
@@ -833,17 +758,10 @@
     return result;
   }
 
-<<<<<<< HEAD
-  private fieldsMetaWithCopiedCodeRefs(
-    fromRealm: URL,
-    fieldsMeta: FieldsMeta['fields'],
-  ): FieldsMeta['fields'] {
-=======
   private fieldDefinitionsWithCopiedCodeRefs(
     fromRealm: URL,
     fieldDefinitions: Definition['fields'],
   ): Definition['fields'] {
->>>>>>> 6f6e53eb
     return Object.fromEntries(
       Object.entries(fieldDefinitions).map(([fieldName, fieldDefinition]) => [
         fieldName,
@@ -881,18 +799,10 @@
   }
 }
 
-<<<<<<< HEAD
-export function isMetaId(id: string) {
-  return !id.split('/').pop()!.includes('.'); // URL without an extension
-}
-
-export function trimExportNameFromMetaId(id: string) {
-=======
 export function isDefinitionId(id: string) {
   return !id.split('/').pop()!.includes('.'); // URL without an extension
 }
 
 export function trimExportNameFromDefinitionId(id: string) {
->>>>>>> 6f6e53eb
   return id.split('/').slice(0, -1).join('/');
 }