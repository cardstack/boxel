import { Memoize } from 'typescript-memoize';
import flatten from 'lodash/flatten';
import flattenDeep from 'lodash/flattenDeep';
import {
  type CardResource,
  type RealmInfo,
  type JobInfo,
  type CodeRef,
  jobIdentity,
  hasExecutableExtension,
  trimExecutableExtension,
  RealmPaths,
  unixTime,
  logger,
  isUrlLike,
} from './index';
import { isResolvedCodeRef } from './code-ref';
import { transpileJS } from './transpile';
import {
  type Expression,
  param,
  separatedByCommas,
  addExplicitParens,
  asExpressions,
  every,
  any,
  query,
  upsert,
  dbExpression,
  upsertMultipleRows,
} from './expression';
import { type SerializedError } from './error';
import { type DBAdapter } from './db';
import {
  coerceTypes,
  RealmMetaTable,
  type BoxelIndexTable,
  type RealmVersionsTable,
  type Definition,
} from './index-structure';

export class IndexWriter {
  #dbAdapter: DBAdapter;
  constructor(dbAdapter: DBAdapter) {
    this.#dbAdapter = dbAdapter;
  }

  async createBatch(realmURL: URL, jobInfo?: JobInfo) {
    let batch = new Batch(this.#dbAdapter, realmURL, jobInfo);
    await batch.ready;
    return batch;
  }

  #query(expression: Expression) {
    return query(this.#dbAdapter, expression, coerceTypes);
  }

  async isNewIndex(realm: URL): Promise<boolean> {
    let [row] = (await this.#query([
      'SELECT current_version FROM realm_versions WHERE realm_url =',
      param(realm.href),
    ])) as Pick<RealmVersionsTable, 'current_version'>[];
    return !row;
  }
}

export type IndexEntry =
  | InstanceEntry
  | ModuleEntry
  | DefinitionEntry
  | ErrorEntry;
export type LastModifiedTimes = Map<
  string,
  { type: string; lastModified: number | null }
>;

export interface InstanceEntry {
  type: 'instance';
  source: string;
  lastModified: number;
  resourceCreatedAt: number;
  resource: CardResource;
  searchData: Record<string, any>;
  isolatedHtml?: string;
  embeddedHtml?: Record<string, string>;
  fittedHtml?: Record<string, string>;
  atomHtml?: string;
  iconHTML?: string;
  types: string[];
  displayNames: string[];
  deps: Set<string>;
}

export interface ErrorEntry {
  type: 'error';
  error: SerializedError;
  types?: string[];
  searchData?: Record<string, any>;
}

interface ModuleEntry {
  type: 'module';
  source: string;
  lastModified: number;
  resourceCreatedAt: number;
  deps: Set<string>;
}

interface DefinitionEntry {
  type: 'definition';
  definition: Definition;
  types: string[];
  fileAlias: string;
  lastModified: number;
  resourceCreatedAt: number;
  deps: Set<string>;
}

export class Batch {
  readonly ready: Promise<void>;
  #invalidations = new Set<string>();
  #dbAdapter: DBAdapter;
  #perfLog = logger('index-perf');
  #log = logger('index-writer');
  declare private realmVersion: number;

  constructor(
    dbAdapter: DBAdapter,
    private realmURL: URL, // this assumes that we only index cards in our own realm...
    private jobInfo?: JobInfo,
  ) {
    this.#dbAdapter = dbAdapter;
    this.ready = this.setNextRealmVersion();
  }

  get invalidations() {
    // the card def id's are notional, they are not file resources that can be
    // visited, so we don't expose them to the outside world
    return [...this.#invalidations].filter((i) => !isDefinitionId(i));
  }

  @Memoize()
  private get nodeResolvedInvalidations() {
    return [...this.invalidations].map(
      (href) => trimExecutableExtension(new URL(href)).href,
    );
  }

  async getModifiedTimes(): Promise<LastModifiedTimes> {
    let results = (await this.#query([
      `SELECT i.url, i.type, i.last_modified
       FROM boxel_index as i
          WHERE i.realm_url =`,
      param(this.realmURL.href),
      // definition entries are notional so we skip over those
      `AND type != 'definition'`,
    ] as Expression)) as Pick<
      BoxelIndexTable,
      'url' | 'type' | 'last_modified'
    >[];
    let result: LastModifiedTimes = new Map();
    for (let { url, type, last_modified: lastModified } of results) {
      // there might be errors docs from definition entries that we need to strip out
      if (isDefinitionId(url)) {
        continue;
      }
      result.set(url, {
        type,
        // lastModified is unix time, so it should be safe to cast to number
        lastModified: lastModified == null ? null : parseInt(lastModified),
      });
    }
    return result;
  }

  async copyFrom(sourceRealmURL: URL, destRealmInfo: RealmInfo): Promise<void> {
    let columns: string[][] | undefined;
    let sources = (await this.#query([
      `SELECT * FROM boxel_index WHERE`,
      // intentionally copying over error docs--perhaps these can be resolved in
      // the new realm?
      ...every([
        any([['is_deleted = false'], ['is_deleted IS NULL']]),
        [`realm_url =`, param(sourceRealmURL.href)],
      ]),
    ] as Expression)) as unknown as BoxelIndexTable[];
    let now = String(Date.now());
    let values = sources.map((entry) => {
      let destURL = this.copiedRealmURL(
        sourceRealmURL,
        new URL(entry.url),
      ).href;
      this.#invalidations.add(destURL);
      if (entry.type === 'instance' && entry.source) {
        let json: { data: CardResource<string> } | undefined;
        try {
          json = JSON.parse(entry.source);
        } catch (e: any) {
          this.#log.info(
            `${jobIdentity(this.jobInfo)} Cannot parse instance source for ${entry.url}: ${e.message}`,
          );
        }
        if (json) {
          json.data.id = destURL.replace(/\.json$/, '');
          entry.source = JSON.stringify(json);
        }
      }

      entry.url = destURL;
      entry.realm_url = this.realmURL.href;
      entry.realm_version = this.realmVersion;
      entry.file_alias = this.copiedRealmURL(
        sourceRealmURL,
        new URL(entry.file_alias),
      ).href;
      entry.types = entry.types
        ? entry.types.map(
            (type) => this.copiedRealmURL(sourceRealmURL, new URL(type)).href,
          )
        : entry.types;
      entry.deps = entry.deps
        ? entry.deps.map(
            (dep) => this.copiedRealmURL(sourceRealmURL, new URL(dep)).href,
          )
        : entry.deps;
      entry.pristine_doc = entry.pristine_doc
        ? {
            ...entry.pristine_doc,
            id: this.copiedRealmURL(
              sourceRealmURL,
              new URL(entry.pristine_doc.id!), // these will always have an ID
            ).href,
          }
        : entry.pristine_doc;
      if (entry.type === 'instance' && entry.pristine_doc) {
        entry.pristine_doc.meta = {
          ...entry.pristine_doc.meta,
          realmURL: this.realmURL.href,
          realmInfo: destRealmInfo,
        };
      }
      entry.fitted_html = entry.fitted_html
        ? this.objectWithCopiedRealmKeys(sourceRealmURL, entry.fitted_html)
        : entry.fitted_html;
      entry.embedded_html = entry.embedded_html
        ? this.objectWithCopiedRealmKeys(sourceRealmURL, entry.embedded_html)
        : entry.embedded_html;
      this.updateIds(entry.search_doc, sourceRealmURL);
      entry.indexed_at = now;

      entry.definition = entry.definition
        ? {
            type: entry.definition.type,
            displayName: entry.definition.displayName,
            codeRef: this.copiedCodeRef(
              sourceRealmURL,
              entry.definition.codeRef,
            ),
            fields: this.fieldDefinitionsWithCopiedCodeRefs(
              sourceRealmURL,
              entry.definition.fields,
            ),
          }
        : entry.definition;

      let { valueExpressions, nameExpressions } = asExpressions(entry);
      columns = nameExpressions;
      return valueExpressions;
    });
    if (!columns) {
      throw new Error(
        `nothing to copy from ${sourceRealmURL.href} - this realm is not present on the realm server`,
      );
    }

    await this.#query([
      ...upsertMultipleRows(
        'boxel_index_working',
        'boxel_index_working_pkey',
        columns,
        values,
      ),
    ]);
  }

  async updateEntry(url: URL, entry: IndexEntry): Promise<void> {
    if (!new RealmPaths(this.realmURL).inRealm(url)) {
      // TODO this is a workaround for CS-6886. after we have solved that issue we can
      // drop this band-aid
      return;
    }
    let href = url.href;
    this.#invalidations.add(url.href);
    let preparedEntry = {
      url: href,
      file_alias: trimExecutableExtension(url).href.replace(/\.json$/, ''),
      realm_version: this.realmVersion,
      realm_url: this.realmURL.href,
      is_deleted: false,
      indexed_at: Date.now(),
      ...(entry.type === 'instance'
        ? {
            // TODO in followup PR we need to alter the SearchEntry type to use
            // a document instead of a resource
            type: 'instance',
            pristine_doc: entry.resource,
            search_doc: entry.searchData,
            isolated_html: entry.isolatedHtml,
            embedded_html: entry.embeddedHtml,
            fitted_html: entry.fittedHtml,
            atom_html: entry.atomHtml,
            icon_html: entry.iconHTML,
            deps: [...entry.deps],
            types: entry.types,
            display_names: entry.displayNames,
            source: entry.source,
            last_modified: entry.lastModified,
            resource_created_at: entry.resourceCreatedAt,
            error_doc: null,
          }
        : entry.type === 'module'
          ? {
              type: 'module',
              deps: [...entry.deps],
              source: entry.source,
              last_modified: entry.lastModified,
              resource_created_at: entry.resourceCreatedAt,
              transpiled_code: transpileJS(
                entry.source,
                new RealmPaths(this.realmURL).local(url),
              ),
              error_doc: null,
            }
          : entry.type === 'definition'
            ? {
                type: 'definition',
                definition: entry.definition,
                types: entry.types,
                file_alias: entry.fileAlias,
                deps: [...entry.deps],
                last_modified: entry.lastModified,
                resource_created_at: entry.resourceCreatedAt,
                error_doc: null,
              }
            : {
                types: entry.types,
                search_doc: entry.searchData,
                // favor the last known good types over the types derived from the error state
                ...((await this.getProductionVersion(url)) ?? {}),
                type: 'error',
                error_doc: entry.error,
              }),
    } as Omit<BoxelIndexTable, 'last_modified' | 'indexed_at'> & {
      // we do this because pg automatically casts big ints into strings, so
      // we unwind that to accurately type the structure that we want to pass
      // _in_ to the DB
      last_modified: number;
      indexed_at: number;
    };

    if (entry.type === 'error') {
      // merge the last known good deps with the error deps so we can invalidate
      // when upstream issue is repaired
      preparedEntry.deps = [
        ...new Set([
          ...(preparedEntry.deps ?? []),
          ...(entry.error.deps ?? []),
        ]),
      ];
    }

    let { nameExpressions, valueExpressions } = asExpressions(preparedEntry, {
      jsonFields: [...Object.entries(coerceTypes)]
        .filter(([_, type]) => type === 'JSON')
        .map(([column]) => column),
    });

    await this.#query([
      ...upsert(
        'boxel_index_working',
        'boxel_index_working_pkey',
        nameExpressions,
        valueExpressions,
      ),
    ]);
  }

  async done(): Promise<{ totalIndexEntries: number }> {
    await this.#query(['BEGIN']);
    await this.updateRealmMeta();
    await this.applyBatchUpdates();
    await this.pruneObsoleteEntries();
    await this.#query(['COMMIT']);

    let totalIndexEntries = await this.numberOfIndexEntries();
    return { totalIndexEntries };
  }

  #query(expression: Expression) {
    return query(this.#dbAdapter, expression, coerceTypes);
  }

  private async getProductionVersion(url: URL) {
    let [entry] = (await this.#query([
      `SELECT i.*`,
      `FROM boxel_index as i
       WHERE`,
      ...every([
        any([
          [`i.url =`, param(url.href)],
          [`i.file_alias =`, param(url.href)],
        ]),
      ]),
    ] as Expression)) as unknown as BoxelIndexTable[];
    if (!entry) {
      return undefined;
    }

    let {
      indexed_at: _remove1,
      last_modified: _remove2,
      resource_created_at: _remove3,
      realm_version: _remove4,
      ...productionVersion
    } = entry;
    return {
      ...productionVersion,
      last_modified: entry.last_modified ? parseInt(entry.last_modified) : null,
      resource_created_at: entry.resource_created_at
        ? parseInt(entry.resource_created_at)
        : null,
    };
  }

  private async numberOfIndexEntries() {
    let [{ total }] = (await this.#query([
      `SELECT count(i.url) as total
       FROM boxel_index as i
          WHERE`,
      ...every([
        ['i.realm_url =', param(this.realmURL.href)],
        ['i.type != ', param('error')],
        ['i.is_deleted != true'],
      ]),
    ] as Expression)) as { total: string }[];
    return parseInt(total);
  }

  private async updateRealmMeta() {
    let results = await this.#query([
      `SELECT CAST(count(i.url) AS INTEGER) as total, i.display_names->>0 as display_name, i.types->>0 as code_ref, MAX(i.icon_html) as icon_html
       FROM boxel_index_working as i
          WHERE`,
      ...every([
        ['i.realm_url =', param(this.realmURL.href)],
        ['i.type = ', param('instance')],
        ['i.types IS NOT NULL'],
        any([['i.is_deleted = false'], ['i.is_deleted IS NULL']]),
      ]),
      `GROUP BY i.display_names->>0, i.types->>0`,
      `ORDER BY i.display_names->>0 ASC`,
    ] as Expression);

    let { nameExpressions, valueExpressions } = asExpressions(
      {
        realm_url: this.realmURL.href,
        realm_version: this.realmVersion,
        value: results,
        indexed_at: unixTime(new Date().getTime()),
      } as Omit<RealmMetaTable, 'indexed_at'> & {
        indexed_at: number;
      },
      {
        jsonFields: ['value'],
      },
    );

    await this.#query([
      ...upsert(
        'realm_meta',
        'realm_meta_pkey',
        nameExpressions,
        valueExpressions,
      ),
    ]);
  }

  private async applyBatchUpdates() {
    let { nameExpressions, valueExpressions } = asExpressions({
      realm_url: this.realmURL.href,
      current_version: this.realmVersion,
    } as RealmVersionsTable);
    await this.#query([
      ...upsert(
        'realm_versions',
        'realm_versions_pkey',
        nameExpressions,
        valueExpressions,
      ),
    ]);

    if (this.#invalidations.size > 0) {
      let columns = (await this.#dbAdapter.getColumnNames('boxel_index')).map(
        (c) => [c],
      );
      let names = flattenDeep(columns);
      await this.#query([
        'INSERT INTO boxel_index',
        ...addExplicitParens(separatedByCommas(columns)),
        'SELECT',
        ...separatedByCommas(columns),
        'FROM boxel_index_working',
        'WHERE',
        ...every([
          ['realm_url =', param(this.realmURL.href)],
          [
            'url in',
            ...addExplicitParens(
              separatedByCommas(
                [...this.#invalidations].map((i) => [param(i)]),
              ),
            ),
          ],
        ]),
        'ON CONFLICT ON CONSTRAINT boxel_index_pkey DO UPDATE SET',
        ...separatedByCommas(names.map((name) => [`${name}=EXCLUDED.${name}`])),
      ] as Expression);
    }
  }

  private async pruneObsoleteEntries() {
    await this.#query([
      `DELETE FROM realm_meta`,
      'WHERE',
      ...every([
        ['realm_version <', param(this.realmVersion)],
        ['realm_url =', param(this.realmURL.href)],
      ]),
    ] as Expression);
  }

  private async setNextRealmVersion() {
    let [row] = (await this.#query([
      'SELECT current_version FROM realm_versions WHERE realm_url =',
      param(this.realmURL.href),
    ])) as Pick<RealmVersionsTable, 'current_version'>[];
    if (!row) {
      let { nameExpressions, valueExpressions } = asExpressions({
        realm_url: this.realmURL.href,
        current_version: 0,
      } as RealmVersionsTable);
      // Make the batch updates live
      await this.#query([
        ...upsert(
          'realm_versions',
          'realm_versions_pkey',
          nameExpressions,
          valueExpressions,
        ),
      ]);
      this.realmVersion = 1;
    } else {
      this.realmVersion = row.current_version + 1;
    }
  }

  private async tombstoneEntries(invalidations: string[]) {
    // insert tombstone into next version of the realm index
    let columns = [
      'url',
      'file_alias',
      'type',
      'realm_version',
      'realm_url',
      'is_deleted',
    ].map((c) => [c]);
    let rows = invalidations.map((id) =>
      [
        id,
        isDefinitionId(id)
          ? trimExportNameFromDefinitionId(id)
          : trimExecutableExtension(new URL(id)).href,
        hasExecutableExtension(id)
          ? 'module'
          : isDefinitionId(id)
            ? 'definition'
            : 'instance',
        this.realmVersion,
        this.realmURL.href,
        true,
      ].map((v) => [param(v)]),
    );

    await this.#query([
      ...upsertMultipleRows(
        'boxel_index_working',
        'boxel_index_working_pkey',
        columns,
        rows,
      ),
    ]);
  }

  async invalidate(urls: URL[]): Promise<void> {
    await this.ready;
    let start = Date.now();
    this.#perfLog.debug(
      `${jobIdentity} starting invalidation of ${urls.map((u) => u.href).join()}`,
    );
    let visited = new Set<string>();
    let invalidations: string[] = [];
    for (let url of urls) {
      let alias = trimExecutableExtension(url).href;
      let workingInvalidations = [
        ...new Set([
          ...(!this.nodeResolvedInvalidations.includes(alias)
            ? [url.href]
            : []),
          ...(alias ? await this.calculateInvalidations(alias, visited) : []),
        ]),
      ];
      invalidations = [...new Set([...invalidations, ...workingInvalidations])];
    }

    if (invalidations.length === 0) {
      return;
    }

    let insertStart = Date.now();
    await this.tombstoneEntries(invalidations);

    this.#perfLog.debug(
      `${jobIdentity(this.jobInfo)} inserted invalidated rows for  ${urls.map((u) => u.href).join()} in ${
        Date.now() - insertStart
      } ms`,
    );

    this.#perfLog.debug(
      `${jobIdentity(this.jobInfo)} completed invalidation of ${urls.map((u) => u.href).join()} in ${Date.now() - start} ms`,
    );

    this.#invalidations = new Set([...this.#invalidations, ...invalidations]);
  }

  private async itemsThatReference(resolvedPath: string): Promise<
    {
      url: string;
      alias: string;
      type: 'instance' | 'module' | 'definition' | 'error';
    }[]
  > {
    let start = Date.now();
    const pageSize = 1000;
    let results: (Pick<BoxelIndexTable, 'url' | 'file_alias'> & {
      type: 'instance' | 'module' | 'definition' | 'error';
    })[] = [];
    let rows: (Pick<BoxelIndexTable, 'url' | 'file_alias'> & {
      type: 'instance' | 'module' | 'definition' | 'error';
    })[] = [];
    let pageNumber = 0;
    do {
      // SQLite does not support cursors when used in the worker thread since
      // the API for using cursors cannot be serialized over the postMessage
      // boundary. so we use a handcrafted paging approach
      rows = (await this.#query([
        'SELECT i.url, i.file_alias, i.type',
        'FROM boxel_index_working as i',
        dbExpression({
          sqlite:
            'CROSS JOIN LATERAL jsonb_array_elements_text(i.deps) as deps_array_element',
        }),
        'WHERE',
        ...every([
          [
            dbExpression({
              sqlite: `deps_array_element =`,
              pg: `i.deps @>`,
            }),
            param({ sqlite: resolvedPath, pg: `["${resolvedPath}"]` }),
          ],
          // css is a subset of modules, so there won't by any references that
          // are css entries that aren't already represented by a module entry
          [`i.type != 'css'`],
          // probably need to reevaluate this condition when we get to cross
          // realm invalidation
          [`i.realm_url =`, param(this.realmURL.href)],
        ]),
        `LIMIT ${pageSize} OFFSET ${pageNumber * pageSize}`,
      ] as Expression)) as (Pick<BoxelIndexTable, 'url' | 'file_alias'> & {
        type: 'instance' | 'definition' | 'module' | 'error';
      })[];
      results = [...results, ...rows];
      pageNumber++;
    } while (rows.length === pageSize);
    this.#perfLog.debug(
      `${jobIdentity(this.jobInfo)} time to determine items that reference ${resolvedPath} ${
        Date.now() - start
      } ms (page count=${pageNumber})`,
    );
    return results.map(({ url, file_alias, type }) => ({
      url,
      alias: file_alias,
      type,
    }));
  }

  private async calculateInvalidations(
    resolvedPath: string,
    visited: Set<string>,
  ): Promise<string[]> {
    if (
      visited.has(resolvedPath) ||
      this.nodeResolvedInvalidations.includes(resolvedPath)
    ) {
      return [];
    }
    visited.add(resolvedPath);
    let items = await this.itemsThatReference(resolvedPath);
    let invalidations = items.map(({ url }) => url);
    let aliases = items.map(({ alias: moduleAlias, type, url }) =>
      type === 'instance'
        ? // for instances we expect that the deps for an entry always includes .json extension
          url
        : type === 'definition'
          ? // for definition we expect that the deps for an entry doesn't include the final export name path segment
            trimExportNameFromDefinitionId(url)
          : moduleAlias,
    );
    let results = [
      ...invalidations,
      ...flatten(
        await Promise.all(
          aliases.map((a) => this.calculateInvalidations(a, visited)),
        ),
      ),
    ];
    return [...new Set(results)];
  }

  private copiedRealmURL(fromRealm: URL, file: URL): URL {
    let source = new RealmPaths(fromRealm);
    let dest = new RealmPaths(this.realmURL);
    if (!source.inRealm(file)) {
      return file;
    }
    let local = source.local(file);
    return dest.fileURL(local);
  }

  private objectWithCopiedRealmKeys(
    fromRealm: URL,
    obj: Record<string, any>,
  ): Record<string, any> {
    let result: Record<string, any> = {};
    for (let [key, value] of Object.entries(obj)) {
      result[this.copiedRealmURL(fromRealm, new URL(key)).href] = value;
    }
    return result;
  }

  private fieldDefinitionsWithCopiedCodeRefs(
    fromRealm: URL,
    fieldDefinitions: Definition['fields'],
  ): Definition['fields'] {
    return Object.fromEntries(
<<<<<<< HEAD
      Object.entries(fieldDefinitions)
        // TODO: This filter need to be re-evaluated when this ticket is done: CS-9361
        .filter(([_, fieldDefinition]) =>
          isResolvedCodeRef(fieldDefinition.fieldOrCard),
        )
        .map(([fieldName, fieldDefinition]) => [
          fieldName,
          {
            ...fieldDefinition,
            fieldOrCard: {
              module: this.copiedRealmURL(
                fromRealm,
                new URL(fieldDefinition.fieldOrCard.module),
              ).href,
              name: fieldDefinition.fieldOrCard.name,
            },
          },
        ]),
=======
      Object.entries(fieldDefinitions).map(([fieldName, fieldDefinition]) => [
        fieldName,
        {
          ...fieldDefinition,
          fieldOrCard: this.copiedCodeRef(
            fromRealm,
            fieldDefinition.fieldOrCard,
          ),
        },
      ]),
>>>>>>> 8f354070
    );
  }

  private copiedCodeRef(fromRealm: URL, codeRef: CodeRef): CodeRef {
    if (!('type' in codeRef)) {
      if (isUrlLike(codeRef.module)) {
        let module = this.copiedRealmURL(
          fromRealm,
          new URL(codeRef.module),
        ).href;
        return { ...codeRef, module };
      } else {
        return { ...codeRef };
      }
    }
    return { ...codeRef, card: this.copiedCodeRef(fromRealm, codeRef.card) };
  }

  private updateIds(obj: any, fromRealm: URL) {
    if (Array.isArray(obj)) {
      obj.forEach((i) => this.updateIds(i, fromRealm));
    } else if (obj && typeof obj === 'object') {
      for (let key in obj) {
        if (
          key === 'id' &&
          'id' in obj &&
          obj.id &&
          typeof obj.id === 'string'
        ) {
          obj.id = this.copiedRealmURL(fromRealm, new URL(obj.id));
        } else {
          this.updateIds(obj[key], fromRealm);
        }
      }
    }
  }
}

export function isDefinitionId(id: string) {
  return !id.split('/').pop()!.includes('.'); // URL without an extension
}

export function trimExportNameFromDefinitionId(id: string) {
  return id.split('/').slice(0, -1).join('/');
}<|MERGE_RESOLUTION|>--- conflicted
+++ resolved
@@ -14,7 +14,6 @@
   logger,
   isUrlLike,
 } from './index';
-import { isResolvedCodeRef } from './code-ref';
 import { transpileJS } from './transpile';
 import {
   type Expression,
@@ -763,26 +762,6 @@
     fieldDefinitions: Definition['fields'],
   ): Definition['fields'] {
     return Object.fromEntries(
-<<<<<<< HEAD
-      Object.entries(fieldDefinitions)
-        // TODO: This filter need to be re-evaluated when this ticket is done: CS-9361
-        .filter(([_, fieldDefinition]) =>
-          isResolvedCodeRef(fieldDefinition.fieldOrCard),
-        )
-        .map(([fieldName, fieldDefinition]) => [
-          fieldName,
-          {
-            ...fieldDefinition,
-            fieldOrCard: {
-              module: this.copiedRealmURL(
-                fromRealm,
-                new URL(fieldDefinition.fieldOrCard.module),
-              ).href,
-              name: fieldDefinition.fieldOrCard.name,
-            },
-          },
-        ]),
-=======
       Object.entries(fieldDefinitions).map(([fieldName, fieldDefinition]) => [
         fieldName,
         {
@@ -793,7 +772,6 @@
           ),
         },
       ]),
->>>>>>> 8f354070
     );
   }
 
