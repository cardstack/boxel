import { Deferred } from './deferred';
import {
  SearchIndex,
  type IndexRunner,
  type RunnerOptionsManager,
} from './search-index';
import { type SingleCardDocument } from './card-document';
import { Loader } from './loader';
import { RealmPaths, LocalPath, join } from './paths';
import {
  systemError,
  notFound,
  methodNotAllowed,
  badRequest,
  CardError,
} from './error';
import { formatRFC7231 } from 'date-fns';
import { md5 } from 'super-fast-md5';
import {
  isCardResource,
  executableExtensions,
  hasExecutableExtension,
  isNode,
  isSingleCardDocument,
  baseRealm,
  assetsDir,
  logger,
  type CodeRef,
  type LooseSingleCardDocument,
  type ResourceObjectWithId,
  type DirectoryEntryRelationship,
} from './index';
import merge from 'lodash/merge';
import flatMap from 'lodash/flatMap';
import mergeWith from 'lodash/mergeWith';
import cloneDeep from 'lodash/cloneDeep';
import {
  fileContentToText,
  readFileAsText,
  getFileWithFallbacks,
  writeToStream,
  waitForClose,
} from './stream';
import { preprocessEmbeddedTemplates } from '@cardstack/ember-template-imports/lib/preprocess-embedded-templates';
import * as babel from '@babel/core';
//@ts-ignore type import requires a newer Typescript with node16 moduleResolution
import makeEmberTemplatePlugin from 'babel-plugin-ember-template-compilation/browser';
import type { Options as EmberTemplatePluginOptions } from 'babel-plugin-ember-template-compilation/src/plugin';
import type { EmberTemplateCompiler } from 'babel-plugin-ember-template-compilation/src/ember-template-compiler';
import type { ExtendedPluginBuilder } from 'babel-plugin-ember-template-compilation/src/js-utils';
//@ts-ignore no types are available
import * as etc from 'ember-source/dist/ember-template-compiler';
import { loaderPlugin } from './loader-plugin';
//@ts-ignore no types are available
import glimmerTemplatePlugin from '@cardstack/ember-template-imports/src/babel-plugin';
//@ts-ignore no types are available
import decoratorsProposalPlugin from '@babel/plugin-proposal-decorators';
//@ts-ignore no types are available
import classPropertiesProposalPlugin from '@babel/plugin-proposal-class-properties';
//@ts-ignore ironically no types are available
import typescriptPlugin from '@babel/plugin-transform-typescript';
//@ts-ignore no types are available
import emberConcurrencyAsyncPlugin from 'ember-concurrency-async-plugin';
import { Router, SupportedMimeType } from './router';
import { parseQueryString } from './query';
//@ts-ignore service worker can't handle this
import type { Readable } from 'stream';
import { type CardDef } from 'https://cardstack.com/base/card-api';
import type * as CardAPI from 'https://cardstack.com/base/card-api';
import { createResponse } from './create-response';
import { mergeRelationships } from './merge-relationships';
import type { LoaderType } from 'https://cardstack.com/base/card-api';
import scopedCSSTransform from 'glimmer-scoped-css/ast-transform';

export type RealmInfo = {
  name: string;
  backgroundURL: string | null;
  iconURL: string | null;
};

export interface FileRef {
  path: LocalPath;
  content: ReadableStream<Uint8Array> | Readable | Uint8Array | string;
  lastModified: number;
}

export interface ResponseWithNodeStream extends Response {
  nodeStream?: Readable;
}

export interface RealmAdapter {
  readdir(
    path: LocalPath,
    opts?: {
      create?: true;
    },
  ): AsyncGenerator<{ name: string; path: LocalPath; kind: Kind }, void>;

  openFile(path: LocalPath): Promise<FileRef | undefined>;

  exists(path: LocalPath): Promise<boolean>;

  write(path: LocalPath, contents: string): Promise<{ lastModified: number }>;

  remove(path: LocalPath): Promise<void>;

  createStreamingResponse(
    unresolvedRealmURL: string,
    req: Request,
    init: ResponseInit,
    cleanup: () => void,
  ): {
    response: Response;
    writable: WritableStream;
  };

  subscribe(cb: (message: UpdateEventData) => void): Promise<void>;

  unsubscribe(): void;
}

interface Options {
  deferStartUp?: true;
  useTestingDomain?: true;
}

interface IndexHTMLOptions {
  realmsServed?: string[];
}

interface UpdateItem {
  operation: 'add' | 'update' | 'remove';
  url: URL;
}

type ServerEvents = UpdateEvent | IndexEvent | MessageEvent;

interface UpdateEvent {
  type: 'update';
  data: UpdateEventData;
  id?: string;
}

export type UpdateEventData =
  | FileAddedEventData
  | FileUpdatedEventData
  | FileRemovedEventData;

interface FileAddedEventData {
  added: string;
}
interface FileUpdatedEventData {
  updated: string;
}
interface FileRemovedEventData {
  removed: string;
}

interface IndexEvent {
  type: 'index';
  data: IncrementalIndexEventData | FullIndexEventData;
  id?: string;
}
interface IncrementalIndexEventData {
  type: 'incremental';
  invalidations: string[];
}
interface FullIndexEventData {
  type: 'full';
}

interface MessageEvent {
  type: 'message';
  data: Record<string, string>;
  id?: string;
}

export class Realm {
  #startedUp = new Deferred<void>();
  #searchIndex: SearchIndex;
  #adapter: RealmAdapter;
  #loader: Loader;
  #router: Router;
  #deferStartup: boolean;
  #useTestingDomain = false;
  #transpileCache = new Map<string, string>();
  #log = logger('realm');
  #getIndexHTML: () => Promise<string>;
  #updateItems: UpdateItem[] = [];
  #flushUpdateEvents: Promise<void> | undefined;
  #recentWrites: Map<string, number> = new Map();
  readonly paths: RealmPaths;

  get url(): string {
    return this.paths.url;
  }

  constructor(
    url: string,
    adapter: RealmAdapter,
    loader: Loader,
    indexRunner: IndexRunner,
    runnerOptsMgr: RunnerOptionsManager,
    getIndexHTML: () => Promise<string>,
    opts?: Options,
  ) {
    this.paths = new RealmPaths(url);
    this.#getIndexHTML = getIndexHTML;
    this.#useTestingDomain = Boolean(opts?.useTestingDomain);
    this.#loader = loader;
    this.#loader.registerURLHandler(this.maybeHandle.bind(this));
    this.#adapter = adapter;
    this.#searchIndex = new SearchIndex(
      this,
      this.#adapter.readdir.bind(this.#adapter),
      this.readFileAsText.bind(this),
      indexRunner,
      runnerOptsMgr,
    );

    this.#router = new Router(new URL(url))
      .post('/', SupportedMimeType.CardJson, this.createCard.bind(this))
      .patch(
        '/.+(?<!.json)',
        SupportedMimeType.CardJson,
        this.patchCard.bind(this),
      )
      .get('/_info', SupportedMimeType.RealmInfo, this.realmInfo.bind(this))
      .get('/_search', SupportedMimeType.CardJson, this.search.bind(this))
      .get(
        '/|/.+(?<!.json)',
        SupportedMimeType.CardJson,
        this.getCard.bind(this),
      )
      .delete(
        '/|/.+(?<!.json)',
        SupportedMimeType.CardJson,
        this.removeCard.bind(this),
      )
      .post(
        `/.+(${executableExtensions.map((e) => '\\' + e).join('|')})`,
        SupportedMimeType.CardSource,
        this.upsertCardSource.bind(this),
      )
      .get(
        '/.*',
        SupportedMimeType.CardSource,
        this.getCardSourceOrRedirect.bind(this),
      )
      .delete(
        '/.+',
        SupportedMimeType.CardSource,
        this.removeCardSource.bind(this),
      )
      .get(
        '/_message',
        SupportedMimeType.EventStream,
        this.subscribe.bind(this),
      )
      .get(
        '.*/',
        SupportedMimeType.DirectoryListing,
        this.getDirectoryListing.bind(this),
      )
      .get('/.*', SupportedMimeType.HTML, this.respondWithHTML.bind(this));

    this.#deferStartup = opts?.deferStartUp ?? false;
    if (!opts?.deferStartUp) {
      this.#startedUp.fulfill((() => this.#startup())());
    }
  }

  // it's only necessary to call this when the realm is using a deferred startup
  async start() {
    if (this.#deferStartup) {
      this.#startedUp.fulfill((() => this.#startup())());
    }
    await this.ready;
  }

  async flushUpdateEvents() {
    return this.#flushUpdateEvents;
  }

  async write(
    path: LocalPath,
    contents: string,
  ): Promise<{ lastModified: number }> {
    await this.trackOwnWrite(path);
    let results = await this.#adapter.write(path, contents);
    await this.#searchIndex.update(this.paths.fileURL(path), {
      onInvalidation: (invalidatedURLs: URL[]) => {
        this.sendServerEvent({
          type: 'index',
          data: {
            type: 'incremental',
            invalidations: invalidatedURLs.map((u) => u.href),
          },
        });
      },
    });
    return results;
  }

  // we track our own writes so that we can eliminate echoes in the file watcher
  private async trackOwnWrite(path: LocalPath, opts?: { isDelete: true }) {
    let type = opts?.isDelete
      ? 'removed'
      : (await this.#adapter.exists(path))
      ? 'updated'
      : 'added';
    let messageHash = `${type}-${JSON.stringify({ [type]: path })}`;
    this.#recentWrites.set(
      messageHash,
      setTimeout(() => {
        this.#recentWrites.delete(messageHash);
      }, 500) as unknown as number, // don't use NodeJS Timeout type
    );
  }

  private getTrackedWrite(
    data: UpdateEventData,
  ): { isTracked: boolean; url: URL } | undefined {
    let file: string | undefined;
    let type: string | undefined;
    if ('updated' in data) {
      file = data.updated;
      type = 'updated';
    } else if ('added' in data) {
      file = data.added;
      type = 'added';
    } else if ('removed' in data) {
      file = data.removed;
      type = 'removed';
    } else {
      return;
    }
    let messageHash = `${type}-${JSON.stringify(data)}`;
    let url = this.paths.fileURL(file);
    let timeout = this.#recentWrites.get(messageHash);
    if (timeout) {
      // This is a best attempt to eliminate an echo here since it's unclear whether this update is one
      // that we wrote or one that was created outside of us
      clearTimeout(timeout);
      this.#recentWrites.delete(messageHash);
      return { isTracked: true, url };
    }
    return { isTracked: false, url };
  }

  async delete(path: LocalPath): Promise<void> {
    await this.trackOwnWrite(path, { isDelete: true });
    await this.#adapter.remove(path);
    await this.#searchIndex.update(this.paths.fileURL(path), {
      delete: true,
      onInvalidation: (invalidatedURLs: URL[]) => {
        this.sendServerEvent({
          type: 'index',
          data: {
            type: 'incremental',
            invalidations: invalidatedURLs.map((u) => u.href),
          },
        });
      },
    });
  }

  get loader() {
    return this.#loader;
  }

  get searchIndex() {
    return this.#searchIndex;
  }

  async reindex() {
    await this.#searchIndex.run();
    this.sendServerEvent({ type: 'index', data: { type: 'full' } });
  }

  async #startup() {
    await Promise.resolve();
    await this.#warmUpCache();
    await this.#searchIndex.run();
    this.sendServerEvent({ type: 'index', data: { type: 'full' } });
  }

  // Take advantage of the fact that the base realm modules are static (for now)
  // and cache the transpiled js for all the base realm modules so that all
  // consuming realms can benefit from this work
  async #warmUpCache() {
    if (this.url !== baseRealm.url) {
      return;
    }

    let entries = await this.recursiveDirectoryEntries(new URL(this.url));
    let modules = flatMap(entries, (e) =>
      e.kind === 'file' && hasExecutableExtension(e.path) ? [e.path] : [],
    );
    for (let mod of modules) {
      let handle = await this.#adapter.openFile(mod);
      if (!handle) {
        this.#log.error(
          `cannot open file ${mod} when warming up transpilation cache`,
        );
        continue;
      }
      this.makeJS(await fileContentToText(handle), handle.path);
    }
  }

  get ready(): Promise<void> {
    return this.#startedUp.promise;
  }

  async maybeHandle(request: Request): Promise<Response | null> {
    if (!this.paths.inRealm(new URL(request.url))) {
      return null;
    }
    return await this.internalHandle(request, true);
  }

  async handle(request: Request): Promise<ResponseWithNodeStream> {
    return this.internalHandle(request, false);
  }

  private async internalHandle(
    request: Request,
    isLocal: boolean,
  ): Promise<ResponseWithNodeStream> {
    // local requests are allowed to query the realm as the index is being built up
    if (!isLocal) {
      await this.ready;
    }
    if (!this.searchIndex) {
      return systemError(this.url, 'search index is not available');
    }
    if (this.#router.handles(request)) {
      return this.#router.handle(request);
    } else {
      return this.fallbackHandle(request);
    }
  }

  async fallbackHandle(request: Request) {
    let url = new URL(request.url);
    let localPath = this.paths.local(url);
    let maybeHandle = await this.getFileWithFallbacks(
      localPath,
      executableExtensions,
    );

    if (!maybeHandle) {
      return notFound(this.url, request, `${request.url} not found`);
    }

    let handle = maybeHandle;

    if (
      executableExtensions.some((extension) =>
        handle.path.endsWith(extension),
      ) &&
      !localPath.startsWith(assetsDir)
    ) {
      return this.makeJS(await fileContentToText(handle), handle.path);
    } else {
      return await this.serveLocalFile(handle);
    }
  }

  async getIndexHTML(opts?: IndexHTMLOptions): Promise<string> {
    let resolvedBaseRealmURL = this.#searchIndex.loader.resolve(
      baseRealm.url,
    ).href;
    let indexHTML = (await this.#getIndexHTML()).replace(
      /(<meta name="@cardstack\/host\/config\/environment" content=")([^"].*)(">)/,
      (_match, g1, g2, g3) => {
        let config = JSON.parse(decodeURIComponent(g2));
        config = merge({}, config, {
          ownRealmURL: this.url, // unresolved url
          resolvedBaseRealmURL,
          resolvedOwnRealmURL: this.#searchIndex.loader.resolve(this.url).href,
          hostsOwnAssets: !isNode,
          realmsServed: opts?.realmsServed,
        });
        return `${g1}${encodeURIComponent(JSON.stringify(config))}${g3}`;
      },
    );

    if (isNode) {
      // set the static public asset paths in index.html
      indexHTML = indexHTML.replace(/(src|href)="\//g, `$1="/${assetsDir}`);

      // This setting relaxes the document.domain (by eliminating the port) so
      // that we can do cross origin scripting in order to perform test assertions
      if (this.#useTestingDomain) {
        indexHTML = `
          ${indexHTML}
          <script>
            document.domain = 'localhost';
          </script>
        `;
      }
    }
    return indexHTML;
  }

  private async serveLocalFile(ref: FileRef): Promise<ResponseWithNodeStream> {
    if (
      ref.content instanceof ReadableStream ||
      ref.content instanceof Uint8Array ||
      typeof ref.content === 'string'
    ) {
      return createResponse(this.url, ref.content, {
        headers: {
          'last-modified': formatRFC7231(ref.lastModified),
        },
      });
    }

    if (!isNode) {
      throw new Error(`Cannot handle node stream in a non-node environment`);
    }

    // add the node stream to the response which will get special handling in the node env
    let response = createResponse(this.url, null, {
      headers: {
        'last-modified': formatRFC7231(ref.lastModified),
      },
    }) as ResponseWithNodeStream;
    response.nodeStream = ref.content;
    return response;
  }

  private async upsertCardSource(request: Request): Promise<Response> {
    let { lastModified } = await this.write(
      this.paths.local(request.url),
      await request.text(),
    );
    return createResponse(this.url, null, {
      status: 204,
      headers: { 'last-modified': formatRFC7231(lastModified) },
    });
  }

  private async getCardSourceOrRedirect(
    request: Request,
  ): Promise<ResponseWithNodeStream> {
    let localName = this.paths.local(request.url);
    let handle = await this.getFileWithFallbacks(localName, [
      ...executableExtensions,
      '.json',
    ]);
    if (!handle) {
      return notFound(this.url, request, `${localName} not found`);
    }

    if (handle.path !== localName) {
      return createResponse(this.url, null, {
        status: 302,
        headers: { Location: `${new URL(this.url).pathname}${handle.path}` },
      });
    }
    return await this.serveLocalFile(handle);
  }

  private async removeCardSource(request: Request): Promise<Response> {
    let localName = this.paths.local(request.url);
    let handle = await this.getFileWithFallbacks(localName, [
      ...executableExtensions,
      '.json',
    ]);
    if (!handle) {
      return notFound(this.url, request, `${localName} not found`);
    }
    await this.delete(handle.path);
    return createResponse(this.url, null, { status: 204 });
  }

  private transpileJS(content: string, debugFilename: string): string {
    let hash = md5(content);
    let cached = this.#transpileCache.get(hash);
    if (cached) {
      return cached;
    }
    content = preprocessEmbeddedTemplates(content, {
      relativePath: debugFilename,
      getTemplateLocals: etc._GlimmerSyntax.getTemplateLocals,
      templateTag: 'template',
      templateTagReplacement: '__GLIMMER_TEMPLATE',
      includeSourceMaps: true,
      includeTemplateTokens: true,
    }).output;

    let templateOptions: EmberTemplatePluginOptions = {
      compiler: etc as unknown as EmberTemplateCompiler,
      transforms: [scopedCSSTransform as ExtendedPluginBuilder],
    };

    let src = babel.transformSync(content, {
      filename: debugFilename,
      compact: false, // this helps for readability when debugging
      plugins: [
        glimmerTemplatePlugin,
        emberConcurrencyAsyncPlugin,
        [typescriptPlugin, { allowDeclareFields: true }],
        [decoratorsProposalPlugin, { legacy: true }],
        classPropertiesProposalPlugin,
        [makeEmberTemplatePlugin, templateOptions],
        loaderPlugin,
      ],
    })?.code;
    if (!src) {
      throw new Error('bug: should never get here');
    }

    // This assumes the base realm is static. We take advantage of the static
    // nature of the base realm such that we can cache the transpiled JS, which
    // is the slowest part of module loading (and base realm modules are
    // imported a lot by all realms)
    if (this.url === baseRealm.url) {
      this.#transpileCache.set(hash, src);
    }
    return src;
  }

  private makeJS(content: string, debugFilename: string): Response {
    try {
      content = this.transpileJS(content, debugFilename);
    } catch (err: any) {
      return createResponse(this.url, err.message, {
        // using "Not Acceptable" here because no text/javascript representation
        // can be made and we're sending text/html error page instead
        status: 406,
        headers: { 'content-type': 'text/html' },
      });
    }
    return createResponse(this.url, content, {
      status: 200,
      headers: { 'content-type': 'text/javascript' },
    });
  }

  // we bother with this because typescript is picky about allowing you to use
  // explicit file extensions in your source code
  private async getFileWithFallbacks(
    path: LocalPath,
    fallbackExtensions: string[],
  ): Promise<FileRef | undefined> {
    return getFileWithFallbacks(
      path,
      this.#adapter.openFile.bind(this.#adapter),
      fallbackExtensions,
    );
  }

  private async createCard(request: Request): Promise<Response> {
    let body = await request.text();
    let json;
    try {
      json = JSON.parse(body);
    } catch (e) {
      return badRequest(this.url, `Request body is not valid card JSON-API`);
    }
    let { data: resource } = json;
    if (!isCardResource(resource)) {
      return badRequest(this.url, `Request body is not valid card JSON-API`);
    }

    let name: string;
    if ('name' in resource.meta.adoptsFrom) {
      // new instances are created in a folder named after the card if it has an
      // exported name
      name = resource.meta.adoptsFrom.name;
    } else {
      name = 'cards';
    }

    let dirName = `/${join(new URL(this.url).pathname, name)}/`;
    let entries = await this.directoryEntries(new URL(dirName, this.url));
    let index = 0;
    if (entries) {
      for (let { name, kind } of entries) {
        if (kind === 'directory') {
          continue;
        }
        if (!/^[\d]+\.json$/.test(name)) {
          continue;
        }
        let num = parseInt(name.replace('.json', ''));
        index = Math.max(index, num);
      }
    }
    let pathname = `${dirName}${++index}.json`;
    let fileURL = this.paths.fileURL(pathname);
    let localPath: LocalPath = this.paths.local(fileURL);
    let { lastModified } = await this.write(
      localPath,
      JSON.stringify(
        await this.fileSerialization(
          merge(json, { data: { meta: { realmURL: this.url } } }),
          fileURL,
        ),
        null,
        2,
      ),
    );
    let newURL = fileURL.href.replace(/\.json$/, '');
    let entry = await this.#searchIndex.card(new URL(newURL), {
      loadLinks: true,
    });
    if (!entry || entry?.type === 'error') {
      let err = entry
        ? CardError.fromSerializableError(entry.error)
        : undefined;
      return systemError(
        `Unable to index new card, can't find new instance in index`,
        err,
      );
    }
    let doc: SingleCardDocument = merge({}, entry.doc, {
      data: {
        links: { self: newURL },
        meta: { lastModified },
      },
    });
    return createResponse(this.url, JSON.stringify(doc, null, 2), {
      status: 201,
      headers: {
        'content-type': SupportedMimeType.CardJson,
        ...lastModifiedHeader(doc),
      },
    });
  }

  private async patchCard(request: Request): Promise<Response> {
    let localPath = this.paths.local(request.url);
    if (localPath.startsWith('_')) {
      return methodNotAllowed(this.url, request);
    }

    let url = this.paths.fileURL(localPath);
    let originalMaybeError = await this.#searchIndex.card(url);
    if (!originalMaybeError) {
      return notFound(this.url, request);
    }
    if (originalMaybeError.type === 'error') {
      return systemError(
        `unable to patch card, cannot load original from index`,
        CardError.fromSerializableError(originalMaybeError.error),
      );
    }
    let { doc: original } = originalMaybeError;
    let originalClone = cloneDeep(original);
    delete originalClone.data.meta.lastModified;

    let patch = await request.json();
    if (!isSingleCardDocument(patch)) {
      return badRequest(this.url, `The request body was not a card document`);
    }
    // prevent the client from changing the card type or ID in the patch
    delete (patch as any).data.meta;
    delete (patch as any).data.type;

    let card = mergeWith(
      originalClone,
      patch,
      (_objectValue: any, sourceValue: any) => {
        // a patched array should overwrite the original array instead of merging
        // into an original array, otherwise we won't be able to remove items in
        // the original array
        return Array.isArray(sourceValue) ? sourceValue : undefined;
      },
    );

    if (card.data.relationships || patch.data.relationships) {
      let merged = mergeRelationships(
        card.data.relationships,
        patch.data.relationships,
      );

      if (merged && Object.keys(merged).length !== 0) {
        card.data.relationships = merged;
      }
    }

    delete (card as any).data.id; // don't write the ID to the file
    let path: LocalPath = `${localPath}.json`;
    let { lastModified } = await this.write(
      path,
      JSON.stringify(
        await this.fileSerialization(
          merge(card, { data: { meta: { realmURL: this.url } } }),
          url,
        ),
        null,
        2,
      ),
    );
    let instanceURL = url.href.replace(/\.json$/, '');
    let entry = await this.#searchIndex.card(new URL(instanceURL), {
      loadLinks: true,
    });
    if (!entry || entry?.type === 'error') {
      return systemError(
        `Unable to index card: can't find patched instance in index`,
        entry ? CardError.fromSerializableError(entry.error) : undefined,
      );
    }
    let doc: SingleCardDocument = merge({}, entry.doc, {
      data: {
        links: { self: instanceURL },
        meta: { lastModified },
      },
    });
    return createResponse(this.url, JSON.stringify(doc, null, 2), {
      headers: {
        'content-type': SupportedMimeType.CardJson,
        ...lastModifiedHeader(doc),
      },
    });
  }

  private async getCard(request: Request): Promise<Response> {
    let localPath = this.paths.local(request.url);
    if (localPath === '') {
      localPath = 'index';
    }

    let url = this.paths.fileURL(localPath.replace(/\.json$/, ''));
    let maybeError = await this.#searchIndex.card(url, { loadLinks: true });
    if (!maybeError) {
      return notFound(this.url, request);
    }
    if (maybeError.type === 'error') {
      return systemError(
        `cannot return card from index: ${maybeError.error.title} - ${maybeError.error.detail}`,
        CardError.fromSerializableError(maybeError.error),
      );
    }
    let { doc: card } = maybeError;
    card.data.links = { self: url.href };

    let foundPath = this.paths.local(url);
    if (localPath !== foundPath) {
      return createResponse(this.url, null, {
        status: 302,
        headers: { Location: `${new URL(this.url).pathname}${foundPath}` },
      });
    }

    return createResponse(this.url, JSON.stringify(card, null, 2), {
      headers: {
        'last-modified': formatRFC7231(card.data.meta.lastModified!),
        'content-type': SupportedMimeType.CardJson,
        ...lastModifiedHeader(card),
      },
    });
  }

  private async removeCard(request: Request): Promise<Response> {
    let reqURL = request.url.replace(/\.json$/, '');
    // strip off query params
    let url = new URL(new URL(reqURL).pathname, reqURL);
    let result = await this.#searchIndex.card(url);
    if (!result) {
      return notFound(this.url, request);
    }
    let localPath = this.paths.local(url) + '.json';
    await this.delete(localPath);
    return createResponse(this.url, null, { status: 204 });
  }

  private async directoryEntries(
    url: URL,
  ): Promise<{ name: string; kind: Kind; path: LocalPath }[] | undefined> {
    if (await this.isIgnored(url)) {
      return undefined;
    }
    let path = this.paths.local(url);
    if (!(await this.#adapter.exists(path))) {
      return undefined;
    }
    let entries: { name: string; kind: Kind; path: LocalPath }[] = [];
    for await (let entry of this.#adapter.readdir(path)) {
      let innerPath = join(path, entry.name);
      let innerURL =
        entry.kind === 'directory'
          ? this.paths.directoryURL(innerPath)
          : this.paths.fileURL(innerPath);
      if (await this.isIgnored(innerURL)) {
        continue;
      }
      entries.push(entry);
    }
    return entries;
  }

  private async recursiveDirectoryEntries(
    url: URL,
  ): Promise<{ name: string; kind: Kind; path: LocalPath }[]> {
    let entries = await this.directoryEntries(url);
    if (!entries) {
      return [];
    }
    let nestedEntries: { name: string; kind: Kind; path: LocalPath }[] = [];
    for (let dirEntry of entries.filter((e) => e.kind === 'directory')) {
      nestedEntries.push(
        ...(await this.recursiveDirectoryEntries(
          new URL(`${url.href}${dirEntry.name}`),
        )),
      );
    }
    return [...entries, ...nestedEntries];
  }

  private async getDirectoryListing(request: Request): Promise<Response> {
    // a LocalPath has no leading nor trailing slash
    let localPath: LocalPath = this.paths.local(request.url);
    let url = this.paths.directoryURL(localPath);
    let entries = await this.directoryEntries(url);
    if (!entries) {
      this.#log.warn(`can't find directory ${url.href}`);
      return notFound(this.url, request);
    }

    let data: ResourceObjectWithId = {
      id: url.href,
      type: 'directory',
      relationships: {},
    };

    let dir = this.paths.local(url);
    // the entries are sorted such that the parent directory always
    // appears before the children
    entries.sort((a, b) =>
      `/${join(dir, a.name)}`.localeCompare(`/${join(dir, b.name)}`),
    );
    for (let entry of entries) {
      let relationship: DirectoryEntryRelationship = {
        links: {
          related:
            entry.kind === 'directory'
              ? this.paths.directoryURL(join(dir, entry.name)).href
              : this.paths.fileURL(join(dir, entry.name)).href,
        },
        meta: {
          kind: entry.kind as 'directory' | 'file',
        },
      };

      data.relationships![
        entry.name + (entry.kind === 'directory' ? '/' : '')
      ] = relationship;
    }

    return createResponse(this.url, JSON.stringify({ data }, null, 2), {
      headers: { 'content-type': SupportedMimeType.DirectoryListing },
    });
  }

  private async readFileAsText(
    path: LocalPath,
    opts: { withFallbacks?: true } = {},
  ): Promise<{ content: string; lastModified: number } | undefined> {
    return readFileAsText(
      path,
      this.#adapter.openFile.bind(this.#adapter),
      opts,
    );
  }

  private async isIgnored(url: URL): Promise<boolean> {
    return this.#searchIndex.isIgnored(url);
  }

  private async search(request: Request): Promise<Response> {
    let doc = await this.#searchIndex.search(
      parseQueryString(new URL(request.url).search.slice(1)),
      { loadLinks: true },
    );
    return createResponse(this.url, JSON.stringify(doc, null, 2), {
      headers: { 'content-type': SupportedMimeType.CardJson },
    });
  }

  private async realmInfo(_request: Request): Promise<Response> {
    let fileURL = this.paths.fileURL(`.realm.json`);
    let localPath: LocalPath = this.paths.local(fileURL);
    let realmConfig = await this.readFileAsText(localPath);
    let realmInfo: RealmInfo = {
      name: 'Unnamed Workspace',
      backgroundURL: null,
      iconURL: null,
    };

    if (realmConfig) {
      try {
        let realmConfigJson = JSON.parse(realmConfig.content);
        realmInfo.name = realmConfigJson.name ?? realmInfo.name;
        realmInfo.backgroundURL =
          realmConfigJson.backgroundURL ?? realmInfo.backgroundURL;
        realmInfo.iconURL = realmConfigJson.iconURL ?? realmInfo.iconURL;
      } catch (e) {
        this.#log.warn(`failed to parse realm config: ${e}`);
      }
    }
    let doc = {
      data: {
        id: this.paths.url.toString(),
        type: 'realm-info',
        attributes: realmInfo,
      },
    };
    return createResponse(this.url, JSON.stringify(doc, null, 2), {
      headers: { 'content-type': SupportedMimeType.RealmInfo },
    });
  }

  private async fileSerialization(
    doc: LooseSingleCardDocument,
    relativeTo: URL,
  ): Promise<LooseSingleCardDocument> {
    let api = await this.searchIndex.loader.import<typeof CardAPI>(
      'https://cardstack.com/base/card-api',
    );
    let card = (await api.createFromSerialized(
      doc.data,
      doc,
      relativeTo,
<<<<<<< HEAD
      {
        loader: this.searchIndex.loader as unknown as LoaderType,
      }
    );
    let data: LooseSingleCardDocument = await api.serializeCard(card); // this strips out computeds
=======
      this.searchIndex.loader as unknown as LoaderType,
    )) as CardDef;
    let data: LooseSingleCardDocument = api.serializeCard(card); // this strips out computeds
>>>>>>> a2f5aee8
    delete data.data.id; // the ID is derived from the filename, so we don't serialize it on disk
    delete data.included;
    for (let relationship of Object.values(data.data.relationships ?? {})) {
      delete relationship.data;
    }
    return data;
  }

  private listeningClients: WritableStream[] = [];

  private async subscribe(req: Request): Promise<Response> {
    let headers = {
      'Content-Type': 'text/event-stream',
      'Cache-Control': 'no-cache',
      Connection: 'keep-alive',
    };

    let { response, writable } = this.#adapter.createStreamingResponse(
      this.url,
      req,
      {
        status: 200,
        headers,
      },
      () => {
        this.listeningClients = this.listeningClients.filter(
          (w) => w !== writable,
        );
        this.sendServerEvent({
          type: 'message',
          data: { cleanup: `${this.listeningClients.length} clients` },
        });
        if (this.listeningClients.length === 0) {
          this.#adapter.unsubscribe();
        }
      },
    );

    if (this.listeningClients.length === 0) {
      await this.#adapter.subscribe((data) => {
        let tracked = this.getTrackedWrite(data);
        if (!tracked || tracked.isTracked) {
          return;
        }
        this.sendServerEvent({ type: 'update', data });
        this.#updateItems.push({
          operation: ('added' in data
            ? 'add'
            : 'updated' in data
            ? 'update'
            : 'removed') as UpdateItem['operation'],
          url: tracked.url,
        });
        this.drainUpdates();
      });
    }

    this.listeningClients.push(writable);
    this.sendServerEvent({
      type: 'message',
      data: { count: `${this.listeningClients.length} clients` },
    });

    // TODO: We may need to store something else here to do cleanup to keep
    // tests consistent
    waitForClose(writable);

    return response;
  }

  private async drainUpdates() {
    await this.#flushUpdateEvents;
    let itemsDrained: () => void;
    this.#flushUpdateEvents = new Promise((res) => (itemsDrained = res));
    let items = [...this.#updateItems];
    this.#updateItems = [];
    for (let { operation, url } of items) {
      await this.#searchIndex.update(url, {
        onInvalidation: (invalidatedURLs: URL[]) => {
          this.sendServerEvent({
            type: 'index',
            data: {
              type: 'incremental',
              invalidations: invalidatedURLs.map((u) => u.href),
            },
          });
        },
        ...(operation === 'remove' ? { delete: true } : {}),
      });
    }
    itemsDrained!();
  }

  private async sendServerEvent(event: ServerEvents): Promise<void> {
    this.#log.info(
      `sending updates to ${this.listeningClients.length} clients`,
    );
    let { type, data, id } = event;
    let chunkArr = [];
    for (let item in data) {
      chunkArr.push(`"${item}": ${JSON.stringify((data as any)[item])}`);
    }
    let chunk = sseToChunkData(type, `{${chunkArr.join(', ')}}`, id);
    await Promise.all(
      this.listeningClients.map((client) => writeToStream(client, chunk)),
    );
  }

  private async respondWithHTML() {
    return createResponse(this.url, await this.getIndexHTML(), {
      headers: { 'content-type': 'text/html' },
    });
  }
}

export type Kind = 'file' | 'directory';

function lastModifiedHeader(
  card: LooseSingleCardDocument,
): {} | { 'last-modified': string } {
  return (
    card.data.meta.lastModified != null
      ? { 'last-modified': formatRFC7231(card.data.meta.lastModified) }
      : {}
  ) as {} | { 'last-modified': string };
}

export interface CardDefinitionResource {
  id: string;
  type: 'card-definition';
  attributes: {
    cardRef: CodeRef;
  };
  relationships: {
    [fieldName: string]: {
      links: {
        related: string;
      };
      meta: {
        type: 'super' | 'contains' | 'containsMany';
        ref: CodeRef;
      };
    };
  };
}

function sseToChunkData(type: string, data: string, id?: string): string {
  let info = [`event: ${type}`, `data: ${data}`];
  if (id) {
    info.push(`id: ${id}`);
  }
  return info.join('\n') + '\n\n';
}<|MERGE_RESOLUTION|>--- conflicted
+++ resolved
@@ -1028,17 +1028,9 @@
       doc.data,
       doc,
       relativeTo,
-<<<<<<< HEAD
-      {
-        loader: this.searchIndex.loader as unknown as LoaderType,
-      }
-    );
-    let data: LooseSingleCardDocument = await api.serializeCard(card); // this strips out computeds
-=======
       this.searchIndex.loader as unknown as LoaderType,
     )) as CardDef;
     let data: LooseSingleCardDocument = api.serializeCard(card); // this strips out computeds
->>>>>>> a2f5aee8
     delete data.data.id; // the ID is derived from the filename, so we don't serialize it on disk
     delete data.included;
     for (let relationship of Object.values(data.data.relationships ?? {})) {
