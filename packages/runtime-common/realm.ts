--- conflicted
+++ resolved
@@ -97,15 +97,12 @@
   permissions: ('read' | 'write')[];
 }
 
-<<<<<<< HEAD
-=======
 export interface RealmPermissions {
   users: {
     [username: string]: ('read' | 'write')[];
   };
 }
 
->>>>>>> 16af127f
 export interface RealmAdapter {
   readdir(
     path: LocalPath,
@@ -240,10 +237,7 @@
   #flushOperations: Promise<void> | undefined;
   #operationQueue: Operation[] = [];
   #realmSecretSeed: string;
-<<<<<<< HEAD
-=======
   #permissions: RealmPermissions['users'];
->>>>>>> 16af127f
   // This loader is not meant to be used operationally, rather it serves as a
   // template that we clone for each indexing operation
   readonly loaderTemplate: Loader;
@@ -271,10 +265,7 @@
       getIndexHTML,
       matrix,
       realmSecretSeed = uuidV4(),
-<<<<<<< HEAD
-=======
       permissions,
->>>>>>> 16af127f
     }: {
       url: string;
       adapter: RealmAdapter;
@@ -283,10 +274,7 @@
       runnerOptsMgr: RunnerOptionsManager;
       getIndexHTML: () => Promise<string>;
       matrix: { url: URL; username: string; password: string };
-<<<<<<< HEAD
-=======
       permissions: RealmPermissions['users'];
->>>>>>> 16af127f
       realmSecretSeed?: string;
     },
     opts?: Options,
@@ -294,10 +282,7 @@
     this.paths = new RealmPaths(url);
     let { username, password, url: matrixURL } = matrix;
     this.#matrixClient = new MatrixClient(matrixURL, username, password);
-<<<<<<< HEAD
-=======
     this.#permissions = permissions;
->>>>>>> 16af127f
     this.#realmSecretSeed = realmSecretSeed;
     this.#getIndexHTML = getIndexHTML;
     this.#useTestingDomain = Boolean(opts?.useTestingDomain);
@@ -556,7 +541,6 @@
 
   async #startup() {
     await Promise.resolve();
-    await this.#matrixClient.login();
     await this.#warmUpCache();
     await this.#searchIndex.run();
     this.sendServerEvent({ type: 'index', data: { type: 'full' } });
@@ -602,12 +586,9 @@
   }
 
   private async createSession(request: Request) {
-<<<<<<< HEAD
-=======
     if (!(await this.#matrixClient.isTokenValid())) {
       await this.#matrixClient.login();
     }
->>>>>>> 16af127f
     let body = await request.text();
     let json;
     try {
@@ -703,21 +684,13 @@
       hash.update(this.#realmSecretSeed);
       let hashedResponse = uint8ArrayToHex(await hash.digest());
       if (hashedResponse === challenge) {
-<<<<<<< HEAD
-=======
         let permissions =
           this.#permissions[user] ?? this.#permissions['*'] ?? [];
->>>>>>> 16af127f
         let jwt = this.#adapter.createJWT(
           {
             user,
             realm: this.url,
-<<<<<<< HEAD
-            // TODO load this from the realm server
-            permissions: ['read', 'write'],
-=======
             permissions,
->>>>>>> 16af127f
           },
           '7d',
           this.#realmSecretSeed,
