--- conflicted
+++ resolved
@@ -29,11 +29,8 @@
   type DBAdapter,
   type Queue,
   type Indexer,
-<<<<<<< HEAD
   shimmedModuleKey,
-=======
   addAuthorizationHeader,
->>>>>>> b3cd34cf
 } from './index';
 import merge from 'lodash/merge';
 import flatMap from 'lodash/flatMap';
