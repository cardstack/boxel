import { Deferred } from './deferred';
import {
  SearchIndex,
  type IndexRunner,
  type RunnerOptionsManager,
} from './search-index';
import { type SingleCardDocument } from './card-document';
import { Loader } from './loader';
import { RealmPaths, LocalPath, join } from './paths';
import {
  systemError,
  notFound,
  methodNotAllowed,
  badRequest,
  CardError,
} from './error';
import { v4 as uuidV4 } from 'uuid';
import { formatRFC7231 } from 'date-fns';
import { md5 } from 'super-fast-md5';
import {
  isCardResource,
  executableExtensions,
  hasExecutableExtension,
  isNode,
  isSingleCardDocument,
  baseRealm,
  assetsDir,
  logger,
  type CodeRef,
  type LooseSingleCardDocument,
  type ResourceObjectWithId,
  type DirectoryEntryRelationship,
  type DBAdapter,
  type Queue,
} from './index';
import merge from 'lodash/merge';
import flatMap from 'lodash/flatMap';
import mergeWith from 'lodash/mergeWith';
import cloneDeep from 'lodash/cloneDeep';
import {
  fileContentToText,
  readFileAsText,
  getFileWithFallbacks,
  writeToStream,
  waitForClose,
} from './stream';
import { preprocessEmbeddedTemplates } from '@cardstack/ember-template-imports/lib/preprocess-embedded-templates';
import * as babel from '@babel/core';
//@ts-ignore type import requires a newer Typescript with node16 moduleResolution
import makeEmberTemplatePlugin from 'babel-plugin-ember-template-compilation/browser';
import type { Options as EmberTemplatePluginOptions } from 'babel-plugin-ember-template-compilation/src/plugin';
import type { EmberTemplateCompiler } from 'babel-plugin-ember-template-compilation/src/ember-template-compiler';
import type { ExtendedPluginBuilder } from 'babel-plugin-ember-template-compilation/src/js-utils';
//@ts-ignore no types are available
import * as etc from 'ember-source/dist/ember-template-compiler';
import { loaderPlugin } from './loader-plugin';
//@ts-ignore no types are available
import glimmerTemplatePlugin from '@cardstack/ember-template-imports/src/babel-plugin';
//@ts-ignore no types are available
import decoratorsProposalPlugin from '@babel/plugin-proposal-decorators';
//@ts-ignore no types are available
import classPropertiesProposalPlugin from '@babel/plugin-proposal-class-properties';
//@ts-ignore ironically no types are available
import typescriptPlugin from '@babel/plugin-transform-typescript';
//@ts-ignore no types are available
import emberConcurrencyAsyncPlugin from 'ember-concurrency-async-plugin';
import {
  AuthenticationError,
  AuthorizationError,
  Method,
  RouteTable,
  Router,
  SupportedMimeType,
  lookupRouteTable,
} from './router';
import { parseQueryString } from './query';
import type { Readable } from 'stream';
import { type CardDef } from 'https://cardstack.com/base/card-api';
import type * as CardAPI from 'https://cardstack.com/base/card-api';
import { createResponse } from './create-response';
import { mergeRelationships } from './merge-relationships';
import type { LoaderType } from 'https://cardstack.com/base/card-api';
import scopedCSSTransform from 'glimmer-scoped-css/ast-transform';
import { MatrixClient, waitForMatrixMessage } from './matrix-client';
import { Sha256 } from '@aws-crypto/sha256-js';

import { JsonWebTokenError, TokenExpiredError } from 'jsonwebtoken';
import RealmPermissionChecker from './realm-permission-checker';
import type { ResponseWithNodeStream, VirtualNetwork } from './virtual-network';

export type RealmInfo = {
  name: string;
  backgroundURL: string | null;
  iconURL: string | null;
};

export interface FileRef {
  path: LocalPath;
  content: ReadableStream<Uint8Array> | Readable | Uint8Array | string;
  lastModified: number;
  [key: symbol]: object;
}

export interface TokenClaims {
  user: string;
  realm: string;
  permissions: ('read' | 'write')[];
}

export interface RealmPermissions {
  [username: string]: ('read' | 'write')[];
}

export interface RealmAdapter {
  readdir(
    path: LocalPath,
    opts?: {
      create?: true;
    },
  ): AsyncGenerator<{ name: string; path: LocalPath; kind: Kind }, void>;

  openFile(path: LocalPath, loader?: Loader): Promise<FileRef | undefined>;

  exists(path: LocalPath): Promise<boolean>;

  write(path: LocalPath, contents: string): Promise<{ lastModified: number }>;

  remove(path: LocalPath): Promise<void>;

  createJWT(claims: TokenClaims, expiration: string, secret: string): string;

  // throws if token cannot be verified or expired
  verifyJWT(
    token: string,
    secret: string,
  ): TokenClaims & { iat: number; exp: number };

  createStreamingResponse(
    realm: Realm,
    req: Request,
    init: ResponseInit,
    cleanup: () => void,
  ): {
    response: Response;
    writable: WritableStream;
  };

  subscribe(cb: (message: UpdateEventData) => void): Promise<void>;

  unsubscribe(): void;

  setLoader?(loader: Loader): void;
}

interface Options {
  deferStartUp?: true;
  useTestingDomain?: true;
}

interface IndexHTMLOptions {
  realmsServed?: string[];
}

interface UpdateItem {
  operation: 'add' | 'update' | 'removed';
  url: URL;
}

type ServerEvents = UpdateEvent | IndexEvent | MessageEvent;

interface UpdateEvent {
  type: 'update';
  data: UpdateEventData;
  id?: string;
}

export type UpdateEventData =
  | FileAddedEventData
  | FileUpdatedEventData
  | FileRemovedEventData;

interface FileAddedEventData {
  added: string;
}
interface FileUpdatedEventData {
  updated: string;
}
interface FileRemovedEventData {
  removed: string;
}

interface IndexEvent {
  type: 'index';
  data: IncrementalIndexEventData | FullIndexEventData;
  id?: string;
  clientRequestId?: string | null;
}
interface IncrementalIndexEventData {
  type: 'incremental';
  invalidations: string[];
  clientRequestId?: string | null;
}
interface FullIndexEventData {
  type: 'full';
}

interface MessageEvent {
  type: 'message';
  data: Record<string, string>;
  id?: string;
}

type Operation = WriteOperation | DeleteOperation;

interface WriteResult {
  lastModified: number;
}

interface WriteOperation {
  type: 'write';
  path: LocalPath;
  contents: string;
  clientRequestId?: string | null; // Used for client to be able to see if the SSE event is a result of the client's own write
  deferred: Deferred<WriteResult>;
}

interface DeleteOperation {
  type: 'delete';
  path: LocalPath;
  deferred: Deferred<void>;
}

export class Realm {
  #startedUp = new Deferred<void>();
  #matrixClient: MatrixClient;
  #searchIndex: SearchIndex;
  #adapter: RealmAdapter;
  #router: Router;
  #deferStartup: boolean;
  #useTestingDomain = false;
  #transpileCache = new Map<string, string>();
  #log = logger('realm');
  #getIndexHTML: () => Promise<string>;
  #updateItems: UpdateItem[] = [];
  #flushUpdateEvents: Promise<void> | undefined;
  #recentWrites: Map<string, number> = new Map();
  #flushOperations: Promise<void> | undefined;
  #operationQueue: Operation[] = [];
  #realmSecretSeed: string;
  #permissions: RealmPermissions;
  // This loader is not meant to be used operationally, rather it serves as a
  // template that we clone for each indexing operation
  readonly loaderTemplate: Loader;
  readonly paths: RealmPaths;

  get url(): string {
    return this.paths.url;
  }

  get writableFileExtensions(): string[] {
    // We include .json (card instance data) because we want to allow the
    // card instance data to be overwritten directly (by the code editor) and not go
    // through the card API which tries to fetch the instance data from the index and patch it.
    // The card instance in the index could be broken so we want to have a way to overwrite it directly.
    return [...executableExtensions, '.json'];
  }

  constructor(
    {
      url,
      adapter,
      indexRunner,
      runnerOptsMgr,
      getIndexHTML,
      matrix,
      realmSecretSeed,
      permissions,
<<<<<<< HEAD
      dbAdapter,
      queue,
=======
      virtualNetwork,
>>>>>>> 2001f686
    }: {
      url: string;
      adapter: RealmAdapter;
      indexRunner: IndexRunner;
      runnerOptsMgr: RunnerOptionsManager;
      getIndexHTML: () => Promise<string>;
      matrix: { url: URL; username: string; password: string };
      permissions: RealmPermissions;
      realmSecretSeed: string;
<<<<<<< HEAD
      dbAdapter?: DBAdapter;
      queue?: Queue;
=======
      virtualNetwork: VirtualNetwork;
>>>>>>> 2001f686
    },
    opts?: Options,
  ) {
    this.paths = new RealmPaths(url);
    let { username, password, url: matrixURL } = matrix;
    this.#matrixClient = new MatrixClient(matrixURL, username, password);
    this.#permissions = permissions;
    this.#realmSecretSeed = realmSecretSeed;
    this.#getIndexHTML = getIndexHTML;
    this.#useTestingDomain = Boolean(opts?.useTestingDomain);

    let loader = virtualNetwork.createLoader();
    adapter.setLoader?.(loader);

    this.loaderTemplate = loader;
    this.loaderTemplate.registerURLHandler(this.maybeHandle.bind(this));
    this.#adapter = adapter;
    this.#searchIndex = new SearchIndex({
      realm: this,
      readdir: this.#adapter.readdir.bind(this.#adapter),
      readFileAsText: this.readFileAsText.bind(this),
      runner: indexRunner,
      runnerOptsManager: runnerOptsMgr,
      dbAdapter,
      queue,
    });

    this.#router = new Router(new URL(url))
      .post('/', SupportedMimeType.CardJson, this.createCard.bind(this))
      .patch(
        '/.+(?<!.json)',
        SupportedMimeType.CardJson,
        this.patchCard.bind(this),
      )
      .get('/_info', SupportedMimeType.RealmInfo, this.realmInfo.bind(this))
      .get('/_search', SupportedMimeType.CardJson, this.search.bind(this))
      .post(
        '/_session',
        SupportedMimeType.Session,
        this.createSession.bind(this),
      )
      .get(
        '/|/.+(?<!.json)',
        SupportedMimeType.CardJson,
        this.getCard.bind(this),
      )
      .delete(
        '/|/.+(?<!.json)',
        SupportedMimeType.CardJson,
        this.removeCard.bind(this),
      )
      .post(
        `/.+(${this.writableFileExtensions.map((e) => '\\' + e).join('|')})`,
        SupportedMimeType.CardSource,
        this.upsertCardSource.bind(this),
      )
      .get(
        '/.*',
        SupportedMimeType.CardSource,
        this.getCardSourceOrRedirect.bind(this),
      )
      .delete(
        '/.+',
        SupportedMimeType.CardSource,
        this.removeCardSource.bind(this),
      )
      .get(
        '/_message',
        SupportedMimeType.EventStream,
        this.subscribe.bind(this),
      )
      .get(
        '.*/',
        SupportedMimeType.DirectoryListing,
        this.getDirectoryListing.bind(this),
      )
      .get('/.*', SupportedMimeType.HTML, this.respondWithHTML.bind(this));

    this.#deferStartup = opts?.deferStartUp ?? false;
    if (!opts?.deferStartUp) {
      this.#startedUp.fulfill((() => this.#startup())());
    }
  }

  // it's only necessary to call this when the realm is using a deferred startup
  async start() {
    if (this.#deferStartup) {
      this.#startedUp.fulfill((() => this.#startup())());
    }
    await this.ready;
  }

  async flushUpdateEvents() {
    return this.#flushUpdateEvents;
  }

  async flushOperations() {
    return this.#flushOperations;
  }

  // in order to prevent issues with concurrent index manipulation clobbering
  // each other we use a queue of operations to mutate realm state. We should
  // remove this queue when we move to a pg backed index
  private async drainOperations() {
    await this.#flushOperations;

    let operationsDrained: () => void;
    this.#flushOperations = new Promise<void>(
      (res) => (operationsDrained = res),
    );
    let operations = [...this.#operationQueue];
    this.#operationQueue = [];
    for (let operation of operations) {
      if (operation.type === 'write') {
        let result = await this.#write(
          operation.path,
          operation.contents,
          operation.clientRequestId,
        );
        operation.deferred.fulfill(result);
      } else {
        await this.#delete(operation.path);
        operation.deferred.fulfill();
      }
    }

    operationsDrained!();
  }

  createJWT(claims: TokenClaims, expiration: string): string {
    return this.#adapter.createJWT(claims, expiration, this.#realmSecretSeed);
  }

  async write(
    path: LocalPath,
    contents: string,
    clientRequestId?: string | null,
  ): Promise<WriteResult> {
    let deferred = new Deferred<WriteResult>();
    this.#operationQueue.push({
      type: 'write',
      path,
      contents,
      clientRequestId,
      deferred,
    });
    this.drainOperations();
    return deferred.promise;
  }

  async #write(
    path: LocalPath,
    contents: string,
    clientRequestId?: string | null,
  ): Promise<WriteResult> {
    await this.trackOwnWrite(path);
    let results = await this.#adapter.write(path, contents);
    await this.#searchIndex.update(this.paths.fileURL(path), {
      onInvalidation: (invalidatedURLs: URL[]) => {
        this.sendServerEvent({
          type: 'index',
          data: {
            type: 'incremental',
            invalidations: invalidatedURLs.map((u) => u.href),
            clientRequestId: clientRequestId ?? null, // use null instead of undefined for valid JSON serialization
          },
        });
      },
    });
    return results;
  }

  // we track our own writes so that we can eliminate echoes in the file watcher
  private async trackOwnWrite(path: LocalPath, opts?: { isDelete: true }) {
    let type = opts?.isDelete
      ? 'removed'
      : (await this.#adapter.exists(path))
      ? 'updated'
      : 'added';
    let messageHash = `${type}-${JSON.stringify({ [type]: path })}`;
    this.#recentWrites.set(
      messageHash,
      setTimeout(() => {
        this.#recentWrites.delete(messageHash);
      }, 500) as unknown as number, // don't use NodeJS Timeout type
    );
  }

  private getTrackedWrite(
    data: UpdateEventData,
  ): { isTracked: boolean; url: URL } | undefined {
    let file: string | undefined;
    let type: string | undefined;
    if ('updated' in data) {
      file = data.updated;
      type = 'updated';
    } else if ('added' in data) {
      file = data.added;
      type = 'added';
    } else if ('removed' in data) {
      file = data.removed;
      type = 'removed';
    } else {
      return;
    }
    let messageHash = `${type}-${JSON.stringify(data)}`;
    let url = this.paths.fileURL(file);
    let timeout = this.#recentWrites.get(messageHash);
    if (timeout) {
      // This is a best attempt to eliminate an echo here since it's unclear whether this update is one
      // that we wrote or one that was created outside of us
      clearTimeout(timeout);
      this.#recentWrites.delete(messageHash);
      return { isTracked: true, url };
    }
    return { isTracked: false, url };
  }

  async delete(path: LocalPath): Promise<void> {
    let deferred = new Deferred<void>();
    this.#operationQueue.push({
      type: 'delete',
      path,
      deferred,
    });
    this.drainOperations();
    return deferred.promise;
  }

  async #delete(path: LocalPath): Promise<void> {
    await this.trackOwnWrite(path, { isDelete: true });
    await this.#adapter.remove(path);
    await this.#searchIndex.update(this.paths.fileURL(path), {
      delete: true,
      onInvalidation: (invalidatedURLs: URL[]) => {
        this.sendServerEvent({
          type: 'index',
          data: {
            type: 'incremental',
            invalidations: invalidatedURLs.map((u) => u.href),
          },
        });
      },
    });
  }

  get loader() {
    // the current loader used by the search index will contain the latest
    // module updates as we obtain a new loader for each indexing run.
    if (isNode) {
      return this.searchIndex.loader;
    } else {
      // when we are under test (via browser) we are using a loader that was
      // pre-configured and handed to us which is shared between the host app
      // and the realm. in order for cards to run correctly and instance data
      // buckets not to be smeared across different loaders we need to continue
      // to use the same loader that we were handed in the test setup. Right now
      // we are using `isNode` as a heuristic to determine if we are running in
      // a test. This might need to change in the future if we want the Realm to
      // really run in teh browser in a non testing scenario.
      return this.loaderTemplate;
    }
  }

  get searchIndex() {
    return this.#searchIndex;
  }

  async reindex() {
    await this.#searchIndex.run();
    this.sendServerEvent({ type: 'index', data: { type: 'full' } });
  }

  async #startup() {
    await Promise.resolve();
    await this.#warmUpCache();
    await this.#searchIndex.run();
    this.sendServerEvent({ type: 'index', data: { type: 'full' } });
  }

  // Take advantage of the fact that the base realm modules are static (for now)
  // and cache the transpiled js for all the base realm modules so that all
  // consuming realms can benefit from this work
  async #warmUpCache() {
    if (this.url !== baseRealm.url) {
      return;
    }

    let entries = await this.recursiveDirectoryEntries(new URL(this.url));
    let modules = flatMap(entries, (e) =>
      e.kind === 'file' && hasExecutableExtension(e.path) ? [e.path] : [],
    );
    for (let mod of modules) {
      let handle = await this.#adapter.openFile(mod);
      if (!handle) {
        this.#log.error(
          `cannot open file ${mod} when warming up transpilation cache`,
        );
        continue;
      }
      this.makeJS(await fileContentToText(handle), handle.path);
    }
  }

  get ready(): Promise<void> {
    return this.#startedUp.promise;
  }

  maybeHandle = async (
    request: Request,
  ): Promise<ResponseWithNodeStream | null> => {
    if (!this.paths.inRealm(new URL(request.url))) {
      return null;
    }
    return await this.internalHandle(request, true);
  };

  // This is scaffolding that should be deleted once we can finish the isolated
  // loader refactor
  maybeExternalHandle = async (
    request: Request,
  ): Promise<ResponseWithNodeStream | null> => {
    if (!this.paths.inRealm(new URL(request.url))) {
      return null;
    }
    return await this.internalHandle(request, false);
  };

  async handle(request: Request): Promise<ResponseWithNodeStream> {
    return this.internalHandle(request, false);
  }

  private async createSession(request: Request) {
    if (!(await this.#matrixClient.isTokenValid())) {
      await this.#matrixClient.login();
    }
    let body = await request.text();
    let json;
    try {
      json = JSON.parse(body);
    } catch (e) {
      return badRequest(
        this,
        JSON.stringify({ errors: [`Request body is not valid JSON`] }),
      );
    }
    let { user, challenge } = json as { user?: string; challenge?: string };
    if (!user) {
      return badRequest(
        this,
        JSON.stringify({ errors: [`Request body missing 'user' property`] }),
      );
    }

    if (challenge) {
      return await this.verifyChallenge(user);
    } else {
      return await this.createChallenge(user);
    }
  }

  private async createChallenge(user: string) {
    let dmRooms =
      (await this.#matrixClient.getAccountData<Record<string, string>>(
        'boxel.session-rooms',
      )) ?? {};
    let roomId = dmRooms[user];
    if (!roomId) {
      roomId = await this.#matrixClient.createDM(user);
      dmRooms[user] = roomId;
      await this.#matrixClient.setAccountData('boxel.session-rooms', dmRooms);
    }

    let challenge = uuidV4();
    let hash = new Sha256();
    hash.update(challenge);
    hash.update(this.#realmSecretSeed);
    let hashedChallenge = uint8ArrayToHex(await hash.digest());
    await this.#matrixClient.sendEvent(roomId, 'm.room.message', {
      body: `auth-challenge: ${hashedChallenge}`,
      msgtype: 'm.text',
    });

    return createResponse(
      this,
      JSON.stringify({
        room: roomId,
        challenge,
      }),
      {
        status: 401,
        headers: {
          'Content-Type': 'application/json',
        },
      },
    );
  }

  private async verifyChallenge(user: string) {
    let dmRooms =
      (await this.#matrixClient.getAccountData<Record<string, string>>(
        'boxel.session-rooms',
      )) ?? {};
    let roomId = dmRooms[user];
    if (!roomId) {
      return badRequest(
        this,
        JSON.stringify({
          errors: [`No challenge previously issued for user ${user}`],
        }),
      );
    }

    // The messages look like this:
    // --- Matrix Room Messages ---:
    // realm1
    // auth-challenge: 7cb8f904a2a53d256687c2aeb374a686a26cfd66af5fcc09a366d49644a3e2ba
    // realm2
    // auth-response: 342c5854-e716-4bda-9b31-eba83d24e25d
    // ----------------------------

    // This is a best-effort type of implementation - we don't know when the messages will appear in the room so we just wait for a bit.
    // This is not a problem when the realms are on the same matrix server but when they are on different (federated) servers the latencies and
    // race conditions can cause delays in the messages appearing in the room.
    let oneMinuteAgo = Date.now() - 60000;

    let latestAuthChallengeMessage = await waitForMatrixMessage(
      this.#matrixClient,
      roomId,
      (m) => {
        return (
          m.type === 'm.room.message' &&
          m.sender === this.#matrixClient.getUserId() &&
          m.content.body.startsWith('auth-challenge:') &&
          m.origin_server_ts > oneMinuteAgo
        );
      },
    );

    let latestAuthResponseMessage = await waitForMatrixMessage(
      this.#matrixClient,
      roomId,
      (m) => {
        return (
          m.type === 'm.room.message' &&
          m.sender === user &&
          m.content.body.startsWith('auth-response:') &&
          m.origin_server_ts > oneMinuteAgo
        );
      },
    );

    if (!latestAuthChallengeMessage) {
      return badRequest(
        this,
        JSON.stringify({ errors: [`No challenge found for user ${user}`] }),
      );
    }

    if (!latestAuthResponseMessage) {
      return badRequest(
        this,
        JSON.stringify({
          errors: [`No challenge response response found for user ${user}`],
        }),
      );
    }

    let challenge = latestAuthChallengeMessage.content.body.replace(
      'auth-challenge: ',
      '',
    );
    let response = latestAuthResponseMessage.content.body.replace(
      'auth-response: ',
      '',
    );
    let hash = new Sha256();
    hash.update(response);
    hash.update(this.#realmSecretSeed);
    let hashedResponse = uint8ArrayToHex(await hash.digest());
    if (hashedResponse === challenge) {
      let permissions = await new RealmPermissionChecker(
        this.#permissions,
        this.#matrixClient,
      ).for(user);
      let jwt = this.#adapter.createJWT(
        {
          user,
          realm: this.url,
          permissions,
        },
        '7d',
        this.#realmSecretSeed,
      );
      return createResponse(this, null, {
        status: 201,
        headers: {
          'Content-Type': 'application/json',
          Authorization: jwt,
        },
      });
    } else {
      return createResponse(
        this,
        JSON.stringify({
          errors: [
            `user ${user} failed auth challenge: latest challenge message: "${JSON.stringify(
              latestAuthChallengeMessage,
            )}", latest response message: "${JSON.stringify(
              latestAuthResponseMessage,
            )}"`,
          ],
        }),
        {
          status: 401,
        },
      );
    }
  }

  private async internalHandle(
    request: Request,
    isLocal: boolean,
  ): Promise<ResponseWithNodeStream> {
    let redirectResponse = this.rootRealmRedirect(request);
    if (redirectResponse) {
      return redirectResponse;
    }

    try {
      // local requests are allowed to query the realm as the index is being built up
      if (!isLocal) {
        await this.ready;

        let isWrite = ['PUT', 'PATCH', 'POST', 'DELETE'].includes(
          request.method,
        );
        await this.checkPermission(request, isWrite ? 'write' : 'read');
      }
      if (!this.searchIndex) {
        return systemError(this, 'search index is not available');
      }
      if (this.#router.handles(request)) {
        return this.#router.handle(this, request);
      } else {
        return this.fallbackHandle(request);
      }
    } catch (e) {
      if (e instanceof AuthenticationError) {
        return new Response(`Authentication error: ${e.message}`, {
          status: 401,
        });
      }

      if (e instanceof AuthorizationError) {
        return new Response(`Authorization error: ${e.message}`, {
          status: 403,
        });
      }

      throw e;
    }
  }

  // Requests for the root of the realm without a trailing slash aren't
  // technically inside the realm (as the realm includes the trailing '/'),
  // so issue a redirect in those scenarios.
  private rootRealmRedirect(request: Request) {
    let url = new URL(request.url);
    let urlWithoutQueryParams = url.protocol + '//' + url.host + url.pathname;
    if (`${urlWithoutQueryParams}/` === this.url) {
      return new Response(null, {
        status: 302,
        headers: {
          Location: String(url.searchParams)
            ? `${this.url}?${url.searchParams}`
            : this.url,
        },
      });
    }
    return undefined;
  }

  async fallbackHandle(request: Request) {
    let url = new URL(request.url);
    let localPath = this.paths.local(url);

    let maybeFileRef = await this.getFileWithFallbacks(
      localPath,
      executableExtensions,
    );

    if (!maybeFileRef) {
      return notFound(this, request, `${request.url} not found`);
    }

    let fileRef = maybeFileRef;

    if (
      executableExtensions.some((extension) =>
        fileRef.path.endsWith(extension),
      ) &&
      !localPath.startsWith(assetsDir)
    ) {
      let response = this.makeJS(
        await fileContentToText(fileRef),
        fileRef.path,
      );

      if (fileRef[Symbol.for('shimmed-module')]) {
        (response as any)[Symbol.for('shimmed-module')] =
          fileRef[Symbol.for('shimmed-module')];
      }

      return response;
    } else {
      return await this.serveLocalFile(fileRef);
    }
  }

  async getIndexHTML(opts?: IndexHTMLOptions): Promise<string> {
    let indexHTML = (await this.#getIndexHTML()).replace(
      /(<meta name="@cardstack\/host\/config\/environment" content=")([^"].*)(">)/,
      (_match, g1, g2, g3) => {
        let config = JSON.parse(decodeURIComponent(g2));
        config = merge({}, config, {
          ownRealmURL: this.url, // unresolved url
          resolvedOwnRealmURL: this.url,
          hostsOwnAssets: !isNode,
          realmsServed: opts?.realmsServed,
        });
        return `${g1}${encodeURIComponent(JSON.stringify(config))}${g3}`;
      },
    );

    if (isNode) {
      // set the static public asset paths in index.html
      indexHTML = indexHTML.replace(/(src|href)="\//g, `$1="/${assetsDir}`);

      // this installs an event listener to allow a test driver to introspect
      // the DOM from a different localhost:4205 origin (the test driver's
      // origin)
      if (this.#useTestingDomain) {
        indexHTML = `
          ${indexHTML}
          <script>
            window.addEventListener('message', (event) => {
              console.log('received event in realm index HTML', event);
              if ([
                  'http://localhost:4205',
                  'http://localhost:7357',
                  'http://127.0.0.1:4205',
                  'http://127.0.0.1:7357'
                ].includes(event.origin)) {
                if (event.data === 'location') {
                  event.source.postMessage(document.location.href, event.origin);
                  return;
                }

                let { data: { querySelector, querySelectorAll, click, fillInput, uuid } } = event;
                let response;
                if (querySelector) {
                  let element = document.querySelector(querySelector);
                  response = element ? element.outerHTML : null;
                } else if (querySelectorAll) {
                  response = [...document.querySelectorAll(querySelectorAll)].map(el => el.outerHTML);
                } else if (click) {
                  let el = document.querySelector(click);
                  if (el) {
                    el.click();
                    response = null;
                  } else {
                    response = "cannot click on element: could not find '" + click + "'";
                  }
                } else if (fillInput) {
                  let [ target, text ] = fillInput;
                  let el = document.querySelector(target);
                  if (el && text != undefined) {
                    el.value = text;
                    el.dispatchEvent(new Event('input'));
                    response = null;
                  } else if (text == undefined) {
                    response = "Must provide '" + text + "' when calling 'fillIn'.)";
                  } else {
                    response =
                      "Element not found when calling 'fillInput(" + target + ")'.";
                  }
                } else if (uuid) {
                  // this can be ignored
                  response = null
                } else {
                  response = 'Do not know how to handle event data: ' + JSON.stringify(event.data);
                }
                console.log('event response:', response);
                event.source.postMessage(response, event.origin);
              }
            });
          </script>
          </
        `;
      }
    }
    return indexHTML;
  }

  private async serveLocalFile(ref: FileRef): Promise<ResponseWithNodeStream> {
    if (
      ref.content instanceof ReadableStream ||
      ref.content instanceof Uint8Array ||
      typeof ref.content === 'string'
    ) {
      return createResponse(this, ref.content, {
        headers: {
          'last-modified': formatRFC7231(ref.lastModified),
        },
      });
    }

    if (!isNode) {
      throw new Error(`Cannot handle node stream in a non-node environment`);
    }

    // add the node stream to the response which will get special handling in the node env
    let response = createResponse(this, null, {
      headers: {
        'last-modified': formatRFC7231(ref.lastModified),
      },
    }) as ResponseWithNodeStream;
    response.nodeStream = ref.content;
    return response;
  }

  private async checkPermission(
    request: Request,
    neededPermission: 'read' | 'write',
  ) {
    let endpointsWithoutAuthNeeded: RouteTable<true> = new Map([
      // authentication endpoint
      [
        SupportedMimeType.Session,
        new Map([['POST' as Method, new Map([['/_session', true]])]]),
      ],
      // SSE endpoint
      [
        SupportedMimeType.EventStream,
        new Map([['GET' as Method, new Map([['/_message', true]])]]),
      ],
      // serve a text/html endpoint
      [
        SupportedMimeType.HTML,
        new Map([['GET' as Method, new Map([['/.*', true]])]]),
      ],
    ]);

    if (
      lookupRouteTable(endpointsWithoutAuthNeeded, this.paths, request) ||
      request.method === 'HEAD' ||
      // If the realm is public readable or writable, do not require a JWT
      (neededPermission === 'read' &&
        this.#permissions['*']?.includes('read')) ||
      (neededPermission === 'write' &&
        this.#permissions['*']?.includes('write'))
    ) {
      return;
    }

    let authorizationString = request.headers.get('Authorization');
    if (!authorizationString) {
      throw new AuthenticationError("Missing 'Authorization' header");
    }
    let tokenString = authorizationString.replace('Bearer ', ''); // Parse the JWT

    let token: TokenClaims;

    try {
      token = this.#adapter.verifyJWT(tokenString, this.#realmSecretSeed);
      let realmPermissionChecker = new RealmPermissionChecker(
        this.#permissions,
        this.#matrixClient,
      );

      let permissions = await realmPermissionChecker.for(token.user);
      if (
        JSON.stringify(token.permissions.sort()) !==
        JSON.stringify(permissions.sort())
      ) {
        throw new AuthenticationError(
          'User permissions have been updated. Please refresh the token',
        );
      }

      if (!(await realmPermissionChecker.can(token.user, neededPermission))) {
        throw new AuthorizationError(
          'Insufficient permissions to perform this action',
        );
      }
    } catch (e) {
      if (e instanceof TokenExpiredError) {
        throw new AuthenticationError('Token expired');
      }

      if (e instanceof JsonWebTokenError) {
        throw new AuthenticationError('Invalid token');
      }

      throw e;
    }
  }

  private async upsertCardSource(request: Request): Promise<Response> {
    let { lastModified } = await this.write(
      this.paths.local(request.url),
      await request.text(),
    );
    return createResponse(this, null, {
      status: 204,
      headers: { 'last-modified': formatRFC7231(lastModified) },
    });
  }

  private async getCardSourceOrRedirect(
    request: Request,
  ): Promise<ResponseWithNodeStream> {
    let localName = this.paths.local(request.url);
    let handle = await this.getFileWithFallbacks(localName, [
      ...executableExtensions,
      '.json',
    ]);
    if (!handle) {
      return notFound(this, request, `${localName} not found`);
    }

    if (handle.path !== localName) {
      return createResponse(this, null, {
        status: 302,
        headers: { Location: `${new URL(this.url).pathname}${handle.path}` },
      });
    }
    return await this.serveLocalFile(handle);
  }

  private async removeCardSource(request: Request): Promise<Response> {
    let localName = this.paths.local(request.url);
    let handle = await this.getFileWithFallbacks(localName, [
      ...executableExtensions,
      '.json',
    ]);
    if (!handle) {
      return notFound(this, request, `${localName} not found`);
    }
    await this.delete(handle.path);
    return createResponse(this, null, { status: 204 });
  }

  private transpileJS(content: string, debugFilename: string): string {
    let hash = md5(content);
    let cached = this.#transpileCache.get(hash);
    if (cached) {
      return cached;
    }
    content = preprocessEmbeddedTemplates(content, {
      relativePath: debugFilename,
      getTemplateLocals: etc._GlimmerSyntax.getTemplateLocals,
      templateTag: 'template',
      templateTagReplacement: '__GLIMMER_TEMPLATE',
      includeSourceMaps: true,
      includeTemplateTokens: true,
    }).output;

    let templateOptions: EmberTemplatePluginOptions = {
      compiler: etc as unknown as EmberTemplateCompiler,
      transforms: [scopedCSSTransform as ExtendedPluginBuilder],
    };

    let src = babel.transformSync(content, {
      filename: debugFilename,
      compact: false, // this helps for readability when debugging
      plugins: [
        glimmerTemplatePlugin,
        emberConcurrencyAsyncPlugin,
        [typescriptPlugin, { allowDeclareFields: true }],
        [decoratorsProposalPlugin, { legacy: true }],
        classPropertiesProposalPlugin,
        [makeEmberTemplatePlugin, templateOptions],
        loaderPlugin,
      ],
      highlightCode: false, // Do not output ANSI color codes in error messages so that the client can display them plainly
    })?.code;
    if (!src) {
      throw new Error('bug: should never get here');
    }

    // This assumes the base realm is static. We take advantage of the static
    // nature of the base realm such that we can cache the transpiled JS, which
    // is the slowest part of module loading (and base realm modules are
    // imported a lot by all realms)
    if (this.url === baseRealm.url) {
      this.#transpileCache.set(hash, src);
    }
    return src;
  }

  private makeJS(content: string, debugFilename: string): Response {
    try {
      content = this.transpileJS(content, debugFilename);
    } catch (err: any) {
      return createResponse(this, err.message, {
        // using "Not Acceptable" here because no text/javascript representation
        // can be made and we're sending text/html error page instead
        status: 406,
        headers: { 'content-type': 'text/html' },
      });
    }
    return createResponse(this, content, {
      status: 200,
      headers: { 'content-type': 'text/javascript' },
    });
  }

  // we bother with this because typescript is picky about allowing you to use
  // explicit file extensions in your source code
  private async getFileWithFallbacks(
    path: LocalPath,
    fallbackExtensions: string[],
  ): Promise<FileRef | undefined> {
    return getFileWithFallbacks(
      path,
      this.#adapter.openFile.bind(this.#adapter),
      fallbackExtensions,
      this.loader,
    );
  }

  private async createCard(request: Request): Promise<Response> {
    let body = await request.text();
    let json;
    try {
      json = JSON.parse(body);
    } catch (e) {
      return badRequest(this, `Request body is not valid card JSON-API`);
    }
    let { data: resource } = json;
    if (!isCardResource(resource)) {
      return badRequest(this, `Request body is not valid card JSON-API`);
    }

    let name: string;
    if ('name' in resource.meta.adoptsFrom) {
      // new instances are created in a folder named after the card if it has an
      // exported name
      name = resource.meta.adoptsFrom.name;
    } else {
      name = 'cards';
    }

    let fileURL = this.paths.fileURL(
      `/${join(new URL(this.url).pathname, name, uuidV4() + '.json')}`,
    );
    let localPath = this.paths.local(fileURL);
    let { lastModified } = await this.write(
      localPath,
      JSON.stringify(
        await this.fileSerialization(
          merge(json, { data: { meta: { realmURL: this.url } } }),
          fileURL,
        ),
        null,
        2,
      ),
    );
    let newURL = fileURL.href.replace(/\.json$/, '');
    let entry = await this.#searchIndex.card(new URL(newURL), {
      loadLinks: true,
    });
    if (!entry || entry?.type === 'error') {
      let err = entry
        ? CardError.fromSerializableError(entry.error)
        : undefined;
      return systemError(
        this,
        `Unable to index new card, can't find new instance in index`,
        err,
      );
    }
    let doc: SingleCardDocument = merge({}, entry.doc, {
      data: {
        links: { self: newURL },
        meta: { lastModified },
      },
    });
    return createResponse(this, JSON.stringify(doc, null, 2), {
      status: 201,
      headers: {
        'content-type': SupportedMimeType.CardJson,
        ...lastModifiedHeader(doc),
      },
    });
  }

  private async patchCard(request: Request): Promise<Response> {
    let localPath = this.paths.local(request.url);
    if (localPath.startsWith('_')) {
      return methodNotAllowed(this, request);
    }

    let url = this.paths.fileURL(localPath);
    let originalMaybeError = await this.#searchIndex.card(url);
    if (!originalMaybeError) {
      return notFound(this, request);
    }
    if (originalMaybeError.type === 'error') {
      return systemError(
        this,
        `unable to patch card, cannot load original from index`,
        CardError.fromSerializableError(originalMaybeError.error),
      );
    }
    let { doc: original } = originalMaybeError;
    let originalClone = cloneDeep(original);
    delete originalClone.data.meta.lastModified;

    let patch = await request.json();
    if (!isSingleCardDocument(patch)) {
      return badRequest(this, `The request body was not a card document`);
    }
    // prevent the client from changing the card type or ID in the patch
    delete (patch as any).data.meta;
    delete (patch as any).data.type;

    let card = mergeWith(
      originalClone,
      patch,
      (_objectValue: any, sourceValue: any) => {
        // a patched array should overwrite the original array instead of merging
        // into an original array, otherwise we won't be able to remove items in
        // the original array
        return Array.isArray(sourceValue) ? sourceValue : undefined;
      },
    );

    if (card.data.relationships || patch.data.relationships) {
      let merged = mergeRelationships(
        card.data.relationships,
        patch.data.relationships,
      );

      if (merged && Object.keys(merged).length !== 0) {
        card.data.relationships = merged;
      }
    }

    delete (card as any).data.id; // don't write the ID to the file
    let path: LocalPath = `${localPath}.json`;
    let { lastModified } = await this.write(
      path,
      JSON.stringify(
        await this.fileSerialization(
          merge(card, { data: { meta: { realmURL: this.url } } }),
          url,
        ),
        null,
        2,
      ),
      request.headers.get('X-Boxel-Client-Request-Id'),
    );
    let instanceURL = url.href.replace(/\.json$/, '');
    let entry = await this.#searchIndex.card(new URL(instanceURL), {
      loadLinks: true,
    });
    if (!entry || entry?.type === 'error') {
      return systemError(
        this,
        `Unable to index card: can't find patched instance in index`,
        entry ? CardError.fromSerializableError(entry.error) : undefined,
      );
    }
    let doc: SingleCardDocument = merge({}, entry.doc, {
      data: {
        links: { self: instanceURL },
        meta: { lastModified },
      },
    });
    return createResponse(this, JSON.stringify(doc, null, 2), {
      headers: {
        'content-type': SupportedMimeType.CardJson,
        ...lastModifiedHeader(doc),
      },
    });
  }

  private async getCard(request: Request): Promise<Response> {
    let localPath = this.paths.local(request.url);
    if (localPath === '') {
      localPath = 'index';
    }

    let useWorkInProgressIndex = Boolean(
      request.headers.get('x-boxel-use-wip-index'),
    );

    let url = this.paths.fileURL(localPath.replace(/\.json$/, ''));
    let maybeError = await this.#searchIndex.card(url, {
      loadLinks: true,
      useWorkInProgressIndex,
    });
    if (!maybeError) {
      return notFound(this, request);
    }
    if (maybeError.type === 'error') {
      return systemError(
        this,
        `cannot return card from index: ${maybeError.error.title} - ${maybeError.error.detail}`,
        CardError.fromSerializableError(maybeError.error),
      );
    }
    let { doc: card } = maybeError;
    card.data.links = { self: url.href };

    let foundPath = this.paths.local(url);
    if (localPath !== foundPath) {
      return createResponse(this, null, {
        status: 302,
        headers: { Location: `${new URL(this.url).pathname}${foundPath}` },
      });
    }

    return createResponse(this, JSON.stringify(card, null, 2), {
      headers: {
        'last-modified': formatRFC7231(card.data.meta.lastModified!),
        'content-type': SupportedMimeType.CardJson,
        ...lastModifiedHeader(card),
      },
    });
  }

  private async removeCard(request: Request): Promise<Response> {
    let reqURL = request.url.replace(/\.json$/, '');
    // strip off query params
    let url = new URL(new URL(reqURL).pathname, reqURL);
    let result = await this.#searchIndex.card(url);
    if (!result) {
      return notFound(this, request);
    }
    let path = this.paths.local(url) + '.json';
    await this.delete(path);
    return createResponse(this, null, { status: 204 });
  }

  private async directoryEntries(
    url: URL,
  ): Promise<{ name: string; kind: Kind; path: LocalPath }[] | undefined> {
    if (await this.isIgnored(url)) {
      return undefined;
    }
    let path = this.paths.local(url);
    if (!(await this.#adapter.exists(path))) {
      return undefined;
    }
    let entries: { name: string; kind: Kind; path: LocalPath }[] = [];

    for await (let entry of this.#adapter.readdir(path)) {
      let innerPath = join(path, entry.name);
      let innerURL =
        entry.kind === 'directory'
          ? this.paths.directoryURL(innerPath)
          : this.paths.fileURL(innerPath);
      if (await this.isIgnored(innerURL)) {
        continue;
      }
      entries.push(entry);
    }
    return entries;
  }

  private async recursiveDirectoryEntries(
    url: URL,
  ): Promise<{ name: string; kind: Kind; path: LocalPath }[]> {
    let entries = await this.directoryEntries(url);
    if (!entries) {
      return [];
    }
    let nestedEntries: { name: string; kind: Kind; path: LocalPath }[] = [];
    for (let dirEntry of entries.filter((e) => e.kind === 'directory')) {
      nestedEntries.push(
        ...(await this.recursiveDirectoryEntries(
          new URL(`${url.href}${dirEntry.name}`),
        )),
      );
    }
    return [...entries, ...nestedEntries];
  }

  private async getDirectoryListing(request: Request): Promise<Response> {
    // a LocalPath has no leading nor trailing slash
    let localPath: LocalPath = this.paths.local(request.url);
    let url = this.paths.directoryURL(localPath);
    let entries = await this.directoryEntries(url);
    if (!entries) {
      this.#log.warn(`can't find directory ${url.href}`);
      return notFound(this, request);
    }

    let data: ResourceObjectWithId = {
      id: url.href,
      type: 'directory',
      relationships: {},
    };

    let dir = this.paths.local(url);
    // the entries are sorted such that the parent directory always
    // appears before the children
    entries.sort((a, b) =>
      `/${join(dir, a.name)}`.localeCompare(`/${join(dir, b.name)}`),
    );
    for (let entry of entries) {
      let relationship: DirectoryEntryRelationship = {
        links: {
          related:
            entry.kind === 'directory'
              ? this.paths.directoryURL(join(dir, entry.name)).href
              : this.paths.fileURL(join(dir, entry.name)).href,
        },
        meta: {
          kind: entry.kind as 'directory' | 'file',
        },
      };

      data.relationships![
        entry.name + (entry.kind === 'directory' ? '/' : '')
      ] = relationship;
    }

    return createResponse(this, JSON.stringify({ data }, null, 2), {
      headers: { 'content-type': SupportedMimeType.DirectoryListing },
    });
  }

  private async readFileAsText(
    path: LocalPath,
    opts: { withFallbacks?: true } = {},
  ): Promise<{ content: string; lastModified: number } | undefined> {
    return readFileAsText(
      path,
      this.#adapter.openFile.bind(this.#adapter),
      opts,
    );
  }

  private async isIgnored(url: URL): Promise<boolean> {
    return this.#searchIndex.isIgnored(url);
  }

  private async search(request: Request): Promise<Response> {
    let useWorkInProgressIndex = Boolean(
      request.headers.get('x-boxel-use-wip-index'),
    );
    let doc = await this.#searchIndex.search(
      parseQueryString(new URL(request.url).search.slice(1)),
      { loadLinks: true, useWorkInProgressIndex },
    );
    return createResponse(this, JSON.stringify(doc, null, 2), {
      headers: { 'content-type': SupportedMimeType.CardJson },
    });
  }

  private async realmInfo(_request: Request): Promise<Response> {
    let fileURL = this.paths.fileURL(`.realm.json`);
    let localPath: LocalPath = this.paths.local(fileURL);
    let realmConfig = await this.readFileAsText(localPath, undefined);
    let realmInfo: RealmInfo = {
      name: 'Unnamed Workspace',
      backgroundURL: null,
      iconURL: null,
    };

    if (realmConfig) {
      try {
        let realmConfigJson = JSON.parse(realmConfig.content);
        realmInfo.name = realmConfigJson.name ?? realmInfo.name;
        realmInfo.backgroundURL =
          realmConfigJson.backgroundURL ?? realmInfo.backgroundURL;
        realmInfo.iconURL = realmConfigJson.iconURL ?? realmInfo.iconURL;
      } catch (e) {
        this.#log.warn(`failed to parse realm config: ${e}`);
      }
    }
    let doc = {
      data: {
        id: this.paths.url.toString(),
        type: 'realm-info',
        attributes: realmInfo,
      },
    };
    return createResponse(this, JSON.stringify(doc, null, 2), {
      headers: { 'content-type': SupportedMimeType.RealmInfo },
    });
  }

  private async fileSerialization(
    doc: LooseSingleCardDocument,
    relativeTo: URL,
  ): Promise<LooseSingleCardDocument> {
    let api = await this.loader.import<typeof CardAPI>(
      'https://cardstack.com/base/card-api',
    );
    let card = (await api.createFromSerialized(
      doc.data,
      doc,
      relativeTo,
      this.loader as unknown as LoaderType,
    )) as CardDef;
    await api.flushLogs();
    let data: LooseSingleCardDocument = api.serializeCard(card); // this strips out computeds
    delete data.data.id; // the ID is derived from the filename, so we don't serialize it on disk
    delete data.included;
    for (let relationship of Object.values(data.data.relationships ?? {})) {
      delete relationship.data;
    }
    return data;
  }

  private listeningClients: WritableStream[] = [];

  private async subscribe(req: Request): Promise<Response> {
    let headers = {
      'Content-Type': 'text/event-stream',
      'Cache-Control': 'no-cache',
      Connection: 'keep-alive',
    };

    let { response, writable } = this.#adapter.createStreamingResponse(
      this,
      req,
      {
        status: 200,
        headers,
      },
      () => {
        this.listeningClients = this.listeningClients.filter(
          (w) => w !== writable,
        );
        this.sendServerEvent({
          type: 'message',
          data: { cleanup: `${this.listeningClients.length} clients` },
        });
        if (this.listeningClients.length === 0) {
          this.#adapter.unsubscribe();
        }
      },
    );

    if (this.listeningClients.length === 0) {
      await this.#adapter.subscribe((data) => {
        let tracked = this.getTrackedWrite(data);
        if (!tracked || tracked.isTracked) {
          return;
        }
        this.sendServerEvent({ type: 'update', data });
        this.#updateItems.push({
          operation: ('added' in data
            ? 'add'
            : 'updated' in data
            ? 'update'
            : 'removed') as UpdateItem['operation'],
          url: tracked.url,
        });
        this.drainUpdates();
      });
    }

    this.listeningClients.push(writable);
    this.sendServerEvent({
      type: 'message',
      data: { count: `${this.listeningClients.length} clients` },
    });

    // TODO: We may need to store something else here to do cleanup to keep
    // tests consistent
    waitForClose(writable);

    return response;
  }

  unsubscribe() {
    this.#adapter.unsubscribe();
  }

  private async drainUpdates() {
    await this.#flushUpdateEvents;
    let itemsDrained: () => void;
    this.#flushUpdateEvents = new Promise((res) => (itemsDrained = res));
    let items = [...this.#updateItems];
    this.#updateItems = [];
    for (let { operation, url } of items) {
      await this.#searchIndex.update(url, {
        onInvalidation: (invalidatedURLs: URL[]) => {
          this.sendServerEvent({
            type: 'index',
            data: {
              type: 'incremental',
              invalidations: invalidatedURLs.map((u) => u.href),
            },
          });
        },
        ...(operation === 'removed' ? { delete: true } : {}),
      });
    }
    itemsDrained!();
  }

  private async sendServerEvent(event: ServerEvents): Promise<void> {
    this.#log.info(
      `sending updates to ${this.listeningClients.length} clients`,
    );
    let { type, data, id } = event;
    let chunkArr = [];
    for (let item in data) {
      chunkArr.push(`"${item}": ${JSON.stringify((data as any)[item])}`);
    }
    let chunk = sseToChunkData(type, `{${chunkArr.join(', ')}}`, id);
    await Promise.all(
      this.listeningClients.map((client) => writeToStream(client, chunk)),
    );
  }

  private async respondWithHTML() {
    return createResponse(
      this,
      await this.getIndexHTML(),
      {
        headers: { 'content-type': 'text/html' },
      },
      this.#useTestingDomain,
    );
  }

  get isPublicReadable(): boolean {
    return this.#permissions['*']?.includes('read') ?? false;
  }
}

export type Kind = 'file' | 'directory';

function lastModifiedHeader(
  card: LooseSingleCardDocument,
): {} | { 'last-modified': string } {
  return (
    card.data.meta.lastModified != null
      ? { 'last-modified': formatRFC7231(card.data.meta.lastModified) }
      : {}
  ) as {} | { 'last-modified': string };
}

export type ErrorReporter = (error: Error) => void;

let globalWithErrorReporter = global as typeof globalThis & {
  __boxelErrorReporter: ErrorReporter;
};

export function setErrorReporter(reporter: ErrorReporter) {
  globalWithErrorReporter.__boxelErrorReporter = reporter;
}

export function reportError(error: Error) {
  if (globalWithErrorReporter.__boxelErrorReporter) {
    globalWithErrorReporter.__boxelErrorReporter(error);
  }
}

export interface CardDefinitionResource {
  id: string;
  type: 'card-definition';
  attributes: {
    cardRef: CodeRef;
  };
  relationships: {
    [fieldName: string]: {
      links: {
        related: string;
      };
      meta: {
        type: 'super' | 'contains' | 'containsMany';
        ref: CodeRef;
      };
    };
  };
}

function sseToChunkData(type: string, data: string, id?: string): string {
  let info = [`event: ${type}`, `data: ${data}`];
  if (id) {
    info.push(`id: ${id}`);
  }
  return info.join('\n') + '\n\n';
}

function uint8ArrayToHex(uint8: Uint8Array) {
  return Array.from(uint8)
    .map((i) => i.toString(16).padStart(2, '0'))
    .join('');
}<|MERGE_RESOLUTION|>--- conflicted
+++ resolved
@@ -275,12 +275,9 @@
       matrix,
       realmSecretSeed,
       permissions,
-<<<<<<< HEAD
       dbAdapter,
       queue,
-=======
       virtualNetwork,
->>>>>>> 2001f686
     }: {
       url: string;
       adapter: RealmAdapter;
@@ -290,12 +287,9 @@
       matrix: { url: URL; username: string; password: string };
       permissions: RealmPermissions;
       realmSecretSeed: string;
-<<<<<<< HEAD
       dbAdapter?: DBAdapter;
       queue?: Queue;
-=======
       virtualNetwork: VirtualNetwork;
->>>>>>> 2001f686
     },
     opts?: Options,
   ) {
