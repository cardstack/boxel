import { Deferred } from './deferred';
import {
  makeCardTypeSummaryDoc,
  transformResultsToPrerenderedCardsDoc,
  type SingleCardDocument,
} from './card-document';
import { Loader } from './loader';
import { RealmPaths, LocalPath, join } from './paths';
import {
  systemError,
  notFound,
  methodNotAllowed,
  badRequest,
  CardError,
} from './error';
import { v4 as uuidV4 } from 'uuid';
import { formatRFC7231 } from 'date-fns';
import {
  isCardResource,
  executableExtensions,
  hasExecutableExtension,
  isNode,
  isSingleCardDocument,
  logger,
  fetchUserPermissions,
  insertPermissions,
  maybeHandleScopedCSSRequest,
  authorizationMiddleware,
  internalKeyFor,
  isValidPrerenderedHtmlFormat,
  type CodeRef,
  type LooseSingleCardDocument,
  type ResourceObjectWithId,
  type DirectoryEntryRelationship,
  type DBAdapter,
  type QueuePublisher,
  type FileMeta,
  type DirectoryMeta,
} from './index';
import merge from 'lodash/merge';
import mergeWith from 'lodash/mergeWith';
import cloneDeep from 'lodash/cloneDeep';
import {
  fileContentToText,
  readFileAsText,
  getFileWithFallbacks,
  type TextFileRef,
} from './stream';
import { transpileJS } from './transpile';
import {
  AuthenticationError,
  AuthenticationErrorMessages,
  AuthorizationError,
  Method,
  RouteTable,
  Router,
  SupportedMimeType,
  lookupRouteTable,
} from './router';
import { InvalidQueryError, assertQuery, parseQuery } from './query';
import type { Readable } from 'stream';
import { type CardDef } from 'https://cardstack.com/base/card-api';
import type * as CardAPI from 'https://cardstack.com/base/card-api';
import { createResponse } from './create-response';
import { mergeRelationships } from './merge-relationships';
import { MatrixClient } from './matrix-client';

import { JsonWebTokenError, TokenExpiredError } from 'jsonwebtoken';
import RealmPermissionChecker from './realm-permission-checker';
import type { ResponseWithNodeStream, VirtualNetwork } from './virtual-network';

import { RealmAuthDataSource } from './realm-auth-data-source';
import { fetcher } from './fetcher';
import { RealmIndexQueryEngine } from './realm-index-query-engine';
import { RealmIndexUpdater } from './realm-index-updater';

import {
  MatrixBackendAuthentication,
  Utils,
} from './matrix-backend-authentication';

import type {
  RealmEventContent,
  UpdateRealmEventContent,
} from 'https://cardstack.com/base/matrix-event';

export const REALM_ROOM_RETENTION_POLICY_MAX_LIFETIME = 60 * 60 * 1000;

export interface RealmSession {
  canRead: boolean;
  canWrite: boolean;
}

export type RealmVisibility = 'private' | 'shared' | 'public';

export type RealmInfo = {
  name: string;
  backgroundURL: string | null;
  iconURL: string | null;
  showAsCatalog: boolean | null;
  visibility: RealmVisibility;
  realmUserId?: string;
};

export interface FileRef {
  path: LocalPath;
  content: ReadableStream<Uint8Array> | Readable | Uint8Array | string;
  lastModified: number;
  created: number;

  [key: symbol]: object;
}

export interface TokenClaims {
  user: string;
  realm: string;
  sessionRoom: string;
  permissions: RealmPermissions['user'];
}

export interface RealmPermissions {
  [username: string]: ('read' | 'write' | 'realm-owner')[] | null;
}

export interface RealmAdapter {
  readdir(
    path: LocalPath,
    opts?: {
      create?: true;
    },
  ): AsyncGenerator<{ name: string; path: LocalPath; kind: Kind }, void>;

  openFile(path: LocalPath): Promise<FileRef | undefined>;

  // this should return unix time as it's the finest resolution that we can rely
  // on across all envs
  lastModified(path: LocalPath): Promise<number | undefined>;

  exists(path: LocalPath): Promise<boolean>;

  write(path: LocalPath, contents: string): Promise<{ lastModified: number }>;

  remove(path: LocalPath): Promise<void>;

  createJWT(claims: TokenClaims, expiration: string, secret: string): string;

  // throws if token cannot be verified or expired
  verifyJWT(
    token: string,
    secret: string,
  ): TokenClaims & { iat: number; exp: number };

  createStreamingResponse(
    req: Request,
    requestContext: RequestContext,
    init: ResponseInit,
    cleanup: () => void,
  ): {
    response: Response;
    writable: WritableStream;
  };

  fileWatcherEnabled: boolean;

  subscribe(cb: (message: UpdateRealmEventContent) => void): Promise<void>;

  unsubscribe(): void;

  setLoader?(loader: Loader): void;

  broadcastRealmEvent(
    event: RealmEventContent,
    matrixClient: MatrixClient,
  ): Promise<void>;
}

interface Options {
  disableModuleCaching?: true;
  copiedFromRealm?: URL;
}

interface UpdateItem {
  operation: 'add' | 'update' | 'removed';
  url: URL;
}

export interface MatrixConfig {
  url: URL;
  username: string;
}

interface WriteResult {
  lastModified: number;
}

export type RequestContext = { realm: Realm; permissions: RealmPermissions };

export class Realm {
  #startedUp = new Deferred<void>();
  #matrixClient: MatrixClient;
  #realmIndexUpdater: RealmIndexUpdater;
  #realmIndexQueryEngine: RealmIndexQueryEngine;
  #adapter: RealmAdapter;
  #router: Router;
  #log = logger('realm');
  #perfLog = logger('perf');
  #updateItems: UpdateItem[] = [];
  #flushUpdateEvents: Promise<void> | undefined;
  #recentWrites: Map<string, number> = new Map();
  #realmSecretSeed: string;
  #disableModuleCaching = false;
  #copiedFromRealm: URL | undefined;

  #publicEndpoints: RouteTable<true> = new Map([
    [
      SupportedMimeType.Session,
      new Map([['POST' as Method, new Map([['/_session', true]])]]),
    ],
    [
      SupportedMimeType.JSONAPI,
      new Map([['GET' as Method, new Map([['/_readiness-check', true]])]]),
    ],
  ]);
  #dbAdapter: DBAdapter;

  // This loader is not meant to be used operationally, rather it serves as a
  // template that we clone for each indexing operation
  readonly loaderTemplate: Loader;
  readonly paths: RealmPaths;

  private visibilityPromise?: Promise<RealmVisibility>;

  get url(): string {
    return this.paths.url;
  }

  constructor(
    {
      url,
      adapter,
      matrix,
      secretSeed,
      dbAdapter,
      queue,
      virtualNetwork,
    }: {
      url: string;
      adapter: RealmAdapter;
      matrix: MatrixConfig;
      secretSeed: string;
      dbAdapter: DBAdapter;
      queue: QueuePublisher;
      virtualNetwork: VirtualNetwork;
    },
    opts?: Options,
  ) {
    this.paths = new RealmPaths(new URL(url));
    let { username, url: matrixURL } = matrix;
    this.#realmSecretSeed = secretSeed;
    this.#matrixClient = new MatrixClient({
      matrixURL,
      username,
      seed: secretSeed,
    });
    this.#disableModuleCaching = Boolean(opts?.disableModuleCaching);
    this.#copiedFromRealm = opts?.copiedFromRealm;
    let fetch = fetcher(virtualNetwork.fetch, [
      async (req, next) => {
        return (await maybeHandleScopedCSSRequest(req)) || next(req);
      },
      async (request, next) => {
        if (!this.paths.inRealm(new URL(request.url))) {
          return next(request);
        }
        return await this.internalHandle(request, true);
      },
      authorizationMiddleware(
        new RealmAuthDataSource(this.#matrixClient, () => virtualNetwork.fetch),
      ),
    ]);

    let loader = new Loader(fetch, virtualNetwork.resolveImport);
    adapter.setLoader?.(loader);

    this.loaderTemplate = loader;

    this.#adapter = adapter;
    this.#realmIndexUpdater = new RealmIndexUpdater({
      realm: this,
      dbAdapter,
      queue,
    });
    this.#realmIndexQueryEngine = new RealmIndexQueryEngine({
      realm: this,
      dbAdapter,
      fetch,
    });

    this.#dbAdapter = dbAdapter;

    this.#router = new Router(new URL(url))
      .post('(/|/.+/)', SupportedMimeType.CardJson, this.createCard.bind(this))
      .patch(
        '/.+(?<!.json)',
        SupportedMimeType.CardJson,
        this.patchCard.bind(this),
      )
      .get('/_info', SupportedMimeType.RealmInfo, this.realmInfo.bind(this))
      .get('/_mtimes', SupportedMimeType.Mtimes, this.realmMtimes.bind(this))
      .get('/_search', SupportedMimeType.CardJson, this.search.bind(this))
      .query('/_search', SupportedMimeType.CardJson, this.search.bind(this))
      .get(
        '/_search-prerendered',
        SupportedMimeType.CardJson,
        this.searchPrerendered.bind(this),
      )
      .query(
        '/_search-prerendered',
        SupportedMimeType.CardJson,
        this.searchPrerendered.bind(this),
      )
      .get(
        '/_types',
        SupportedMimeType.CardTypeSummary,
        this.fetchCardTypeSummary.bind(this),
      )
      .post(
        '/_session',
        SupportedMimeType.Session,
        this.createSession.bind(this),
      )
      .get(
        '/_permissions',
        SupportedMimeType.Permissions,
        this.getRealmPermissions.bind(this),
      )
      .patch(
        '/_permissions',
        SupportedMimeType.Permissions,
        this.patchRealmPermissions.bind(this),
      )
      .get(
        '/|/.+(?<!.json)',
        SupportedMimeType.CardJson,
        this.getCard.bind(this),
      )
      .delete(
        '/|/.+(?<!.json)',
        SupportedMimeType.CardJson,
        this.removeCard.bind(this),
      )
      .post(
        '/.*',
        SupportedMimeType.CardSource,
        this.upsertCardSource.bind(this),
      )
      .get(
        '/.*',
        SupportedMimeType.CardSource,
        this.getSourceOrRedirect.bind(this),
      )
      .delete(
        '/.+',
        SupportedMimeType.CardSource,
        this.removeCardSource.bind(this),
      )
      .get(
        '.*/',
        SupportedMimeType.DirectoryListing,
        this.getDirectoryListing.bind(this),
      )
      .get(
        '/_readiness-check',
        SupportedMimeType.RealmInfo,
        this.readinessCheck.bind(this),
      );

    Object.values(SupportedMimeType).forEach((mimeType) => {
      this.#router.head('/.*', mimeType as SupportedMimeType, async () => {
        let requestContext = await this.createRequestContext();
        return createResponse({ init: { status: 200 }, requestContext });
      });
    });
  }

  async logInToMatrix() {
    await this.#matrixClient.login();
  }

  private async readinessCheck(
    _request: Request,
    requestContext: RequestContext,
  ) {
    await this.#startedUp.promise;

    return createResponse({
      body: null,
      init: {
        headers: { 'content-type': 'text/html' },
        status: 200,
      },
      requestContext,
    });
  }

  async indexing() {
    return this.#realmIndexUpdater.indexing();
  }

  async start() {
    this.#startedUp.fulfill((() => this.#startup())());

    if (this.#adapter.fileWatcherEnabled) {
      await this.startFileWatcher();
    }

    await this.#startedUp.promise;
  }

  async fullIndex() {
    await this.realmIndexUpdater.fullIndex();
  }

  async flushUpdateEvents() {
    return this.#flushUpdateEvents;
  }

  createJWT(claims: TokenClaims, expiration: string): string {
    return this.#adapter.createJWT(claims, expiration, this.#realmSecretSeed);
  }

  async write(
    path: LocalPath,
    contents: string,
    clientRequestId?: string | null,
  ): Promise<WriteResult> {
    let url = this.paths.fileURL(path);
    this.sendIndexInitiationEvent(url.href);
    await this.indexing();
    await this.trackOwnWrite(path);
    let results = await this.#adapter.write(path, contents);
    await this.#realmIndexUpdater.update(url, {
      onInvalidation: (invalidatedURLs: URL[]) => {
        this.broadcastRealmEvent({
          eventName: 'index',
          indexType: 'incremental',
          invalidations: invalidatedURLs.map((u) => u.href),
          clientRequestId: clientRequestId ?? null, // use null instead of undefined for valid JSON serialization
        });
      },
    });
    return results;
  }

  // we track our own writes so that we can eliminate echoes in the file watcher
  private async trackOwnWrite(path: LocalPath, opts?: { isDelete: true }) {
    let type = opts?.isDelete
      ? 'removed'
      : (await this.#adapter.exists(path))
        ? 'updated'
        : 'added';
    let recentWritesKey = this.constructRecentWritesKey(type, path);
    this.#recentWrites.set(
      recentWritesKey,
      setTimeout(() => {
        this.#recentWrites.delete(recentWritesKey);
      }, 500) as unknown as number, // don't use NodeJS Timeout type
    );
  }

  private constructRecentWritesKey(operation: string, path: string) {
    return `${operation}-${JSON.stringify({ [operation]: path })}`;
  }

  private getTrackedWrite(
    data: UpdateRealmEventContent,
  ): { isTracked: boolean; url: URL } | undefined {
    let file: string;
    let type: string | undefined;
    if ('updated' in data) {
      file = data.updated;
      type = 'updated';
    } else if ('added' in data) {
      file = data.added;
      type = 'added';
    } else if ('removed' in data) {
      file = data.removed;
      type = 'removed';
    } else {
      return;
    }
    let recentWritesKey = this.constructRecentWritesKey(type, file);
    let url = this.paths.fileURL(file);
    let timeout = this.#recentWrites.get(recentWritesKey);
    if (timeout) {
      // This is a best attempt to eliminate an echo here since it's unclear whether this update is one
      // that we wrote or one that was created outside of us
      clearTimeout(timeout);
      this.#recentWrites.delete(recentWritesKey);
      return { isTracked: true, url };
    }
    return { isTracked: false, url };
  }

  async delete(path: LocalPath): Promise<void> {
    let url = this.paths.fileURL(path);
    this.sendIndexInitiationEvent(url.href);
    await this.trackOwnWrite(path, { isDelete: true });
    await this.#adapter.remove(path);
    await this.#realmIndexUpdater.update(url, {
      delete: true,
      onInvalidation: (invalidatedURLs: URL[]) => {
        this.broadcastRealmEvent({
          eventName: 'index',
          indexType: 'incremental',
          invalidations: invalidatedURLs.map((u) => u.href),
        });
      },
    });
  }

  private get loader() {
    // the current loader used by the search index will contain the latest
    // module updates as we obtain a new loader for each indexing run.
    if (isNode) {
      return this.realmIndexUpdater.loader;
    } else {
      // when we are under test (via browser) we are using a loader that was
      // pre-configured and handed to us which is shared between the host app
      // and the realm. in order for cards to run correctly and instance data
      // buckets not to be smeared across different loaders we need to continue
      // to use the same loader that we were handed in the test setup. Right now
      // we are using `isNode` as a heuristic to determine if we are running in
      // a test. This might need to change in the future if we want the Realm to
      // really run in teh browser in a non testing scenario.
      return this.loaderTemplate;
    }
  }

  get realmIndexUpdater() {
    return this.#realmIndexUpdater;
  }

  get realmIndexQueryEngine() {
    return this.#realmIndexQueryEngine;
  }

  async reindex() {
    await this.#realmIndexUpdater.run();
    this.broadcastRealmEvent({
      eventName: 'index',
      indexType: 'full',
    });
  }

  async #startup() {
    await Promise.resolve();
    let startTime = Date.now();
    if (this.#copiedFromRealm) {
      await this.#realmIndexUpdater.copy(this.#copiedFromRealm);
      this.broadcastRealmEvent({
        eventName: 'index',
        indexType: 'copy',
        sourceRealmURL: this.#copiedFromRealm.href,
      });
    } else {
      let isNewIndex = await this.#realmIndexUpdater.isNewIndex();
      let promise = this.#realmIndexUpdater.run();
      if (isNewIndex) {
        // we only await the full indexing at boot if this is a brand new index
        await promise;
      }
      this.broadcastRealmEvent({
        eventName: 'index',
        indexType: 'full',
      });
    }
    this.#perfLog.debug(
      `realm server ${this.url} startup in ${Date.now() - startTime} ms`,
    );
  }

  // TODO get rid of this
  maybeHandle = async (
    request: Request,
  ): Promise<ResponseWithNodeStream | null> => {
    if (!this.paths.inRealm(new URL(request.url))) {
      return null;
    }
    return await this.internalHandle(request, true);
  };

  handle = async (request: Request): Promise<ResponseWithNodeStream | null> => {
    if (!this.paths.inRealm(new URL(request.url))) {
      return null;
    }
    return await this.internalHandle(request, false);
  };

  private async createSession(
    request: Request,
    requestContext: RequestContext,
  ) {
    let matrixBackendAuthentication = new MatrixBackendAuthentication(
      this.#matrixClient,
      this.#realmSecretSeed,
      {
        badRequest: function (message: string) {
          return badRequest(message, requestContext);
        },
        createResponse: function (
          body: BodyInit | null,
          init: ResponseInit | undefined,
        ) {
          return createResponse({
            body,
            init,
            requestContext,
          });
        },
        createJWT: async (user: string, sessionRoom: string) => {
          let permissions = requestContext.permissions;

          let userPermissions = await new RealmPermissionChecker(
            permissions,
            this.#matrixClient,
          ).for(user);

          return this.#adapter.createJWT(
            {
              user,
              realm: this.url,
              sessionRoom,
              permissions: userPermissions,
            },
            '7d',
            this.#realmSecretSeed,
          );
        },
      } as Utils,
    );

    return await matrixBackendAuthentication.createSession(request);
  }

  private async internalHandle(
    request: Request,
    isLocal: boolean,
  ): Promise<ResponseWithNodeStream> {
    let redirectResponse = this.rootRealmRedirect(request);
    if (redirectResponse) {
      return redirectResponse;
    }

    if (
      request.method === 'POST' &&
      request.headers.get('X-HTTP-Method-Override') === 'QUERY'
    ) {
      request = new Request(request.url, {
        method: 'QUERY',
        headers: request.headers,
        body: await request.clone().text(),
      });
      request.headers.delete('X-HTTP-Method-Override');
    }

    let requestContext = await this.createRequestContext(); // Cache realm permissions for the duration of the request so that we don't have to fetch them multiple times

    try {
      // local requests are allowed to query the realm as the index is being built up
      if (!isLocal) {
        if (!request.headers.get('X-Boxel-Building-Index')) {
          let timeout = await Promise.race<void | Error>([
            this.#startedUp.promise,
            new Promise((resolve) =>
              setTimeout(() => {
                resolve(
                  new Error(
                    `Timeout waiting for realm ${this.url} to become ready`,
                  ),
                );
              }, 60 * 1000).unref?.(),
            ),
          ]);
          if (timeout) {
            return new Response(timeout.message, { status: 500 });
          }
        }

        let requiredPermission: 'read' | 'write' | 'realm-owner';
        if (['_permissions'].includes(this.paths.local(new URL(request.url)))) {
          requiredPermission = 'realm-owner';
        } else if (
          ['PUT', 'PATCH', 'POST', 'DELETE'].includes(request.method)
        ) {
          requiredPermission = 'write';
        } else {
          requiredPermission = 'read';
        }
        await this.checkPermission(request, requestContext, requiredPermission);
      }
      if (!this.#realmIndexQueryEngine) {
        return systemError({
          requestContext,
          message: 'search index is not available',
        });
      }
      if (this.#router.handles(request)) {
        return this.#router.handle(request, requestContext);
      } else {
        return this.fallbackHandle(request, requestContext);
      }
    } catch (e) {
      if (e instanceof AuthenticationError) {
        return new Response(`${e.message}`, {
          status: 401,
          headers: {
            'X-Boxel-Realm-Url': requestContext.realm.url,
          },
        });
      }

      if (e instanceof AuthorizationError) {
        return new Response(`${e.message}`, {
          status: 403,
        });
      }

      throw e;
    }
  }

  // Requests for the root of the realm without a trailing slash aren't
  // technically inside the realm (as the realm includes the trailing '/'),
  // so issue a redirect in those scenarios.
  private rootRealmRedirect(request: Request) {
    let url = new URL(request.url);
    let urlWithoutQueryParams = url.protocol + '//' + url.host + url.pathname;
    if (`${urlWithoutQueryParams}/` === this.url) {
      return new Response(null, {
        status: 302,
        headers: {
          Location: String(url.searchParams)
            ? `${this.url}?${url.searchParams}`
            : this.url,
        },
      });
    }
    return undefined;
  }

  private async fallbackHandle(
    request: Request,
    requestContext: RequestContext,
  ) {
    let start = Date.now();
    let url = new URL(request.url);
    let localPath = this.paths.local(url);

    if (!this.#disableModuleCaching) {
      let useWorkInProgressIndex = Boolean(
        request.headers.get('X-Boxel-Building-Index'),
      );
      let module = await this.#realmIndexQueryEngine.module(url, {
        useWorkInProgressIndex,
      });
      if (module?.type === 'module') {
        try {
          if (
            module.lastModified != null &&
            request.headers.get('if-none-match') === String(module.lastModified)
          ) {
            return createResponse({
              body: null,
              init: { status: 304 },
              requestContext,
            });
          }

          return createResponse({
            body: module.executableCode,
            init: {
              status: 200,
              headers: {
                'content-type': 'text/javascript',
                ...(module.lastModified != null
                  ? {
                      etag: String(module.lastModified),
                      'cache-control': 'public, max-age=0', // instructs the browser to check with server before using cache
                    }
                  : {}),
              },
            },
            requestContext,
          });
        } finally {
          this.#logRequestPerformance(request, start, 'cache hit');
        }
      }
      if (module?.type === 'error') {
        try {
          // using "Not Acceptable" here because no text/javascript representation
          // can be made and we're sending text/html error page instead
          return createResponse({
            body: JSON.stringify(module.error, null, 2),
            init: {
              status: 406,
              headers: { 'content-type': 'text/html' },
            },
            requestContext,
          });
        } finally {
          this.#logRequestPerformance(request, start, 'cache hit');
        }
      }
    }

    try {
      let maybeFileRef = await this.getFileWithFallbacks(
        localPath,
        executableExtensions,
      );
      if (!maybeFileRef) {
        return notFound(request, requestContext, `${request.url} not found`);
      }

      let fileRef = maybeFileRef;
      if (hasExecutableExtension(fileRef.path)) {
        if (fileRef[Symbol.for('shimmed-module')]) {
          // this response is ultimately thrown away and only the symbol value
          // is preserved. so what is inside this response is not important
          let response = createResponse({ requestContext });
          (response as any)[Symbol.for('shimmed-module')] =
            fileRef[Symbol.for('shimmed-module')];
          return response;
        }
        // fallback to the file system only after trying the index. during the
        // initial index we need to use the API to run the indexer whose modules
        // would otherwise live in index (this conundrum would go away if the
        // API could be statically loaded and not come from the base realm.)
        return this.makeJS(
          await fileContentToText(fileRef),
          fileRef.path,
          requestContext,
        );
      }
      return await this.serveLocalFile(request, fileRef, requestContext);
    } finally {
      this.#logRequestPerformance(request, start, 'cache miss');
    }
  }

  private async serveLocalFile(
    request: Request,
    ref: FileRef,
    requestContext: RequestContext,
    options?: {
      defaultHeaders?: Record<string, string>;
    },
  ): Promise<ResponseWithNodeStream> {
    if (
      ref.lastModified != null &&
      request.headers.get('if-none-match') === String(ref.lastModified)
    ) {
      return createResponse({
        body: null,
        init: { status: 304 },
        requestContext,
      });
    }
    let headers = {
      ...(options?.defaultHeaders || {}),
      'x-created': formatRFC7231(ref.created * 1000),
      'last-modified': formatRFC7231(ref.lastModified * 1000),
      ...(Symbol.for('shimmed-module') in ref
        ? { 'X-Boxel-Shimmed-Module': 'true' }
        : {}),
      etag: String(ref.lastModified),
      'cache-control': 'public, max-age=0', // instructs the browser to check with server before using cache
    };
    if (
      ref.content instanceof ReadableStream ||
      ref.content instanceof Uint8Array ||
      typeof ref.content === 'string'
    ) {
      return createResponse({
        body: ref.content,
        init: { headers },
        requestContext,
      });
    }

    if (!isNode) {
      throw new Error(`Cannot handle node stream in a non-node environment`);
    }

    // add the node stream to the response which will get special handling in the node env
    let response = createResponse({
      body: null,
      init: { headers },
      requestContext,
    }) as ResponseWithNodeStream;

    response.nodeStream = ref.content;
    return response;
  }

  private async checkPermission(
    request: Request,
    requestContext: RequestContext,
    requiredPermission: 'read' | 'write' | 'realm-owner',
  ) {
    let realmPermissions = requestContext.permissions;
    if (
      requiredPermission !== 'realm-owner' &&
      (lookupRouteTable(this.#publicEndpoints, this.paths, request) ||
        request.method === 'HEAD' ||
        // If the realm is public readable or writable, do not require a JWT
        (requiredPermission === 'read' &&
          realmPermissions['*']?.includes('read')) ||
        (requiredPermission === 'write' &&
          realmPermissions['*']?.includes('write')))
    ) {
      return;
    }

    let authorizationString = request.headers.get('Authorization');
    if (!authorizationString) {
      throw new AuthenticationError(
        AuthenticationErrorMessages.MissingAuthHeader,
      );
    }
    let tokenString = authorizationString.replace('Bearer ', ''); // Parse the JWT

    let token: TokenClaims;

    try {
      token = this.#adapter.verifyJWT(tokenString, this.#realmSecretSeed);

      // if the client is the realm matrix user then we permit all actions
      if (token.user === this.#matrixClient.getUserId()) {
        return;
      }

      let realmPermissionChecker = new RealmPermissionChecker(
        realmPermissions,
        this.#matrixClient,
      );

      let userPermissions = await realmPermissionChecker.for(token.user);
      if (
        JSON.stringify(token.permissions?.sort()) !==
        JSON.stringify(userPermissions.sort())
      ) {
        throw new AuthenticationError(
          AuthenticationErrorMessages.PermissionMismatch,
        );
      }

      if (!(await realmPermissionChecker.can(token.user, requiredPermission))) {
        throw new AuthorizationError(
          'Insufficient permissions to perform this action',
        );
      }
    } catch (e) {
      if (e instanceof TokenExpiredError) {
        throw new AuthenticationError(AuthenticationErrorMessages.TokenExpired);
      }

      if (e instanceof JsonWebTokenError) {
        throw new AuthenticationError(AuthenticationErrorMessages.TokenInvalid);
      }

      throw e;
    }
  }

  private async upsertCardSource(
    request: Request,
    requestContext: RequestContext,
  ): Promise<Response> {
    let { lastModified } = await this.write(
      this.paths.local(new URL(request.url)),
      await request.text(),
      request.headers.get('X-Boxel-Client-Request-Id'),
    );
    return createResponse({
      body: null,
      init: {
        status: 204,
        headers: { 'last-modified': formatRFC7231(lastModified * 1000) },
      },
      requestContext,
    });
  }

  private async getSourceOrRedirect(
    request: Request,
    requestContext: RequestContext,
  ): Promise<ResponseWithNodeStream> {
    if (!request.headers.get('X-Boxel-Building-Index')) {
      let indexedSource = await this.getSourceFromIndex(new URL(request.url));
      if (indexedSource) {
        let { canonicalURL, lastModified, source } = indexedSource;
        if (request.url !== canonicalURL.href) {
          return createResponse({
            body: null,
            init: {
              status: 302,
              headers: {
                Location: `${new URL(this.url).pathname}${this.paths.local(
                  canonicalURL,
                )}`,
              },
            },
            requestContext,
          });
        }
        return createResponse({
          body: source,
          init: {
            headers: {
              ...(lastModified != null
                ? { 'last-modified': formatRFC7231(lastModified * 1000) }
                : {}),
            },
          },
          requestContext,
        });
      }
    }

    // fallback to file system if there is an error document or this is the
    // first time index
    let localName = this.paths.local(new URL(request.url));
    let handle = await this.getFileWithFallbacks(localName, [
      ...executableExtensions,
      '.json',
    ]);
    let start = Date.now();
    try {
      if (!handle) {
        return notFound(request, requestContext, `${localName} not found`);
      }

      if (handle.path !== localName) {
        return createResponse({
          body: null,
          init: {
            status: 302,
            headers: {
              Location: `${new URL(this.url).pathname}${handle.path}`,
            },
          },
          requestContext,
        });
      }

      return await this.serveLocalFile(request, handle, requestContext, {
        defaultHeaders: {
          'content-type': 'text/plain; charset=utf-8',
        },
      });
    } finally {
      this.#logRequestPerformance(request, start);
    }
  }

  private async getSourceFromIndex(url: URL): Promise<
    | {
        source: string;
        lastModified: number | null;
        canonicalURL: URL;
      }
    | undefined
  > {
    let [module, instance] = await Promise.all([
      this.#realmIndexQueryEngine.module(url),
      this.#realmIndexQueryEngine.instance(url),
    ]);
    if (module?.type === 'module' || instance?.type === 'instance') {
      let canonicalURL =
        module?.type === 'module'
          ? module.canonicalURL
          : instance?.type === 'instance'
            ? instance.canonicalURL
            : undefined;
      let source =
        module?.type === 'module'
          ? module.source
          : instance?.type === 'instance'
            ? instance.source
            : undefined;
      let lastModified =
        module?.type === 'module'
          ? module.lastModified
          : instance?.type === 'instance'
            ? instance.lastModified
            : null;
      if (canonicalURL == null || source == null) {
        throw new Error(
          `missing 'canonicalURL' and/or 'source' from index entry ${
            url.href
          }, where type is ${
            module?.type === 'module' ? 'module' : 'instance'
          }`,
        );
      }
      return { canonicalURL: new URL(canonicalURL), lastModified, source };
    }
    return undefined;
  }

  private async removeCardSource(
    request: Request,
    requestContext: RequestContext,
  ): Promise<Response> {
    let localName = this.paths.local(new URL(request.url));
    let handle = await this.getFileWithFallbacks(localName, [
      ...executableExtensions,
      '.json',
    ]);
    if (!handle) {
      return notFound(request, requestContext, `${localName} not found`);
    }
    await this.delete(handle.path);
    return createResponse({
      body: null,
      init: { status: 204 },
      requestContext,
    });
  }

  private makeJS(
    content: string,
    debugFilename: string,
    requestContext: RequestContext,
  ): Response {
    try {
      content = transpileJS(content, debugFilename);
    } catch (err: any) {
      // using "Not Acceptable" here because no text/javascript representation
      // can be made and we're sending text/html error page instead
      return createResponse({
        body: err.message,
        init: {
          status: 406,
          headers: { 'content-type': 'text/html' },
        },
        requestContext,
      });
    }
    return createResponse({
      body: content,
      init: {
        status: 200,
        headers: { 'content-type': 'text/javascript' },
      },
      requestContext,
    });
  }

  // we bother with this because typescript is picky about allowing you to use
  // explicit file extensions in your source code
  private async getFileWithFallbacks(
    path: LocalPath,
    fallbackExtensions: string[] = [],
  ): Promise<FileRef | undefined> {
    return getFileWithFallbacks(
      path,
      this.#adapter.openFile.bind(this.#adapter),
      fallbackExtensions,
    );
  }

  private async createCard(
    request: Request,
    requestContext: RequestContext,
  ): Promise<Response> {
    let body = await request.text();
    let json;
    try {
      json = JSON.parse(body);
    } catch (e) {
      return badRequest(
        `Request body is not valid card JSON-API`,
        requestContext,
      );
    }
    let { data: resource } = json;
    if (!isCardResource(resource)) {
      return badRequest(
        `Request body is not valid card JSON-API`,
        requestContext,
      );
    }

    let name: string;
    if ('name' in resource.meta.adoptsFrom) {
      // new instances are created in a folder named after the card if it has an
      // exported name
      name = resource.meta.adoptsFrom.name;
    } else {
      name = 'cards';
    }

    let fileURL = this.paths.fileURL(
      `/${join(new URL(request.url).pathname, name, uuidV4() + '.json')}`,
    );
    let localPath = this.paths.local(fileURL);
    let fileSerialization: LooseSingleCardDocument | undefined;
    try {
      fileSerialization = await this.fileSerialization(
        merge(json, { data: { meta: { realmURL: request.url } } }),
        fileURL,
      );
    } catch (err: any) {
      if (err.message.startsWith('field validation error')) {
        return badRequest(err.message, requestContext);
      } else {
        return systemError({
          requestContext,
          message: err.message,
          additionalError: err,
        });
      }
    }
    let { lastModified } = await this.write(
      localPath,
      JSON.stringify(fileSerialization, null, 2),
    );
    let newURL = fileURL.href.replace(/\.json$/, '');
    let entry = await this.#realmIndexQueryEngine.cardDocument(
      new URL(newURL),
      {
        loadLinks: true,
      },
    );
    if (!entry || entry?.type === 'error') {
      let err = entry
        ? CardError.fromSerializableError(entry.error)
        : undefined;
      return systemError({
        requestContext,
        message: `Unable to index new card, can't find new instance in index`,
        additionalError: err,
      });
    }
    let doc: SingleCardDocument = merge({}, entry.doc, {
      data: {
        links: { self: newURL },
        meta: { lastModified },
      },
    });
    return createResponse({
      body: JSON.stringify(doc, null, 2),
      init: {
        status: 201,
        headers: {
          'content-type': SupportedMimeType.CardJson,
          ...lastModifiedHeader(doc),
        },
      },
      requestContext,
    });
  }

  private async patchCard(
    request: Request,
    requestContext: RequestContext,
  ): Promise<Response> {
    let localPath = this.paths.local(new URL(request.url));
    if (localPath.startsWith('_')) {
      return methodNotAllowed(request, requestContext);
    }

    let url = this.paths.fileURL(localPath);
    let originalMaybeError =
      await this.#realmIndexQueryEngine.cardDocument(url);
    if (!originalMaybeError) {
      return notFound(request, requestContext);
    }
    if (originalMaybeError.type === 'error') {
      return systemError({
        requestContext,
        message: `unable to patch card, cannot load original from index`,
        additionalError: CardError.fromSerializableError(
          originalMaybeError.error,
        ),
      });
    }
    let { doc: original } = originalMaybeError;
    let originalClone = cloneDeep(original);
    delete originalClone.data.meta.lastModified;

    let patch = await request.json();
    if (!isSingleCardDocument(patch)) {
      return badRequest(
        `The request body was not a card document`,
        requestContext,
      );
    }
    if (
      internalKeyFor(patch.data.meta.adoptsFrom, url) !==
      internalKeyFor(originalClone.data.meta.adoptsFrom, url)
    ) {
      return badRequest(
        `Cannot change card instance type to ${JSON.stringify(
          patch.data.meta.adoptsFrom,
        )}`,
        requestContext,
      );
    }

    delete (patch as any).data.type;
    delete (patch as any).data.meta.realmInfo;
    delete (patch as any).data.meta.realmURL;

    let card = mergeWith(
      originalClone,
      patch,
      (_objectValue: any, sourceValue: any) => {
        // a patched array should overwrite the original array instead of merging
        // into an original array, otherwise we won't be able to remove items in
        // the original array
        return Array.isArray(sourceValue) ? sourceValue : undefined;
      },
    );

    if (card.data.relationships || patch.data.relationships) {
      let merged = mergeRelationships(
        card.data.relationships,
        patch.data.relationships,
      );

      if (merged && Object.keys(merged).length !== 0) {
        card.data.relationships = merged;
      }
    }

    delete (card as any).data.id; // don't write the ID to the file
    let path: LocalPath = `${localPath}.json`;
    let fileSerialization: LooseSingleCardDocument | undefined;
    try {
      fileSerialization = await this.fileSerialization(
        merge(card, { data: { meta: { realmURL: this.url } } }),
        url,
      );
    } catch (err: any) {
      if (err.message.startsWith('field validation error')) {
        return badRequest(err.message, requestContext);
      } else {
        return systemError({
          requestContext,
          message: err.message,
          additionalError: err,
        });
      }
    }
    let { lastModified } = await this.write(
      path,
      JSON.stringify(fileSerialization, null, 2),
      request.headers.get('X-Boxel-Client-Request-Id'),
    );
    let instanceURL = url.href.replace(/\.json$/, '');
    let entry = await this.#realmIndexQueryEngine.cardDocument(
      new URL(instanceURL),
      {
        loadLinks: true,
      },
    );
    if (!entry || entry?.type === 'error') {
      return systemError({
        requestContext,
        message: `Unable to index card: can't find patched instance in index`,
        additionalError: entry
          ? CardError.fromSerializableError(entry.error)
          : undefined,
      });
    }
    let doc: SingleCardDocument = merge({}, entry.doc, {
      data: {
        links: { self: instanceURL },
        meta: { lastModified },
      },
    });
    return createResponse({
      body: JSON.stringify(doc, null, 2),
      init: {
        headers: {
          'content-type': SupportedMimeType.CardJson,
          ...lastModifiedHeader(doc),
        },
      },
      requestContext,
    });
  }

  private async getCard(
    request: Request,
    requestContext: RequestContext,
  ): Promise<Response> {
    let localPath = this.paths.local(new URL(request.url));
    if (localPath === '') {
      localPath = 'index';
    }

    let useWorkInProgressIndex = Boolean(
      request.headers.get('X-Boxel-Building-Index'),
    );

    let url = this.paths.fileURL(localPath.replace(/\.json$/, ''));
    let maybeError = await this.#realmIndexQueryEngine.cardDocument(url, {
      loadLinks: true,
      useWorkInProgressIndex,
    });
    let start = Date.now();
    try {
      if (!maybeError) {
        return notFound(request, requestContext);
      }
      if (maybeError.type === 'error') {
        return systemError({
          requestContext,
          message: `cannot return card from index: ${maybeError.error.errorDetail.title} - ${maybeError.error.errorDetail.message}`,
          additionalError: CardError.fromSerializableError(maybeError.error),
          // This is based on https://jsonapi.org/format/#errors
          body: {
            id: url.href,
            status: maybeError.error.errorDetail.status,
            title: maybeError.error.errorDetail.title,
            message: maybeError.error.errorDetail.message,
            // note that this is actually available as part of the response
            // header too--it's just easier for clients when it is here
            realm: this.url,
            meta: {
              lastKnownGoodHtml: maybeError.error.lastKnownGoodHtml,
              cardTitle: maybeError.error.cardTitle,
              scopedCssUrls: maybeError.error.scopedCssUrls,
              stack: maybeError.error.errorDetail.stack,
            },
          },
        });
      }
      let { doc: card } = maybeError;
      card.data.links = { self: url.href };

      let foundPath = this.paths.local(url);
      if (localPath !== foundPath) {
        return createResponse({
          requestContext,
          body: null,
          init: {
            status: 302,
            headers: { Location: `${new URL(this.url).pathname}${foundPath}` },
          },
        });
      }

      return createResponse({
        body: JSON.stringify(card, null, 2),
        init: {
          headers: {
            'content-type': SupportedMimeType.CardJson,
            ...lastModifiedHeader(card),
          },
        },
        requestContext,
      });
    } finally {
      this.#logRequestPerformance(request, start);
    }
  }

  private async removeCard(
    request: Request,
    requestContext: RequestContext,
  ): Promise<Response> {
    let reqURL = request.url.replace(/\.json$/, '');
    // strip off query params
    let url = new URL(new URL(reqURL).pathname, reqURL);
    let result = await this.#realmIndexQueryEngine.cardDocument(url);
    if (!result) {
      return notFound(request, requestContext);
    }
    let path = this.paths.local(url) + '.json';
    await this.delete(path);
    return createResponse({
      body: null,
      init: { status: 204 },
      requestContext,
    });
  }

  private async directoryEntries(
    url: URL,
  ): Promise<{ name: string; kind: Kind; path: LocalPath }[] | undefined> {
    if (await this.isIgnored(url)) {
      return undefined;
    }
    let path = this.paths.local(url);
    if (!(await this.#adapter.exists(path))) {
      return undefined;
    }
    let entries: { name: string; kind: Kind; path: LocalPath }[] = [];

    for await (let entry of this.#adapter.readdir(path)) {
      let innerPath = join(path, entry.name);
      let innerURL =
        entry.kind === 'directory'
          ? this.paths.directoryURL(innerPath)
          : this.paths.fileURL(innerPath);
      if (await this.isIgnored(innerURL)) {
        continue;
      }
      entries.push(entry);
    }
    return entries;
  }

  private async getDirectoryListing(
    request: Request,
    requestContext: RequestContext,
  ): Promise<Response> {
    // a LocalPath has no leading nor trailing slash
    let localPath: LocalPath = this.paths.local(new URL(request.url));
    let url = this.paths.directoryURL(localPath);
    let entries = await this.directoryEntries(url);
    if (!entries) {
      this.#log.warn(`can't find directory ${url.href}`);
      return notFound(request, requestContext);
    }

    let data: ResourceObjectWithId = {
      id: url.href,
      type: 'directory',
      relationships: {},
    };

    let dir = this.paths.local(url);
    // the entries are sorted such that the parent directory always
    // appears before the children
    entries.sort((a, b) =>
      `/${join(dir, a.name)}`.localeCompare(`/${join(dir, b.name)}`),
    );
    for (let entry of entries) {
      let meta: FileMeta | DirectoryMeta;
      if (entry.kind === 'file') {
        let innerPath = this.paths.local(
          new URL(`${this.paths.directoryURL(dir).href}${entry.name}`),
        );
        meta = {
          kind: 'file',
          lastModified: (await this.#adapter.lastModified(innerPath)) ?? null,
        };
      } else {
        meta = { kind: 'directory' };
      }
      let relationship: DirectoryEntryRelationship = {
        links: {
          related:
            entry.kind === 'directory'
              ? this.paths.directoryURL(join(dir, entry.name)).href
              : this.paths.fileURL(join(dir, entry.name)).href,
        },
        meta,
      };

      data.relationships![
        entry.name + (entry.kind === 'directory' ? '/' : '')
      ] = relationship;
    }

    return createResponse({
      body: JSON.stringify({ data }, null, 2),
      init: {
        headers: { 'content-type': SupportedMimeType.DirectoryListing },
      },
      requestContext,
    });
  }

  private async readFileAsText(
    path: LocalPath,
    opts: { withFallbacks?: true } = {},
  ): Promise<TextFileRef | undefined> {
    return readFileAsText(
      path,
      this.#adapter.openFile.bind(this.#adapter),
      opts,
    );
  }

  private async isIgnored(url: URL): Promise<boolean> {
    return this.#realmIndexUpdater.isIgnored(url);
  }

  private async search(
    request: Request,
    requestContext: RequestContext,
  ): Promise<Response> {
    let useWorkInProgressIndex = Boolean(
      request.headers.get('X-Boxel-Building-Index'),
    );
    let cardsQuery;
    if (request.method === 'QUERY') {
      cardsQuery = await request.json();
    } else {
      cardsQuery = parseQuery(new URL(request.url).search.slice(1));
    }

    try {
      assertQuery(cardsQuery);
    } catch (e) {
      if (e instanceof InvalidQueryError) {
        return createResponse({
          body: JSON.stringify({
            errors: [
              {
                status: '400',
                title: 'Invalid Query',
                message: `Invalid query: ${e.message}`,
              },
            ],
          }),
          init: {
            status: 400,
            headers: { 'content-type': SupportedMimeType.CardJson },
          },
          requestContext,
        });
      }
      // Re-throw other errors
      throw e;
    }

    let doc = await this.#realmIndexQueryEngine.search(cardsQuery, {
      loadLinks: true,
      useWorkInProgressIndex,
    });
    return createResponse({
      body: JSON.stringify(doc, null, 2),
      init: {
        headers: { 'content-type': SupportedMimeType.CardJson },
      },
      requestContext,
    });
  }

  private async searchPrerendered(
    request: Request,
    requestContext: RequestContext,
  ): Promise<Response> {
    let useWorkInProgressIndex = Boolean(
      request.headers.get('X-Boxel-Building-Index'),
    );

    let payload;
    let htmlFormat;
    let cardUrls;
    let renderType;

    // Handle QUERY method
    if (request.method === 'QUERY') {
      payload = await request.json();
      htmlFormat = payload.prerenderedHtmlFormat;
      cardUrls = payload.cardUrls;
      renderType = payload.renderType;
    } else {
      // Handle GET method (existing logic)
      let href = new URL(request.url).search.slice(1);
      payload = parseQuery(href);
      htmlFormat = payload.prerenderedHtmlFormat;
      cardUrls = payload.cardUrls;
      renderType = payload.renderType;
    }

    if (!isValidPrerenderedHtmlFormat(htmlFormat)) {
      return createResponse({
        body: JSON.stringify({
          errors: [
            {
              status: '400',
              title: 'Bad Request',
              message:
                "Must include a 'prerenderedHtmlFormat' parameter with a value of 'embedded' or 'atom' to use this endpoint",
            },
          ],
        }),
        init: {
          status: 400,
          headers: { 'content-type': SupportedMimeType.CardJson },
        },
        requestContext,
      });
    }

    // prerenderedHtmlFormat and cardUrls are special parameters only for this endpoint
    delete payload.prerenderedHtmlFormat;
    delete payload.cardUrls;
    delete payload.renderType;

    let cardsQuery = payload;

    try {
      assertQuery(cardsQuery);
    } catch (e) {
      if (e instanceof InvalidQueryError) {
        return createResponse({
          body: JSON.stringify({
            errors: [
              {
                status: '400',
                title: 'Invalid Query',
                message: `Invalid query: ${e.message}`,
              },
            ],
          }),
          init: {
            status: 400,
            headers: { 'content-type': SupportedMimeType.CardJson },
          },
          requestContext,
        });
      }
      throw e;
    }

    let results = await this.#realmIndexQueryEngine.searchPrerendered(
      cardsQuery,
      {
        useWorkInProgressIndex,
        htmlFormat,
        cardUrls,
        renderType,
        includeErrors: true,
      },
    );

    let doc = transformResultsToPrerenderedCardsDoc(results);

    return createResponse({
      body: JSON.stringify(doc, null, 2),
      init: {
        headers: { 'content-type': SupportedMimeType.CardJson },
      },
      requestContext,
    });
  }

  private async fetchCardTypeSummary(
    _request: Request,
    requestContext: RequestContext,
  ): Promise<Response> {
    let results = await this.#realmIndexQueryEngine.fetchCardTypeSummary();

    let doc = makeCardTypeSummaryDoc(results);

    return createResponse({
      body: JSON.stringify(doc, null, 2),
      init: {
        headers: { 'content-type': SupportedMimeType.CardJson },
      },
      requestContext,
    });
  }

  private async realmMtimes(
    _request: Request,
    requestContext: RequestContext,
  ): Promise<Response> {
    let mtimes: { [path: string]: number } = {};
    let traverse = async (currentPath = '') => {
      const entries = this.#adapter.readdir(currentPath);

      for await (const entry of entries) {
        let innerPath = join(currentPath, entry.name);
        let innerURL =
          entry.kind === 'directory'
            ? this.paths.directoryURL(innerPath)
            : this.paths.fileURL(innerPath);
        if (await this.isIgnored(innerURL)) {
          continue;
        }
        if (entry.kind === 'directory') {
          await traverse(innerPath);
        } else if (entry.kind === 'file') {
          let mtime = await this.#adapter.lastModified(innerPath);
          if (mtime != null) {
            mtimes[innerURL.href] = mtime;
          }
        }
      }
    };

    await traverse();

    return createResponse({
      body: JSON.stringify(
        {
          data: {
            id: this.url,
            type: 'mtimes',
            attributes: {
              mtimes,
            },
          },
        },
        null,
        2,
      ),
      init: {
        headers: { 'content-type': SupportedMimeType.Mtimes },
      },
      requestContext,
    });
  }

  private async getRealmPermissions(
    _request: Request,
    requestContext: RequestContext,
  ): Promise<Response> {
    let permissions = await fetchUserPermissions(
      this.#dbAdapter,
      new URL(this.url),
    );

    let doc = {
      data: {
        id: this.url,
        type: 'permissions',
        attributes: { permissions },
      },
    };
    return createResponse({
      body: JSON.stringify(doc, null, 2),
      init: {
        headers: { 'content-type': SupportedMimeType.Permissions },
      },
      requestContext,
    });
  }

  private async patchRealmPermissions(
    request: Request,
    requestContext: RequestContext,
  ): Promise<Response> {
    let json: { data?: { attributes?: { permissions?: RealmPermissions } } };
    try {
      json = await request.json();
    } catch (e: any) {
      return badRequest(
        `The request body was not json: ${e.message}`,
        requestContext,
      );
    }
    let patch = json.data?.attributes?.permissions;
    if (!patch) {
      return badRequest(
        `The request body was missing permissions`,
        requestContext,
      );
    }
    try {
      assertRealmPermissions(patch);
    } catch (e: any) {
      return badRequest(
        `The request body does not specify realm permissions correctly: ${e.message}`,
        requestContext,
      );
    }

    let currentPermissions = await fetchUserPermissions(
      this.#dbAdapter,
      new URL(this.url),
    );
    for (let [user, permissions] of Object.entries(patch)) {
      if (currentPermissions[user]?.includes('realm-owner')) {
        return badRequest(
          `cannot modify permissions of the realm owner ${user}`,
          requestContext,
        );
      }
      if (permissions?.includes('realm-owner')) {
        return badRequest(
          `cannot create new realm owner ${user}`,
          requestContext,
        );
      }
    }

    await insertPermissions(this.#dbAdapter, new URL(this.url), patch);
    return await this.getRealmPermissions(request, requestContext);
  }

  private async parseRealmInfo(): Promise<RealmInfo> {
    let fileURL = this.paths.fileURL(`.realm.json`);
    let localPath: LocalPath = this.paths.local(fileURL);
    let realmConfig = await this.readFileAsText(localPath, undefined);
    let realmInfo = {
      name: 'Unnamed Workspace',
      backgroundURL: null,
      iconURL: null,
      showAsCatalog: null,
      visibility: await this.visibility(),
      realmUserId:
        this.#matrixClient.getUserId()! || this.#matrixClient.username,
    };
    if (!realmConfig) {
      return realmInfo;
    }

    if (realmConfig) {
      try {
        let realmConfigJson = JSON.parse(realmConfig.content);
        realmInfo.name = realmConfigJson.name ?? realmInfo.name;
        realmInfo.backgroundURL =
          realmConfigJson.backgroundURL ?? realmInfo.backgroundURL;
        realmInfo.iconURL = realmConfigJson.iconURL ?? realmInfo.iconURL;
        realmInfo.showAsCatalog =
          realmConfigJson.showAsCatalog ?? realmInfo.showAsCatalog;
        realmInfo.realmUserId =
          realmConfigJson.realmUserId ??
          (this.#matrixClient.getUserId()! || this.#matrixClient.username);
      } catch (e) {
        this.#log.warn(`failed to parse realm config: ${e}`);
      }
    }
    return realmInfo;
  }

  private async realmInfo(
    _request: Request,
    requestContext: RequestContext,
  ): Promise<Response> {
    let realmInfo = await this.parseRealmInfo();

    let doc = {
      data: {
        id: this.url,
        type: 'realm-info',
        attributes: realmInfo,
      },
    };
    return createResponse({
      body: JSON.stringify(doc, null, 2),
      init: {
        headers: { 'content-type': SupportedMimeType.RealmInfo },
      },
      requestContext,
    });
  }

  private async fileSerialization(
    doc: LooseSingleCardDocument,
    relativeTo: URL,
  ): Promise<LooseSingleCardDocument> {
    let api = await this.loader.import<typeof CardAPI>(
      'https://cardstack.com/base/card-api',
    );
    let card = (await api.createFromSerialized(
      doc.data,
      doc,
      relativeTo,
    )) as CardDef;
    await api.flushLogs();
    let data: LooseSingleCardDocument = api.serializeCard(card); // this strips out computeds
    delete data.data.id; // the ID is derived from the filename, so we don't serialize it on disk
    delete data.included;
    for (let relationship of Object.values(data.data.relationships ?? {})) {
      delete relationship.data;
    }
    return data;
  }

<<<<<<< HEAD
  private listeningClients: WritableStream[] = [];

  private async subscribe(
    request: Request,
    requestContext: RequestContext,
  ): Promise<Response> {
    let headers = {
      'Content-Type': 'text/event-stream',
      'Cache-Control': 'no-cache',
      Connection: 'keep-alive',
    };

    let { response, writable } = this.#adapter.createStreamingResponse(
      request,
      requestContext,
      {
        status: 200,
        headers,
      },
      () => {
        this.listeningClients = this.listeningClients.filter(
          (w) => w !== writable,
        );
        if (this.listeningClients.length === 0) {
          this.#adapter.unsubscribe();
        }
      },
    );

    // To remove as part of CS-8104, a workaround for a file watcher irregularity in tests
    let subscribeOptions: { watcher?: string } = {};

    let testFileWatcher = new URL(request.url).searchParams.get(
      'testFileWatcher',
    );

    if (testFileWatcher) {
      subscribeOptions.watcher = testFileWatcher;
    }

    if (this.listeningClients.length === 0) {
      await this.#adapter.subscribe((data) => {
        let tracked = this.getTrackedWrite(data);
        if (!tracked || tracked.isTracked) {
          return;
        }
        this.broadcastRealmEvent(data);
        this.#updateItems.push({
          operation: ('added' in data
            ? 'add'
            : 'updated' in data
              ? 'update'
              : 'removed') as UpdateItem['operation'],
          url: tracked.url,
        });
        this.drainUpdates();
      }, subscribeOptions);
    }

    this.listeningClients.push(writable);

    if (testFileWatcher) {
      this.sendServerEvent({
        type: 'test-file-watcher-ready',
      });
    }

    // TODO: We may need to store something else here to do cleanup to keep
    // tests consistent
    waitForClose(writable);

    return response;
=======
  private async startFileWatcher() {
    this.#adapter.subscribe((data) => {
      let tracked = this.getTrackedWrite(data);
      if (!tracked || tracked.isTracked) {
        return;
      }
      this.broadcastRealmEvent(data);
      this.#updateItems.push({
        operation: ('added' in data
          ? 'add'
          : 'updated' in data
            ? 'update'
            : 'removed') as UpdateItem['operation'],
        url: tracked.url,
      });
      this.drainUpdates();
    });
>>>>>>> 6618a19c
  }

  unsubscribe() {
    this.#adapter.unsubscribe();
  }

  private async drainUpdates() {
    await this.#flushUpdateEvents;
    let itemsDrained: () => void;
    this.#flushUpdateEvents = new Promise((res) => (itemsDrained = res));
    let items = [...this.#updateItems];
    this.#updateItems = [];
    for (let { operation, url } of items) {
      this.sendIndexInitiationEvent(url.href);
      await this.#realmIndexUpdater.update(url, {
        onInvalidation: (invalidatedURLs: URL[]) => {
          this.broadcastRealmEvent({
            eventName: 'index',
            indexType: 'incremental',
            invalidations: invalidatedURLs.map((u) => u.href),
          });
        },
        ...(operation === 'removed' ? { delete: true } : {}),
      });
    }
    itemsDrained!();
  }

  private sendIndexInitiationEvent(updatedFile: string) {
    this.broadcastRealmEvent({
      eventName: 'index',
      indexType: 'incremental-index-initiation',
      updatedFile,
    });
  }

  private async broadcastRealmEvent(event: RealmEventContent): Promise<void> {
    this.#adapter.broadcastRealmEvent(event, this.#matrixClient);
  }

  private async createRequestContext(): Promise<RequestContext> {
    let permissions = await fetchUserPermissions(
      this.#dbAdapter,
      new URL(this.url),
    );
    return {
      realm: this,
      permissions,
    };
  }

  private async visibility(): Promise<RealmVisibility> {
    if (this.visibilityPromise) {
      return this.visibilityPromise;
    }

    this.visibilityPromise = (async () => {
      let permissions = await fetchUserPermissions(
        this.#dbAdapter,
        new URL(this.url),
      );

      let usernames = Object.keys(permissions).filter(
        (username) => !username.startsWith('@realm/'),
      );
      if (usernames.includes('*')) {
        return 'public';
      } else if (usernames.includes('users')) {
        return 'shared';
      } else if (usernames.length > 1) {
        return 'shared';
      } else {
        return 'private';
      }
    })();

    return this.visibilityPromise;
  }

  #logRequestPerformance(
    request: Request,
    startTime: number,
    prefix = 'serve time',
  ) {
    this.#perfLog.debug(
      `${prefix}: ${Date.now() - startTime}ms - ${request.method} ${
        request.url
      } ${request.headers.get('Accept') ?? ''}`,
    );
  }
}

export type Kind = 'file' | 'directory';

function lastModifiedHeader(
  card: LooseSingleCardDocument,
): {} | { 'last-modified': string } {
  return (
    card.data.meta.lastModified != null
      ? { 'last-modified': formatRFC7231(card.data.meta.lastModified * 1000) }
      : {}
  ) as {} | { 'last-modified': string };
}

export type ErrorReporter = (error: Error) => void;

let globalWithErrorReporter = global as typeof globalThis & {
  __boxelErrorReporter: ErrorReporter;
};

export function setErrorReporter(reporter: ErrorReporter) {
  globalWithErrorReporter.__boxelErrorReporter = reporter;
}

export function reportError(error: Error) {
  if (globalWithErrorReporter.__boxelErrorReporter) {
    globalWithErrorReporter.__boxelErrorReporter(error);
  }
}

export interface CardDefinitionResource {
  id: string;
  type: 'card-definition';
  attributes: {
    cardRef: CodeRef;
  };
  relationships: {
    [fieldName: string]: {
      links: {
        related: string;
      };
      meta: {
        type: 'super' | 'contains' | 'containsMany';
        ref: CodeRef;
      };
    };
  };
}

function assertRealmPermissions(
  realmPermissions: any,
): asserts realmPermissions is RealmPermissions {
  if (typeof realmPermissions !== 'object') {
    throw new Error(`permissions must be an object`);
  }
  for (let [user, permissions] of Object.entries(realmPermissions)) {
    if (typeof user !== 'string') {
      throw new Error(`user ${user} must be a string`); // could be a symbol
    }
    if (!Array.isArray(permissions) && permissions !== null) {
      throw new Error(`permissions must be an array or null`);
    }
    if (permissions && permissions.length > 0) {
      for (let permission of permissions) {
        if (!['read', 'write', 'realm-owner'].includes(permission)) {
          throw new Error(`'${permission}' is not a valid permission`);
        }
      }
    }
  }
}<|MERGE_RESOLUTION|>--- conflicted
+++ resolved
@@ -1973,80 +1973,6 @@
     return data;
   }
 
-<<<<<<< HEAD
-  private listeningClients: WritableStream[] = [];
-
-  private async subscribe(
-    request: Request,
-    requestContext: RequestContext,
-  ): Promise<Response> {
-    let headers = {
-      'Content-Type': 'text/event-stream',
-      'Cache-Control': 'no-cache',
-      Connection: 'keep-alive',
-    };
-
-    let { response, writable } = this.#adapter.createStreamingResponse(
-      request,
-      requestContext,
-      {
-        status: 200,
-        headers,
-      },
-      () => {
-        this.listeningClients = this.listeningClients.filter(
-          (w) => w !== writable,
-        );
-        if (this.listeningClients.length === 0) {
-          this.#adapter.unsubscribe();
-        }
-      },
-    );
-
-    // To remove as part of CS-8104, a workaround for a file watcher irregularity in tests
-    let subscribeOptions: { watcher?: string } = {};
-
-    let testFileWatcher = new URL(request.url).searchParams.get(
-      'testFileWatcher',
-    );
-
-    if (testFileWatcher) {
-      subscribeOptions.watcher = testFileWatcher;
-    }
-
-    if (this.listeningClients.length === 0) {
-      await this.#adapter.subscribe((data) => {
-        let tracked = this.getTrackedWrite(data);
-        if (!tracked || tracked.isTracked) {
-          return;
-        }
-        this.broadcastRealmEvent(data);
-        this.#updateItems.push({
-          operation: ('added' in data
-            ? 'add'
-            : 'updated' in data
-              ? 'update'
-              : 'removed') as UpdateItem['operation'],
-          url: tracked.url,
-        });
-        this.drainUpdates();
-      }, subscribeOptions);
-    }
-
-    this.listeningClients.push(writable);
-
-    if (testFileWatcher) {
-      this.sendServerEvent({
-        type: 'test-file-watcher-ready',
-      });
-    }
-
-    // TODO: We may need to store something else here to do cleanup to keep
-    // tests consistent
-    waitForClose(writable);
-
-    return response;
-=======
   private async startFileWatcher() {
     this.#adapter.subscribe((data) => {
       let tracked = this.getTrackedWrite(data);
@@ -2064,7 +1990,6 @@
       });
       this.drainUpdates();
     });
->>>>>>> 6618a19c
   }
 
   unsubscribe() {
