--- conflicted
+++ resolved
@@ -1259,22 +1259,8 @@
           ? resource.meta.adoptsFrom.name
           : 'cards';
 
-<<<<<<< HEAD
       let fileURL = this.paths.fileURL(
-        `/${join(new URL(this.url).pathname, name, (resource.lid ?? uuidV4()) + '.json')}`,
-=======
-    let fileURL = this.paths.fileURL(
-      `/${join(new URL(request.url).pathname, name, uuidV4() + '.json')}`,
-    );
-    let localPath = this.paths.local(fileURL);
-    let fileSerialization: LooseSingleCardDocument | undefined;
-    // TODO update to serialize and write any side loaded resources that need to
-    // be created
-    try {
-      fileSerialization = await this.fileSerialization(
-        merge(json, { data: { meta: { realmURL: request.url } } }),
-        fileURL,
->>>>>>> 9375dcf6
+        `/${join(new URL(request.url).pathname, name, (resource.lid ?? uuidV4()) + '.json')}`,
       );
       if (i === 0) {
         primaryResourceURL = fileURL;
@@ -1288,7 +1274,7 @@
       let fileSerialization: LooseSingleCardDocument | undefined;
       try {
         fileSerialization = await this.fileSerialization(
-          { data: merge(resource, { meta: { realmURL: this.url } }) },
+          { data: merge(resource, { meta: { realmURL: request.url } }) },
           fileURL,
         );
       } catch (err: any) {
