import { Deferred } from './deferred';
import {
  transformResultsToPrerenderedCardsDoc,
  type SingleCardDocument,
} from './card-document';
import { Loader } from './loader';
import { RealmPaths, LocalPath, join } from './paths';
import {
  systemError,
  notFound,
  methodNotAllowed,
  badRequest,
  CardError,
} from './error';
import { v4 as uuidV4 } from 'uuid';
import { formatRFC7231 } from 'date-fns';
import {
  isCardResource,
  executableExtensions,
  hasExecutableExtension,
  isNode,
  isSingleCardDocument,
  logger,
  type CodeRef,
  type LooseSingleCardDocument,
  type ResourceObjectWithId,
  type DirectoryEntryRelationship,
  type DBAdapter,
  type Queue,
  type IndexWriter,
  fetchUserPermissions,
  maybeHandleScopedCSSRequest,
  authorizationMiddleware,
  internalKeyFor,
} from './index';
import merge from 'lodash/merge';
import mergeWith from 'lodash/mergeWith';
import cloneDeep from 'lodash/cloneDeep';
import {
  fileContentToText,
  readFileAsText,
  getFileWithFallbacks,
  writeToStream,
  waitForClose,
  type TextFileRef,
} from './stream';
import { transpileJS } from './transpile';
import {
  AuthenticationError,
  AuthenticationErrorMessages,
  AuthorizationError,
  Method,
  RouteTable,
  Router,
  SupportedMimeType,
  lookupRouteTable,
} from './router';
import { assertQuery } from './query';
import type { Readable } from 'stream';
import { type CardDef } from 'https://cardstack.com/base/card-api';
import type * as CardAPI from 'https://cardstack.com/base/card-api';
import { createResponse } from './create-response';
import { mergeRelationships } from './merge-relationships';
import { MatrixClient, waitForMatrixMessage } from './matrix-client';
import { Sha256 } from '@aws-crypto/sha256-js';

import { JsonWebTokenError, TokenExpiredError } from 'jsonwebtoken';
import RealmPermissionChecker from './realm-permission-checker';
import type { ResponseWithNodeStream, VirtualNetwork } from './virtual-network';

import { RealmAuthDataSource } from './realm-auth-data-source';
import { fetcher } from './fetcher';
import { RealmIndexQueryEngine } from './realm-index-query-engine';
import { RealmIndexUpdater } from './realm-index-updater';

import qs from 'qs';

export interface RealmSession {
  canRead: boolean;
  canWrite: boolean;
}

export type RealmInfo = {
  name: string;
  backgroundURL: string | null;
  iconURL: string | null;
};

export interface FileRef {
  path: LocalPath;
  content: ReadableStream<Uint8Array> | Readable | Uint8Array | string;
  lastModified: number;
  [key: symbol]: object;
}

export interface TokenClaims {
  user: string;
  realm: string;
  permissions: ('read' | 'write')[];
}

export interface RealmPermissions {
  [username: string]: ('read' | 'write')[];
}

export interface RealmAdapter {
  readdir(
    path: LocalPath,
    opts?: {
      create?: true;
    },
  ): AsyncGenerator<{ name: string; path: LocalPath; kind: Kind }, void>;

  openFile(path: LocalPath): Promise<FileRef | undefined>;

  exists(path: LocalPath): Promise<boolean>;

  write(path: LocalPath, contents: string): Promise<{ lastModified: number }>;

  remove(path: LocalPath): Promise<void>;

  createJWT(claims: TokenClaims, expiration: string, secret: string): string;

  // throws if token cannot be verified or expired
  verifyJWT(
    token: string,
    secret: string,
  ): TokenClaims & { iat: number; exp: number };

  createStreamingResponse(
    req: Request,
    requestContext: RequestContext,
    init: ResponseInit,
    cleanup: () => void,
  ): {
    response: Response;
    writable: WritableStream;
  };

  subscribe(cb: (message: UpdateEventData) => void): Promise<void>;

  unsubscribe(): void;

  setLoader?(loader: Loader): void;
}

interface Options {
  deferStartUp?: true;
  useTestingDomain?: true;
  disableModuleCaching?: true;
}

interface IndexHTMLOptions {
  realmsServed?: string[];
}

interface UpdateItem {
  operation: 'add' | 'update' | 'removed';
  url: URL;
}

type ServerEvents = UpdateEvent | IndexEvent | MessageEvent;

interface UpdateEvent {
  type: 'update';
  data: UpdateEventData;
  id?: string;
}

export interface MatrixConfig {
  url: URL;
  username: string;
  password: string;
}

export type UpdateEventData =
  | FileAddedEventData
  | FileUpdatedEventData
  | FileRemovedEventData;

interface FileAddedEventData {
  added: string;
}
interface FileUpdatedEventData {
  updated: string;
}
interface FileRemovedEventData {
  removed: string;
}

interface IndexEvent {
  type: 'index';
  data: IncrementalIndexEventData | FullIndexEventData;
  id?: string;
  clientRequestId?: string | null;
}
interface IncrementalIndexEventData {
  type: 'incremental';
  invalidations: string[];
  clientRequestId?: string | null;
}
interface FullIndexEventData {
  type: 'full';
}

interface MessageEvent {
  type: 'message';
  data: Record<string, string>;
  id?: string;
}

interface WriteResult {
  lastModified: number;
}

export type RequestContext = { realm: Realm; permissions: RealmPermissions };

export class Realm {
  #startedUp = new Deferred<void>();
  #matrixClient: MatrixClient;
  #realmIndexUpdater: RealmIndexUpdater;
  #realmIndexQueryEngine: RealmIndexQueryEngine;
  #adapter: RealmAdapter;
  #router: Router;
  #deferStartup: boolean;
  #useTestingDomain = false;
  #log = logger('realm');
  #perfLog = logger('perf');
  #startTime = Date.now();
  #getIndexHTML: () => Promise<string>;
  #updateItems: UpdateItem[] = [];
  #flushUpdateEvents: Promise<void> | undefined;
  #recentWrites: Map<string, number> = new Map();
  #realmSecretSeed: string;
  #disableModuleCaching = false;

  #onIndexWriterReady:
    | ((indexWriter: IndexWriter) => Promise<void>)
    | undefined;
  #publicEndpoints: RouteTable<true> = new Map([
    [
      SupportedMimeType.Session,
      new Map([['POST' as Method, new Map([['/_session', true]])]]),
    ],
    [
      SupportedMimeType.JSONAPI,
      new Map([['GET' as Method, new Map([['/_readiness-check', true]])]]),
    ],
  ]);
  #assetsURL: URL;
  #dbAdapter: DBAdapter;

  // This loader is not meant to be used operationally, rather it serves as a
  // template that we clone for each indexing operation
  readonly loaderTemplate: Loader;
  readonly paths: RealmPaths;

  get url(): string {
    return this.paths.url;
  }

  get writableFileExtensions(): string[] {
    // We include .json (card instance data) because we want to allow the
    // card instance data to be overwritten directly (by the code editor) and not go
    // through the card API which tries to fetch the instance data from the index and patch it.
    // The card instance in the index could be broken so we want to have a way to overwrite it directly.
    return [...executableExtensions, '.json'];
  }

  constructor(
    {
      url,
      adapter,
      getIndexHTML,
      matrix,
      realmSecretSeed,
      dbAdapter,
      queue,
      virtualNetwork,
      onIndexWriterReady,
      assetsURL,
    }: {
      url: string;
      adapter: RealmAdapter;
      getIndexHTML: () => Promise<string>;
      matrix: MatrixConfig;
      realmSecretSeed: string;
      dbAdapter: DBAdapter;
      queue: Queue;
      virtualNetwork: VirtualNetwork;
      onIndexWriterReady?: (indexWriter: IndexWriter) => Promise<void>;
      assetsURL: URL;
    },
    opts?: Options,
  ) {
    this.paths = new RealmPaths(new URL(url));
    let { username, password, url: matrixURL } = matrix;
    this.#matrixClient = new MatrixClient(matrixURL, username, password);
    this.#realmSecretSeed = realmSecretSeed;
    this.#getIndexHTML = getIndexHTML;
    this.#useTestingDomain = Boolean(opts?.useTestingDomain);
    this.#assetsURL = assetsURL;
    this.#disableModuleCaching = Boolean(opts?.disableModuleCaching);

    let fetch = fetcher(virtualNetwork.fetch, [
      async (req, next) => {
        return (await maybeHandleScopedCSSRequest(req)) || next(req);
      },
      async (request, next) => {
        if (!this.paths.inRealm(new URL(request.url))) {
          return next(request);
        }
        return await this.internalHandle(request, true);
      },
      authorizationMiddleware(
        new RealmAuthDataSource(
          this.#matrixClient,
          virtualNetwork.fetch,
          this.url,
        ),
      ),
    ]);

    let loader = new Loader(fetch, virtualNetwork.resolveImport);
    adapter.setLoader?.(loader);

    this.loaderTemplate = loader;

    this.#adapter = adapter;
    this.#onIndexWriterReady = onIndexWriterReady;
    this.#realmIndexUpdater = new RealmIndexUpdater({
      realm: this,
      dbAdapter,
      queue,
    });
    this.#realmIndexQueryEngine = new RealmIndexQueryEngine({
      realm: this,
      dbAdapter,
    });

    this.#dbAdapter = dbAdapter;

    this.#router = new Router(new URL(url))
      .post('/', SupportedMimeType.CardJson, this.createCard.bind(this))
      .patch(
        '/.+(?<!.json)',
        SupportedMimeType.CardJson,
        this.patchCard.bind(this),
      )
      .get('/_info', SupportedMimeType.RealmInfo, this.realmInfo.bind(this))
      .get('/_search', SupportedMimeType.CardJson, this.search.bind(this))
      .get(
        '/_search-prerendered',
        SupportedMimeType.CardJson,
        this.searchPrerendered.bind(this),
      )
      .post(
        '/_session',
        SupportedMimeType.Session,
        this.createSession.bind(this),
      )
      .get(
        '/|/.+(?<!.json)',
        SupportedMimeType.CardJson,
        this.getCard.bind(this),
      )
      .delete(
        '/|/.+(?<!.json)',
        SupportedMimeType.CardJson,
        this.removeCard.bind(this),
      )
      .post(
        `/.+(${this.writableFileExtensions.map((e) => '\\' + e).join('|')})`,
        SupportedMimeType.CardSource,
        this.upsertCardSource.bind(this),
      )
      .get(
        '/.*',
        SupportedMimeType.CardSource,
        this.getSourceOrRedirect.bind(this),
      )
      .delete(
        '/.+',
        SupportedMimeType.CardSource,
        this.removeCardSource.bind(this),
      )
      .get(
        '/_message',
        SupportedMimeType.EventStream,
        this.subscribe.bind(this),
      )
      .get(
        '.*/',
        SupportedMimeType.DirectoryListing,
        this.getDirectoryListing.bind(this),
      )
      .get('/.*', SupportedMimeType.HTML, this.respondWithHTML.bind(this))
      .get(
        '/_readiness-check',
        SupportedMimeType.RealmInfo,
        this.readinessCheck.bind(this),
      );

    Object.values(SupportedMimeType).forEach((mimeType) => {
      this.#router.head('/.*', mimeType as SupportedMimeType, async () => {
        let requestContext = await this.createRequestContext();
        return createResponse({ init: { status: 200 }, requestContext });
      });
    });

    this.#deferStartup = opts?.deferStartUp ?? false;
    if (!opts?.deferStartUp) {
      this.#startedUp.fulfill((() => this.#startup())());
    }
  }

  private async readinessCheck(
    _request: Request,
    requestContext: RequestContext,
  ) {
    await this.ready;

    return createResponse({
      body: null,
      init: {
        headers: { 'content-type': 'text/html' },
        status: 200,
      },
      requestContext,
    });
  }

  // it's only necessary to call this when the realm is using a deferred startup
  async start() {
    if (this.#deferStartup) {
      this.#startedUp.fulfill((() => this.#startup())());
    }
    await this.ready;
  }

  async fullIndex() {
    await this.realmIndexUpdater.fullIndex();
  }

  async flushUpdateEvents() {
    return this.#flushUpdateEvents;
  }

  createJWT(claims: TokenClaims, expiration: string): string {
    return this.#adapter.createJWT(claims, expiration, this.#realmSecretSeed);
  }

  async write(
    path: LocalPath,
    contents: string,
    clientRequestId?: string | null,
  ): Promise<WriteResult> {
    await this.trackOwnWrite(path);
    let results = await this.#adapter.write(path, contents);
    await this.#realmIndexUpdater.update(this.paths.fileURL(path), {
      onInvalidation: (invalidatedURLs: URL[]) => {
        this.sendServerEvent({
          type: 'index',
          data: {
            type: 'incremental',
            invalidations: invalidatedURLs.map((u) => u.href),
            clientRequestId: clientRequestId ?? null, // use null instead of undefined for valid JSON serialization
          },
        });
      },
    });
    return results;
  }

  // we track our own writes so that we can eliminate echoes in the file watcher
  private async trackOwnWrite(path: LocalPath, opts?: { isDelete: true }) {
    let type = opts?.isDelete
      ? 'removed'
      : (await this.#adapter.exists(path))
      ? 'updated'
      : 'added';
    let messageHash = `${type}-${JSON.stringify({ [type]: path })}`;
    this.#recentWrites.set(
      messageHash,
      setTimeout(() => {
        this.#recentWrites.delete(messageHash);
      }, 500) as unknown as number, // don't use NodeJS Timeout type
    );
  }

  private getTrackedWrite(
    data: UpdateEventData,
  ): { isTracked: boolean; url: URL } | undefined {
    let file: string | undefined;
    let type: string | undefined;
    if ('updated' in data) {
      file = data.updated;
      type = 'updated';
    } else if ('added' in data) {
      file = data.added;
      type = 'added';
    } else if ('removed' in data) {
      file = data.removed;
      type = 'removed';
    } else {
      return;
    }
    let messageHash = `${type}-${JSON.stringify(data)}`;
    let url = this.paths.fileURL(file);
    let timeout = this.#recentWrites.get(messageHash);
    if (timeout) {
      // This is a best attempt to eliminate an echo here since it's unclear whether this update is one
      // that we wrote or one that was created outside of us
      clearTimeout(timeout);
      this.#recentWrites.delete(messageHash);
      return { isTracked: true, url };
    }
    return { isTracked: false, url };
  }

  async delete(path: LocalPath): Promise<void> {
    await this.trackOwnWrite(path, { isDelete: true });
    await this.#adapter.remove(path);
    await this.#realmIndexUpdater.update(this.paths.fileURL(path), {
      delete: true,
      onInvalidation: (invalidatedURLs: URL[]) => {
        this.sendServerEvent({
          type: 'index',
          data: {
            type: 'incremental',
            invalidations: invalidatedURLs.map((u) => u.href),
          },
        });
      },
    });
  }

  private get loader() {
    // the current loader used by the search index will contain the latest
    // module updates as we obtain a new loader for each indexing run.
    if (isNode) {
      return this.realmIndexUpdater.loader;
    } else {
      // when we are under test (via browser) we are using a loader that was
      // pre-configured and handed to us which is shared between the host app
      // and the realm. in order for cards to run correctly and instance data
      // buckets not to be smeared across different loaders we need to continue
      // to use the same loader that we were handed in the test setup. Right now
      // we are using `isNode` as a heuristic to determine if we are running in
      // a test. This might need to change in the future if we want the Realm to
      // really run in teh browser in a non testing scenario.
      return this.loaderTemplate;
    }
  }

  get realmIndexUpdater() {
    return this.#realmIndexUpdater;
  }

  get realmIndexQueryEngine() {
    return this.#realmIndexQueryEngine;
  }

  async reindex() {
    await this.#realmIndexUpdater.run();
    this.sendServerEvent({ type: 'index', data: { type: 'full' } });
  }

  async #startup() {
    await Promise.resolve();
    await this.#realmIndexUpdater.run(this.#onIndexWriterReady);
    this.sendServerEvent({ type: 'index', data: { type: 'full' } });
    this.#perfLog.debug(
      `realm server startup in ${Date.now() - this.#startTime}ms`,
    );
  }

  get ready(): Promise<void> {
    return this.#startedUp.promise;
  }

  // TODO get rid of this
  maybeHandle = async (
    request: Request,
  ): Promise<ResponseWithNodeStream | null> => {
    if (!this.paths.inRealm(new URL(request.url))) {
      return null;
    }
    return await this.internalHandle(request, true);
  };

  handle = async (request: Request): Promise<ResponseWithNodeStream | null> => {
    if (!this.paths.inRealm(new URL(request.url))) {
      return null;
    }
    return await this.internalHandle(request, false);
  };

  private async createSession(
    request: Request,
    requestContext: RequestContext,
  ) {
    if (!(await this.#matrixClient.isTokenValid())) {
      await this.#matrixClient.login();
    }
    let body = await request.text();
    let json;
    try {
      json = JSON.parse(body);
    } catch (e) {
      return badRequest(
        JSON.stringify({ errors: [`Request body is not valid JSON`] }),
        requestContext,
      );
    }
    let { user, challenge } = json as { user?: string; challenge?: string };
    if (!user) {
      return badRequest(
        JSON.stringify({ errors: [`Request body missing 'user' property`] }),
        requestContext,
      );
    }

    if (challenge) {
      return await this.verifyChallenge(user, requestContext);
    } else {
      return await this.createChallenge(user, requestContext);
    }
  }

  private async createChallenge(user: string, requestContext: RequestContext) {
    let dmRooms =
      (await this.#matrixClient.getAccountData<Record<string, string>>(
        'boxel.session-rooms',
      )) ?? {};
    let roomId = dmRooms[user];
    if (!roomId) {
      roomId = await this.#matrixClient.createDM(user);
      dmRooms[user] = roomId;
      await this.#matrixClient.setAccountData('boxel.session-rooms', dmRooms);
    }

    let challenge = uuidV4();
    let hash = new Sha256();
    hash.update(challenge);
    hash.update(this.#realmSecretSeed);
    let hashedChallenge = uint8ArrayToHex(await hash.digest());
    await this.#matrixClient.sendEvent(roomId, 'm.room.message', {
      body: `auth-challenge: ${hashedChallenge}`,
      msgtype: 'm.text',
    });

    return createResponse({
      body: JSON.stringify({
        room: roomId,
        challenge,
      }),
      init: {
        status: 401,
        headers: {
          'Content-Type': 'application/json',
        },
      },
      requestContext,
    });
  }

  private async verifyChallenge(user: string, requestContext: RequestContext) {
    let dmRooms =
      (await this.#matrixClient.getAccountData<Record<string, string>>(
        'boxel.session-rooms',
      )) ?? {};
    let roomId = dmRooms[user];
    if (!roomId) {
      return badRequest(
        JSON.stringify({
          errors: [`No challenge previously issued for user ${user}`],
        }),
        requestContext,
      );
    }

    // The messages look like this:
    // --- Matrix Room Messages ---:
    // realm1
    // auth-challenge: 7cb8f904a2a53d256687c2aeb374a686a26cfd66af5fcc09a366d49644a3e2ba
    // realm2
    // auth-response: 342c5854-e716-4bda-9b31-eba83d24e25d
    // ----------------------------

    // This is a best-effort type of implementation - we don't know when the messages will appear in the room so we just wait for a bit.
    // This is not a problem when the realms are on the same matrix server but when they are on different (federated) servers the latencies and
    // race conditions can cause delays in the messages appearing in the room.
    let oneMinuteAgo = Date.now() - 60000;

    let latestAuthChallengeMessage = await waitForMatrixMessage(
      this.#matrixClient,
      roomId,
      (m) => {
        return (
          m.type === 'm.room.message' &&
          m.sender === this.#matrixClient.getUserId() &&
          m.content.body.startsWith('auth-challenge:') &&
          m.origin_server_ts > oneMinuteAgo
        );
      },
    );

    let latestAuthResponseMessage = await waitForMatrixMessage(
      this.#matrixClient,
      roomId,
      (m) => {
        return (
          m.type === 'm.room.message' &&
          m.sender === user &&
          m.content.body.startsWith('auth-response:') &&
          m.origin_server_ts > oneMinuteAgo
        );
      },
    );

    if (!latestAuthChallengeMessage) {
      return badRequest(
        JSON.stringify({ errors: [`No challenge found for user ${user}`] }),
        requestContext,
      );
    }

    if (!latestAuthResponseMessage) {
      return badRequest(
        JSON.stringify({
          errors: [`No challenge response response found for user ${user}`],
        }),
        requestContext,
      );
    }

    let challenge = latestAuthChallengeMessage.content.body.replace(
      'auth-challenge: ',
      '',
    );
    let response = latestAuthResponseMessage.content.body.replace(
      'auth-response: ',
      '',
    );
    let hash = new Sha256();
    hash.update(response);
    hash.update(this.#realmSecretSeed);
    let hashedResponse = uint8ArrayToHex(await hash.digest());
    if (hashedResponse === challenge) {
      let permissions = requestContext.permissions;

      let userPermissions = await new RealmPermissionChecker(
        permissions,
        this.#matrixClient,
      ).for(user);

      let jwt = this.#adapter.createJWT(
        {
          user,
          realm: this.url,
          permissions: userPermissions,
        },
        '7d',
        this.#realmSecretSeed,
      );
      return createResponse({
        body: null,
        init: {
          status: 201,
          headers: {
            'Content-Type': 'application/json',
            Authorization: jwt,
          },
        },
        requestContext,
      });
    } else {
      return createResponse({
        body: JSON.stringify({
          errors: [
            `user ${user} failed auth challenge: latest challenge message: "${JSON.stringify(
              latestAuthChallengeMessage,
            )}", latest response message: "${JSON.stringify(
              latestAuthResponseMessage,
            )}"`,
          ],
        }),
        init: {
          status: 401,
        },
        requestContext,
      });
    }
  }

  private async internalHandle(
    request: Request,
    isLocal: boolean,
  ): Promise<ResponseWithNodeStream> {
    let redirectResponse = this.rootRealmRedirect(request);
    if (redirectResponse) {
      return redirectResponse;
    }

    let requestContext = await this.createRequestContext(); // Cache realm permissions for the duration of the request so that we don't have to fetch them multiple times

    try {
      // local requests are allowed to query the realm as the index is being built up
      if (!isLocal) {
        let timeout = await Promise.race<void | Error>([
          this.ready,
          new Promise((resolve) =>
            setTimeout(() => {
              resolve(
                new Error(
                  `Timeout waiting for realm ${this.url} to become ready`,
                ),
              );
            }, 60 * 1000),
          ),
        ]);
        if (timeout) {
          return new Response(timeout.message, { status: 500 });
        }

        let isWrite = ['PUT', 'PATCH', 'POST', 'DELETE'].includes(
          request.method,
        );
        await this.checkPermission(
          request,
          requestContext,
          isWrite ? 'write' : 'read',
        );
      }
      if (!this.#realmIndexQueryEngine) {
        return systemError(requestContext, 'search index is not available');
      }
      if (this.#router.handles(request)) {
        return this.#router.handle(request, requestContext);
      } else {
        return this.fallbackHandle(request, requestContext);
      }
    } catch (e) {
      if (e instanceof AuthenticationError) {
        return new Response(`${e.message}`, {
          status: 401,
          headers: {
            'X-Boxel-Realm-Url': requestContext.realm.url,
          },
        });
      }

      if (e instanceof AuthorizationError) {
        return new Response(`${e.message}`, {
          status: 403,
        });
      }

      throw e;
    }
  }

  // Requests for the root of the realm without a trailing slash aren't
  // technically inside the realm (as the realm includes the trailing '/'),
  // so issue a redirect in those scenarios.
  private rootRealmRedirect(request: Request) {
    let url = new URL(request.url);
    let urlWithoutQueryParams = url.protocol + '//' + url.host + url.pathname;
    if (`${urlWithoutQueryParams}/` === this.url) {
      return new Response(null, {
        status: 302,
        headers: {
          Location: String(url.searchParams)
            ? `${this.url}?${url.searchParams}`
            : this.url,
        },
      });
    }
    return undefined;
  }

  private async fallbackHandle(
    request: Request,
    requestContext: RequestContext,
  ) {
    let start = Date.now();
    let url = new URL(request.url);
    let localPath = this.paths.local(url);

<<<<<<< HEAD
    let useWorkInProgressIndex = Boolean(
      request.headers.get('X-Boxel-Use-WIP-Index'),
    );
    let module = await this.#realmIndexQueryEngine.module(url, {
      useWorkInProgressIndex,
    });
    if (module?.type === 'module') {
      try {
        return createResponse({
          body: module.executableCode,
          init: {
            status: 200,
            headers: { 'content-type': 'text/javascript' },
          },
          requestContext,
        });
      } finally {
        this.#logRequestPerformance(request, start, 'cache hit');
=======
    if (!this.#disableModuleCaching) {
      let useWorkInProgressIndex = Boolean(
        request.headers.get('X-Boxel-Use-WIP-Index'),
      );
      let module = await this.#searchIndex.module(url, {
        useWorkInProgressIndex,
      });
      if (module?.type === 'module') {
        try {
          return createResponse({
            body: module.executableCode,
            init: {
              status: 200,
              headers: { 'content-type': 'text/javascript' },
            },
            requestContext,
          });
        } finally {
          this.#logRequestPerformance(request, start, 'cache hit');
        }
>>>>>>> 55c4c244
      }
      if (module?.type === 'error') {
        try {
          // using "Not Acceptable" here because no text/javascript representation
          // can be made and we're sending text/html error page instead
          return createResponse({
            body: JSON.stringify(module.error, null, 2),
            init: {
              status: 406,
              headers: { 'content-type': 'text/html' },
            },
            requestContext,
          });
        } finally {
          this.#logRequestPerformance(request, start, 'cache hit');
        }
      }
    }

    try {
      let maybeFileRef = await this.getFileWithFallbacks(
        localPath,
        executableExtensions,
      );
      if (!maybeFileRef) {
        return notFound(request, requestContext, `${request.url} not found`);
      }

      let fileRef = maybeFileRef;
      if (hasExecutableExtension(fileRef.path)) {
        if (fileRef[Symbol.for('shimmed-module')]) {
          // this response is ultimately thrown away and only the symbol value
          // is preserved. so what is inside this response is not important
          let response = createResponse({ requestContext });
          (response as any)[Symbol.for('shimmed-module')] =
            fileRef[Symbol.for('shimmed-module')];
          return response;
        }
        // fallback to the file system only after trying the index. during the
        // initial index we need to use the API to run the indexer whose modules
        // would otherwise live in index (this conundrum would go away if the
        // API could be statically loaded and not come from the base realm.)
        return this.makeJS(
          await fileContentToText(fileRef),
          fileRef.path,
          requestContext,
        );
      }
      return await this.serveLocalFile(fileRef, requestContext);
    } finally {
      this.#logRequestPerformance(request, start, 'cache miss');
    }
  }

  async getIndexHTML(opts?: IndexHTMLOptions): Promise<string> {
    let indexHTML = (await this.#getIndexHTML()).replace(
      /(<meta name="@cardstack\/host\/config\/environment" content=")([^"].*)(">)/,
      (_match, g1, g2, g3) => {
        let config = JSON.parse(decodeURIComponent(g2));
        config = merge({}, config, {
          ownRealmURL: this.url, // unresolved url
          resolvedOwnRealmURL: this.url,
          hostsOwnAssets: !isNode,
          realmsServed: opts?.realmsServed,
          assetsURL: this.#assetsURL.href,
        });
        return `${g1}${encodeURIComponent(JSON.stringify(config))}${g3}`;
      },
    );

    if (isNode) {
      indexHTML = indexHTML.replace(
        /(src|href)="\//g,
        `$1="${this.#assetsURL.href}`,
      );

      // this installs an event listener to allow a test driver to introspect
      // the DOM from a different localhost:4205 origin (the test driver's
      // origin)
      if (this.#useTestingDomain) {
        indexHTML = `
          ${indexHTML}
          <script>
            window.addEventListener('message', (event) => {
              console.log('received event in realm index HTML', event);
              if ([
                  'http://localhost:4205',
                  'http://localhost:7357',
                  'http://127.0.0.1:4205',
                  'http://127.0.0.1:7357'
                ].includes(event.origin)) {
                if (event.data === 'location') {
                  event.source.postMessage(document.location.href, event.origin);
                  return;
                }

                let { data: { querySelector, querySelectorAll, click, fillInput, uuid } } = event;
                let response;
                if (querySelector) {
                  let element = document.querySelector(querySelector);
                  response = element ? element.outerHTML : null;
                } else if (querySelectorAll) {
                  response = [...document.querySelectorAll(querySelectorAll)].map(el => el.outerHTML);
                } else if (click) {
                  let el = document.querySelector(click);
                  if (el) {
                    el.click();
                    response = null;
                  } else {
                    response = "cannot click on element: could not find '" + click + "'";
                  }
                } else if (fillInput) {
                  let [ target, text ] = fillInput;
                  let el = document.querySelector(target);
                  if (el && text != undefined) {
                    el.value = text;
                    el.dispatchEvent(new Event('input'));
                    response = null;
                  } else if (text == undefined) {
                    response = "Must provide '" + text + "' when calling 'fillIn'.)";
                  } else {
                    response =
                      "Element not found when calling 'fillInput(" + target + ")'.";
                  }
                } else if (uuid) {
                  // this can be ignored
                  response = null
                } else {
                  response = 'Do not know how to handle event data: ' + JSON.stringify(event.data);
                }
                console.log('event response:', response);
                event.source.postMessage(response, event.origin);
              }
            });
          </script>
          </
        `;
      }
    }
    return indexHTML;
  }

  private async serveLocalFile(
    ref: FileRef,
    requestContext: RequestContext,
  ): Promise<ResponseWithNodeStream> {
    if (
      ref.content instanceof ReadableStream ||
      ref.content instanceof Uint8Array ||
      typeof ref.content === 'string'
    ) {
      return createResponse({
        body: ref.content,
        init: {
          headers: {
            'last-modified': formatRFC7231(ref.lastModified),
          },
        },
        requestContext,
      });
    }

    if (!isNode) {
      throw new Error(`Cannot handle node stream in a non-node environment`);
    }

    // add the node stream to the response which will get special handling in the node env
    let response = createResponse({
      body: null,
      init: {
        headers: {
          'last-modified': formatRFC7231(ref.lastModified),
        },
      },
      requestContext,
    }) as ResponseWithNodeStream;

    response.nodeStream = ref.content;
    return response;
  }

  private async checkPermission(
    request: Request,
    requestContext: RequestContext,
    neededPermission: 'read' | 'write',
  ) {
    let realmPermissions = requestContext.permissions;
    if (
      lookupRouteTable(this.#publicEndpoints, this.paths, request) ||
      request.method === 'HEAD' ||
      // If the realm is public readable or writable, do not require a JWT
      (neededPermission === 'read' &&
        realmPermissions['*']?.includes('read')) ||
      (neededPermission === 'write' && realmPermissions['*']?.includes('write'))
    ) {
      return;
    }

    let authorizationString = request.headers.get('Authorization');
    if (!authorizationString) {
      throw new AuthenticationError(
        AuthenticationErrorMessages.MissingAuthHeader,
      );
    }
    let tokenString = authorizationString.replace('Bearer ', ''); // Parse the JWT

    let token: TokenClaims;

    try {
      token = this.#adapter.verifyJWT(tokenString, this.#realmSecretSeed);

      let realmPermissionChecker = new RealmPermissionChecker(
        realmPermissions,
        this.#matrixClient,
      );

      let userPermissions = await realmPermissionChecker.for(token.user);
      if (
        JSON.stringify(token.permissions.sort()) !==
        JSON.stringify(userPermissions.sort())
      ) {
        throw new AuthenticationError(
          AuthenticationErrorMessages.PermissionMismatch,
        );
      }

      if (!(await realmPermissionChecker.can(token.user, neededPermission))) {
        throw new AuthorizationError(
          'Insufficient permissions to perform this action',
        );
      }
    } catch (e) {
      if (e instanceof TokenExpiredError) {
        throw new AuthenticationError(AuthenticationErrorMessages.TokenExpired);
      }

      if (e instanceof JsonWebTokenError) {
        throw new AuthenticationError(AuthenticationErrorMessages.TokenInvalid);
      }

      throw e;
    }
  }

  private async upsertCardSource(
    request: Request,
    requestContext: RequestContext,
  ): Promise<Response> {
    let { lastModified } = await this.write(
      this.paths.local(new URL(request.url)),
      await request.text(),
    );
    return createResponse({
      body: null,
      init: {
        status: 204,
        headers: { 'last-modified': formatRFC7231(lastModified) },
      },
      requestContext,
    });
  }

  private async getSourceOrRedirect(
    request: Request,
    requestContext: RequestContext,
  ): Promise<ResponseWithNodeStream> {
    let indexedSource = await this.getSourceFromIndex(new URL(request.url));
    if (indexedSource) {
      let { canonicalURL, lastModified, source } = indexedSource;
      if (request.url !== canonicalURL.href) {
        return createResponse({
          body: null,
          init: {
            status: 302,
            headers: {
              Location: `${new URL(this.url).pathname}${this.paths.local(
                canonicalURL,
              )}`,
            },
          },
          requestContext,
        });
      }
      return createResponse({
        body: source,
        init: {
          headers: {
            'last-modified': formatRFC7231(lastModified),
          },
        },
        requestContext,
      });
    }

    // fallback to file system if there is an error document or this is the
    // first time index
    let localName = this.paths.local(new URL(request.url));
    let handle = await this.getFileWithFallbacks(localName, [
      ...executableExtensions,
      '.json',
    ]);
    let start = Date.now();
    try {
      if (!handle) {
        return notFound(request, requestContext, `${localName} not found`);
      }

      if (handle.path !== localName) {
        return createResponse({
          body: null,
          init: {
            status: 302,
            headers: {
              Location: `${new URL(this.url).pathname}${handle.path}`,
            },
          },
          requestContext,
        });
      }
      return await this.serveLocalFile(handle, requestContext);
    } finally {
      this.#logRequestPerformance(request, start);
    }
  }

  private async getSourceFromIndex(url: URL): Promise<
    | {
        source: string;
        lastModified: number;
        canonicalURL: URL;
      }
    | undefined
  > {
    let [module, instance] = await Promise.all([
      this.#realmIndexQueryEngine.module(url),
      this.#realmIndexQueryEngine.instance(url),
    ]);
    if (module?.type === 'module' || instance?.type === 'instance') {
      let canonicalURL =
        module?.type === 'module'
          ? module.canonicalURL
          : instance?.type === 'instance'
          ? instance.canonicalURL
          : undefined;
      let source =
        module?.type === 'module'
          ? module.source
          : instance?.type === 'instance'
          ? instance.source
          : undefined;
      let lastModified =
        module?.type === 'module'
          ? module.lastModified
          : instance?.type === 'instance'
          ? instance.lastModified
          : undefined;
      if (canonicalURL == null || source == null || lastModified == null) {
        throw new Error(
          `missing 'canonicalURL', 'source', and/or 'lastModified' from index entry ${
            url.href
          }, where type is ${
            module?.type === 'module' ? 'module' : 'instance'
          }`,
        );
      }
      return { canonicalURL: new URL(canonicalURL), lastModified, source };
    }
    return undefined;
  }

  private async removeCardSource(
    request: Request,
    requestContext: RequestContext,
  ): Promise<Response> {
    let localName = this.paths.local(new URL(request.url));
    let handle = await this.getFileWithFallbacks(localName, [
      ...executableExtensions,
      '.json',
    ]);
    if (!handle) {
      return notFound(request, requestContext, `${localName} not found`);
    }
    await this.delete(handle.path);
    return createResponse({
      body: null,
      init: { status: 204 },
      requestContext,
    });
  }

  private makeJS(
    content: string,
    debugFilename: string,
    requestContext: RequestContext,
  ): Response {
    try {
      if (content.match(/^\s*$/)) {
        throw new Error('File is empty');
      }
      content = transpileJS(content, debugFilename);
    } catch (err: any) {
      // using "Not Acceptable" here because no text/javascript representation
      // can be made and we're sending text/html error page instead
      return createResponse({
        body: err.message,
        init: {
          status: 406,
          headers: { 'content-type': 'text/html' },
        },
        requestContext,
      });
    }
    return createResponse({
      body: content,
      init: {
        status: 200,
        headers: { 'content-type': 'text/javascript' },
      },
      requestContext,
    });
  }

  // we bother with this because typescript is picky about allowing you to use
  // explicit file extensions in your source code
  private async getFileWithFallbacks(
    path: LocalPath,
    fallbackExtensions: string[] = [],
  ): Promise<FileRef | undefined> {
    return getFileWithFallbacks(
      path,
      this.#adapter.openFile.bind(this.#adapter),
      fallbackExtensions,
    );
  }

  private async createCard(
    request: Request,
    requestContext: RequestContext,
  ): Promise<Response> {
    let body = await request.text();
    let json;
    try {
      json = JSON.parse(body);
    } catch (e) {
      return badRequest(
        `Request body is not valid card JSON-API`,
        requestContext,
      );
    }
    let { data: resource } = json;
    if (!isCardResource(resource)) {
      return badRequest(
        `Request body is not valid card JSON-API`,
        requestContext,
      );
    }

    let name: string;
    if ('name' in resource.meta.adoptsFrom) {
      // new instances are created in a folder named after the card if it has an
      // exported name
      name = resource.meta.adoptsFrom.name;
    } else {
      name = 'cards';
    }

    let fileURL = this.paths.fileURL(
      `/${join(new URL(this.url).pathname, name, uuidV4() + '.json')}`,
    );
    let localPath = this.paths.local(fileURL);
    let fileSerialization: LooseSingleCardDocument | undefined;
    try {
      fileSerialization = await this.fileSerialization(
        merge(json, { data: { meta: { realmURL: this.url } } }),
        fileURL,
      );
    } catch (err: any) {
      if (err.message.startsWith('field validation error')) {
        return badRequest(err.message, requestContext);
      } else {
        return systemError(requestContext, err.message, err);
      }
    }
    let { lastModified } = await this.write(
      localPath,
      JSON.stringify(fileSerialization, null, 2),
    );
    let newURL = fileURL.href.replace(/\.json$/, '');
    let entry = await this.#realmIndexQueryEngine.cardDocument(
      new URL(newURL),
      {
        loadLinks: true,
      },
    );
    if (!entry || entry?.type === 'error') {
      let err = entry
        ? CardError.fromSerializableError(entry.error)
        : undefined;
      return systemError(
        requestContext,
        `Unable to index new card, can't find new instance in index`,
        err,
      );
    }
    let doc: SingleCardDocument = merge({}, entry.doc, {
      data: {
        links: { self: newURL },
        meta: { lastModified },
      },
    });
    return createResponse({
      body: JSON.stringify(doc, null, 2),
      init: {
        status: 201,
        headers: {
          'content-type': SupportedMimeType.CardJson,
          ...lastModifiedHeader(doc),
        },
      },
      requestContext,
    });
  }

  private async patchCard(
    request: Request,
    requestContext: RequestContext,
  ): Promise<Response> {
    let localPath = this.paths.local(new URL(request.url));
    if (localPath.startsWith('_')) {
      return methodNotAllowed(request, requestContext);
    }

    let url = this.paths.fileURL(localPath);
    let originalMaybeError = await this.#realmIndexQueryEngine.cardDocument(
      url,
    );
    if (!originalMaybeError) {
      return notFound(request, requestContext);
    }
    if (originalMaybeError.type === 'error') {
      return systemError(
        requestContext,
        `unable to patch card, cannot load original from index`,
        CardError.fromSerializableError(originalMaybeError.error),
      );
    }
    let { doc: original } = originalMaybeError;
    let originalClone = cloneDeep(original);
    delete originalClone.data.meta.lastModified;

    let patch = await request.json();
    if (!isSingleCardDocument(patch)) {
      return badRequest(
        `The request body was not a card document`,
        requestContext,
      );
    }
    if (
      internalKeyFor(patch.data.meta.adoptsFrom, url) !==
      internalKeyFor(originalClone.data.meta.adoptsFrom, url)
    ) {
      return badRequest(
        `Cannot change card instance type to ${JSON.stringify(
          patch.data.meta.adoptsFrom,
        )}`,
        requestContext,
      );
    }

    delete (patch as any).data.type;
    delete (patch as any).data.meta.realmInfo;
    delete (patch as any).data.meta.realmURL;

    let card = mergeWith(
      originalClone,
      patch,
      (_objectValue: any, sourceValue: any) => {
        // a patched array should overwrite the original array instead of merging
        // into an original array, otherwise we won't be able to remove items in
        // the original array
        return Array.isArray(sourceValue) ? sourceValue : undefined;
      },
    );

    if (card.data.relationships || patch.data.relationships) {
      let merged = mergeRelationships(
        card.data.relationships,
        patch.data.relationships,
      );

      if (merged && Object.keys(merged).length !== 0) {
        card.data.relationships = merged;
      }
    }

    delete (card as any).data.id; // don't write the ID to the file
    let path: LocalPath = `${localPath}.json`;
    let fileSerialization: LooseSingleCardDocument | undefined;
    try {
      fileSerialization = await this.fileSerialization(
        merge(card, { data: { meta: { realmURL: this.url } } }),
        url,
      );
    } catch (err: any) {
      if (err.message.startsWith('field validation error')) {
        return badRequest(err.message, requestContext);
      } else {
        return systemError(requestContext, err.message, err);
      }
    }
    let { lastModified } = await this.write(
      path,
      JSON.stringify(fileSerialization, null, 2),
      request.headers.get('X-Boxel-Client-Request-Id'),
    );
    let instanceURL = url.href.replace(/\.json$/, '');
    let entry = await this.#realmIndexQueryEngine.cardDocument(
      new URL(instanceURL),
      {
        loadLinks: true,
      },
    );
    if (!entry || entry?.type === 'error') {
      return systemError(
        requestContext,
        `Unable to index card: can't find patched instance in index`,
        entry ? CardError.fromSerializableError(entry.error) : undefined,
      );
    }
    let doc: SingleCardDocument = merge({}, entry.doc, {
      data: {
        links: { self: instanceURL },
        meta: { lastModified },
      },
    });
    return createResponse({
      body: JSON.stringify(doc, null, 2),
      init: {
        headers: {
          'content-type': SupportedMimeType.CardJson,
          ...lastModifiedHeader(doc),
        },
      },
      requestContext,
    });
  }

  private async getCard(
    request: Request,
    requestContext: RequestContext,
  ): Promise<Response> {
    let localPath = this.paths.local(new URL(request.url));
    if (localPath === '') {
      localPath = 'index';
    }

    let useWorkInProgressIndex = Boolean(
      request.headers.get('X-Boxel-Use-WIP-Index'),
    );

    let url = this.paths.fileURL(localPath.replace(/\.json$/, ''));
    let maybeError = await this.#realmIndexQueryEngine.cardDocument(url, {
      loadLinks: true,
      useWorkInProgressIndex,
    });
    let start = Date.now();
    try {
      if (!maybeError) {
        return notFound(request, requestContext);
      }
      if (maybeError.type === 'error') {
        return systemError(
          requestContext,
          `cannot return card from index: ${maybeError.error.title} - ${maybeError.error.detail}`,
          CardError.fromSerializableError(maybeError.error),
        );
      }
      let { doc: card } = maybeError;
      card.data.links = { self: url.href };

      let foundPath = this.paths.local(url);
      if (localPath !== foundPath) {
        return createResponse({
          requestContext,
          body: null,
          init: {
            status: 302,
            headers: { Location: `${new URL(this.url).pathname}${foundPath}` },
          },
        });
      }

      return createResponse({
        body: JSON.stringify(card, null, 2),
        init: {
          headers: {
            'content-type': SupportedMimeType.CardJson,
            ...lastModifiedHeader(card),
          },
        },
        requestContext,
      });
    } finally {
      this.#logRequestPerformance(request, start);
    }
  }

  private async removeCard(
    request: Request,
    requestContext: RequestContext,
  ): Promise<Response> {
    let reqURL = request.url.replace(/\.json$/, '');
    // strip off query params
    let url = new URL(new URL(reqURL).pathname, reqURL);
    let result = await this.#realmIndexQueryEngine.cardDocument(url);
    if (!result) {
      return notFound(request, requestContext);
    }
    let path = this.paths.local(url) + '.json';
    await this.delete(path);
    return createResponse({
      body: null,
      init: { status: 204 },
      requestContext,
    });
  }

  private async directoryEntries(
    url: URL,
  ): Promise<{ name: string; kind: Kind; path: LocalPath }[] | undefined> {
    if (await this.isIgnored(url)) {
      return undefined;
    }
    let path = this.paths.local(url);
    if (!(await this.#adapter.exists(path))) {
      return undefined;
    }
    let entries: { name: string; kind: Kind; path: LocalPath }[] = [];

    for await (let entry of this.#adapter.readdir(path)) {
      let innerPath = join(path, entry.name);
      let innerURL =
        entry.kind === 'directory'
          ? this.paths.directoryURL(innerPath)
          : this.paths.fileURL(innerPath);
      if (await this.isIgnored(innerURL)) {
        continue;
      }
      entries.push(entry);
    }
    return entries;
  }

  private async getDirectoryListing(
    request: Request,
    requestContext: RequestContext,
  ): Promise<Response> {
    // a LocalPath has no leading nor trailing slash
    let localPath: LocalPath = this.paths.local(new URL(request.url));
    let url = this.paths.directoryURL(localPath);
    let entries = await this.directoryEntries(url);
    if (!entries) {
      this.#log.warn(`can't find directory ${url.href}`);
      return notFound(request, requestContext);
    }

    let data: ResourceObjectWithId = {
      id: url.href,
      type: 'directory',
      relationships: {},
    };

    let dir = this.paths.local(url);
    // the entries are sorted such that the parent directory always
    // appears before the children
    entries.sort((a, b) =>
      `/${join(dir, a.name)}`.localeCompare(`/${join(dir, b.name)}`),
    );
    for (let entry of entries) {
      let relationship: DirectoryEntryRelationship = {
        links: {
          related:
            entry.kind === 'directory'
              ? this.paths.directoryURL(join(dir, entry.name)).href
              : this.paths.fileURL(join(dir, entry.name)).href,
        },
        meta: {
          kind: entry.kind as 'directory' | 'file',
        },
      };

      data.relationships![
        entry.name + (entry.kind === 'directory' ? '/' : '')
      ] = relationship;
    }

    return createResponse({
      body: JSON.stringify({ data }, null, 2),
      init: {
        headers: { 'content-type': SupportedMimeType.DirectoryListing },
      },
      requestContext,
    });
  }

  private async readFileAsText(
    path: LocalPath,
    opts: { withFallbacks?: true } = {},
  ): Promise<TextFileRef | undefined> {
    return readFileAsText(
      path,
      this.#adapter.openFile.bind(this.#adapter),
      opts,
    );
  }

  private async isIgnored(url: URL): Promise<boolean> {
    return this.#realmIndexUpdater.isIgnored(url);
  }

  private async search(
    request: Request,
    requestContext: RequestContext,
  ): Promise<Response> {
    let useWorkInProgressIndex = Boolean(
      request.headers.get('X-Boxel-Use-WIP-Index'),
    );
<<<<<<< HEAD
    let doc = await this.#realmIndexQueryEngine.search(
      parseQueryString(new URL(request.url).search.slice(1)),
      { loadLinks: true, useWorkInProgressIndex },
    );
=======

    let cardsQuery = qs.parse(new URL(request.url).search.slice(1));
    assertQuery(cardsQuery);

    let doc = await this.#searchIndex.search(cardsQuery, {
      loadLinks: true,
      useWorkInProgressIndex,
    });
>>>>>>> 55c4c244
    return createResponse({
      body: JSON.stringify(doc, null, 2),
      init: {
        headers: { 'content-type': SupportedMimeType.CardJson },
      },
      requestContext,
    });
  }

  private async searchPrerendered(
    request: Request,
    requestContext: RequestContext,
  ): Promise<Response> {
    let useWorkInProgressIndex = Boolean(
      request.headers.get('X-Boxel-Use-WIP-Index'),
    );

<<<<<<< HEAD
    let results = await this.#realmIndexQueryEngine.searchPrerendered(query, {
=======
    let parsedQueryString = qs.parse(new URL(request.url).search.slice(1));
    let htmlFormat = parsedQueryString.prerenderedHtmlFormat as string;
    if (!htmlFormat || (htmlFormat !== 'embedded' && htmlFormat !== 'atom')) {
      return badRequest(
        JSON.stringify({
          errors: [
            `Must include a 'prerenderedHtmlFormat' parameter with a value of 'embedded' or 'atom' to use this endpoint.`,
          ],
        }),
        requestContext,
      );
    }
    // prerenederedHtmlFormat is a special parameter only for this endpoint so don't include it in our Query for card search
    delete parsedQueryString.prerenderedHtmlFormat;

    let cardsQuery = parsedQueryString;
    assertQuery(parsedQueryString);

    let results = await this.#searchIndex.searchPrerendered(cardsQuery, {
>>>>>>> 55c4c244
      useWorkInProgressIndex,
      htmlFormat,
    });

    let doc = transformResultsToPrerenderedCardsDoc(results);

    return createResponse({
      body: JSON.stringify(doc, null, 2),
      init: {
        headers: { 'content-type': SupportedMimeType.CardJson },
      },
      requestContext,
    });
  }

  private async realmInfo(
    _request: Request,
    requestContext: RequestContext,
  ): Promise<Response> {
    let fileURL = this.paths.fileURL(`.realm.json`);
    let localPath: LocalPath = this.paths.local(fileURL);
    let realmConfig = await this.readFileAsText(localPath, undefined);
    let realmInfo = {
      name: 'Unnamed Workspace',
      backgroundURL: null,
      iconURL: null,
    };

    if (realmConfig) {
      try {
        let realmConfigJson = JSON.parse(realmConfig.content);
        realmInfo.name = realmConfigJson.name ?? realmInfo.name;
        realmInfo.backgroundURL =
          realmConfigJson.backgroundURL ?? realmInfo.backgroundURL;
        realmInfo.iconURL = realmConfigJson.iconURL ?? realmInfo.iconURL;
      } catch (e) {
        this.#log.warn(`failed to parse realm config: ${e}`);
      }
    }
    let doc = {
      data: {
        id: this.url,
        type: 'realm-info',
        attributes: realmInfo,
      },
    };
    return createResponse({
      body: JSON.stringify(doc, null, 2),
      init: {
        headers: { 'content-type': SupportedMimeType.RealmInfo },
      },
      requestContext,
    });
  }

  private async fileSerialization(
    doc: LooseSingleCardDocument,
    relativeTo: URL,
  ): Promise<LooseSingleCardDocument> {
    let api = await this.loader.import<typeof CardAPI>(
      'https://cardstack.com/base/card-api',
    );
    let card = (await api.createFromSerialized(
      doc.data,
      doc,
      relativeTo,
    )) as CardDef;
    await api.flushLogs();
    let data: LooseSingleCardDocument = api.serializeCard(card); // this strips out computeds
    delete data.data.id; // the ID is derived from the filename, so we don't serialize it on disk
    delete data.included;
    for (let relationship of Object.values(data.data.relationships ?? {})) {
      delete relationship.data;
    }
    return data;
  }

  private listeningClients: WritableStream[] = [];

  private async subscribe(
    request: Request,
    requestContext: RequestContext,
  ): Promise<Response> {
    let headers = {
      'Content-Type': 'text/event-stream',
      'Cache-Control': 'no-cache',
      Connection: 'keep-alive',
    };

    let { response, writable } = this.#adapter.createStreamingResponse(
      request,
      requestContext,
      {
        status: 200,
        headers,
      },
      () => {
        this.listeningClients = this.listeningClients.filter(
          (w) => w !== writable,
        );
        this.sendServerEvent({
          type: 'message',
          data: { cleanup: `${this.listeningClients.length} clients` },
        });
        if (this.listeningClients.length === 0) {
          this.#adapter.unsubscribe();
        }
      },
    );

    if (this.listeningClients.length === 0) {
      await this.#adapter.subscribe((data) => {
        let tracked = this.getTrackedWrite(data);
        if (!tracked || tracked.isTracked) {
          return;
        }
        this.sendServerEvent({ type: 'update', data });
        this.#updateItems.push({
          operation: ('added' in data
            ? 'add'
            : 'updated' in data
            ? 'update'
            : 'removed') as UpdateItem['operation'],
          url: tracked.url,
        });
        this.drainUpdates();
      });
    }

    this.listeningClients.push(writable);
    this.sendServerEvent({
      type: 'message',
      data: { count: `${this.listeningClients.length} clients` },
    });

    // TODO: We may need to store something else here to do cleanup to keep
    // tests consistent
    waitForClose(writable);

    return response;
  }

  unsubscribe() {
    this.#adapter.unsubscribe();
  }

  private async drainUpdates() {
    await this.#flushUpdateEvents;
    let itemsDrained: () => void;
    this.#flushUpdateEvents = new Promise((res) => (itemsDrained = res));
    let items = [...this.#updateItems];
    this.#updateItems = [];
    for (let { operation, url } of items) {
      await this.#realmIndexUpdater.update(url, {
        onInvalidation: (invalidatedURLs: URL[]) => {
          this.sendServerEvent({
            type: 'index',
            data: {
              type: 'incremental',
              invalidations: invalidatedURLs.map((u) => u.href),
            },
          });
        },
        ...(operation === 'removed' ? { delete: true } : {}),
      });
    }
    itemsDrained!();
  }

  private async sendServerEvent(event: ServerEvents): Promise<void> {
    this.#log.debug(
      `sending updates to ${this.listeningClients.length} clients`,
    );
    let { type, data, id } = event;
    let chunkArr = [];
    for (let item in data) {
      chunkArr.push(`"${item}": ${JSON.stringify((data as any)[item])}`);
    }
    let chunk = sseToChunkData(type, `{${chunkArr.join(', ')}}`, id);
    await Promise.all(
      this.listeningClients.map((client) => writeToStream(client, chunk)),
    );
  }

  private async respondWithHTML(
    _request: Request,
    requestContext: RequestContext,
  ): Promise<Response> {
    return createResponse({
      body: await this.getIndexHTML(),
      init: {
        headers: { 'content-type': 'text/html' },
      },
      relaxDocumentDomain: this.#useTestingDomain,
      requestContext,
    });
  }

  private async createRequestContext(): Promise<RequestContext> {
    let permissions = await fetchUserPermissions(
      this.#dbAdapter,
      new URL(this.url),
    );
    return {
      realm: this,
      permissions,
    };
  }

  #logRequestPerformance(
    request: Request,
    startTime: number,
    prefix = 'serve time',
  ) {
    this.#perfLog.debug(
      `${prefix}: ${Date.now() - startTime}ms - ${request.method} ${
        request.url
      } ${request.headers.get('Accept') ?? ''}`,
    );
  }
}

export type Kind = 'file' | 'directory';

function lastModifiedHeader(
  card: LooseSingleCardDocument,
): {} | { 'last-modified': string } {
  return (
    card.data.meta.lastModified != null
      ? { 'last-modified': formatRFC7231(card.data.meta.lastModified) }
      : {}
  ) as {} | { 'last-modified': string };
}

export type ErrorReporter = (error: Error) => void;

let globalWithErrorReporter = global as typeof globalThis & {
  __boxelErrorReporter: ErrorReporter;
};

export function setErrorReporter(reporter: ErrorReporter) {
  globalWithErrorReporter.__boxelErrorReporter = reporter;
}

export function reportError(error: Error) {
  if (globalWithErrorReporter.__boxelErrorReporter) {
    globalWithErrorReporter.__boxelErrorReporter(error);
  }
}

export interface CardDefinitionResource {
  id: string;
  type: 'card-definition';
  attributes: {
    cardRef: CodeRef;
  };
  relationships: {
    [fieldName: string]: {
      links: {
        related: string;
      };
      meta: {
        type: 'super' | 'contains' | 'containsMany';
        ref: CodeRef;
      };
    };
  };
}

function sseToChunkData(type: string, data: string, id?: string): string {
  let info = [`event: ${type}`, `data: ${data}`];
  if (id) {
    info.push(`id: ${id}`);
  }
  return info.join('\n') + '\n\n';
}

function uint8ArrayToHex(uint8: Uint8Array) {
  return Array.from(uint8)
    .map((i) => i.toString(16).padStart(2, '0'))
    .join('');
}<|MERGE_RESOLUTION|>--- conflicted
+++ resolved
@@ -888,31 +888,11 @@
     let url = new URL(request.url);
     let localPath = this.paths.local(url);
 
-<<<<<<< HEAD
-    let useWorkInProgressIndex = Boolean(
-      request.headers.get('X-Boxel-Use-WIP-Index'),
-    );
-    let module = await this.#realmIndexQueryEngine.module(url, {
-      useWorkInProgressIndex,
-    });
-    if (module?.type === 'module') {
-      try {
-        return createResponse({
-          body: module.executableCode,
-          init: {
-            status: 200,
-            headers: { 'content-type': 'text/javascript' },
-          },
-          requestContext,
-        });
-      } finally {
-        this.#logRequestPerformance(request, start, 'cache hit');
-=======
     if (!this.#disableModuleCaching) {
       let useWorkInProgressIndex = Boolean(
         request.headers.get('X-Boxel-Use-WIP-Index'),
       );
-      let module = await this.#searchIndex.module(url, {
+      let module = await this.#realmIndexQueryEngine.module(url, {
         useWorkInProgressIndex,
       });
       if (module?.type === 'module') {
@@ -928,7 +908,6 @@
         } finally {
           this.#logRequestPerformance(request, start, 'cache hit');
         }
->>>>>>> 55c4c244
       }
       if (module?.type === 'error') {
         try {
@@ -1756,21 +1735,14 @@
     let useWorkInProgressIndex = Boolean(
       request.headers.get('X-Boxel-Use-WIP-Index'),
     );
-<<<<<<< HEAD
-    let doc = await this.#realmIndexQueryEngine.search(
-      parseQueryString(new URL(request.url).search.slice(1)),
-      { loadLinks: true, useWorkInProgressIndex },
-    );
-=======
 
     let cardsQuery = qs.parse(new URL(request.url).search.slice(1));
     assertQuery(cardsQuery);
 
-    let doc = await this.#searchIndex.search(cardsQuery, {
+    let doc = await this.#realmIndexQueryEngine.search(cardsQuery, {
       loadLinks: true,
       useWorkInProgressIndex,
     });
->>>>>>> 55c4c244
     return createResponse({
       body: JSON.stringify(doc, null, 2),
       init: {
@@ -1788,9 +1760,6 @@
       request.headers.get('X-Boxel-Use-WIP-Index'),
     );
 
-<<<<<<< HEAD
-    let results = await this.#realmIndexQueryEngine.searchPrerendered(query, {
-=======
     let parsedQueryString = qs.parse(new URL(request.url).search.slice(1));
     let htmlFormat = parsedQueryString.prerenderedHtmlFormat as string;
     if (!htmlFormat || (htmlFormat !== 'embedded' && htmlFormat !== 'atom')) {
@@ -1809,11 +1778,13 @@
     let cardsQuery = parsedQueryString;
     assertQuery(parsedQueryString);
 
-    let results = await this.#searchIndex.searchPrerendered(cardsQuery, {
->>>>>>> 55c4c244
-      useWorkInProgressIndex,
-      htmlFormat,
-    });
+    let results = await this.#realmIndexQueryEngine.searchPrerendered(
+      cardsQuery,
+      {
+        useWorkInProgressIndex,
+        htmlFormat,
+      },
+    );
 
     let doc = transformResultsToPrerenderedCardsDoc(results);
 
