--- conflicted
+++ resolved
@@ -541,6 +541,9 @@
     let performIndex = async () => {
       await this.#realmIndexUpdater.update(urls, {
         onInvalidation: (invalidatedURLs: URL[]) => {
+          if (invalidatedURLs.find((url) => hasExecutableExtension(url.href))) {
+            this.#definitionsCache.invalidate();
+          }
           invalidations = new Set([
             ...invalidations,
             ...invalidatedURLs.map((u) => u.href),
@@ -591,7 +594,6 @@
       results.push({ path, lastModified, created, isNew });
       urls.push(url);
     }
-<<<<<<< HEAD
     if (urls.length > 0) {
       await performIndex();
     }
@@ -600,20 +602,6 @@
       indexType: 'incremental',
       invalidations: [...invalidations],
       clientRequestId,
-=======
-    await this.#realmIndexUpdater.update(urls, {
-      onInvalidation: (invalidatedURLs: URL[]) => {
-        if (invalidatedURLs.find((url) => hasExecutableExtension(url.href))) {
-          this.#definitionsCache.invalidate();
-        }
-        this.broadcastRealmEvent({
-          eventName: 'index',
-          indexType: 'incremental',
-          invalidations: invalidatedURLs.map((u) => u.href),
-          clientRequestId: options?.clientRequestId ?? null,
-        });
-      },
->>>>>>> e915389d
     });
     return results;
   }
@@ -2637,7 +2625,7 @@
       relativeTo,
     ) as ResolvedCodeRef;
     let definition =
-      await this.realmIndexQueryEngine.getDefinition(absoluteCodeRef);
+      await this.#definitionsCache.getDefinition(absoluteCodeRef);
     if (!definition) {
       throw new Error(
         `Could not find card definition for: ${JSON.stringify(absoluteCodeRef)}`,
@@ -2680,7 +2668,7 @@
               relativeTo,
             ) as ResolvedCodeRef;
             let fieldDefinition =
-              await this.realmIndexQueryEngine.getDefinition(absoluteCodeRef);
+              await this.#definitionsCache.getDefinition(absoluteCodeRef);
             if (fieldDefinition) {
               for (const [subFieldName, subFieldDefinition] of Object.entries(
                 fieldDefinition.fields,
@@ -2705,7 +2693,7 @@
           relativeTo,
         ) as ResolvedCodeRef;
         let fieldDefinition =
-          await this.realmIndexQueryEngine.getDefinition(absoluteCodeRef);
+          await this.#definitionsCache.getDefinition(absoluteCodeRef);
         if (fieldDefinition) {
           for (const [subFieldName, subFieldDefinition] of Object.entries(
             fieldDefinition.fields,
