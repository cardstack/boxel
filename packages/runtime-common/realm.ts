--- conflicted
+++ resolved
@@ -562,9 +562,6 @@
     let localPath: LocalPath = this.paths.local(fileURL);
     let { lastModified } = await this.write(
       localPath,
-<<<<<<< HEAD
-      JSON.stringify(await this.fileSerialization(json, fileURL), null, 2),
-=======
       JSON.stringify(
         await this.fileSerialization(
           merge(json, { data: { meta: { realmURL: this.url } } }),
@@ -573,7 +570,6 @@
         null,
         2,
       ),
->>>>>>> 1dc8c9a8
     );
     let newURL = fileURL.href.replace(/\.json$/, '');
     let entry = await this.#searchIndex.card(new URL(newURL), {
@@ -658,9 +654,6 @@
     let path: LocalPath = `${localPath}.json`;
     let { lastModified } = await this.write(
       path,
-<<<<<<< HEAD
-      JSON.stringify(await this.fileSerialization(card, url), null, 2),
-=======
       JSON.stringify(
         await this.fileSerialization(
           merge(card, { data: { meta: { realmURL: this.url } } }),
@@ -669,7 +662,6 @@
         null,
         2,
       ),
->>>>>>> 1dc8c9a8
     );
     let instanceURL = url.href.replace(/\.json$/, '');
     let entry = await this.#searchIndex.card(new URL(instanceURL), {
