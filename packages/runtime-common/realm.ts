import { Deferred } from './deferred';
import {
  makeCardTypeSummaryDoc,
  transformResultsToPrerenderedCardsDoc,
  type SingleCardDocument,
} from './document-types';
import { isMeta, type CardResource } from './resource-types';
import { RealmPaths, LocalPath, join } from './paths';
import { persistFileMeta, removeFileMeta, getCreatedTime } from './file-meta';
import {
  systemError,
  notFound,
  methodNotAllowed,
  badRequest,
  CardError,
  ErrorDetails,
} from './error';
import { v4 as uuidV4 } from 'uuid';
import { formatRFC7231 } from 'date-fns';
import {
  isCardResource,
  isModuleResource,
  executableExtensions,
  hasExecutableExtension,
  isNode,
  logger,
  fetchRealmPermissions,
  insertPermissions,
  maybeHandleScopedCSSRequest,
  authorizationMiddleware,
  internalKeyFor,
  query,
  param,
  isValidPrerenderedHtmlFormat,
  type CodeRef,
  type LooseSingleCardDocument,
  type ResourceObjectWithId,
  type DirectoryEntryRelationship,
  type DBAdapter,
  type QueuePublisher,
  type FileMeta,
  type DirectoryMeta,
  type ResolvedCodeRef,
  type FieldDefinition,
  type RealmPermissions,
  type RealmAction,
  codeRefWithAbsoluteURL,
  isResolvedCodeRef,
  userInitiatedPriority,
  userIdFromUsername,
  isCardDocumentString,
} from './index';
import merge from 'lodash/merge';
import mergeWith from 'lodash/mergeWith';
import cloneDeep from 'lodash/cloneDeep';
import { type CardFields } from './resource-types';
import {
  fileContentToText,
  readFileAsText,
  getFileWithFallbacks,
  type TextFileRef,
} from './stream';
import { transpileJS } from './transpile';
import {
  AuthenticationError,
  AuthenticationErrorMessages,
  AuthorizationError,
  Method,
  RouteTable,
  Router,
  SupportedMimeType,
  lookupRouteTable,
} from './router';
import { InvalidQueryError, assertQuery, parseQuery } from './query';
import type { Readable } from 'stream';
import type * as CardAPI from 'https://cardstack.com/base/card-api';
import { createResponse } from './create-response';
import { mergeRelationships } from './merge-relationships';
import { MatrixClient, getMatrixUsername } from './matrix-client';

import { JsonWebTokenError, TokenExpiredError } from 'jsonwebtoken';
import RealmPermissionChecker from './realm-permission-checker';
import type { ResponseWithNodeStream, VirtualNetwork } from './virtual-network';

import { RealmAuthDataSource } from './realm-auth-data-source';
import { fetcher } from './fetcher';
import { RealmIndexQueryEngine } from './realm-index-query-engine';
import { RealmIndexUpdater } from './realm-index-updater';
import serialize from './file-serializer';

import {
  MatrixBackendAuthentication,
  Utils,
} from './matrix-backend-authentication';

import type {
  RealmEventContent,
  UpdateRealmEventContent,
} from 'https://cardstack.com/base/matrix-event';
import type { LintArgs, LintResult } from './lint';
import {
  AtomicOperation,
  AtomicOperationResult,
  AtomicPayloadValidationError,
  filterAtomicOperations,
} from './atomic-document';
import {
  DefinitionsCache,
  isFilterRefersToNonexistentTypeError,
} from './definitions-cache';

export const REALM_ROOM_RETENTION_POLICY_MAX_LIFETIME = 60 * 60 * 1000;

export interface RealmSession {
  canRead: boolean;
  canWrite: boolean;
}

export type RealmVisibility = 'private' | 'shared' | 'public';

export type RealmInfo = {
  name: string;
  backgroundURL: string | null;
  iconURL: string | null;
  showAsCatalog: boolean | null;
  visibility: RealmVisibility;
  realmUserId?: string;
  publishable: boolean | null;
  lastPublishedAt: string | Record<string, string> | null;
};

export interface FileRef {
  path: LocalPath;
  content: ReadableStream<Uint8Array> | Readable | Uint8Array | string;
  lastModified: number;

  [key: symbol]: object;
}

export interface TokenClaims {
  user: string;
  realm: string;
  sessionRoom: string;
  permissions: RealmPermissions['user'];
}

<<<<<<< HEAD
export type RealmAction = 'read' | 'write' | 'realm-owner' | 'assume-user';

export interface RealmPermissions {
  [username: string]: RealmAction[] | null;
}

// Result shape returned by RealmAdapter.write (does not include created)
export interface AdapterWriteResult {
=======
export interface FileWriteResult {
>>>>>>> 906009d5
  path: string;
  lastModified: number;
}

export interface FileWriteResult extends AdapterWriteResult {
  path: string;
  lastModified: number;
  created: number | null;
}

export interface WriteOptions {
  clientRequestId?: string | null;
  serializeFile?: boolean | null;
}

export interface RealmAdapter {
  readdir(
    path: LocalPath,
    opts?: {
      create?: true;
    },
  ): AsyncGenerator<{ name: string; path: LocalPath; kind: Kind }, void>;

  openFile(path: LocalPath): Promise<FileRef | undefined>;

  // this should return unix time as it's the finest resolution that we can rely
  // on across all envs
  lastModified(path: LocalPath): Promise<number | undefined>;

  exists(path: LocalPath): Promise<boolean>;

  write(path: LocalPath, contents: string): Promise<AdapterWriteResult>;

  remove(path: LocalPath): Promise<void>;

  createJWT(claims: TokenClaims, expiration: string, secret: string): string;

  // throws if token cannot be verified or expired
  verifyJWT(
    token: string,
    secret: string,
  ): TokenClaims & { iat: number; exp: number };

  createStreamingResponse(
    req: Request,
    requestContext: RequestContext,
    init: ResponseInit,
    cleanup: () => void,
  ): {
    response: Response;
    writable: WritableStream;
  };

  fileWatcherEnabled: boolean;

  subscribe(cb: (message: UpdateRealmEventContent) => void): Promise<void>;

  unsubscribe(): void;

  broadcastRealmEvent(
    event: RealmEventContent,
    matrixClient: MatrixClient,
  ): Promise<void>;

  // optional, set this to override _lint endpoint behavior in tests
  lintStub?(
    request: Request,
    requestContext: RequestContext,
  ): Promise<LintResult>;
}

interface Options {
  disableModuleCaching?: true;
  copiedFromRealm?: URL;
  fullIndexOnStartup?: true;
}

interface UpdateItem {
  operation: 'add' | 'update' | 'removed';
  url: URL;
}

export interface MatrixConfig {
  url: URL;
  username: string;
}

export type RequestContext = { realm: Realm; permissions: RealmPermissions };

export class Realm {
  #startedUp = new Deferred<void>();
  #matrixClient: MatrixClient;
  #realmServerMatrixClient: MatrixClient;
  #realmIndexUpdater: RealmIndexUpdater;
  #realmIndexQueryEngine: RealmIndexQueryEngine;
  #adapter: RealmAdapter;
  #router: Router;
  #log = logger('realm');
  #perfLog = logger('perf');
  #updateItems: UpdateItem[] = [];
  #flushUpdateEvents: Promise<void> | undefined;
  #recentWrites: Map<string, number> = new Map();
  #realmSecretSeed: string;
  #disableModuleCaching = false;
  #fullIndexOnStartup = false;
  #realmServerMatrixUserId: string;
  #definitionsCache: DefinitionsCache;
  #copiedFromRealm: URL | undefined;

  #publicEndpoints: RouteTable<true> = new Map([
    [
      SupportedMimeType.Session,
      new Map([['POST' as Method, new Map([['/_session', true]])]]),
    ],
    [
      SupportedMimeType.JSONAPI,
      new Map([['GET' as Method, new Map([['/_readiness-check', true]])]]),
    ],
  ]);
  #dbAdapter: DBAdapter;
  #queue: QueuePublisher;

  // This loader is not meant to be used operationally, rather it serves as a
  // template that we clone for each indexing operation
  readonly __fetchForTesting: typeof globalThis.fetch;
  readonly paths: RealmPaths;

  private visibilityPromise?: Promise<RealmVisibility>;

  get url(): string {
    return this.paths.url;
  }

  constructor(
    {
      url,
      adapter,
      matrix,
      secretSeed,
      dbAdapter,
      queue,
      virtualNetwork,
      realmServerMatrixClient,
    }: {
      url: string;
      adapter: RealmAdapter;
      matrix: MatrixConfig;
      secretSeed: string;
      dbAdapter: DBAdapter;
      queue: QueuePublisher;
      virtualNetwork: VirtualNetwork;
      realmServerMatrixClient: MatrixClient;
    },
    opts?: Options,
  ) {
    this.paths = new RealmPaths(new URL(url));
    let { username, url: matrixURL } = matrix;
    this.#realmSecretSeed = secretSeed;
    this.#dbAdapter = dbAdapter;
    this.#adapter = adapter;
    this.#queue = queue;
    this.#fullIndexOnStartup = opts?.fullIndexOnStartup ?? false;
    this.#realmServerMatrixClient = realmServerMatrixClient;
    this.#realmServerMatrixUserId = userIdFromUsername(
      realmServerMatrixClient.username,
      realmServerMatrixClient.matrixURL.href,
    );
    this.#matrixClient = new MatrixClient({
      matrixURL,
      username,
      seed: secretSeed,
    });
    this.#disableModuleCaching = Boolean(opts?.disableModuleCaching);
    this.#copiedFromRealm = opts?.copiedFromRealm;
    let owner: string | undefined;
    let _fetch = fetcher(virtualNetwork.fetch, [
      // when we run cards directly in node we do so under the authority of the
      // realm server so that we can assume the user that owns this realm. this
      // logic will eventually go away after we refactor to running cards only
      // in headless chrome.
      async (req, next) => {
        if (!owner) {
          owner = await this.getRealmOwnerUserId();
        }
        req.headers.set('X-Boxel-Assume-User', owner);
        return next(req);
      },
      async (req, next) => {
        return (await maybeHandleScopedCSSRequest(req)) || next(req);
      },
      async (request, next) => {
        if (!this.paths.inRealm(new URL(request.url))) {
          return next(request);
        }
        return await this.internalHandle(request, true);
      },
      authorizationMiddleware(
        // ditto with above, we run cards under the authority of the realm
        // server so that we can assume user that owns this realm. refactor this
        // back to using the realm's own matrix client after running cards in
        // headless chrome lands.
        new RealmAuthDataSource(this.#realmServerMatrixClient, () => _fetch),
      ),
    ]);
    this.#definitionsCache = new DefinitionsCache(_fetch);

    this.__fetchForTesting = _fetch;

    this.#realmIndexUpdater = new RealmIndexUpdater({
      realm: this,
      dbAdapter,
      queue,
    });
    this.#realmIndexQueryEngine = new RealmIndexQueryEngine({
      realm: this,
      dbAdapter,
      fetch: _fetch,
      definitionsCache: this.#definitionsCache,
    });

    this.#router = new Router(new URL(url))
      .get('/_info', SupportedMimeType.RealmInfo, this.realmInfo.bind(this))
      .query('/_lint', SupportedMimeType.JSON, this.lint.bind(this))
      .get('/_mtimes', SupportedMimeType.Mtimes, this.realmMtimes.bind(this))
      .get('/_search', SupportedMimeType.CardJson, this.search.bind(this))
      .query('/_search', SupportedMimeType.CardJson, this.search.bind(this))
      .get(
        '/_search-prerendered',
        SupportedMimeType.CardJson,
        this.searchPrerendered.bind(this),
      )
      .query(
        '/_search-prerendered',
        SupportedMimeType.CardJson,
        this.searchPrerendered.bind(this),
      )
      .get(
        '/_types',
        SupportedMimeType.CardTypeSummary,
        this.fetchCardTypeSummary.bind(this),
      )
      .get(
        '/_dependencies',
        SupportedMimeType.CardDependencies,
        this.getCardDependencies.bind(this),
      )
      .post(
        '/_session',
        SupportedMimeType.Session,
        this.createSession.bind(this),
      )
      .get(
        '/_permissions',
        SupportedMimeType.Permissions,
        this.getRealmPermissions.bind(this),
      )
      .patch(
        '/_permissions',
        SupportedMimeType.Permissions,
        this.patchRealmPermissions.bind(this),
      )
      .get(
        '/_definition',
        SupportedMimeType.JSONAPI,
        this.getDefinition.bind(this),
      )
      .get(
        '/_readiness-check',
        SupportedMimeType.RealmInfo,
        this.readinessCheck.bind(this),
      )
      .post(
        '/_atomic',
        SupportedMimeType.JSONAPI,
        this.handleAtomicOperations.bind(this),
      )
      .post('(/|/.+/)', SupportedMimeType.CardJson, this.createCard.bind(this))
      .get(
        '/|/.+(?<!.json)',
        SupportedMimeType.CardJson,
        this.getCard.bind(this),
      )
      .patch(
        '/.+(?<!.json)',
        SupportedMimeType.CardJson,
        this.patchCardInstance.bind(this),
      )
      .delete(
        '/|/.+(?<!.json)',
        SupportedMimeType.CardJson,
        this.removeCard.bind(this),
      )
      .post(
        '/.*',
        SupportedMimeType.CardSource,
        this.upsertCardSource.bind(this),
      )
      .head(
        '/.*',
        SupportedMimeType.CardSource,
        this.getSourceOrRedirect.bind(this),
      )
      .get(
        '/.*',
        SupportedMimeType.CardSource,
        this.getSourceOrRedirect.bind(this),
      )
      .delete(
        '/.+',
        SupportedMimeType.CardSource,
        this.removeCardSource.bind(this),
      )
      .get(
        '.*/',
        SupportedMimeType.DirectoryListing,
        this.getDirectoryListing.bind(this),
      );

    Object.values(SupportedMimeType).forEach((mimeType) => {
      if (mimeType !== SupportedMimeType.CardSource) {
        this.#router.head('/.*', mimeType as SupportedMimeType, async () => {
          let requestContext = await this.createRequestContext();
          return createResponse({ init: { status: 200 }, requestContext });
        });
      }
    });
  }

  async logInToMatrix() {
    await this.#matrixClient.login();
  }

  private async readinessCheck(
    _request: Request,
    requestContext: RequestContext,
  ) {
    await this.#startedUp.promise;

    return createResponse({
      body: null,
      init: {
        headers: { 'content-type': 'text/html' },
        status: 200,
      },
      requestContext,
    });
  }

  async indexing() {
    return this.#realmIndexUpdater.indexing();
  }

  async start() {
    this.#startedUp.fulfill((() => this.#startup())());

    if (this.#adapter.fileWatcherEnabled) {
      await this.startFileWatcher();
    }

    await this.#startedUp.promise;
  }

  async fullIndex() {
    await this.realmIndexUpdater.fullIndex();
  }

  async flushUpdateEvents() {
    return this.#flushUpdateEvents;
  }

  createJWT(claims: TokenClaims, expiration: string): string {
    return this.#adapter.createJWT(claims, expiration, this.#realmSecretSeed);
  }

  async write(
    path: LocalPath,
    contents: string,
    options?: WriteOptions,
  ): Promise<FileWriteResult> {
    let results = await this._batchWrite(new Map([[path, contents]]), options);
    return results[0];
  }

  async writeMany(
    files: Map<LocalPath, string>,
    options?: WriteOptions,
  ): Promise<FileWriteResult[]> {
    return this._batchWrite(files, options);
  }

  private async _batchWrite(
    files: Map<LocalPath, string>,
    options?: WriteOptions,
  ): Promise<FileWriteResult[]> {
    await this.indexing();
    let urls: URL[] = [];
    // Collect write results for all files we wrote
    let results: { path: LocalPath; lastModified: number }[] = [];
    let fileMetaRows: { path: LocalPath }[] = [];
    let lastWriteType: 'module' | 'instance' | undefined;
    let currentWriteType: 'module' | 'instance' | undefined;
    let invalidations: Set<string> = new Set();
    let clientRequestId: string | null | undefined;
    let performIndex = async () => {
      await this.#realmIndexUpdater.update(urls, {
        onInvalidation: (invalidatedURLs: URL[]) => {
          if (invalidatedURLs.find((u) => hasExecutableExtension(u.href))) {
            this.#definitionsCache.invalidate();
          }
          invalidations = new Set([
            ...invalidations,
            ...invalidatedURLs.map((u) => u.href),
          ]);
          clientRequestId = clientRequestId ?? options?.clientRequestId;
        },
      });
    };

    for (let [path, content] of files) {
      lastWriteType = currentWriteType ?? lastWriteType;
      currentWriteType = hasExecutableExtension(path)
        ? 'module'
        : path.endsWith('.json') && isCardDocumentString(content)
          ? 'instance'
          : undefined;
      if (lastWriteType === 'module' && currentWriteType === 'instance') {
        // we need to generate/update possible definition in order for
        // instance file serialization that may depend on the included module to
        // work. TODO: we could be more precise here and keep track of what
        // modules the instances depend on and only flush the modules to index
        // when you you see that you have an instance that you are about to
        // write to disk that depends on a module that is part of this
        // operation.
        await performIndex();
        urls = [];
      }
      let url = this.paths.fileURL(path);
      this.sendIndexInitiationEvent(url.href);
      await this.trackOwnWrite(path);
      try {
        let doc = JSON.parse(content);
        if (isCardResource(doc.data) && options?.serializeFile) {
          let serialized = await this.fileSerialization(
            { data: merge(doc.data, { meta: { realmURL: this.url } }) },
            url,
          );
          content = JSON.stringify(serialized, null, 2);
        }
      } catch (e: any) {
        if (
          e.message?.includes?.('not found') ||
          isFilterRefersToNonexistentTypeError(e)
        ) {
          throw e;
        }
      }
      let { lastModified } = await this.#adapter.write(path, content);
      results.push({ path, lastModified });
      fileMetaRows.push({ path });
      urls.push(url);
    }

    // persist file meta (created_at) to DB independent of index and retrieve created
    let createdMap = await this.persistFileMeta(fileMetaRows);
    if (urls.length > 0) {
      await performIndex();
    }
    this.broadcastRealmEvent({
      eventName: 'index',
      indexType: 'incremental',
      invalidations: [...invalidations],
      clientRequestId,
    });
    return results.map(({ path, lastModified }) => ({
      path,
      lastModified,
      created: createdMap.get(path) ?? null,
    }));
  }

  // persist created_at into realm_file_meta table using db adapter
  private async persistFileMeta(
    rows: { path: LocalPath }[],
  ): Promise<Map<LocalPath, number>> {
    if (!this.#dbAdapter || rows.length === 0) return new Map();
    const createdMap = await persistFileMeta(
      this.#dbAdapter,
      this.url,
      rows.map((r) => r.path),
    );
    // maintain LocalPath typing on keys
    return new Map(
      Array.from(createdMap.entries()).map(([p, c]) => [p as LocalPath, c]),
    );
  }

  // remove file meta rows for deleted paths
  private async removeFileMeta(paths: LocalPath[]): Promise<void> {
    if (!this.#dbAdapter || paths.length === 0) return;
    await removeFileMeta(this.#dbAdapter, this.url, paths);
  }

  validate(json: any): AtomicPayloadValidationError[] {
    let operations = json['atomic:operations'];
    let title = 'Invalid atomic:operations format';
    let errors: AtomicPayloadValidationError[] = [];
    if (!operations || !Array.isArray(operations)) {
      let detail = `Request body must contain 'atomic:operations' array`;
      errors.push({
        title,
        detail,
        status: 400,
      });
      return errors;
    }
    for (let operation of operations) {
      if (operation.op !== 'add') {
        let detail = `You tried to use an unsupported operation type: '${operation.op}'. Only 'add' operations are currently supported`;
        errors.push({
          title,
          detail,
          status: 422,
        });
      }
      if (!operation.href) {
        let detail = `Request operation must contain 'href' property`;
        errors.push({
          title,
          detail,
          status: 400,
        });
      }
      if (
        operation.data &&
        !(operation.data.type == 'card' || operation.data.type == 'source')
      ) {
        let detail = `You tried to use an unsupported resource type: '${operation.data.type}'. Only 'card' and 'source' resource types are currently supported`;
        errors.push({
          title,
          detail,
          status: 422,
        });
      }
    }
    return errors;
  }

  // this method carefully checks before writing with the intent of
  // stopping failed operations that depend on others
  private async checkBeforeAtomicWrite(
    operations: AtomicOperation[],
  ): Promise<ErrorDetails[]> {
    let promises = [];
    for (let { href } of operations) {
      let localPath = this.paths.local(new URL(href, this.paths.url));
      promises.push(this.#adapter.exists(localPath));
    }
    let booleanFlags = await Promise.all(promises);
    return operations
      .filter((_, i) => booleanFlags[i])
      .map(({ href }) => {
        return {
          title: 'Resource already exists',
          detail: `Resource ${href} already exists`,
          status: 409,
        };
      });
  }

  private lowestStatusCode(errors: ErrorDetails[]): number {
    let statuses = errors
      .filter((e) => e.status)
      .map((e) => e.status) as number[];
    return Math.min(...statuses);
  }

  private async handleAtomicOperations(
    request: Request,
    requestContext: RequestContext,
  ): Promise<Response> {
    let body = await request.text();
    let json;
    try {
      json = JSON.parse(body);
    } catch (e) {
      return createResponse({
        body: JSON.stringify({
          errors: [
            {
              title: 'Invalid atomic:operations format',
              detail: `Request body is not valid JSON`,
            },
          ],
        }),
        init: {
          status: 400,
          headers: {
            'content-type': SupportedMimeType.JSONAPI,
          },
        },
        requestContext,
      });
    }
    let validationErrors = this.validate(json);
    if (validationErrors.length > 0) {
      return createResponse({
        body: JSON.stringify({ errors: validationErrors }),
        init: {
          status: 400,
          headers: { 'content-type': SupportedMimeType.JSONAPI },
        }, //consolidate to 400
        requestContext,
      });
    }
    let operations = filterAtomicOperations(json['atomic:operations']);
    let atomicCheckErrors = await this.checkBeforeAtomicWrite(operations);
    if (atomicCheckErrors.length > 0) {
      return createResponse({
        body: JSON.stringify({ errors: atomicCheckErrors }),
        init: {
          status: this.lowestStatusCode(atomicCheckErrors),
          headers: { 'content-type': SupportedMimeType.JSONAPI },
        },
        requestContext,
      });
    }
    let files = new Map<LocalPath, string>();
    let writeResults: FileWriteResult[] = [];

    for (let operation of operations) {
      let resource = operation.data;
      let href = operation.href;
      let localPath = this.paths.local(new URL(href, this.paths.url));
      if (isModuleResource(resource)) {
        files.set(localPath, resource.attributes?.content ?? '');
      } else if (isCardResource(resource)) {
        let doc = {
          data: resource,
        };
        files.set(localPath, JSON.stringify(doc, null, 2));
      } else {
        return createResponse({
          body: JSON.stringify({
            errors: [
              {
                status: 400,
                title: 'Invalid resource',
                detail: `Operation data is not a valid card resource or module resource`,
              },
            ],
          }),
          init: {
            status: 400,
            headers: { 'content-type': SupportedMimeType.JSONAPI },
          },
          requestContext,
        });
      }
    }

    if (files.size > 0) {
      try {
        writeResults = await this.writeMany(files, {
          clientRequestId: request.headers.get('X-Boxel-Client-Request-Id'),
          serializeFile: true,
        });
      } catch (e: any) {
        return createResponse({
          body: JSON.stringify({
            errors: [{ title: 'Write Error', detail: e.message }],
          }),
          init: {
            status: 500,
            headers: { 'content-type': SupportedMimeType.JSONAPI },
          },
          requestContext,
        });
      }
    }

    let results: AtomicOperationResult[] = writeResults.map(
      ({ path, created }) => ({
        data: {
          id: this.paths.fileURL(path).href,
        },
        meta: {
          created,
        },
      }),
    );
    return createResponse({
      body: JSON.stringify({ 'atomic:results': results }, null, 2),
      init: {
        status: 201,
        headers: {
          'content-type': SupportedMimeType.JSONAPI,
        },
      },
      requestContext,
    });
  }

  // we track our own writes so that we can eliminate echoes in the file watcher
  private async trackOwnWrite(path: LocalPath, opts?: { isDelete: true }) {
    let type = opts?.isDelete
      ? 'removed'
      : (await this.#adapter.exists(path))
        ? 'updated'
        : 'added';
    let recentWritesKey = this.constructRecentWritesKey(type, path);
    this.#recentWrites.set(
      recentWritesKey,
      setTimeout(() => {
        this.#recentWrites.delete(recentWritesKey);
      }, 500) as unknown as number, // don't use NodeJS Timeout type
    );
  }

  private constructRecentWritesKey(operation: string, path: string) {
    return `${operation}-${JSON.stringify({ [operation]: path })}`;
  }

  private getTrackedWrite(
    data: UpdateRealmEventContent,
  ): { isTracked: boolean; url: URL } | undefined {
    let file: string;
    let type: string | undefined;
    if ('updated' in data) {
      file = data.updated;
      type = 'updated';
    } else if ('added' in data) {
      file = data.added;
      type = 'added';
    } else if ('removed' in data) {
      file = data.removed;
      type = 'removed';
    } else {
      return;
    }
    let recentWritesKey = this.constructRecentWritesKey(type, file);
    let url = this.paths.fileURL(file);
    let timeout = this.#recentWrites.get(recentWritesKey);
    if (timeout) {
      // This is a best attempt to eliminate an echo here since it's unclear whether this update is one
      // that we wrote or one that was created outside of us
      clearTimeout(timeout);
      this.#recentWrites.delete(recentWritesKey);
      return { isTracked: true, url };
    }
    return { isTracked: false, url };
  }

  async delete(path: LocalPath): Promise<void> {
    let url = this.paths.fileURL(path);
    this.sendIndexInitiationEvent(url.href);
    await this.trackOwnWrite(path, { isDelete: true });
    await this.#adapter.remove(path);
    // Remove file meta for this path
    await this.removeFileMeta([path]);
    await this.#realmIndexUpdater.update([url], {
      delete: true,
      onInvalidation: (invalidatedURLs: URL[]) => {
        if (invalidatedURLs.find((url) => hasExecutableExtension(url.href))) {
          this.#definitionsCache.invalidate();
        }
        this.broadcastRealmEvent({
          eventName: 'index',
          indexType: 'incremental',
          invalidations: invalidatedURLs.map((u) => u.href),
        });
      },
    });
  }

  async deleteAll(paths: LocalPath[]): Promise<void> {
    let urls: URL[] = [];
    let trackPromises: Promise<void>[] = [];
    let removePromises: Promise<void>[] = [];

    for (let path of paths) {
      let url = this.paths.fileURL(path);
      urls.push(url);
      this.sendIndexInitiationEvent(url.href);
      trackPromises.push(this.trackOwnWrite(path, { isDelete: true }));
      removePromises.push(this.#adapter.remove(path));
    }

    await Promise.all(trackPromises);
    await Promise.all(removePromises);
    // Remove file meta for all deleted paths
    await this.removeFileMeta(paths);
    await this.#realmIndexUpdater.update(urls, {
      delete: true,
      onInvalidation: (invalidatedURLs: URL[]) => {
        if (invalidatedURLs.find((url) => hasExecutableExtension(url.href))) {
          this.#definitionsCache.invalidate();
        }
        this.broadcastRealmEvent({
          eventName: 'index',
          indexType: 'incremental',
          invalidations: invalidatedURLs.map((u) => u.href),
        });
      },
    });
  }

  get realmIndexUpdater() {
    return this.#realmIndexUpdater;
  }

  get realmIndexQueryEngine() {
    return this.#realmIndexQueryEngine;
  }

  async reindex() {
    await this.#realmIndexUpdater.fullIndex();
    this.#definitionsCache.invalidate();
    this.broadcastRealmEvent({
      eventName: 'index',
      indexType: 'full',
    });
  }

  async #startup() {
    await Promise.resolve();
    let startTime = Date.now();
    if (this.#copiedFromRealm) {
      await this.#realmIndexUpdater.copy(this.#copiedFromRealm);
      this.broadcastRealmEvent({
        eventName: 'index',
        indexType: 'copy',
        sourceRealmURL: this.#copiedFromRealm.href,
      });
    } else {
      let isNewIndex = await this.#realmIndexUpdater.isNewIndex();
      if (isNewIndex || this.#fullIndexOnStartup) {
        let promise = this.#realmIndexUpdater.fullIndex();
        if (isNewIndex) {
          // we only await the full indexing at boot if this is a brand new index
          await promise;
        }
        // not sure how useful this event is--nothing is currently listening for
        // it, and it may happen during or after the full index...
        this.broadcastRealmEvent({
          eventName: 'index',
          indexType: 'full',
        });
      }
    }
    this.#perfLog.debug(
      `realm server ${this.url} startup in ${Date.now() - startTime} ms`,
    );
  }

  // TODO get rid of this
  maybeHandle = async (
    request: Request,
  ): Promise<ResponseWithNodeStream | null> => {
    if (!this.paths.inRealm(new URL(request.url))) {
      return null;
    }
    return await this.internalHandle(request, true);
  };

  handle = async (request: Request): Promise<ResponseWithNodeStream | null> => {
    if (!this.paths.inRealm(new URL(request.url))) {
      return null;
    }
    return await this.internalHandle(request, false);
  };

  async getRealmOwnerUserId(): Promise<string> {
    let permissions = await fetchRealmPermissions(
      this.#dbAdapter,
      new URL(this.url),
    );

    let userIds = Object.entries(permissions)
      .filter(([_, realmActions]) => realmActions.includes('realm-owner'))
      .map(([userId]) => userId);
    if (userIds.length > 1) {
      // we want to use the realm's human owner for the realm and not the bot
      userIds = userIds.filter((userId) => !userId.startsWith('@realm/'));
    }

    let [userId] = userIds;
    // real matrix user ID's always start with an '@', if it doesn't that
    // means we are testing
    if (userId?.startsWith('@')) {
      return userId;
    }
    // hard coded test URLs
    if ((globalThis as any).__environment === 'test') {
      switch (this.url) {
        case 'http://127.0.0.1:4441/':
          return '@base_realm:localhost';
        case 'http://127.0.0.1:4444/':
        case 'http://127.0.0.1:4445/':
        case 'http://127.0.0.1:4445/test/':
        case 'http://127.0.0.1:4446/demo/':
        case 'http://127.0.0.1:4448/':
          return '@node-test_realm:localhost';
        default:
          return '@test_realm:localhost';
      }
    }
    throw new Error(`Cannot determine realm owner for realm ${this.url}.`);
  }

  async getRealmOwnerUsername(): Promise<string> {
    let userId = await this.getRealmOwnerUserId();
    return getMatrixUsername(userId);
  }

  private async createSession(
    request: Request,
    requestContext: RequestContext,
  ) {
    let matrixBackendAuthentication = new MatrixBackendAuthentication(
      this.#matrixClient,
      this.#realmSecretSeed,
      {
        badRequest: function (message: string) {
          return badRequest({ message, requestContext });
        },
        createResponse: function (
          body: BodyInit | null,
          init: ResponseInit | undefined,
        ) {
          return createResponse({
            body,
            init,
            requestContext,
          });
        },
        createJWT: async (user: string, sessionRoom: string) => {
          let permissions = requestContext.permissions;

          let userPermissions = await new RealmPermissionChecker(
            permissions,
            this.#matrixClient,
          ).for(user);
          return this.#adapter.createJWT(
            {
              user,
              realm: this.url,
              sessionRoom,
              permissions: userPermissions,
            },
            '7d',
            this.#realmSecretSeed,
          );
        },
      } as Utils,
    );

    return await matrixBackendAuthentication.createSession(request);
  }

  private async internalHandle(
    request: Request,
    isLocal: boolean,
  ): Promise<ResponseWithNodeStream> {
    let redirectResponse = this.rootRealmRedirect(request);
    if (redirectResponse) {
      return redirectResponse;
    }

    if (
      request.method === 'POST' &&
      request.headers.get('X-HTTP-Method-Override') === 'QUERY'
    ) {
      request = new Request(request.url, {
        method: 'QUERY',
        headers: request.headers,
        body: await request.clone().text(),
      });
      request.headers.delete('X-HTTP-Method-Override');
    }

    let requestContext = await this.createRequestContext(); // Cache realm permissions for the duration of the request so that we don't have to fetch them multiple times

    try {
      // local requests are allowed to query the realm as the index is being built up
      if (!isLocal) {
        if (!request.headers.get('X-Boxel-Building-Index')) {
          let timeout = await Promise.race<void | Error>([
            this.#startedUp.promise,
            new Promise((resolve) =>
              setTimeout(() => {
                resolve(
                  new Error(
                    `Timeout waiting for realm ${this.url} to become ready`,
                  ),
                );
              }, 60 * 1000).unref?.(),
            ),
          ]);
          if (timeout) {
            return new Response(timeout.message, { status: 500 });
          }
        }

        let requiredPermission: RealmAction;
        if (['_permissions'].includes(this.paths.local(new URL(request.url)))) {
          requiredPermission = 'realm-owner';
        } else if (
          ['PUT', 'PATCH', 'POST', 'DELETE'].includes(request.method)
        ) {
          requiredPermission = 'write';
        } else {
          requiredPermission = 'read';
        }
        await this.checkPermission(request, requestContext, requiredPermission);
      }
      if (!this.#realmIndexQueryEngine) {
        return systemError({
          requestContext,
          message: 'search index is not available',
        });
      }
      if (this.#router.handles(request)) {
        return this.#router.handle(request, requestContext);
      } else {
        return this.fallbackHandle(request, requestContext);
      }
    } catch (e) {
      if (e instanceof AuthenticationError) {
        return createResponse({
          body: e.message,
          init: {
            status: 401,
            headers: {
              'X-Boxel-Realm-Url': requestContext.realm.url,
            },
          },
          requestContext,
        });
      }

      if (e instanceof AuthorizationError) {
        return new Response(`${e.message}`, {
          status: 403,
        });
      }

      throw e;
    }
  }

  // Requests for the root of the realm without a trailing slash aren't
  // technically inside the realm (as the realm includes the trailing '/'),
  // so issue a redirect in those scenarios.
  private rootRealmRedirect(request: Request) {
    let url = new URL(request.url);
    let urlWithoutQueryParams = url.protocol + '//' + url.host + url.pathname;
    if (`${urlWithoutQueryParams}/` === this.url) {
      return new Response(null, {
        status: 302,
        headers: {
          Location: String(url.searchParams)
            ? `${this.url}?${url.searchParams}`
            : this.url,
        },
      });
    }
    return undefined;
  }

  private async fallbackHandle(
    request: Request,
    requestContext: RequestContext,
  ) {
    let start = Date.now();
    let url = new URL(request.url);
    let localPath = this.paths.local(url);
    if (
      !this.#disableModuleCaching &&
      !request.headers.get('X-Boxel-Disable-Module-Cache')
    ) {
      let useWorkInProgressIndex = Boolean(
        request.headers.get('X-Boxel-Building-Index'),
      );
      let module = await this.#realmIndexQueryEngine.module(url, {
        useWorkInProgressIndex,
      });
      if (module?.type === 'module') {
        try {
          if (
            module.lastModified != null &&
            request.headers.get('if-none-match') === String(module.lastModified)
          ) {
            return createResponse({
              body: null,
              init: { status: 304 },
              requestContext,
            });
          }

          return createResponse({
            body: module.executableCode,
            init: {
              status: 200,
              headers: {
                'content-type': 'text/javascript',
                ...(module.lastModified != null
                  ? {
                      etag: String(module.lastModified),
                      'cache-control': 'public, max-age=0', // instructs the browser to check with server before using cache
                    }
                  : {}),
              },
            },
            requestContext,
          });
        } finally {
          this.#logRequestPerformance(request, start, 'cache hit');
        }
      }
      if (module?.type === 'error') {
        try {
          // using "Not Acceptable" here because no text/javascript representation
          // can be made and we're sending text/html error page instead
          return createResponse({
            body: JSON.stringify(module.error, null, 2),
            init: {
              status: 406,
              headers: { 'content-type': 'text/html' },
            },
            requestContext,
          });
        } finally {
          this.#logRequestPerformance(request, start, 'cache hit');
        }
      }
    }
    return this.serveModuleFromDisk(localPath, start, request, requestContext);
  }
  private async serveModuleFromDisk(
    localPath: LocalPath,
    start: number,
    request: Request,
    requestContext: RequestContext,
  ) {
    try {
      let maybeFileRef = await this.getFileWithFallbacks(
        localPath,
        executableExtensions,
      );
      if (!maybeFileRef) {
        return notFound(request, requestContext, `${request.url} not found`);
      }

      let fileRef = maybeFileRef;
      if (hasExecutableExtension(fileRef.path)) {
        if (fileRef[Symbol.for('shimmed-module')]) {
          // this response is ultimately thrown away and only the symbol value
          // is preserved. so what is inside this response is not important
          let response = createResponse({ requestContext });
          (response as any)[Symbol.for('shimmed-module')] =
            fileRef[Symbol.for('shimmed-module')];
          return response;
        }
        // fallback to the file system only after trying the index. during the
        // initial index we need to use the API to run the indexer whose modules
        // would otherwise live in index (this conundrum would go away if the
        // API could be statically loaded and not come from the base realm.)
        return this.makeJS(
          await fileContentToText(fileRef),
          fileRef.path,
          requestContext,
        );
      }
      return await this.serveLocalFile(request, fileRef, requestContext);
    } finally {
      this.#logRequestPerformance(request, start, 'cache miss');
    }
  }

  private async serveLocalFile(
    request: Request,
    ref: FileRef,
    requestContext: RequestContext,
    options?: {
      defaultHeaders?: Record<string, string>;
    },
  ): Promise<ResponseWithNodeStream> {
    if (
      ref.lastModified != null &&
      request.headers.get('if-none-match') === String(ref.lastModified)
    ) {
      return createResponse({
        body: null,
        init: { status: 304 },
        requestContext,
      });
    }
    let createdFromDb = await this.getCreatedTime(ref.path);
    let headers: Record<string, string> = {
      ...(options?.defaultHeaders || {}),
      'last-modified': formatRFC7231(ref.lastModified * 1000),
      ...(Symbol.for('shimmed-module') in ref
        ? { 'X-Boxel-Shimmed-Module': 'true' }
        : {}),
      etag: String(ref.lastModified),
      'cache-control': 'public, max-age=0', // instructs the browser to check with server before using cache
    };
    if (createdFromDb != null) {
      headers['x-created'] = formatRFC7231(createdFromDb * 1000);
    }
    if (
      ref.content instanceof ReadableStream ||
      ref.content instanceof Uint8Array ||
      typeof ref.content === 'string'
    ) {
      return createResponse({
        body: ref.content,
        init: { headers },
        requestContext,
      });
    }

    if (!isNode) {
      throw new Error(`Cannot handle node stream in a non-node environment`);
    }

    // add the node stream to the response which will get special handling in the node env
    let response = createResponse({
      body: null,
      init: { headers },
      requestContext,
    }) as ResponseWithNodeStream;

    response.nodeStream = ref.content;
    return response;
  }

  private async checkPermission(
    request: Request,
    requestContext: RequestContext,
    requiredPermission: 'read' | 'write' | 'realm-owner',
  ) {
    let realmPermissions = requestContext.permissions;
    if (
      requiredPermission !== 'realm-owner' &&
      (lookupRouteTable(this.#publicEndpoints, this.paths, request) ||
        request.method === 'HEAD' ||
        // If the realm is public readable or writable, do not require a JWT
        (requiredPermission === 'read' &&
          realmPermissions['*']?.includes('read')) ||
        (requiredPermission === 'write' &&
          realmPermissions['*']?.includes('write')))
    ) {
      return;
    }

    let authorizationString = request.headers.get('Authorization');
    if (!authorizationString) {
      this.#log.warn(
        `auth failed for ${request.method} ${request.url} missing auth header`,
      );
      throw new AuthenticationError(
        AuthenticationErrorMessages.MissingAuthHeader,
      );
    }
    let tokenString = authorizationString.replace('Bearer ', ''); // Parse the JWT

    let token: TokenClaims;

    try {
      token = this.#adapter.verifyJWT(tokenString, this.#realmSecretSeed);

      let realmPermissionChecker = new RealmPermissionChecker(
        realmPermissions,
        this.#matrixClient,
      );

      let user = token.user;
      let assumedUser = request.headers.get('X-Boxel-Assume-User');
      let didAssumeUser = false;
      if (
        assumedUser &&
        (await realmPermissionChecker.can(user, 'assume-user'))
      ) {
        user = assumedUser;
        didAssumeUser = true;
      }

      // if the client is the realm matrix user then we permit all actions
      if (user === this.#matrixClient.getUserId()) {
        return;
      }

      let userPermissions = await realmPermissionChecker.for(user);
      if (
        !didAssumeUser &&
        JSON.stringify(token.permissions?.sort()) !==
          JSON.stringify(userPermissions.sort())
      ) {
        this.#log.warn(
          `auth failed for ${request.method} ${request.url}, for user ${user} token permissions do not match realm permissions for user. token permissions: ${JSON.stringify(token.permissions?.sort())}, user's realm permissions: ${JSON.stringify(userPermissions.sort())}`,
        );
        throw new AuthenticationError(
          AuthenticationErrorMessages.PermissionMismatch,
        );
      }

      if (!(await realmPermissionChecker.can(user, requiredPermission))) {
        this.#log.warn(
          `auth failed for ${request.method} ${request.url}, for user ${user} permissions insufficient. requires ${requiredPermission}, but user permissions: ${JSON.stringify(userPermissions.sort())}`,
        );
        throw new AuthorizationError(
          'Insufficient permissions to perform this action',
        );
      }
    } catch (e: any) {
      if (e instanceof TokenExpiredError) {
        this.#log.warn(
          `JWT verification failed for ${request.method} ${request.url} with token string ${tokenString}. ${e.message}, expired at ${e.expiredAt}`,
        );
        throw new AuthenticationError(AuthenticationErrorMessages.TokenExpired);
      }
      if (e instanceof JsonWebTokenError) {
        this.#log.warn(
          `JWT verification failed for ${request.method} ${request.url} with token string ${tokenString}. ${e.message}`,
        );
        throw new AuthenticationError(AuthenticationErrorMessages.TokenInvalid);
      }
      throw e;
    }
  }

  private async upsertCardSource(
    request: Request,
    requestContext: RequestContext,
  ): Promise<Response> {
    let { lastModified, created } = await this.write(
      this.paths.local(new URL(request.url)),
      await request.text(),
      {
        clientRequestId: request.headers.get('X-Boxel-Client-Request-Id'),
        serializeFile: false,
      },
    );
    return createResponse({
      body: null,
      init: {
        status: 204,
        headers: {
          'last-modified': formatRFC7231(lastModified * 1000),
          ...(created ? { 'x-created': formatRFC7231(created * 1000) } : {}),
        },
      },
      requestContext,
    });
  }

  private async getSourceOrRedirect(
    request: Request,
    requestContext: RequestContext,
  ): Promise<ResponseWithNodeStream> {
    if (!request.headers.get('X-Boxel-Building-Index')) {
      let indexedSource = await this.getSourceFromIndex(new URL(request.url));
      if (indexedSource) {
        let { canonicalURL, lastModified, source } = indexedSource;
        if (request.url !== canonicalURL.href) {
          return createResponse({
            body: null,
            init: {
              status: 302,
              headers: {
                Location: `${new URL(this.url).pathname}${this.paths.local(
                  canonicalURL,
                )}`,
              },
            },
            requestContext,
          });
        }
        // Build headers, adding x-created from DB when possible
        let dbPath = this.paths.local(canonicalURL);
        let createdAt: number | null = await this.getCreatedTime(dbPath);
        let createdHeader: Record<string, string> =
          createdAt != null
            ? { 'x-created': formatRFC7231(createdAt * 1000) }
            : {};

        return createResponse({
          body: source,
          init: {
            headers: {
              ...(lastModified != null
                ? { 'last-modified': formatRFC7231(lastModified * 1000) }
                : {}),
              ...createdHeader,
            },
          },
          requestContext,
        });
      }
    }

    // fallback to file system if there is an error document or this is the
    // first time index
    let localName = this.paths.local(new URL(request.url));
    let handle = await this.getFileWithFallbacks(localName, [
      ...executableExtensions,
      '.json',
    ]);
    let start = Date.now();
    try {
      if (!handle) {
        return notFound(request, requestContext, `${localName} not found`);
      }

      if (handle.path !== localName) {
        return createResponse({
          body: null,
          init: {
            status: 302,
            headers: {
              Location: `${new URL(this.url).pathname}${handle.path}`,
            },
          },
          requestContext,
        });
      }

      return await this.serveLocalFile(request, handle, requestContext, {
        defaultHeaders: {
          'content-type': 'text/plain; charset=utf-8',
        },
      });
    } finally {
      this.#logRequestPerformance(request, start);
    }
  }

  private async getSourceFromIndex(url: URL): Promise<
    | {
        source: string;
        lastModified: number | null;
        canonicalURL: URL;
      }
    | undefined
  > {
    let [module, instance] = await Promise.all([
      this.#realmIndexQueryEngine.module(url),
      this.#realmIndexQueryEngine.instance(url),
    ]);
    if (module?.type === 'module' || instance?.type === 'instance') {
      let canonicalURL =
        module?.type === 'module'
          ? module.canonicalURL
          : instance?.type === 'instance'
            ? instance.canonicalURL
            : undefined;
      let source =
        module?.type === 'module'
          ? module.source
          : instance?.type === 'instance'
            ? instance.source
            : undefined;
      let lastModified =
        module?.type === 'module'
          ? module.lastModified
          : instance?.type === 'instance'
            ? instance.lastModified
            : null;
      if (canonicalURL == null || source == null) {
        throw new Error(
          `missing 'canonicalURL' and/or 'source' from index entry ${
            url.href
          }, where type is ${
            module?.type === 'module' ? 'module' : 'instance'
          }`,
        );
      }
      return {
        canonicalURL: new URL(canonicalURL),
        lastModified,
        source,
      };
    }
    return undefined;
  }

  private async removeCardSource(
    request: Request,
    requestContext: RequestContext,
  ): Promise<Response> {
    let localName = this.paths.local(new URL(request.url));
    let handle = await this.getFileWithFallbacks(localName, [
      ...executableExtensions,
      '.json',
    ]);
    if (!handle) {
      return notFound(request, requestContext, `${localName} not found`);
    }
    await this.delete(handle.path);
    return createResponse({
      body: null,
      init: { status: 204 },
      requestContext,
    });
  }

  private makeJS(
    content: string,
    debugFilename: string,
    requestContext: RequestContext,
  ): Response {
    try {
      content = transpileJS(content, debugFilename);
    } catch (err: any) {
      // using "Not Acceptable" here because no text/javascript representation
      // can be made and we're sending text/html error page instead
      return createResponse({
        body: err.message,
        init: {
          status: 406,
          headers: { 'content-type': 'text/html' },
        },
        requestContext,
      });
    }
    return createResponse({
      body: content,
      init: {
        status: 200,
        headers: { 'content-type': 'text/javascript' },
      },
      requestContext,
    });
  }

  // we bother with this because typescript is picky about allowing you to use
  // explicit file extensions in your source code
  private async getFileWithFallbacks(
    path: LocalPath,
    fallbackExtensions: string[] = [],
  ): Promise<FileRef | undefined> {
    return getFileWithFallbacks(
      path,
      this.#adapter.openFile.bind(this.#adapter),
      fallbackExtensions,
    );
  }

  private async createCard(
    request: Request,
    requestContext: RequestContext,
  ): Promise<Response> {
    let body = await request.text();
    let json;
    try {
      json = JSON.parse(body);
    } catch (e) {
      return badRequest({
        message: `Request body is not valid card JSON-API`,
        requestContext,
      });
    }
    let { data: primaryResource, included: maybeIncluded } = json;
    if (!isCardResource(primaryResource)) {
      return badRequest({
        message: `Request body is not valid card JSON-API`,
        requestContext,
      });
    }
    if (maybeIncluded) {
      if (!Array.isArray(maybeIncluded)) {
        return badRequest({
          message: `Request body is not valid card JSON-API: included is not array`,
          requestContext,
        });
      }
      for (let sideLoadedResource of maybeIncluded) {
        if (!isCardResource(sideLoadedResource)) {
          return badRequest({
            message: `Request body is not valid card JSON-API: side-loaded data is not a valid card resource`,
            requestContext,
          });
        }
      }
    }
    let files = new Map<LocalPath, string>();
    let included = (maybeIncluded ?? []) as CardResource[];
    let resources = [primaryResource, ...included];
    let primaryResourceURL: URL | undefined;
    for (let [i, resource] of resources.entries()) {
      if (
        (i > 0 && typeof resource.lid !== 'string') ||
        (resource.meta.realmURL && resource.meta.realmURL !== this.url)
      ) {
        continue;
      }
      let name =
        'name' in resource.meta.adoptsFrom
          ? resource.meta.adoptsFrom.name
          : 'cards';

      let fileURL = this.paths.fileURL(
        `/${join(new URL(request.url).pathname, name, (resource.lid ?? uuidV4()) + '.json')}`,
      );
      if (i === 0) {
        primaryResourceURL = fileURL;
      }

      promoteLocalIdsToRemoteIds({
        resource,
        included,
        realmURL: new URL(this.url),
      });
      let fileSerialization: LooseSingleCardDocument | undefined;
      try {
        fileSerialization = await this.fileSerialization(
          { data: merge(resource, { meta: { realmURL: request.url } }) },
          fileURL,
        );
      } catch (err: any) {
        if (err.message.startsWith('field validation error')) {
          return badRequest({
            message: err.message,
            requestContext,
            lid: resource.lid,
          });
        } else {
          return systemError({
            requestContext,
            message: err.message,
            additionalError: err,
            lid: resource.lid,
          });
        }
      }
      let localPath = this.paths.local(fileURL);
      files.set(localPath, JSON.stringify(fileSerialization, null, 2));
    }
    if (!primaryResourceURL) {
      return systemError({
        requestContext,
        message: `unable to determine URL of the primary resource from request payload`,
        lid: primaryResource.lid,
      });
    }
    let [{ lastModified, created }] = await this.writeMany(files, {
      clientRequestId: request.headers.get('X-Boxel-Client-Request-Id'),
    });

    let newURL = primaryResourceURL.href.replace(/\.json$/, '');
    let entry = await this.#realmIndexQueryEngine.cardDocument(
      new URL(newURL),
      {
        loadLinks: true,
      },
    );
    if (!entry || entry?.type === 'error') {
      let err = entry
        ? CardError.fromSerializableError(entry.error)
        : undefined;
      return systemError({
        requestContext,
        message: `Unable to index newly created card: ${newURL}, can't find new instance in index`,
        additionalError: err,
        id: newURL,
      });
    }
    let doc: SingleCardDocument = merge({}, entry.doc, {
      data: {
        links: { self: newURL },
        meta: { lastModified },
      },
    });
    return createResponse({
      body: JSON.stringify(doc, null, 2),
      init: {
        status: 201,
        headers: {
          'content-type': SupportedMimeType.CardJson,
          ...lastModifiedHeader(doc),
          ...(created ? { 'x-created': formatRFC7231(created * 1000) } : {}),
        },
      },
      requestContext,
    });
  }

  private async patchCardInstance(
    request: Request,
    requestContext: RequestContext,
  ): Promise<Response> {
    let localPath = this.paths.local(new URL(request.url));
    if (localPath.startsWith('_')) {
      return methodNotAllowed(request, requestContext);
    }

    let url = this.paths.fileURL(localPath);
    let instanceURL = url.href.replace(/\.json$/, '');
    let originalMaybeError =
      await this.#realmIndexQueryEngine.cardDocument(url);
    if (!originalMaybeError) {
      return notFound(request, requestContext);
    }
    if (originalMaybeError.type === 'error') {
      return systemError({
        requestContext,
        message: `unable to patch card, cannot load original from index`,
        additionalError: CardError.fromSerializableError(
          originalMaybeError.error,
        ),
        id: instanceURL,
      });
    }
    let { doc: original } = originalMaybeError;
    let originalClone = cloneDeep(original.data);
    delete originalClone.meta.lastModified;

    let { data: patch, included: maybeIncluded } = await request.json();
    if (!isCardResource(patch)) {
      return badRequest({
        message: `The request body was not a card document`,
        requestContext,
      });
    }
    if (maybeIncluded) {
      if (!Array.isArray(maybeIncluded)) {
        return badRequest({
          message: `Request body is not valid card JSON-API: included is not array`,
          requestContext,
        });
      }
      for (let sideLoadedResource of maybeIncluded) {
        if (!isCardResource(sideLoadedResource)) {
          return badRequest({
            message: `Request body is not valid card JSON-API: side-loaded data is not a valid card resource`,
            requestContext,
          });
        }
      }
    }
    if (
      internalKeyFor(patch.meta.adoptsFrom, url) !==
      internalKeyFor(originalClone.meta.adoptsFrom, url)
    ) {
      return badRequest({
        message: `Cannot change card instance type to ${JSON.stringify(
          patch.meta.adoptsFrom,
        )}`,
        requestContext,
        id: instanceURL,
      });
    }
    let included = (maybeIncluded ?? []) as CardResource[];

    delete (patch as any).type;
    delete (patch as any).meta.realmInfo;
    delete (patch as any).meta.realmURL;

    promoteLocalIdsToRemoteIds({
      resource: patch,
      included,
      realmURL: new URL(this.url),
    });

    let primaryResource = mergeWith(
      originalClone,
      patch,
      (_objectValue: any, sourceValue: any) => {
        // a patched array should overwrite the original array instead of merging
        // into an original array, otherwise we won't be able to remove items in
        // the original array
        return Array.isArray(sourceValue) ? sourceValue : undefined;
      },
    );

    if (primaryResource.relationships || patch.relationships) {
      let merged = mergeRelationships(
        primaryResource.relationships,
        patch.relationships,
      );

      if (merged && Object.keys(merged).length !== 0) {
        primaryResource.relationships = merged;
      }
    }

    delete (primaryResource as any).id; // don't write the ID to the file
    let files = new Map<LocalPath, string>();
    let resources = [primaryResource, ...included];
    for (let [i, resource] of resources.entries()) {
      if (
        (i > 0 && typeof resource.lid !== 'string') ||
        (resource.meta.realmURL && resource.meta.realmURL !== this.url)
      ) {
        continue;
      }
      let name =
        'name' in resource.meta.adoptsFrom
          ? resource.meta.adoptsFrom.name
          : 'cards';
      let fileURL =
        i === 0
          ? new URL(`${url}.json`)
          : this.paths.fileURL(
              `/${join(new URL(this.url).pathname, name, (resource.lid ?? uuidV4()) + '.json')}`,
            );
      // we already did this one
      if (i !== 0) {
        promoteLocalIdsToRemoteIds({
          resource,
          included,
          realmURL: new URL(this.url),
        });
      }
      let fileSerialization: LooseSingleCardDocument | undefined;
      try {
        fileSerialization = await this.fileSerialization(
          {
            data: merge(resource, { meta: { realmURL: this.url } }),
          },
          fileURL,
        );
      } catch (err: any) {
        if (err.message.startsWith('field validation error')) {
          return badRequest({
            message: err.message,
            requestContext,
            id: instanceURL,
          });
        } else {
          return systemError({
            requestContext,
            message: err.message,
            additionalError: err,
            id: instanceURL,
          });
        }
      }
      let path = this.paths.local(fileURL);
      files.set(path, JSON.stringify(fileSerialization, null, 2));
    }
    let [{ lastModified, created }] = await this.writeMany(files, {
      clientRequestId: request.headers.get('X-Boxel-Client-Request-Id'),
    });
    let entry = await this.#realmIndexQueryEngine.cardDocument(
      new URL(instanceURL),
      {
        loadLinks: true,
      },
    );
    if (!entry || entry?.type === 'error') {
      return systemError({
        requestContext,
        message: `Unable to index card: can't find patched instance, ${instanceURL} in index`,
        id: instanceURL,
        additionalError: entry
          ? CardError.fromSerializableError(entry.error)
          : undefined,
      });
    }
    let doc: SingleCardDocument = merge({}, entry.doc, {
      data: {
        links: { self: instanceURL },
        meta: { lastModified },
      },
    });
    return createResponse({
      body: JSON.stringify(doc, null, 2),
      init: {
        headers: {
          'content-type': SupportedMimeType.CardJson,
          ...lastModifiedHeader(doc),
          ...(created ? { 'x-created': formatRFC7231(created * 1000) } : {}),
        },
      },
      requestContext,
    });
  }

  private async getCard(
    request: Request,
    requestContext: RequestContext,
  ): Promise<Response> {
    let localPath = this.paths.local(new URL(request.url));
    if (localPath === '') {
      localPath = 'index';
    }

    let useWorkInProgressIndex = Boolean(
      request.headers.get('X-Boxel-Building-Index'),
    );

    let url = this.paths.fileURL(localPath.replace(/\.json$/, ''));
    let maybeError = await this.#realmIndexQueryEngine.cardDocument(url, {
      loadLinks: true,
      useWorkInProgressIndex,
    });
    let start = Date.now();
    try {
      if (!maybeError) {
        return notFound(request, requestContext);
      }
      if (maybeError.type === 'error') {
        return systemError({
          requestContext,
          message: `cannot return card, ${request.url}, from index: ${maybeError.error.errorDetail.title} - ${maybeError.error.errorDetail.message}`,
          id: request.url,
          additionalError: CardError.fromSerializableError(maybeError.error),
          // This is based on https://jsonapi.org/format/#errors
          body: {
            id: url.href,
            status: maybeError.error.errorDetail.status,
            title: maybeError.error.errorDetail.title,
            message: maybeError.error.errorDetail.message,
            // note that this is actually available as part of the response
            // header too--it's just easier for clients when it is here
            realm: this.url,
            meta: {
              lastKnownGoodHtml: maybeError.error.lastKnownGoodHtml,
              cardTitle: maybeError.error.cardTitle,
              scopedCssUrls: maybeError.error.scopedCssUrls,
              stack: maybeError.error.errorDetail.stack,
            },
          },
        });
      }
      let { doc: card } = maybeError;
      card.data.links = { self: url.href };

      let foundPath = this.paths.local(url);
      if (localPath !== foundPath) {
        return createResponse({
          requestContext,
          body: null,
          init: {
            status: 302,
            headers: { Location: `${new URL(this.url).pathname}${foundPath}` },
          },
        });
      }

      // Prefer created_at from DB for instance JSON
      let pathForDb = this.paths.local(url) + '.json';
      let createdAt: number | null = null;
      createdAt = await this.getCreatedTime(pathForDb);
      return createResponse({
        body: JSON.stringify(card, null, 2),
        init: {
          headers: {
            'content-type': SupportedMimeType.CardJson,
            ...lastModifiedHeader(card),
            ...(createdAt != null
              ? { 'x-created': formatRFC7231(createdAt * 1000) }
              : {}),
          },
        },
        requestContext,
      });
    } finally {
      this.#logRequestPerformance(request, start);
    }
  }

  private async removeCard(
    request: Request,
    requestContext: RequestContext,
  ): Promise<Response> {
    let reqURL = request.url.replace(/\.json$/, '');
    // strip off query params
    let url = new URL(new URL(reqURL).pathname, reqURL);
    let result = await this.#realmIndexQueryEngine.cardDocument(url);
    if (!result) {
      return notFound(request, requestContext);
    }
    let path = this.paths.local(url) + '.json';
    await this.delete(path);
    return createResponse({
      body: null,
      init: { status: 204 },
      requestContext,
    });
  }

  // Look up created_at for a given file path from realm_file_meta
  private async getCreatedTime(path: LocalPath): Promise<number | null> {
    if (!this.#dbAdapter) return null;
    return getCreatedTime(this.#dbAdapter, this.url, path);
  }

  private async directoryEntries(
    url: URL,
  ): Promise<{ name: string; kind: Kind; path: LocalPath }[] | undefined> {
    if (await this.isIgnored(url)) {
      return undefined;
    }
    let path = this.paths.local(url);
    if (!(await this.#adapter.exists(path))) {
      return undefined;
    }
    let entries: { name: string; kind: Kind; path: LocalPath }[] = [];

    for await (let entry of this.#adapter.readdir(path)) {
      let innerPath = join(path, entry.name);
      let innerURL =
        entry.kind === 'directory'
          ? this.paths.directoryURL(innerPath)
          : this.paths.fileURL(innerPath);
      if (await this.isIgnored(innerURL)) {
        continue;
      }
      entries.push(entry);
    }
    return entries;
  }

  private async getDirectoryListing(
    request: Request,
    requestContext: RequestContext,
  ): Promise<Response> {
    // a LocalPath has no leading nor trailing slash
    let localPath: LocalPath = this.paths.local(new URL(request.url));
    let url = this.paths.directoryURL(localPath);
    let entries = await this.directoryEntries(url);
    if (!entries) {
      this.#log.warn(`can't find directory ${url.href}`);
      return notFound(request, requestContext);
    }

    let data: ResourceObjectWithId = {
      id: url.href,
      type: 'directory',
      relationships: {},
    };

    let dir = this.paths.local(url);
    // the entries are sorted such that the parent directory always
    // appears before the children
    entries.sort((a, b) =>
      `/${join(dir, a.name)}`.localeCompare(`/${join(dir, b.name)}`),
    );
    for (let entry of entries) {
      let meta: FileMeta | DirectoryMeta;
      if (entry.kind === 'file') {
        let innerPath = this.paths.local(
          new URL(`${this.paths.directoryURL(dir).href}${entry.name}`),
        );
        let createdFromDb = await this.getCreatedTime(innerPath);
        meta = {
          kind: 'file',
          lastModified: (await this.#adapter.lastModified(innerPath)) ?? null,
          ...(createdFromDb != null
            ? { resourceCreatedAt: createdFromDb }
            : {}),
        } as FileMeta;
      } else {
        meta = { kind: 'directory' };
      }
      let relationship: DirectoryEntryRelationship = {
        links: {
          related:
            entry.kind === 'directory'
              ? this.paths.directoryURL(join(dir, entry.name)).href
              : this.paths.fileURL(join(dir, entry.name)).href,
        },
        meta,
      };

      data.relationships![
        entry.name + (entry.kind === 'directory' ? '/' : '')
      ] = relationship;
    }

    return createResponse({
      body: JSON.stringify({ data }, null, 2),
      init: {
        headers: { 'content-type': SupportedMimeType.DirectoryListing },
      },
      requestContext,
    });
  }

  private async readFileAsText(
    path: LocalPath,
    opts: { withFallbacks?: true } = {},
  ): Promise<TextFileRef | undefined> {
    return readFileAsText(
      path,
      this.#adapter.openFile.bind(this.#adapter),
      opts,
    );
  }

  private async isIgnored(url: URL): Promise<boolean> {
    return this.#realmIndexUpdater.isIgnored(url);
  }

  private async search(
    request: Request,
    requestContext: RequestContext,
  ): Promise<Response> {
    let useWorkInProgressIndex = Boolean(
      request.headers.get('X-Boxel-Building-Index'),
    );
    let cardsQuery;
    if (request.method === 'QUERY') {
      cardsQuery = await request.json();
    } else {
      cardsQuery = parseQuery(new URL(request.url).search.slice(1));
    }

    try {
      assertQuery(cardsQuery);
    } catch (e) {
      if (e instanceof InvalidQueryError) {
        return createResponse({
          body: JSON.stringify({
            errors: [
              {
                status: '400',
                title: 'Invalid Query',
                message: `Invalid query: ${e.message}`,
              },
            ],
          }),
          init: {
            status: 400,
            headers: { 'content-type': SupportedMimeType.CardJson },
          },
          requestContext,
        });
      }
      // Re-throw other errors
      throw e;
    }

    let doc = await this.#realmIndexQueryEngine.search(cardsQuery, {
      loadLinks: true,
      useWorkInProgressIndex,
    });
    return createResponse({
      body: JSON.stringify(doc, null, 2),
      init: {
        headers: { 'content-type': SupportedMimeType.CardJson },
      },
      requestContext,
    });
  }

  private async lint(
    request: Request,
    requestContext: RequestContext,
  ): Promise<Response> {
    let result;
    // eslint does not work well in a browser environment, so our TestRealmAdapter supplies a replaceable stub
    if (this.#adapter.lintStub) {
      result = await this.#adapter.lintStub(request, requestContext);
    } else {
      // Get source from plain text request body
      const source = await request.text();
      const filename = request.headers.get('X-Filename') || 'input.gts';

      if (!source || source.trim() === '') {
        return createResponse({
          body: JSON.stringify({
            error: 'Empty source code provided',
          }),
          init: {
            status: 400,
            headers: { 'content-type': 'application/json' },
          },
          requestContext,
        });
      }

      let job = await this.#queue.publish<LintResult>({
        jobType: `lint-source`,
        concurrencyGroup: `lint:${this.url}:${Math.random().toString().slice(-1)}`,
        timeout: 10,
        priority: userInitiatedPriority,
        args: { source, filename } satisfies LintArgs,
      });
      result = await job.done;
    }
    return createResponse({
      body: JSON.stringify(result),
      init: {
        headers: { 'content-type': SupportedMimeType.JSON },
      },
      requestContext,
    });
  }

  private async searchPrerendered(
    request: Request,
    requestContext: RequestContext,
  ): Promise<Response> {
    let useWorkInProgressIndex = Boolean(
      request.headers.get('X-Boxel-Building-Index'),
    );

    let payload;
    let htmlFormat;
    let cardUrls;
    let renderType;

    // Handle QUERY method
    if (request.method === 'QUERY') {
      payload = await request.json();
      htmlFormat = payload.prerenderedHtmlFormat;
      cardUrls = payload.cardUrls;
      renderType = payload.renderType;
    } else {
      // Handle GET method (existing logic)
      let href = new URL(request.url).search.slice(1);
      payload = parseQuery(href);
      htmlFormat = payload.prerenderedHtmlFormat;
      cardUrls = payload.cardUrls;
      renderType = payload.renderType;
    }

    if (!isValidPrerenderedHtmlFormat(htmlFormat)) {
      return createResponse({
        body: JSON.stringify({
          errors: [
            {
              status: '400',
              title: 'Bad Request',
              message:
                "Must include a 'prerenderedHtmlFormat' parameter with a value of 'embedded' or 'atom' to use this endpoint",
            },
          ],
        }),
        init: {
          status: 400,
          headers: { 'content-type': SupportedMimeType.CardJson },
        },
        requestContext,
      });
    }

    // prerenderedHtmlFormat and cardUrls are special parameters only for this endpoint
    delete payload.prerenderedHtmlFormat;
    delete payload.cardUrls;
    delete payload.renderType;

    let cardsQuery = payload;

    try {
      assertQuery(cardsQuery);
    } catch (e) {
      if (e instanceof InvalidQueryError) {
        return createResponse({
          body: JSON.stringify({
            errors: [
              {
                status: '400',
                title: 'Invalid Query',
                message: `Invalid query: ${e.message}`,
              },
            ],
          }),
          init: {
            status: 400,
            headers: { 'content-type': SupportedMimeType.CardJson },
          },
          requestContext,
        });
      }
      throw e;
    }

    let results = await this.#realmIndexQueryEngine.searchPrerendered(
      cardsQuery,
      {
        useWorkInProgressIndex,
        htmlFormat,
        cardUrls,
        renderType,
        includeErrors: true,
      },
    );

    let doc = transformResultsToPrerenderedCardsDoc(results);

    return createResponse({
      body: JSON.stringify(doc, null, 2),
      init: {
        headers: { 'content-type': SupportedMimeType.CardJson },
      },
      requestContext,
    });
  }

  private async fetchCardTypeSummary(
    _request: Request,
    requestContext: RequestContext,
  ): Promise<Response> {
    let results = await this.#realmIndexQueryEngine.fetchCardTypeSummary();

    let doc = makeCardTypeSummaryDoc(results);

    return createResponse({
      body: JSON.stringify(doc, null, 2),
      init: {
        headers: { 'content-type': SupportedMimeType.CardJson },
      },
      requestContext,
    });
  }

  private async getDefinition(
    request: Request,
    requestContext: RequestContext,
  ): Promise<Response> {
    let href = new URL(request.url).search.slice(1);
    let payload = parseQuery(href);
    if (!payload.codeRef) {
      return badRequest({
        message: `The request body is missing the codeRef parameter`,
        requestContext,
      });
    }
    if (!isResolvedCodeRef(payload.codeRef)) {
      return badRequest({
        message: `The coderef parameter is not a valid code ref`,
        requestContext,
      });
    }
    let { codeRef } = payload;
    let useWorkInProgressIndex = Boolean(
      request.headers.get('X-Boxel-Building-Index'),
    );
    let maybeError = await this.#realmIndexQueryEngine.getOwnDefinition(
      codeRef,
      {
        useWorkInProgressIndex,
      },
    );
    if (!maybeError) {
      return notFound(request, requestContext);
    }
    let id = internalKeyFor(codeRef, undefined);
    if (maybeError.type === 'error') {
      return systemError({
        requestContext,
        message: `cannot get definition, ${request.url}, from index: ${maybeError.error.message}`,
        id,
        additionalError: CardError.fromSerializableError(maybeError.error),
        // This is based on https://jsonapi.org/format/#errors
        body: {
          id,
          status: maybeError.error.status,
          title: maybeError.error.title,
          message: maybeError.error.message,
          // note that this is actually available as part of the response
          // header too--it's just easier for clients when it is here
          realm: this.url,
          meta: {
            stack: maybeError.error.stack,
          },
        },
      });
    }
    let { definition } = maybeError;
    let doc: CardAPI.JSONAPISingleResourceDocument = {
      data: {
        id,
        type: 'definition',
        attributes: {
          ...definition,
        },
      },
    };
    return createResponse({
      body: JSON.stringify(doc, null, 2),
      init: {
        headers: { 'content-type': SupportedMimeType.JSONAPI },
      },
      requestContext,
    });
  }

  private async getCardDependencies(
    request: Request,
    requestContext: RequestContext,
  ): Promise<Response> {
    let href = new URL(request.url).search.slice(1);
    let payload = parseQuery(href);
    if (!payload.url) {
      return badRequest({
        message: `The request body is missing the url parameter`,
        requestContext,
      });
    }
    let url = Array.isArray(payload.url)
      ? String(payload.url[0])
      : String(payload.url);

    try {
      const deps = await this.#realmIndexQueryEngine.getCardDependencies(
        new URL(url),
      );

      return createResponse({
        body: JSON.stringify(deps, null, 2),
        init: {
          headers: { 'content-type': SupportedMimeType.CardDependencies },
        },
        requestContext,
      });
    } catch (e) {
      if (e instanceof Error) {
        return notFound(request, requestContext);
      }
      throw e;
    }
  }

  private async realmMtimes(
    _request: Request,
    requestContext: RequestContext,
  ): Promise<Response> {
    let mtimes: { [path: string]: number } = {};
    let traverse = async (currentPath = '') => {
      const entries = this.#adapter.readdir(currentPath);

      for await (const entry of entries) {
        let innerPath = join(currentPath, entry.name);
        let innerURL =
          entry.kind === 'directory'
            ? this.paths.directoryURL(innerPath)
            : this.paths.fileURL(innerPath);
        if (await this.isIgnored(innerURL)) {
          continue;
        }
        if (entry.kind === 'directory') {
          await traverse(innerPath);
        } else if (entry.kind === 'file') {
          let mtime = await this.#adapter.lastModified(innerPath);
          if (mtime != null) {
            mtimes[innerURL.href] = mtime;
          }
        }
      }
    };

    await traverse();

    return createResponse({
      body: JSON.stringify(
        {
          data: {
            id: this.url,
            type: 'mtimes',
            attributes: {
              mtimes,
            },
          },
        },
        null,
        2,
      ),
      init: {
        headers: { 'content-type': SupportedMimeType.Mtimes },
      },
      requestContext,
    });
  }

  private async getRealmPermissions(
    _request: Request,
    requestContext: RequestContext,
  ): Promise<Response> {
    let permissions = await fetchRealmPermissions(
      this.#dbAdapter,
      new URL(this.url),
    );

    let doc = {
      data: {
        id: this.url,
        type: 'permissions',
        attributes: { permissions },
      },
    };
    return createResponse({
      body: JSON.stringify(doc, null, 2),
      init: {
        headers: { 'content-type': SupportedMimeType.Permissions },
      },
      requestContext,
    });
  }

  private async patchRealmPermissions(
    request: Request,
    requestContext: RequestContext,
  ): Promise<Response> {
    let json: { data?: { attributes?: { permissions?: RealmPermissions } } };
    try {
      json = await request.json();
    } catch (e: any) {
      return badRequest({
        message: `The request body was not json: ${e.message}`,
        requestContext,
      });
    }
    let patch = json.data?.attributes?.permissions;
    if (!patch) {
      return badRequest({
        message: `The request body was missing permissions`,
        requestContext,
      });
    }
    try {
      assertRealmPermissions(patch);
    } catch (e: any) {
      return badRequest({
        message: `The request body does not specify realm permissions correctly: ${e.message}`,
        requestContext,
      });
    }

    let currentPermissions = await fetchRealmPermissions(
      this.#dbAdapter,
      new URL(this.url),
    );
    for (let [user, permissions] of Object.entries(patch)) {
      if (currentPermissions[user]?.includes('realm-owner')) {
        return badRequest({
          message: `cannot modify permissions of the realm owner ${user}`,
          requestContext,
        });
      }
      if (permissions?.includes('realm-owner')) {
        return badRequest({
          message: `cannot create new realm owner ${user}`,
          requestContext,
        });
      }
    }

    await insertPermissions(this.#dbAdapter, new URL(this.url), patch);
    return await this.getRealmPermissions(request, requestContext);
  }

  private async getLastPublishedAt(): Promise<
    string | Record<string, string> | null
  > {
    try {
      // First check if this realm is a published realm
      let publishedRealmData = await this.queryPublishedRealm();
      if (publishedRealmData) {
        return publishedRealmData.last_published_at;
      }

      // If not published, check if this is a source realm with published versions
      let publishedVersions = await this.querySourceRealmPublications();
      if (publishedVersions.length > 0) {
        return Object.fromEntries(
          publishedVersions.map((p) => [
            p.published_realm_url,
            p.last_published_at,
          ]),
        );
      }

      return null; // Never published
    } catch (error) {
      this.#log.warn(`Failed to get lastPublishedAt: ${error}`);
      return null;
    }
  }

  private async queryPublishedRealm(): Promise<{
    last_published_at: string;
  } | null> {
    try {
      let results = (await query(this.#dbAdapter, [
        `SELECT last_published_at FROM published_realms WHERE published_realm_url =`,
        param(this.url),
      ])) as { last_published_at: string }[];

      return results.length > 0 ? results[0] : null;
    } catch (error) {
      this.#log.warn(`Failed to query published realm: ${error}`);
      return null;
    }
  }

  private async querySourceRealmPublications(): Promise<
    { published_realm_url: string; last_published_at: string }[]
  > {
    try {
      let results = (await query(this.#dbAdapter, [
        `SELECT published_realm_url, last_published_at FROM published_realms WHERE source_realm_url =`,
        param(this.url),
      ])) as { published_realm_url: string; last_published_at: string }[];

      return results;
    } catch (error) {
      this.#log.warn(`Failed to query source realm publications: ${error}`);
      return [];
    }
  }

  private async parseRealmInfo(): Promise<RealmInfo> {
    let fileURL = this.paths.fileURL(`.realm.json`);
    let localPath: LocalPath = this.paths.local(fileURL);
    let realmConfig = await this.readFileAsText(localPath, undefined);
    let realmInfo = {
      name: 'Unnamed Workspace',
      backgroundURL: null,
      iconURL: null,
      showAsCatalog: null,
      visibility: await this.visibility(),
      realmUserId:
        this.#matrixClient.getUserId()! || this.#matrixClient.username,
      publishable: null,
      lastPublishedAt: await this.getLastPublishedAt(),
    };
    if (!realmConfig) {
      return realmInfo;
    }

    if (realmConfig) {
      try {
        let realmConfigJson = JSON.parse(realmConfig.content);
        realmInfo.name = realmConfigJson.name ?? realmInfo.name;
        realmInfo.backgroundURL =
          realmConfigJson.backgroundURL ?? realmInfo.backgroundURL;
        realmInfo.iconURL = realmConfigJson.iconURL ?? realmInfo.iconURL;
        realmInfo.showAsCatalog =
          realmConfigJson.showAsCatalog ?? realmInfo.showAsCatalog;
        realmInfo.realmUserId =
          realmConfigJson.realmUserId ??
          (this.#matrixClient.getUserId()! || this.#matrixClient.username);
        realmInfo.publishable =
          realmConfigJson.publishable ?? realmInfo.publishable;
      } catch (e) {
        this.#log.warn(`failed to parse realm config: ${e}`);
      }
    }
    return realmInfo;
  }

  private async realmInfo(
    _request: Request,
    requestContext: RequestContext,
  ): Promise<Response> {
    let realmInfo = await this.parseRealmInfo();

    let doc = {
      data: {
        id: this.url,
        type: 'realm-info',
        attributes: realmInfo,
      },
    };
    return createResponse({
      body: JSON.stringify(doc, null, 2),
      init: {
        headers: { 'content-type': SupportedMimeType.RealmInfo },
      },
      requestContext,
    });
  }

  private async fileSerialization(
    doc: LooseSingleCardDocument,
    relativeTo: URL,
  ): Promise<LooseSingleCardDocument> {
    let absoluteCodeRef = codeRefWithAbsoluteURL(
      doc.data.meta.adoptsFrom,
      relativeTo,
    ) as ResolvedCodeRef;
    let definition =
      await this.#definitionsCache.getDefinition(absoluteCodeRef);
    if (!definition) {
      throw new Error(
        `Could not find card definition for: ${JSON.stringify(absoluteCodeRef)}`,
      );
    }

    let customFieldDefinitions: Record<string, FieldDefinition> = {};
    if (doc.data.meta?.fields) {
      await this.buildCustomFieldDefinitions(
        doc.data.meta.fields,
        '',
        customFieldDefinitions,
        relativeTo,
      );
    }

    return serialize({
      doc,
      definition,
      realm: this.url,
      relativeTo,
      customFieldDefinitions,
    });
  }

  private async buildCustomFieldDefinitions(
    fields: CardFields,
    basePath: string,
    customFieldDefinitions: Record<string, FieldDefinition>,
    relativeTo: URL,
  ): Promise<void> {
    for (const [fieldName, fieldValue] of Object.entries(fields)) {
      const fieldPath = basePath ? `${basePath}.${fieldName}` : fieldName;
      if (isMeta(fieldValue) && fieldValue?.fields) {
        // if we have nested fields, we need to recurse into them
        await this.buildCustomFieldDefinitions(
          fieldValue.fields,
          fieldPath,
          customFieldDefinitions,
          relativeTo,
        );
        continue;
      }
      if (Array.isArray(fieldValue)) {
        for (const item of fieldValue) {
          if (item.adoptsFrom) {
            let absoluteCodeRef = codeRefWithAbsoluteURL(
              item.adoptsFrom,
              relativeTo,
            ) as ResolvedCodeRef;
            let fieldDefinition =
              await this.#definitionsCache.getDefinition(absoluteCodeRef);
            if (fieldDefinition) {
              for (const [subFieldName, subFieldDefinition] of Object.entries(
                fieldDefinition.fields,
              )) {
                const prefixedFieldPath = `${fieldPath}.${subFieldName}`;
                customFieldDefinitions[prefixedFieldPath] = subFieldDefinition;
              }
            }
          }
          if (item.fields) {
            await this.buildCustomFieldDefinitions(
              item.fields,
              fieldPath,
              customFieldDefinitions,
              relativeTo,
            );
          }
        }
      } else if (fieldValue.adoptsFrom) {
        let absoluteCodeRef = codeRefWithAbsoluteURL(
          fieldValue.adoptsFrom,
          relativeTo,
        ) as ResolvedCodeRef;
        let fieldDefinition =
          await this.#definitionsCache.getDefinition(absoluteCodeRef);
        if (fieldDefinition) {
          for (const [subFieldName, subFieldDefinition] of Object.entries(
            fieldDefinition.fields,
          )) {
            const prefixedFieldPath = `${fieldPath}.${subFieldName}`;
            customFieldDefinitions[prefixedFieldPath] = subFieldDefinition;
          }
        }
        if (fieldValue.fields) {
          await this.buildCustomFieldDefinitions(
            fieldValue.fields,
            fieldPath,
            customFieldDefinitions,
            relativeTo,
          );
        }
      }
    }
  }

  private async startFileWatcher() {
    await this.#adapter.subscribe((data) => {
      let tracked = this.getTrackedWrite(data);
      if (!tracked || tracked.isTracked) {
        return;
      }
      this.broadcastRealmEvent(data);
      this.#updateItems.push({
        operation: ('added' in data
          ? 'add'
          : 'updated' in data
            ? 'update'
            : 'removed') as UpdateItem['operation'],
        url: tracked.url,
      });
      this.drainUpdates();
    });
  }

  unsubscribe() {
    this.#adapter.unsubscribe();
  }

  private async drainUpdates() {
    await this.#flushUpdateEvents;
    let itemsDrained: () => void;
    this.#flushUpdateEvents = new Promise((res) => (itemsDrained = res));
    let items = [...this.#updateItems];
    this.#updateItems = [];
    for (let { operation, url } of items) {
      this.sendIndexInitiationEvent(url.href);
      await this.#realmIndexUpdater.update([url], {
        onInvalidation: (invalidatedURLs: URL[]) => {
          if (invalidatedURLs.find((url) => hasExecutableExtension(url.href))) {
            this.#definitionsCache.invalidate();
          }
          this.broadcastRealmEvent({
            eventName: 'index',
            indexType: 'incremental',
            invalidations: invalidatedURLs.map((u) => u.href),
          });
        },
        ...(operation === 'removed' ? { delete: true } : {}),
      });
    }
    itemsDrained!();
  }

  private sendIndexInitiationEvent(updatedFile: string) {
    this.broadcastRealmEvent({
      eventName: 'index',
      indexType: 'incremental-index-initiation',
      updatedFile,
    });
  }

  private async broadcastRealmEvent(event: RealmEventContent): Promise<void> {
    this.#adapter.broadcastRealmEvent(event, this.#matrixClient);
  }

  private async createRequestContext(): Promise<RequestContext> {
    let permissions = {
      [this.#realmServerMatrixUserId]: ['assume-user'] as RealmAction[],
      ...(await fetchRealmPermissions(this.#dbAdapter, new URL(this.url))),
    };
    return {
      realm: this,
      permissions,
    };
  }

  private async visibility(): Promise<RealmVisibility> {
    if (this.visibilityPromise) {
      return this.visibilityPromise;
    }

    this.visibilityPromise = (async () => {
      let permissions = await fetchRealmPermissions(
        this.#dbAdapter,
        new URL(this.url),
      );

      let usernames = Object.keys(permissions).filter(
        (username) => !username.startsWith('@realm/'),
      );
      if (usernames.includes('*')) {
        return 'public';
      } else if (usernames.includes('users')) {
        return 'shared';
      } else if (usernames.length > 1) {
        return 'shared';
      } else {
        return 'private';
      }
    })();

    return this.visibilityPromise;
  }

  #logRequestPerformance(
    request: Request,
    startTime: number,
    prefix = 'serve time',
  ) {
    this.#perfLog.debug(
      `${prefix}: ${Date.now() - startTime}ms - ${request.method} ${
        request.url
      } ${request.headers.get('Accept') ?? ''}`,
    );
  }
}

export type Kind = 'file' | 'directory';

function lastModifiedHeader(
  card: LooseSingleCardDocument,
): {} | { 'last-modified': string } {
  return (
    card.data.meta.lastModified != null
      ? { 'last-modified': formatRFC7231(card.data.meta.lastModified * 1000) }
      : {}
  ) as {} | { 'last-modified': string };
}

export type ErrorReporter = (error: Error) => void;

let globalWithErrorReporter = global as typeof globalThis & {
  __boxelErrorReporter: ErrorReporter;
};

export function setErrorReporter(reporter: ErrorReporter) {
  globalWithErrorReporter.__boxelErrorReporter = reporter;
}

export function reportError(error: Error) {
  if (globalWithErrorReporter.__boxelErrorReporter) {
    globalWithErrorReporter.__boxelErrorReporter(error);
  }
}

export interface CardDefinitionResource {
  id: string;
  type: 'card-definition';
  attributes: {
    cardRef: CodeRef;
  };
  relationships: {
    [fieldName: string]: {
      links: {
        related: string;
      };
      meta: {
        type: 'super' | 'contains' | 'containsMany';
        ref: CodeRef;
      };
    };
  };
}

function promoteLocalIdsToRemoteIds({
  resource,
  realmURL,
  included,
}: {
  resource: CardResource;
  included: CardResource[];
  realmURL: URL;
}) {
  if (!resource.relationships) {
    return;
  }
  let relationships = resource.relationships;

  function makeSelfLink(field: string, lid: string) {
    let sideLoadedResource = included.find((i) => i.lid === lid);
    if (!sideLoadedResource) {
      throw new Error(`Could not find local id ${lid} in "included" resources`);
    }
    if (
      sideLoadedResource.meta.realmURL &&
      sideLoadedResource.meta.realmURL !== realmURL.href
    ) {
      return;
    }
    let name =
      'name' in sideLoadedResource.meta.adoptsFrom
        ? sideLoadedResource.meta.adoptsFrom.name
        : 'cards';
    relationships[field].links = {
      self: paths.fileURL(`${name}/${lid}`).href,
    };
  }

  let paths = new RealmPaths(realmURL);
  for (let [fieldName, value] of Object.entries(resource.relationships)) {
    if ('data' in value && value.data) {
      if (Array.isArray(value.data)) {
        for (let [i, item] of value.data.entries()) {
          if ('lid' in item) {
            makeSelfLink(`${fieldName}.${i}`, item.lid);
          }
        }
      } else if ('lid' in value.data) {
        makeSelfLink(fieldName, value.data.lid);
      }
    }
  }
}

function assertRealmPermissions(
  realmPermissions: any,
): asserts realmPermissions is RealmPermissions {
  if (typeof realmPermissions !== 'object') {
    throw new Error(`permissions must be an object`);
  }
  for (let [user, permissions] of Object.entries(realmPermissions)) {
    if (typeof user !== 'string') {
      throw new Error(`user ${user} must be a string`); // could be a symbol
    }
    if (!Array.isArray(permissions) && permissions !== null) {
      throw new Error(`permissions must be an array or null`);
    }
    if (permissions && permissions.length > 0) {
      for (let permission of permissions) {
        if (!['read', 'write', 'realm-owner'].includes(permission)) {
          throw new Error(`'${permission}' is not a valid permission`);
        }
      }
    }
  }
}<|MERGE_RESOLUTION|>--- conflicted
+++ resolved
@@ -144,7 +144,6 @@
   permissions: RealmPermissions['user'];
 }
 
-<<<<<<< HEAD
 export type RealmAction = 'read' | 'write' | 'realm-owner' | 'assume-user';
 
 export interface RealmPermissions {
@@ -153,9 +152,6 @@
 
 // Result shape returned by RealmAdapter.write (does not include created)
 export interface AdapterWriteResult {
-=======
-export interface FileWriteResult {
->>>>>>> 906009d5
   path: string;
   lastModified: number;
 }
