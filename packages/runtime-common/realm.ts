import { Deferred } from './deferred';
import {
  makeCardTypeSummaryDoc,
  transformResultsToPrerenderedCardsDoc,
  type SingleCardDocument,
} from './document-types';
import { type CardResource } from './resource-types';
import { RealmPaths, LocalPath, join } from './paths';
import {
  systemError,
  notFound,
  methodNotAllowed,
  badRequest,
  CardError,
  ErrorDetails,
} from './error';
import { v4 as uuidV4 } from 'uuid';
import { formatRFC7231 } from 'date-fns';
import {
  isCardResource,
  isModuleResource,
  executableExtensions,
  hasExecutableExtension,
  isNode,
  logger,
  fetchUserPermissions,
  insertPermissions,
  maybeHandleScopedCSSRequest,
  authorizationMiddleware,
  internalKeyFor,
  isValidPrerenderedHtmlFormat,
  type CodeRef,
  type LooseSingleCardDocument,
  type ResourceObjectWithId,
  type DirectoryEntryRelationship,
  type DBAdapter,
  type QueuePublisher,
  type FileMeta,
  type DirectoryMeta,
  type ResolvedCodeRef,
<<<<<<< HEAD
  type FieldMeta,
=======
  type FieldDefinition,
>>>>>>> 6f6e53eb
  codeRefWithAbsoluteURL,
  isResolvedCodeRef,
  userInitiatedPriority,
  userIdFromUsername,
  isCardDocumentString,
} from './index';
import merge from 'lodash/merge';
import mergeWith from 'lodash/mergeWith';
import cloneDeep from 'lodash/cloneDeep';
import { type CardFields } from './resource-types';
import {
  fileContentToText,
  readFileAsText,
  getFileWithFallbacks,
  type TextFileRef,
} from './stream';
import { transpileJS } from './transpile';
import {
  AuthenticationError,
  AuthenticationErrorMessages,
  AuthorizationError,
  Method,
  RouteTable,
  Router,
  SupportedMimeType,
  lookupRouteTable,
} from './router';
import { InvalidQueryError, assertQuery, parseQuery } from './query';
import type { Readable } from 'stream';
import type * as CardAPI from 'https://cardstack.com/base/card-api';
import { createResponse } from './create-response';
import { mergeRelationships } from './merge-relationships';
import { MatrixClient, getMatrixUsername } from './matrix-client';

import { JsonWebTokenError, TokenExpiredError } from 'jsonwebtoken';
import RealmPermissionChecker from './realm-permission-checker';
import type { ResponseWithNodeStream, VirtualNetwork } from './virtual-network';

import { RealmAuthDataSource } from './realm-auth-data-source';
import { fetcher } from './fetcher';
import { RealmIndexQueryEngine } from './realm-index-query-engine';
import { RealmIndexUpdater } from './realm-index-updater';
import serialize from './file-serializer';

import {
  MatrixBackendAuthentication,
  Utils,
} from './matrix-backend-authentication';

import type {
  RealmEventContent,
  UpdateRealmEventContent,
} from 'https://cardstack.com/base/matrix-event';
import type { LintArgs, LintResult } from './lint';
import {
  AtomicOperation,
  AtomicOperationResult,
  AtomicPayloadValidationError,
  filterAtomicOperations,
} from './atomic-document';
import { DefinitionsCache } from './definitions-cache';

export const REALM_ROOM_RETENTION_POLICY_MAX_LIFETIME = 60 * 60 * 1000;

export interface RealmSession {
  canRead: boolean;
  canWrite: boolean;
}

export type RealmVisibility = 'private' | 'shared' | 'public';

export type RealmInfo = {
  name: string;
  backgroundURL: string | null;
  iconURL: string | null;
  showAsCatalog: boolean | null;
  visibility: RealmVisibility;
  realmUserId?: string;
  publishable: boolean | null;
};

export interface FileRef {
  path: LocalPath;
  content: ReadableStream<Uint8Array> | Readable | Uint8Array | string;
  lastModified: number;
  created: number;

  [key: symbol]: object;
}

export interface TokenClaims {
  user: string;
  realm: string;
  sessionRoom: string;
  permissions: RealmPermissions['user'];
}

export type RealmAction = 'read' | 'write' | 'realm-owner' | 'assume-user';

export interface RealmPermissions {
  [username: string]: RealmAction[] | null;
}

export interface FileWriteResult {
  path: string;
  lastModified: number;
  created: number;
  isNew: boolean;
}

export interface WriteOptions {
  clientRequestId?: string | null;
  serializeFile?: boolean | null;
}

export interface RealmAdapter {
  readdir(
    path: LocalPath,
    opts?: {
      create?: true;
    },
  ): AsyncGenerator<{ name: string; path: LocalPath; kind: Kind }, void>;

  openFile(path: LocalPath): Promise<FileRef | undefined>;

  // this should return unix time as it's the finest resolution that we can rely
  // on across all envs
  lastModified(path: LocalPath): Promise<number | undefined>;

  exists(path: LocalPath): Promise<boolean>;

  write(path: LocalPath, contents: string): Promise<FileWriteResult>;

  remove(path: LocalPath): Promise<void>;

  createJWT(claims: TokenClaims, expiration: string, secret: string): string;

  // throws if token cannot be verified or expired
  verifyJWT(
    token: string,
    secret: string,
  ): TokenClaims & { iat: number; exp: number };

  createStreamingResponse(
    req: Request,
    requestContext: RequestContext,
    init: ResponseInit,
    cleanup: () => void,
  ): {
    response: Response;
    writable: WritableStream;
  };

  fileWatcherEnabled: boolean;

  subscribe(cb: (message: UpdateRealmEventContent) => void): Promise<void>;

  unsubscribe(): void;

  broadcastRealmEvent(
    event: RealmEventContent,
    matrixClient: MatrixClient,
  ): Promise<void>;

  // optional, set this to override _lint endpoint behavior in tests
  lintStub?(
    request: Request,
    requestContext: RequestContext,
  ): Promise<LintResult>;
}

interface Options {
  disableModuleCaching?: true;
  copiedFromRealm?: URL;
  fullIndexOnStartup?: true;
}

interface UpdateItem {
  operation: 'add' | 'update' | 'removed';
  url: URL;
}

export interface MatrixConfig {
  url: URL;
  username: string;
}

export type RequestContext = { realm: Realm; permissions: RealmPermissions };

export class Realm {
  #startedUp = new Deferred<void>();
  #matrixClient: MatrixClient;
  #realmServerMatrixClient: MatrixClient;
  #realmIndexUpdater: RealmIndexUpdater;
  #realmIndexQueryEngine: RealmIndexQueryEngine;
  #adapter: RealmAdapter;
  #router: Router;
  #log = logger('realm');
  #perfLog = logger('perf');
  #updateItems: UpdateItem[] = [];
  #flushUpdateEvents: Promise<void> | undefined;
  #recentWrites: Map<string, number> = new Map();
  #realmSecretSeed: string;
  #disableModuleCaching = false;
  #fullIndexOnStartup = false;
  #realmServerMatrixUserId: string;
  #definitionsCache: DefinitionsCache;

  #publicEndpoints: RouteTable<true> = new Map([
    [
      SupportedMimeType.Session,
      new Map([['POST' as Method, new Map([['/_session', true]])]]),
    ],
    [
      SupportedMimeType.JSONAPI,
      new Map([['GET' as Method, new Map([['/_readiness-check', true]])]]),
    ],
  ]);
  #dbAdapter: DBAdapter;
  #queue: QueuePublisher;

  // This loader is not meant to be used operationally, rather it serves as a
  // template that we clone for each indexing operation
  readonly __fetchForTesting: typeof globalThis.fetch;
  readonly paths: RealmPaths;

  private visibilityPromise?: Promise<RealmVisibility>;

  get url(): string {
    return this.paths.url;
  }

  constructor(
    {
      url,
      adapter,
      matrix,
      secretSeed,
      dbAdapter,
      queue,
      virtualNetwork,
      realmServerMatrixClient,
    }: {
      url: string;
      adapter: RealmAdapter;
      matrix: MatrixConfig;
      secretSeed: string;
      dbAdapter: DBAdapter;
      queue: QueuePublisher;
      virtualNetwork: VirtualNetwork;
      realmServerMatrixClient: MatrixClient;
    },
    opts?: Options,
  ) {
    this.paths = new RealmPaths(new URL(url));
    let { username, url: matrixURL } = matrix;
    this.#realmSecretSeed = secretSeed;
    this.#dbAdapter = dbAdapter;
    this.#adapter = adapter;
    this.#queue = queue;
    this.#fullIndexOnStartup = opts?.fullIndexOnStartup ?? false;
    this.#realmServerMatrixClient = realmServerMatrixClient;
    this.#realmServerMatrixUserId = userIdFromUsername(
      realmServerMatrixClient.username,
      realmServerMatrixClient.matrixURL.href,
    );
    this.#matrixClient = new MatrixClient({
      matrixURL,
      username,
      seed: secretSeed,
    });
    this.#disableModuleCaching = Boolean(opts?.disableModuleCaching);
    let owner: string | undefined;
    let _fetch = fetcher(virtualNetwork.fetch, [
      // when we run cards directly in node we do so under the authority of the
      // realm server so that we can assume the user that owns this realm. this
      // logic will eventually go away after we refactor to running cards only
      // in headless chrome.
      async (req, next) => {
        if (!owner) {
          owner = await this.getRealmOwnerUserId();
        }
        req.headers.set('X-Boxel-Assume-User', owner);
        return next(req);
      },
      async (req, next) => {
        return (await maybeHandleScopedCSSRequest(req)) || next(req);
      },
      async (request, next) => {
        if (!this.paths.inRealm(new URL(request.url))) {
          return next(request);
        }
        return await this.internalHandle(request, true);
      },
      authorizationMiddleware(
        // ditto with above, we run cards under the authority of the realm
        // server so that we can assume user that owns this realm. refactor this
        // back to using the realm's own matrix client after running cards in
        // headless chrome lands.
        new RealmAuthDataSource(this.#realmServerMatrixClient, () => _fetch),
      ),
    ]);
    this.#definitionsCache = new DefinitionsCache(_fetch);

    this.__fetchForTesting = _fetch;

    this.#realmIndexUpdater = new RealmIndexUpdater({
      realm: this,
      dbAdapter,
      queue,
    });
    this.#realmIndexQueryEngine = new RealmIndexQueryEngine({
      realm: this,
      dbAdapter,
      fetch: _fetch,
      definitionsCache: this.#definitionsCache,
    });

    this.#router = new Router(new URL(url))
      .get('/_info', SupportedMimeType.RealmInfo, this.realmInfo.bind(this))
      .query('/_lint', SupportedMimeType.JSON, this.lint.bind(this))
      .get('/_mtimes', SupportedMimeType.Mtimes, this.realmMtimes.bind(this))
      .get('/_search', SupportedMimeType.CardJson, this.search.bind(this))
      .query('/_search', SupportedMimeType.CardJson, this.search.bind(this))
      .get(
        '/_search-prerendered',
        SupportedMimeType.CardJson,
        this.searchPrerendered.bind(this),
      )
      .query(
        '/_search-prerendered',
        SupportedMimeType.CardJson,
        this.searchPrerendered.bind(this),
      )
      .get(
        '/_types',
        SupportedMimeType.CardTypeSummary,
        this.fetchCardTypeSummary.bind(this),
      )
      .get(
        '/_dependencies',
        SupportedMimeType.CardDependencies,
        this.getCardDependencies.bind(this),
      )
      .post(
        '/_session',
        SupportedMimeType.Session,
        this.createSession.bind(this),
      )
      .get(
        '/_permissions',
        SupportedMimeType.Permissions,
        this.getRealmPermissions.bind(this),
      )
      .patch(
        '/_permissions',
        SupportedMimeType.Permissions,
        this.patchRealmPermissions.bind(this),
      )
<<<<<<< HEAD
      .get('/_meta', SupportedMimeType.JSONAPI, this.getMeta.bind(this))
=======
      .get(
        '/_definition',
        SupportedMimeType.JSONAPI,
        this.getDefinition.bind(this),
      )
>>>>>>> 6f6e53eb
      .get(
        '/_readiness-check',
        SupportedMimeType.RealmInfo,
        this.readinessCheck.bind(this),
      )
      .post(
        '/_atomic',
        SupportedMimeType.JSONAPI,
        this.handleAtomicOperations.bind(this),
      )
      .post('(/|/.+/)', SupportedMimeType.CardJson, this.createCard.bind(this))
      .get(
        '/|/.+(?<!.json)',
        SupportedMimeType.CardJson,
        this.getCard.bind(this),
      )
      .patch(
        '/.+(?<!.json)',
        SupportedMimeType.CardJson,
        this.patchCardInstance.bind(this),
      )
      .delete(
        '/|/.+(?<!.json)',
        SupportedMimeType.CardJson,
        this.removeCard.bind(this),
      )
      .post(
        '/.*',
        SupportedMimeType.CardSource,
        this.upsertCardSource.bind(this),
      )
      .head(
        '/.*',
        SupportedMimeType.CardSource,
        this.getSourceOrRedirect.bind(this),
      )
      .get(
        '/.*',
        SupportedMimeType.CardSource,
        this.getSourceOrRedirect.bind(this),
      )
      .delete(
        '/.+',
        SupportedMimeType.CardSource,
        this.removeCardSource.bind(this),
      )
      .get(
        '.*/',
        SupportedMimeType.DirectoryListing,
        this.getDirectoryListing.bind(this),
      );

    Object.values(SupportedMimeType).forEach((mimeType) => {
      if (mimeType !== SupportedMimeType.CardSource) {
        this.#router.head('/.*', mimeType as SupportedMimeType, async () => {
          let requestContext = await this.createRequestContext();
          return createResponse({ init: { status: 200 }, requestContext });
        });
      }
    });
  }

  async logInToMatrix() {
    await this.#matrixClient.login();
  }

  private async readinessCheck(
    _request: Request,
    requestContext: RequestContext,
  ) {
    await this.#startedUp.promise;

    return createResponse({
      body: null,
      init: {
        headers: { 'content-type': 'text/html' },
        status: 200,
      },
      requestContext,
    });
  }

  async indexing() {
    return this.#realmIndexUpdater.indexing();
  }

  async start() {
    this.#startedUp.fulfill((() => this.#startup())());

    if (this.#adapter.fileWatcherEnabled) {
      await this.startFileWatcher();
    }

    await this.#startedUp.promise;
  }

  async fullIndex() {
    await this.realmIndexUpdater.fullIndex();
  }

  async flushUpdateEvents() {
    return this.#flushUpdateEvents;
  }

  createJWT(claims: TokenClaims, expiration: string): string {
    return this.#adapter.createJWT(claims, expiration, this.#realmSecretSeed);
  }

  async write(
    path: LocalPath,
    contents: string,
    options?: WriteOptions,
  ): Promise<FileWriteResult> {
    let results = await this._batchWrite(new Map([[path, contents]]), options);
    return results[0];
  }

  async writeMany(
    files: Map<LocalPath, string>,
    options?: WriteOptions,
  ): Promise<FileWriteResult[]> {
    return this._batchWrite(files, options);
  }

  private async _batchWrite(
    files: Map<LocalPath, string>,
    options?: WriteOptions,
  ): Promise<FileWriteResult[]> {
    await this.indexing();
    let results: FileWriteResult[] = [];
    let urls: URL[] = [];
    let lastWriteType: 'module' | 'instance' | undefined;
    let currentWriteType: 'module' | 'instance' | undefined;
<<<<<<< HEAD
    let performIndex = async () => {
      await this.#realmIndexUpdater.update(urls, {
        onInvalidation: (invalidatedURLs: URL[]) => {
          this.broadcastRealmEvent({
            eventName: 'index',
            indexType: 'incremental',
            invalidations: invalidatedURLs.map((u) => u.href),
            clientRequestId: options?.clientRequestId ?? null,
          });
=======
    let invalidations: Set<string> = new Set();
    let clientRequestId: string | null | undefined;
    let performIndex = async () => {
      await this.#realmIndexUpdater.update(urls, {
        onInvalidation: (invalidatedURLs: URL[]) => {
          if (invalidatedURLs.find((url) => hasExecutableExtension(url.href))) {
            this.#definitionsCache.invalidate();
          }
          invalidations = new Set([
            ...invalidations,
            ...invalidatedURLs.map((u) => u.href),
          ]);
          clientRequestId = clientRequestId ?? options?.clientRequestId;
>>>>>>> 6f6e53eb
        },
      });
    };
    for (let [path, content] of files) {
      lastWriteType = currentWriteType ?? lastWriteType;
      currentWriteType = hasExecutableExtension(path)
        ? 'module'
        : path.endsWith('.json') && isCardDocumentString(content)
          ? 'instance'
          : undefined;
      if (lastWriteType === 'module' && currentWriteType === 'instance') {
<<<<<<< HEAD
        // we need to generate/update possible card-def meta in order for
=======
        // we need to generate/update possible definition in order for
>>>>>>> 6f6e53eb
        // instance file serialization that may depend on the included module to
        // work. TODO: we could be more precise here and keep track of what
        // modules the instances depend on and only flush the modules to index
        // when you you see that you have an instance that you are about to
        // write to disk that depends on a module that is part of this
        // operation.
        await performIndex();
        urls = [];
      }
      let url = this.paths.fileURL(path);
      this.sendIndexInitiationEvent(url.href);
      await this.trackOwnWrite(path);
      try {
        let doc = JSON.parse(content);
        if (isCardResource(doc.data) && options?.serializeFile) {
          let serialized = await this.fileSerialization(
            { data: merge(doc.data, { meta: { realmURL: this.url } }) },
            url,
          );
          content = JSON.stringify(serialized, null, 2);
        }
      } catch (e: any) {
        if (e.message.includes('not found')) {
          throw new Error(e);
        }
      }
      let { lastModified, created, isNew } = await this.#adapter.write(
        path,
        content,
      );
      results.push({ path, lastModified, created, isNew });
      urls.push(url);
    }
    if (urls.length > 0) {
      await performIndex();
    }
<<<<<<< HEAD
=======
    this.broadcastRealmEvent({
      eventName: 'index',
      indexType: 'incremental',
      invalidations: [...invalidations],
      clientRequestId,
    });
>>>>>>> 6f6e53eb
    return results;
  }

  validate(json: any): AtomicPayloadValidationError[] {
    let operations = json['atomic:operations'];
    let title = 'Invalid atomic:operations format';
    let errors: AtomicPayloadValidationError[] = [];
    if (!operations || !Array.isArray(operations)) {
      let detail = `Request body must contain 'atomic:operations' array`;
      errors.push({
        title,
        detail,
        status: 400,
      });
      return errors;
    }
    for (let operation of operations) {
      if (operation.op !== 'add') {
        let detail = `You tried to use an unsupported operation type: '${operation.op}'. Only 'add' operations are currently supported`;
        errors.push({
          title,
          detail,
          status: 422,
        });
      }
      if (!operation.href) {
        let detail = `Request operation must contain 'href' property`;
        errors.push({
          title,
          detail,
          status: 400,
        });
      }
      if (
        operation.data &&
        !(operation.data.type == 'card' || operation.data.type == 'source')
      ) {
        let detail = `You tried to use an unsupported resource type: '${operation.data.type}'. Only 'card' and 'source' resource types are currently supported`;
        errors.push({
          title,
          detail,
          status: 422,
        });
      }
    }
    return errors;
  }

  // this method carefully checks before writing with the intent of
  // stopping failed operations that depend on others
  private async checkBeforeAtomicWrite(
    operations: AtomicOperation[],
  ): Promise<ErrorDetails[]> {
    let promises = [];
    for (let { href } of operations) {
      let localPath = this.paths.local(new URL(href, this.paths.url));
      promises.push(this.#adapter.exists(localPath));
    }
    let booleanFlags = await Promise.all(promises);
    return operations
      .filter((_, i) => booleanFlags[i])
      .map(({ href }) => {
        return {
          title: 'Resource already exists',
          detail: `Resource ${href} already exists`,
          status: 409,
        };
      });
  }

  private lowestStatusCode(errors: ErrorDetails[]): number {
    let statuses = errors
      .filter((e) => e.status)
      .map((e) => e.status) as number[];
    return Math.min(...statuses);
  }

  private async handleAtomicOperations(
    request: Request,
    requestContext: RequestContext,
  ): Promise<Response> {
    let body = await request.text();
    let json;
    try {
      json = JSON.parse(body);
    } catch (e) {
      return createResponse({
        body: JSON.stringify({
          errors: [
            {
              title: 'Invalid atomic:operations format',
              detail: `Request body is not valid JSON`,
            },
          ],
        }),
        init: {
          status: 400,
          headers: {
            'content-type': SupportedMimeType.JSONAPI,
          },
        },
        requestContext,
      });
    }
    let validationErrors = this.validate(json);
    if (validationErrors.length > 0) {
      return createResponse({
        body: JSON.stringify({ errors: validationErrors }),
        init: {
          status: 400,
          headers: { 'content-type': SupportedMimeType.JSONAPI },
        }, //consolidate to 400
        requestContext,
      });
    }
    let operations = filterAtomicOperations(json['atomic:operations']);
    let atomicCheckErrors = await this.checkBeforeAtomicWrite(operations);
    if (atomicCheckErrors.length > 0) {
      return createResponse({
        body: JSON.stringify({ errors: atomicCheckErrors }),
        init: {
          status: this.lowestStatusCode(atomicCheckErrors),
          headers: { 'content-type': SupportedMimeType.JSONAPI },
        },
        requestContext,
      });
    }
    let files = new Map<LocalPath, string>();
    let writeResults: FileWriteResult[] = [];

    for (let operation of operations) {
      let resource = operation.data;
      let href = operation.href;
      let localPath = this.paths.local(new URL(href, this.paths.url));
      if (isModuleResource(resource)) {
        files.set(localPath, resource.attributes?.content ?? '');
      } else if (isCardResource(resource)) {
        let doc = {
          data: resource,
        };
        files.set(localPath, JSON.stringify(doc, null, 2));
      } else {
        return createResponse({
          body: JSON.stringify({
            errors: [
              {
                status: 400,
                title: 'Invalid resource',
                detail: `Operation data is not a valid card resource or module resource`,
              },
            ],
          }),
          init: {
            status: 400,
            headers: { 'content-type': SupportedMimeType.JSONAPI },
          },
          requestContext,
        });
      }
    }

    if (files.size > 0) {
      try {
        writeResults = await this.writeMany(files, {
          clientRequestId: request.headers.get('X-Boxel-Client-Request-Id'),
          serializeFile: true,
        });
      } catch (e: any) {
        return createResponse({
          body: JSON.stringify({
            errors: [{ title: 'Write Error', detail: e.message }],
          }),
          init: {
            status: 500,
            headers: { 'content-type': SupportedMimeType.JSONAPI },
          },
          requestContext,
        });
      }
    }

    let results: AtomicOperationResult[] = writeResults.map(
      ({ path, created }) => ({
        data: {
          id: this.paths.fileURL(path).href,
        },
        meta: {
          created,
        },
      }),
    );
    return createResponse({
      body: JSON.stringify({ 'atomic:results': results }, null, 2),
      init: {
        status: 201,
        headers: {
          'content-type': SupportedMimeType.JSONAPI,
        },
      },
      requestContext,
    });
  }

  // we track our own writes so that we can eliminate echoes in the file watcher
  private async trackOwnWrite(path: LocalPath, opts?: { isDelete: true }) {
    let type = opts?.isDelete
      ? 'removed'
      : (await this.#adapter.exists(path))
        ? 'updated'
        : 'added';
    let recentWritesKey = this.constructRecentWritesKey(type, path);
    this.#recentWrites.set(
      recentWritesKey,
      setTimeout(() => {
        this.#recentWrites.delete(recentWritesKey);
      }, 500) as unknown as number, // don't use NodeJS Timeout type
    );
  }

  private constructRecentWritesKey(operation: string, path: string) {
    return `${operation}-${JSON.stringify({ [operation]: path })}`;
  }

  private getTrackedWrite(
    data: UpdateRealmEventContent,
  ): { isTracked: boolean; url: URL } | undefined {
    let file: string;
    let type: string | undefined;
    if ('updated' in data) {
      file = data.updated;
      type = 'updated';
    } else if ('added' in data) {
      file = data.added;
      type = 'added';
    } else if ('removed' in data) {
      file = data.removed;
      type = 'removed';
    } else {
      return;
    }
    let recentWritesKey = this.constructRecentWritesKey(type, file);
    let url = this.paths.fileURL(file);
    let timeout = this.#recentWrites.get(recentWritesKey);
    if (timeout) {
      // This is a best attempt to eliminate an echo here since it's unclear whether this update is one
      // that we wrote or one that was created outside of us
      clearTimeout(timeout);
      this.#recentWrites.delete(recentWritesKey);
      return { isTracked: true, url };
    }
    return { isTracked: false, url };
  }

  async delete(path: LocalPath): Promise<void> {
    let url = this.paths.fileURL(path);
    this.sendIndexInitiationEvent(url.href);
    await this.trackOwnWrite(path, { isDelete: true });
    await this.#adapter.remove(path);
    await this.#realmIndexUpdater.update([url], {
      delete: true,
      onInvalidation: (invalidatedURLs: URL[]) => {
        if (invalidatedURLs.find((url) => hasExecutableExtension(url.href))) {
          this.#definitionsCache.invalidate();
        }
        this.broadcastRealmEvent({
          eventName: 'index',
          indexType: 'incremental',
          invalidations: invalidatedURLs.map((u) => u.href),
        });
      },
    });
  }

  get realmIndexUpdater() {
    return this.#realmIndexUpdater;
  }

  get realmIndexQueryEngine() {
    return this.#realmIndexQueryEngine;
  }

  async reindex() {
    await this.#realmIndexUpdater.fullIndex();
    this.#definitionsCache.invalidate();
    this.broadcastRealmEvent({
      eventName: 'index',
      indexType: 'full',
    });
  }

  async #startup() {
    await Promise.resolve();
    let startTime = Date.now();
    let isNewIndex = await this.#realmIndexUpdater.isNewIndex();
    if (isNewIndex || this.#fullIndexOnStartup) {
      let promise = this.#realmIndexUpdater.fullIndex();
      if (isNewIndex) {
        // we only await the full indexing at boot if this is a brand new index
        await promise;
      }
      // not sure how useful this event is--nothing is currently listening for
      // it, and it may happen during or after the full index...
      this.broadcastRealmEvent({
        eventName: 'index',
        indexType: 'full',
      });
    }
    this.#perfLog.debug(
      `realm server ${this.url} startup in ${Date.now() - startTime} ms`,
    );
  }

  // TODO get rid of this
  maybeHandle = async (
    request: Request,
  ): Promise<ResponseWithNodeStream | null> => {
    if (!this.paths.inRealm(new URL(request.url))) {
      return null;
    }
    return await this.internalHandle(request, true);
  };

  handle = async (request: Request): Promise<ResponseWithNodeStream | null> => {
    if (!this.paths.inRealm(new URL(request.url))) {
      return null;
    }
    return await this.internalHandle(request, false);
  };

  async getRealmOwnerUserId(): Promise<string> {
    let permissions = await fetchUserPermissions(
      this.#dbAdapter,
      new URL(this.url),
    );

    let userIds = Object.entries(permissions)
      .filter(([_, permissions]) => permissions?.includes('realm-owner'))
      .map(([userId]) => userId);
    if (userIds.length > 1) {
      // we want to use the realm's human owner for the realm and not the bot
      userIds = userIds.filter((userId) => !userId.startsWith('@realm/'));
    }

    let [userId] = userIds;
    // real matrix user ID's always start with an '@', if it doesn't that
    // means we are testing
    if (userId?.startsWith('@')) {
      return userId;
    }
    // hard coded test URLs
    if ((globalThis as any).__environment === 'test') {
      switch (this.url) {
        case 'http://127.0.0.1:4441/':
          return '@base_realm:localhost';
        case 'http://127.0.0.1:4444/':
        case 'http://127.0.0.1:4445/':
        case 'http://127.0.0.1:4445/test/':
        case 'http://127.0.0.1:4446/demo/':
        case 'http://127.0.0.1:4448/':
          return '@node-test_realm:localhost';
        default:
          return '@test_realm:localhost';
      }
    }
    throw new Error(`Cannot determine realm owner for realm ${this.url}.`);
  }

  async getRealmOwnerUsername(): Promise<string> {
    let userId = await this.getRealmOwnerUserId();
    return getMatrixUsername(userId);
  }

  private async createSession(
    request: Request,
    requestContext: RequestContext,
  ) {
    let matrixBackendAuthentication = new MatrixBackendAuthentication(
      this.#matrixClient,
      this.#realmSecretSeed,
      {
        badRequest: function (message: string) {
          return badRequest({ message, requestContext });
        },
        createResponse: function (
          body: BodyInit | null,
          init: ResponseInit | undefined,
        ) {
          return createResponse({
            body,
            init,
            requestContext,
          });
        },
        createJWT: async (user: string, sessionRoom: string) => {
          let permissions = requestContext.permissions;

          let userPermissions = await new RealmPermissionChecker(
            permissions,
            this.#matrixClient,
          ).for(user);
          return this.#adapter.createJWT(
            {
              user,
              realm: this.url,
              sessionRoom,
              permissions: userPermissions,
            },
            '7d',
            this.#realmSecretSeed,
          );
        },
      } as Utils,
    );

    return await matrixBackendAuthentication.createSession(request);
  }

  private async internalHandle(
    request: Request,
    isLocal: boolean,
  ): Promise<ResponseWithNodeStream> {
    let redirectResponse = this.rootRealmRedirect(request);
    if (redirectResponse) {
      return redirectResponse;
    }

    if (
      request.method === 'POST' &&
      request.headers.get('X-HTTP-Method-Override') === 'QUERY'
    ) {
      request = new Request(request.url, {
        method: 'QUERY',
        headers: request.headers,
        body: await request.clone().text(),
      });
      request.headers.delete('X-HTTP-Method-Override');
    }

    let requestContext = await this.createRequestContext(); // Cache realm permissions for the duration of the request so that we don't have to fetch them multiple times

    try {
      // local requests are allowed to query the realm as the index is being built up
      if (!isLocal) {
        if (!request.headers.get('X-Boxel-Building-Index')) {
          let timeout = await Promise.race<void | Error>([
            this.#startedUp.promise,
            new Promise((resolve) =>
              setTimeout(() => {
                resolve(
                  new Error(
                    `Timeout waiting for realm ${this.url} to become ready`,
                  ),
                );
              }, 60 * 1000).unref?.(),
            ),
          ]);
          if (timeout) {
            return new Response(timeout.message, { status: 500 });
          }
        }

        let requiredPermission: RealmAction;
        if (['_permissions'].includes(this.paths.local(new URL(request.url)))) {
          requiredPermission = 'realm-owner';
        } else if (
          ['PUT', 'PATCH', 'POST', 'DELETE'].includes(request.method)
        ) {
          requiredPermission = 'write';
        } else {
          requiredPermission = 'read';
        }
        await this.checkPermission(request, requestContext, requiredPermission);
      }
      if (!this.#realmIndexQueryEngine) {
        return systemError({
          requestContext,
          message: 'search index is not available',
        });
      }
      if (this.#router.handles(request)) {
        return this.#router.handle(request, requestContext);
      } else {
        return this.fallbackHandle(request, requestContext);
      }
    } catch (e) {
      if (e instanceof AuthenticationError) {
        return createResponse({
          body: e.message,
          init: {
            status: 401,
            headers: {
              'X-Boxel-Realm-Url': requestContext.realm.url,
            },
          },
          requestContext,
        });
      }

      if (e instanceof AuthorizationError) {
        return new Response(`${e.message}`, {
          status: 403,
        });
      }

      throw e;
    }
  }

  // Requests for the root of the realm without a trailing slash aren't
  // technically inside the realm (as the realm includes the trailing '/'),
  // so issue a redirect in those scenarios.
  private rootRealmRedirect(request: Request) {
    let url = new URL(request.url);
    let urlWithoutQueryParams = url.protocol + '//' + url.host + url.pathname;
    if (`${urlWithoutQueryParams}/` === this.url) {
      return new Response(null, {
        status: 302,
        headers: {
          Location: String(url.searchParams)
            ? `${this.url}?${url.searchParams}`
            : this.url,
        },
      });
    }
    return undefined;
  }

  private async fallbackHandle(
    request: Request,
    requestContext: RequestContext,
  ) {
    let start = Date.now();
    let url = new URL(request.url);
    let localPath = this.paths.local(url);
    if (
      !this.#disableModuleCaching &&
      !request.headers.get('X-Boxel-Disable-Module-Cache')
    ) {
      let useWorkInProgressIndex = Boolean(
        request.headers.get('X-Boxel-Building-Index'),
      );
      let module = await this.#realmIndexQueryEngine.module(url, {
        useWorkInProgressIndex,
      });
      if (module?.type === 'module') {
        try {
          if (
            module.lastModified != null &&
            request.headers.get('if-none-match') === String(module.lastModified)
          ) {
            return createResponse({
              body: null,
              init: { status: 304 },
              requestContext,
            });
          }

          return createResponse({
            body: module.executableCode,
            init: {
              status: 200,
              headers: {
                'content-type': 'text/javascript',
                ...(module.lastModified != null
                  ? {
                      etag: String(module.lastModified),
                      'cache-control': 'public, max-age=0', // instructs the browser to check with server before using cache
                    }
                  : {}),
              },
            },
            requestContext,
          });
        } finally {
          this.#logRequestPerformance(request, start, 'cache hit');
        }
      }
      if (module?.type === 'error') {
        try {
          // using "Not Acceptable" here because no text/javascript representation
          // can be made and we're sending text/html error page instead
          return createResponse({
            body: JSON.stringify(module.error, null, 2),
            init: {
              status: 406,
              headers: { 'content-type': 'text/html' },
            },
            requestContext,
          });
        } finally {
          this.#logRequestPerformance(request, start, 'cache hit');
        }
      }
    }
    return this.serveModuleFromDisk(localPath, start, request, requestContext);
  }
  private async serveModuleFromDisk(
    localPath: LocalPath,
    start: number,
    request: Request,
    requestContext: RequestContext,
  ) {
    try {
      let maybeFileRef = await this.getFileWithFallbacks(
        localPath,
        executableExtensions,
      );
      if (!maybeFileRef) {
        return notFound(request, requestContext, `${request.url} not found`);
      }

      let fileRef = maybeFileRef;
      if (hasExecutableExtension(fileRef.path)) {
        if (fileRef[Symbol.for('shimmed-module')]) {
          // this response is ultimately thrown away and only the symbol value
          // is preserved. so what is inside this response is not important
          let response = createResponse({ requestContext });
          (response as any)[Symbol.for('shimmed-module')] =
            fileRef[Symbol.for('shimmed-module')];
          return response;
        }
        // fallback to the file system only after trying the index. during the
        // initial index we need to use the API to run the indexer whose modules
        // would otherwise live in index (this conundrum would go away if the
        // API could be statically loaded and not come from the base realm.)
        return this.makeJS(
          await fileContentToText(fileRef),
          fileRef.path,
          requestContext,
        );
      }
      return await this.serveLocalFile(request, fileRef, requestContext);
    } finally {
      this.#logRequestPerformance(request, start, 'cache miss');
    }
  }

  private async serveLocalFile(
    request: Request,
    ref: FileRef,
    requestContext: RequestContext,
    options?: {
      defaultHeaders?: Record<string, string>;
    },
  ): Promise<ResponseWithNodeStream> {
    if (
      ref.lastModified != null &&
      request.headers.get('if-none-match') === String(ref.lastModified)
    ) {
      return createResponse({
        body: null,
        init: { status: 304 },
        requestContext,
      });
    }
    let headers = {
      ...(options?.defaultHeaders || {}),
      'x-created': formatRFC7231(ref.created * 1000),
      'last-modified': formatRFC7231(ref.lastModified * 1000),
      ...(Symbol.for('shimmed-module') in ref
        ? { 'X-Boxel-Shimmed-Module': 'true' }
        : {}),
      etag: String(ref.lastModified),
      'cache-control': 'public, max-age=0', // instructs the browser to check with server before using cache
    };
    if (
      ref.content instanceof ReadableStream ||
      ref.content instanceof Uint8Array ||
      typeof ref.content === 'string'
    ) {
      return createResponse({
        body: ref.content,
        init: { headers },
        requestContext,
      });
    }

    if (!isNode) {
      throw new Error(`Cannot handle node stream in a non-node environment`);
    }

    // add the node stream to the response which will get special handling in the node env
    let response = createResponse({
      body: null,
      init: { headers },
      requestContext,
    }) as ResponseWithNodeStream;

    response.nodeStream = ref.content;
    return response;
  }

  private async checkPermission(
    request: Request,
    requestContext: RequestContext,
    requiredPermission: 'read' | 'write' | 'realm-owner',
  ) {
    let realmPermissions = requestContext.permissions;
    if (
      requiredPermission !== 'realm-owner' &&
      (lookupRouteTable(this.#publicEndpoints, this.paths, request) ||
        request.method === 'HEAD' ||
        // If the realm is public readable or writable, do not require a JWT
        (requiredPermission === 'read' &&
          realmPermissions['*']?.includes('read')) ||
        (requiredPermission === 'write' &&
          realmPermissions['*']?.includes('write')))
    ) {
      return;
    }

    let authorizationString = request.headers.get('Authorization');
    if (!authorizationString) {
      throw new AuthenticationError(
        AuthenticationErrorMessages.MissingAuthHeader,
      );
    }
    let tokenString = authorizationString.replace('Bearer ', ''); // Parse the JWT

    let token: TokenClaims;

    try {
      token = this.#adapter.verifyJWT(tokenString, this.#realmSecretSeed);

      let realmPermissionChecker = new RealmPermissionChecker(
        realmPermissions,
        this.#matrixClient,
      );

      let user = token.user;
      let assumedUser = request.headers.get('X-Boxel-Assume-User');
      let didAssumeUser = false;
      if (
        assumedUser &&
        (await realmPermissionChecker.can(user, 'assume-user'))
      ) {
        user = assumedUser;
        didAssumeUser = true;
      }

      // if the client is the realm matrix user then we permit all actions
      if (user === this.#matrixClient.getUserId()) {
        return;
      }

      let userPermissions = await realmPermissionChecker.for(user);
      if (
        !didAssumeUser &&
        JSON.stringify(token.permissions?.sort()) !==
          JSON.stringify(userPermissions.sort())
      ) {
        throw new AuthenticationError(
          AuthenticationErrorMessages.PermissionMismatch,
        );
      }

      if (!(await realmPermissionChecker.can(user, requiredPermission))) {
        throw new AuthorizationError(
          'Insufficient permissions to perform this action',
        );
      }
    } catch (e) {
      if (e instanceof TokenExpiredError) {
        throw new AuthenticationError(AuthenticationErrorMessages.TokenExpired);
      }
      if (e instanceof JsonWebTokenError) {
        throw new AuthenticationError(AuthenticationErrorMessages.TokenInvalid);
      }
      throw e;
    }
  }

  private async upsertCardSource(
    request: Request,
    requestContext: RequestContext,
  ): Promise<Response> {
    let { lastModified } = await this.write(
      this.paths.local(new URL(request.url)),
      await request.text(),
      {
        clientRequestId: request.headers.get('X-Boxel-Client-Request-Id'),
        serializeFile: false,
      },
    );
    return createResponse({
      body: null,
      init: {
        status: 204,
        headers: { 'last-modified': formatRFC7231(lastModified * 1000) },
      },
      requestContext,
    });
  }

  private async getSourceOrRedirect(
    request: Request,
    requestContext: RequestContext,
  ): Promise<ResponseWithNodeStream> {
    if (!request.headers.get('X-Boxel-Building-Index')) {
      let indexedSource = await this.getSourceFromIndex(new URL(request.url));
      if (indexedSource) {
        let { canonicalURL, lastModified, source } = indexedSource;
        if (request.url !== canonicalURL.href) {
          return createResponse({
            body: null,
            init: {
              status: 302,
              headers: {
                Location: `${new URL(this.url).pathname}${this.paths.local(
                  canonicalURL,
                )}`,
              },
            },
            requestContext,
          });
        }
        return createResponse({
          body: source,
          init: {
            headers: {
              ...(lastModified != null
                ? { 'last-modified': formatRFC7231(lastModified * 1000) }
                : {}),
            },
          },
          requestContext,
        });
      }
    }

    // fallback to file system if there is an error document or this is the
    // first time index
    let localName = this.paths.local(new URL(request.url));
    let handle = await this.getFileWithFallbacks(localName, [
      ...executableExtensions,
      '.json',
    ]);
    let start = Date.now();
    try {
      if (!handle) {
        return notFound(request, requestContext, `${localName} not found`);
      }

      if (handle.path !== localName) {
        return createResponse({
          body: null,
          init: {
            status: 302,
            headers: {
              Location: `${new URL(this.url).pathname}${handle.path}`,
            },
          },
          requestContext,
        });
      }

      return await this.serveLocalFile(request, handle, requestContext, {
        defaultHeaders: {
          'content-type': 'text/plain; charset=utf-8',
        },
      });
    } finally {
      this.#logRequestPerformance(request, start);
    }
  }

  private async getSourceFromIndex(url: URL): Promise<
    | {
        source: string;
        lastModified: number | null;
        canonicalURL: URL;
      }
    | undefined
  > {
    let [module, instance] = await Promise.all([
      this.#realmIndexQueryEngine.module(url),
      this.#realmIndexQueryEngine.instance(url),
    ]);
    if (module?.type === 'module' || instance?.type === 'instance') {
      let canonicalURL =
        module?.type === 'module'
          ? module.canonicalURL
          : instance?.type === 'instance'
            ? instance.canonicalURL
            : undefined;
      let source =
        module?.type === 'module'
          ? module.source
          : instance?.type === 'instance'
            ? instance.source
            : undefined;
      let lastModified =
        module?.type === 'module'
          ? module.lastModified
          : instance?.type === 'instance'
            ? instance.lastModified
            : null;
      if (canonicalURL == null || source == null) {
        throw new Error(
          `missing 'canonicalURL' and/or 'source' from index entry ${
            url.href
          }, where type is ${
            module?.type === 'module' ? 'module' : 'instance'
          }`,
        );
      }
      return { canonicalURL: new URL(canonicalURL), lastModified, source };
    }
    return undefined;
  }

  private async removeCardSource(
    request: Request,
    requestContext: RequestContext,
  ): Promise<Response> {
    let localName = this.paths.local(new URL(request.url));
    let handle = await this.getFileWithFallbacks(localName, [
      ...executableExtensions,
      '.json',
    ]);
    if (!handle) {
      return notFound(request, requestContext, `${localName} not found`);
    }
    await this.delete(handle.path);
    return createResponse({
      body: null,
      init: { status: 204 },
      requestContext,
    });
  }

  private makeJS(
    content: string,
    debugFilename: string,
    requestContext: RequestContext,
  ): Response {
    try {
      content = transpileJS(content, debugFilename);
    } catch (err: any) {
      // using "Not Acceptable" here because no text/javascript representation
      // can be made and we're sending text/html error page instead
      return createResponse({
        body: err.message,
        init: {
          status: 406,
          headers: { 'content-type': 'text/html' },
        },
        requestContext,
      });
    }
    return createResponse({
      body: content,
      init: {
        status: 200,
        headers: { 'content-type': 'text/javascript' },
      },
      requestContext,
    });
  }

  // we bother with this because typescript is picky about allowing you to use
  // explicit file extensions in your source code
  private async getFileWithFallbacks(
    path: LocalPath,
    fallbackExtensions: string[] = [],
  ): Promise<FileRef | undefined> {
    return getFileWithFallbacks(
      path,
      this.#adapter.openFile.bind(this.#adapter),
      fallbackExtensions,
    );
  }

  private async createCard(
    request: Request,
    requestContext: RequestContext,
  ): Promise<Response> {
    let body = await request.text();
    let json;
    try {
      json = JSON.parse(body);
    } catch (e) {
      return badRequest({
        message: `Request body is not valid card JSON-API`,
        requestContext,
      });
    }
    let { data: primaryResource, included: maybeIncluded } = json;
    if (!isCardResource(primaryResource)) {
      return badRequest({
        message: `Request body is not valid card JSON-API`,
        requestContext,
      });
    }
    if (maybeIncluded) {
      if (!Array.isArray(maybeIncluded)) {
        return badRequest({
          message: `Request body is not valid card JSON-API: included is not array`,
          requestContext,
        });
      }
      for (let sideLoadedResource of maybeIncluded) {
        if (!isCardResource(sideLoadedResource)) {
          return badRequest({
            message: `Request body is not valid card JSON-API: side-loaded data is not a valid card resource`,
            requestContext,
          });
        }
      }
    }
    let files = new Map<LocalPath, string>();
    let included = (maybeIncluded ?? []) as CardResource[];
    let resources = [primaryResource, ...included];
    let primaryResourceURL: URL | undefined;
    for (let [i, resource] of resources.entries()) {
      if (
        (i > 0 && typeof resource.lid !== 'string') ||
        (resource.meta.realmURL && resource.meta.realmURL !== this.url)
      ) {
        continue;
      }
      let name =
        'name' in resource.meta.adoptsFrom
          ? resource.meta.adoptsFrom.name
          : 'cards';

      let fileURL = this.paths.fileURL(
        `/${join(new URL(request.url).pathname, name, (resource.lid ?? uuidV4()) + '.json')}`,
      );
      if (i === 0) {
        primaryResourceURL = fileURL;
      }

      promoteLocalIdsToRemoteIds({
        resource,
        included,
        realmURL: new URL(this.url),
      });
      let fileSerialization: LooseSingleCardDocument | undefined;
      try {
        fileSerialization = await this.fileSerialization(
          { data: merge(resource, { meta: { realmURL: request.url } }) },
          fileURL,
        );
      } catch (err: any) {
        if (err.message.startsWith('field validation error')) {
          return badRequest({
            message: err.message,
            requestContext,
            lid: resource.lid,
          });
        } else {
          return systemError({
            requestContext,
            message: err.message,
            additionalError: err,
            lid: resource.lid,
          });
        }
      }
      let localPath = this.paths.local(fileURL);
      files.set(localPath, JSON.stringify(fileSerialization, null, 2));
    }
    if (!primaryResourceURL) {
      return systemError({
        requestContext,
        message: `unable to determine URL of the primary resource from request payload`,
        lid: primaryResource.lid,
      });
    }
    let [{ lastModified }] = await this.writeMany(files, {
      clientRequestId: request.headers.get('X-Boxel-Client-Request-Id'),
    });

    let newURL = primaryResourceURL.href.replace(/\.json$/, '');
    let entry = await this.#realmIndexQueryEngine.cardDocument(
      new URL(newURL),
      {
        loadLinks: true,
      },
    );
    if (!entry || entry?.type === 'error') {
      let err = entry
        ? CardError.fromSerializableError(entry.error)
        : undefined;
      return systemError({
        requestContext,
        message: `Unable to index newly created card: ${newURL}, can't find new instance in index`,
        additionalError: err,
        id: newURL,
      });
    }
    let doc: SingleCardDocument = merge({}, entry.doc, {
      data: {
        links: { self: newURL },
        meta: { lastModified },
      },
    });
    return createResponse({
      body: JSON.stringify(doc, null, 2),
      init: {
        status: 201,
        headers: {
          'content-type': SupportedMimeType.CardJson,
          ...lastModifiedHeader(doc),
        },
      },
      requestContext,
    });
  }

  private async patchCardInstance(
    request: Request,
    requestContext: RequestContext,
  ): Promise<Response> {
    let localPath = this.paths.local(new URL(request.url));
    if (localPath.startsWith('_')) {
      return methodNotAllowed(request, requestContext);
    }

    let url = this.paths.fileURL(localPath);
    let instanceURL = url.href.replace(/\.json$/, '');
    let originalMaybeError =
      await this.#realmIndexQueryEngine.cardDocument(url);
    if (!originalMaybeError) {
      return notFound(request, requestContext);
    }
    if (originalMaybeError.type === 'error') {
      return systemError({
        requestContext,
        message: `unable to patch card, cannot load original from index`,
        additionalError: CardError.fromSerializableError(
          originalMaybeError.error,
        ),
        id: instanceURL,
      });
    }
    let { doc: original } = originalMaybeError;
    let originalClone = cloneDeep(original.data);
    delete originalClone.meta.lastModified;

    let { data: patch, included: maybeIncluded } = await request.json();
    if (!isCardResource(patch)) {
      return badRequest({
        message: `The request body was not a card document`,
        requestContext,
      });
    }
    if (maybeIncluded) {
      if (!Array.isArray(maybeIncluded)) {
        return badRequest({
          message: `Request body is not valid card JSON-API: included is not array`,
          requestContext,
        });
      }
      for (let sideLoadedResource of maybeIncluded) {
        if (!isCardResource(sideLoadedResource)) {
          return badRequest({
            message: `Request body is not valid card JSON-API: side-loaded data is not a valid card resource`,
            requestContext,
          });
        }
      }
    }
    if (
      internalKeyFor(patch.meta.adoptsFrom, url) !==
      internalKeyFor(originalClone.meta.adoptsFrom, url)
    ) {
      return badRequest({
        message: `Cannot change card instance type to ${JSON.stringify(
          patch.meta.adoptsFrom,
        )}`,
        requestContext,
        id: instanceURL,
      });
    }
    let included = (maybeIncluded ?? []) as CardResource[];

    delete (patch as any).type;
    delete (patch as any).meta.realmInfo;
    delete (patch as any).meta.realmURL;

    promoteLocalIdsToRemoteIds({
      resource: patch,
      included,
      realmURL: new URL(this.url),
    });

    let primaryResource = mergeWith(
      originalClone,
      patch,
      (_objectValue: any, sourceValue: any) => {
        // a patched array should overwrite the original array instead of merging
        // into an original array, otherwise we won't be able to remove items in
        // the original array
        return Array.isArray(sourceValue) ? sourceValue : undefined;
      },
    );

    if (primaryResource.relationships || patch.relationships) {
      let merged = mergeRelationships(
        primaryResource.relationships,
        patch.relationships,
      );

      if (merged && Object.keys(merged).length !== 0) {
        primaryResource.relationships = merged;
      }
    }

    delete (primaryResource as any).id; // don't write the ID to the file
    let files = new Map<LocalPath, string>();
    let resources = [primaryResource, ...included];
    for (let [i, resource] of resources.entries()) {
      if (
        (i > 0 && typeof resource.lid !== 'string') ||
        (resource.meta.realmURL && resource.meta.realmURL !== this.url)
      ) {
        continue;
      }
      let name =
        'name' in resource.meta.adoptsFrom
          ? resource.meta.adoptsFrom.name
          : 'cards';
      let fileURL =
        i === 0
          ? new URL(`${url}.json`)
          : this.paths.fileURL(
              `/${join(new URL(this.url).pathname, name, (resource.lid ?? uuidV4()) + '.json')}`,
            );
      // we already did this one
      if (i !== 0) {
        promoteLocalIdsToRemoteIds({
          resource,
          included,
          realmURL: new URL(this.url),
        });
      }
      let fileSerialization: LooseSingleCardDocument | undefined;
      try {
        fileSerialization = await this.fileSerialization(
          {
            data: merge(resource, { meta: { realmURL: this.url } }),
          },
          fileURL,
        );
      } catch (err: any) {
        if (err.message.startsWith('field validation error')) {
          return badRequest({
            message: err.message,
            requestContext,
            id: instanceURL,
          });
        } else {
          return systemError({
            requestContext,
            message: err.message,
            additionalError: err,
            id: instanceURL,
          });
        }
      }
      let path = this.paths.local(fileURL);
      files.set(path, JSON.stringify(fileSerialization, null, 2));
    }
    let [{ lastModified }] = await this.writeMany(files, {
      clientRequestId: request.headers.get('X-Boxel-Client-Request-Id'),
    });
    let entry = await this.#realmIndexQueryEngine.cardDocument(
      new URL(instanceURL),
      {
        loadLinks: true,
      },
    );
    if (!entry || entry?.type === 'error') {
      return systemError({
        requestContext,
        message: `Unable to index card: can't find patched instance, ${instanceURL} in index`,
        id: instanceURL,
        additionalError: entry
          ? CardError.fromSerializableError(entry.error)
          : undefined,
      });
    }
    let doc: SingleCardDocument = merge({}, entry.doc, {
      data: {
        links: { self: instanceURL },
        meta: { lastModified },
      },
    });
    return createResponse({
      body: JSON.stringify(doc, null, 2),
      init: {
        headers: {
          'content-type': SupportedMimeType.CardJson,
          ...lastModifiedHeader(doc),
        },
      },
      requestContext,
    });
  }

  private async getCard(
    request: Request,
    requestContext: RequestContext,
  ): Promise<Response> {
    let localPath = this.paths.local(new URL(request.url));
    if (localPath === '') {
      localPath = 'index';
    }

    let useWorkInProgressIndex = Boolean(
      request.headers.get('X-Boxel-Building-Index'),
    );

    let url = this.paths.fileURL(localPath.replace(/\.json$/, ''));
    let maybeError = await this.#realmIndexQueryEngine.cardDocument(url, {
      loadLinks: true,
      useWorkInProgressIndex,
    });
    let start = Date.now();
    try {
      if (!maybeError) {
        return notFound(request, requestContext);
      }
      if (maybeError.type === 'error') {
        return systemError({
          requestContext,
          message: `cannot return card, ${request.url}, from index: ${maybeError.error.errorDetail.title} - ${maybeError.error.errorDetail.message}`,
          id: request.url,
          additionalError: CardError.fromSerializableError(maybeError.error),
          // This is based on https://jsonapi.org/format/#errors
          body: {
            id: url.href,
            status: maybeError.error.errorDetail.status,
            title: maybeError.error.errorDetail.title,
            message: maybeError.error.errorDetail.message,
            // note that this is actually available as part of the response
            // header too--it's just easier for clients when it is here
            realm: this.url,
            meta: {
              lastKnownGoodHtml: maybeError.error.lastKnownGoodHtml,
              cardTitle: maybeError.error.cardTitle,
              scopedCssUrls: maybeError.error.scopedCssUrls,
              stack: maybeError.error.errorDetail.stack,
            },
          },
        });
      }
      let { doc: card } = maybeError;
      card.data.links = { self: url.href };

      let foundPath = this.paths.local(url);
      if (localPath !== foundPath) {
        return createResponse({
          requestContext,
          body: null,
          init: {
            status: 302,
            headers: { Location: `${new URL(this.url).pathname}${foundPath}` },
          },
        });
      }

      return createResponse({
        body: JSON.stringify(card, null, 2),
        init: {
          headers: {
            'content-type': SupportedMimeType.CardJson,
            ...lastModifiedHeader(card),
          },
        },
        requestContext,
      });
    } finally {
      this.#logRequestPerformance(request, start);
    }
  }

  private async removeCard(
    request: Request,
    requestContext: RequestContext,
  ): Promise<Response> {
    let reqURL = request.url.replace(/\.json$/, '');
    // strip off query params
    let url = new URL(new URL(reqURL).pathname, reqURL);
    let result = await this.#realmIndexQueryEngine.cardDocument(url);
    if (!result) {
      return notFound(request, requestContext);
    }
    let path = this.paths.local(url) + '.json';
    await this.delete(path);
    return createResponse({
      body: null,
      init: { status: 204 },
      requestContext,
    });
  }

  private async directoryEntries(
    url: URL,
  ): Promise<{ name: string; kind: Kind; path: LocalPath }[] | undefined> {
    if (await this.isIgnored(url)) {
      return undefined;
    }
    let path = this.paths.local(url);
    if (!(await this.#adapter.exists(path))) {
      return undefined;
    }
    let entries: { name: string; kind: Kind; path: LocalPath }[] = [];

    for await (let entry of this.#adapter.readdir(path)) {
      let innerPath = join(path, entry.name);
      let innerURL =
        entry.kind === 'directory'
          ? this.paths.directoryURL(innerPath)
          : this.paths.fileURL(innerPath);
      if (await this.isIgnored(innerURL)) {
        continue;
      }
      entries.push(entry);
    }
    return entries;
  }

  private async getDirectoryListing(
    request: Request,
    requestContext: RequestContext,
  ): Promise<Response> {
    // a LocalPath has no leading nor trailing slash
    let localPath: LocalPath = this.paths.local(new URL(request.url));
    let url = this.paths.directoryURL(localPath);
    let entries = await this.directoryEntries(url);
    if (!entries) {
      this.#log.warn(`can't find directory ${url.href}`);
      return notFound(request, requestContext);
    }

    let data: ResourceObjectWithId = {
      id: url.href,
      type: 'directory',
      relationships: {},
    };

    let dir = this.paths.local(url);
    // the entries are sorted such that the parent directory always
    // appears before the children
    entries.sort((a, b) =>
      `/${join(dir, a.name)}`.localeCompare(`/${join(dir, b.name)}`),
    );
    for (let entry of entries) {
      let meta: FileMeta | DirectoryMeta;
      if (entry.kind === 'file') {
        let innerPath = this.paths.local(
          new URL(`${this.paths.directoryURL(dir).href}${entry.name}`),
        );
        meta = {
          kind: 'file',
          lastModified: (await this.#adapter.lastModified(innerPath)) ?? null,
        };
      } else {
        meta = { kind: 'directory' };
      }
      let relationship: DirectoryEntryRelationship = {
        links: {
          related:
            entry.kind === 'directory'
              ? this.paths.directoryURL(join(dir, entry.name)).href
              : this.paths.fileURL(join(dir, entry.name)).href,
        },
        meta,
      };

      data.relationships![
        entry.name + (entry.kind === 'directory' ? '/' : '')
      ] = relationship;
    }

    return createResponse({
      body: JSON.stringify({ data }, null, 2),
      init: {
        headers: { 'content-type': SupportedMimeType.DirectoryListing },
      },
      requestContext,
    });
  }

  private async readFileAsText(
    path: LocalPath,
    opts: { withFallbacks?: true } = {},
  ): Promise<TextFileRef | undefined> {
    return readFileAsText(
      path,
      this.#adapter.openFile.bind(this.#adapter),
      opts,
    );
  }

  private async isIgnored(url: URL): Promise<boolean> {
    return this.#realmIndexUpdater.isIgnored(url);
  }

  private async search(
    request: Request,
    requestContext: RequestContext,
  ): Promise<Response> {
    let useWorkInProgressIndex = Boolean(
      request.headers.get('X-Boxel-Building-Index'),
    );
    let cardsQuery;
    if (request.method === 'QUERY') {
      cardsQuery = await request.json();
    } else {
      cardsQuery = parseQuery(new URL(request.url).search.slice(1));
    }

    try {
      assertQuery(cardsQuery);
    } catch (e) {
      if (e instanceof InvalidQueryError) {
        return createResponse({
          body: JSON.stringify({
            errors: [
              {
                status: '400',
                title: 'Invalid Query',
                message: `Invalid query: ${e.message}`,
              },
            ],
          }),
          init: {
            status: 400,
            headers: { 'content-type': SupportedMimeType.CardJson },
          },
          requestContext,
        });
      }
      // Re-throw other errors
      throw e;
    }

    let doc = await this.#realmIndexQueryEngine.search(cardsQuery, {
      loadLinks: true,
      useWorkInProgressIndex,
    });
    return createResponse({
      body: JSON.stringify(doc, null, 2),
      init: {
        headers: { 'content-type': SupportedMimeType.CardJson },
      },
      requestContext,
    });
  }

  private async lint(
    request: Request,
    requestContext: RequestContext,
  ): Promise<Response> {
    let result;
    // eslint does not work well in a browser environment, so our TestRealmAdapter supplies a replaceable stub
    if (this.#adapter.lintStub) {
      result = await this.#adapter.lintStub(request, requestContext);
    } else {
      // Get source from plain text request body
      const source = await request.text();
      const filename = request.headers.get('X-Filename') || 'input.gts';

      if (!source || source.trim() === '') {
        return createResponse({
          body: JSON.stringify({
            error: 'Empty source code provided',
          }),
          init: {
            status: 400,
            headers: { 'content-type': 'application/json' },
          },
          requestContext,
        });
      }

      let job = await this.#queue.publish<LintResult>({
        jobType: `lint-source`,
        concurrencyGroup: `lint:${this.url}:${Math.random().toString().slice(-1)}`,
        timeout: 10,
        priority: userInitiatedPriority,
        args: { source, filename } satisfies LintArgs,
      });
      result = await job.done;
    }
    return createResponse({
      body: JSON.stringify(result),
      init: {
        headers: { 'content-type': SupportedMimeType.JSON },
      },
      requestContext,
    });
  }

  private async searchPrerendered(
    request: Request,
    requestContext: RequestContext,
  ): Promise<Response> {
    let useWorkInProgressIndex = Boolean(
      request.headers.get('X-Boxel-Building-Index'),
    );

    let payload;
    let htmlFormat;
    let cardUrls;
    let renderType;

    // Handle QUERY method
    if (request.method === 'QUERY') {
      payload = await request.json();
      htmlFormat = payload.prerenderedHtmlFormat;
      cardUrls = payload.cardUrls;
      renderType = payload.renderType;
    } else {
      // Handle GET method (existing logic)
      let href = new URL(request.url).search.slice(1);
      payload = parseQuery(href);
      htmlFormat = payload.prerenderedHtmlFormat;
      cardUrls = payload.cardUrls;
      renderType = payload.renderType;
    }

    if (!isValidPrerenderedHtmlFormat(htmlFormat)) {
      return createResponse({
        body: JSON.stringify({
          errors: [
            {
              status: '400',
              title: 'Bad Request',
              message:
                "Must include a 'prerenderedHtmlFormat' parameter with a value of 'embedded' or 'atom' to use this endpoint",
            },
          ],
        }),
        init: {
          status: 400,
          headers: { 'content-type': SupportedMimeType.CardJson },
        },
        requestContext,
      });
    }

    // prerenderedHtmlFormat and cardUrls are special parameters only for this endpoint
    delete payload.prerenderedHtmlFormat;
    delete payload.cardUrls;
    delete payload.renderType;

    let cardsQuery = payload;

    try {
      assertQuery(cardsQuery);
    } catch (e) {
      if (e instanceof InvalidQueryError) {
        return createResponse({
          body: JSON.stringify({
            errors: [
              {
                status: '400',
                title: 'Invalid Query',
                message: `Invalid query: ${e.message}`,
              },
            ],
          }),
          init: {
            status: 400,
            headers: { 'content-type': SupportedMimeType.CardJson },
          },
          requestContext,
        });
      }
      throw e;
    }

    let results = await this.#realmIndexQueryEngine.searchPrerendered(
      cardsQuery,
      {
        useWorkInProgressIndex,
        htmlFormat,
        cardUrls,
        renderType,
        includeErrors: true,
      },
    );

    let doc = transformResultsToPrerenderedCardsDoc(results);

    return createResponse({
      body: JSON.stringify(doc, null, 2),
      init: {
        headers: { 'content-type': SupportedMimeType.CardJson },
      },
      requestContext,
    });
  }

  private async fetchCardTypeSummary(
    _request: Request,
    requestContext: RequestContext,
  ): Promise<Response> {
    let results = await this.#realmIndexQueryEngine.fetchCardTypeSummary();

    let doc = makeCardTypeSummaryDoc(results);

    return createResponse({
      body: JSON.stringify(doc, null, 2),
      init: {
        headers: { 'content-type': SupportedMimeType.CardJson },
      },
      requestContext,
    });
  }

<<<<<<< HEAD
  private async getMeta(
=======
  private async getDefinition(
>>>>>>> 6f6e53eb
    request: Request,
    requestContext: RequestContext,
  ): Promise<Response> {
    let href = new URL(request.url).search.slice(1);
    let payload = parseQuery(href);
    if (!payload.codeRef) {
      return badRequest({
        message: `The request body is missing the codeRef parameter`,
        requestContext,
      });
    }
    if (!isResolvedCodeRef(payload.codeRef)) {
      return badRequest({
        message: `The coderef parameter is not a valid code ref`,
        requestContext,
      });
    }
    let { codeRef } = payload;
    let useWorkInProgressIndex = Boolean(
      request.headers.get('X-Boxel-Building-Index'),
    );
<<<<<<< HEAD
    let maybeError = await this.#realmIndexQueryEngine.getOwnMeta(codeRef, {
      useWorkInProgressIndex,
    });
=======
    let maybeError = await this.#realmIndexQueryEngine.getOwnDefinition(
      codeRef,
      {
        useWorkInProgressIndex,
      },
    );
>>>>>>> 6f6e53eb
    if (!maybeError) {
      return notFound(request, requestContext);
    }
    let id = internalKeyFor(codeRef, undefined);
    if (maybeError.type === 'error') {
      return systemError({
        requestContext,
<<<<<<< HEAD
        message: `cannot get meta, ${request.url}, from index: ${maybeError.error.message}`,
=======
        message: `cannot get definition, ${request.url}, from index: ${maybeError.error.message}`,
>>>>>>> 6f6e53eb
        id,
        additionalError: CardError.fromSerializableError(maybeError.error),
        // This is based on https://jsonapi.org/format/#errors
        body: {
          id,
          status: maybeError.error.status,
          title: maybeError.error.title,
          message: maybeError.error.message,
          // note that this is actually available as part of the response
          // header too--it's just easier for clients when it is here
          realm: this.url,
          meta: {
            stack: maybeError.error.stack,
          },
        },
      });
    }
    let { definition } = maybeError;
    let doc: CardAPI.JSONAPISingleResourceDocument = {
      data: {
        id,
<<<<<<< HEAD
        type: 'meta',
=======
        type: 'definition',
>>>>>>> 6f6e53eb
        attributes: {
          ...definition,
        },
      },
    };
    return createResponse({
      body: JSON.stringify(doc, null, 2),
      init: {
        headers: { 'content-type': SupportedMimeType.JSONAPI },
      },
      requestContext,
    });
  }

  private async getCardDependencies(
    request: Request,
    requestContext: RequestContext,
  ): Promise<Response> {
    let href = new URL(request.url).search.slice(1);
    let payload = parseQuery(href);
    if (!payload.url) {
      return badRequest({
        message: `The request body is missing the url parameter`,
        requestContext,
      });
    }
    let url = Array.isArray(payload.url)
      ? String(payload.url[0])
      : String(payload.url);

    try {
      const deps = await this.#realmIndexQueryEngine.getCardDependencies(
        new URL(url),
      );

      return createResponse({
        body: JSON.stringify(deps, null, 2),
        init: {
          headers: { 'content-type': SupportedMimeType.CardDependencies },
        },
        requestContext,
      });
    } catch (e) {
      if (e instanceof Error) {
        return notFound(request, requestContext);
      }
      throw e;
    }
  }

  private async realmMtimes(
    _request: Request,
    requestContext: RequestContext,
  ): Promise<Response> {
    let mtimes: { [path: string]: number } = {};
    let traverse = async (currentPath = '') => {
      const entries = this.#adapter.readdir(currentPath);

      for await (const entry of entries) {
        let innerPath = join(currentPath, entry.name);
        let innerURL =
          entry.kind === 'directory'
            ? this.paths.directoryURL(innerPath)
            : this.paths.fileURL(innerPath);
        if (await this.isIgnored(innerURL)) {
          continue;
        }
        if (entry.kind === 'directory') {
          await traverse(innerPath);
        } else if (entry.kind === 'file') {
          let mtime = await this.#adapter.lastModified(innerPath);
          if (mtime != null) {
            mtimes[innerURL.href] = mtime;
          }
        }
      }
    };

    await traverse();

    return createResponse({
      body: JSON.stringify(
        {
          data: {
            id: this.url,
            type: 'mtimes',
            attributes: {
              mtimes,
            },
          },
        },
        null,
        2,
      ),
      init: {
        headers: { 'content-type': SupportedMimeType.Mtimes },
      },
      requestContext,
    });
  }

  private async getRealmPermissions(
    _request: Request,
    requestContext: RequestContext,
  ): Promise<Response> {
    let permissions = await fetchUserPermissions(
      this.#dbAdapter,
      new URL(this.url),
    );

    let doc = {
      data: {
        id: this.url,
        type: 'permissions',
        attributes: { permissions },
      },
    };
    return createResponse({
      body: JSON.stringify(doc, null, 2),
      init: {
        headers: { 'content-type': SupportedMimeType.Permissions },
      },
      requestContext,
    });
  }

  private async patchRealmPermissions(
    request: Request,
    requestContext: RequestContext,
  ): Promise<Response> {
    let json: { data?: { attributes?: { permissions?: RealmPermissions } } };
    try {
      json = await request.json();
    } catch (e: any) {
      return badRequest({
        message: `The request body was not json: ${e.message}`,
        requestContext,
      });
    }
    let patch = json.data?.attributes?.permissions;
    if (!patch) {
      return badRequest({
        message: `The request body was missing permissions`,
        requestContext,
      });
    }
    try {
      assertRealmPermissions(patch);
    } catch (e: any) {
      return badRequest({
        message: `The request body does not specify realm permissions correctly: ${e.message}`,
        requestContext,
      });
    }

    let currentPermissions = await fetchUserPermissions(
      this.#dbAdapter,
      new URL(this.url),
    );
    for (let [user, permissions] of Object.entries(patch)) {
      if (currentPermissions[user]?.includes('realm-owner')) {
        return badRequest({
          message: `cannot modify permissions of the realm owner ${user}`,
          requestContext,
        });
      }
      if (permissions?.includes('realm-owner')) {
        return badRequest({
          message: `cannot create new realm owner ${user}`,
          requestContext,
        });
      }
    }

    await insertPermissions(this.#dbAdapter, new URL(this.url), patch);
    return await this.getRealmPermissions(request, requestContext);
  }

  private async parseRealmInfo(): Promise<RealmInfo> {
    let fileURL = this.paths.fileURL(`.realm.json`);
    let localPath: LocalPath = this.paths.local(fileURL);
    let realmConfig = await this.readFileAsText(localPath, undefined);
    let realmInfo = {
      name: 'Unnamed Workspace',
      backgroundURL: null,
      iconURL: null,
      showAsCatalog: null,
      visibility: await this.visibility(),
      realmUserId:
        this.#matrixClient.getUserId()! || this.#matrixClient.username,
      publishable: null,
    };
    if (!realmConfig) {
      return realmInfo;
    }

    if (realmConfig) {
      try {
        let realmConfigJson = JSON.parse(realmConfig.content);
        realmInfo.name = realmConfigJson.name ?? realmInfo.name;
        realmInfo.backgroundURL =
          realmConfigJson.backgroundURL ?? realmInfo.backgroundURL;
        realmInfo.iconURL = realmConfigJson.iconURL ?? realmInfo.iconURL;
        realmInfo.showAsCatalog =
          realmConfigJson.showAsCatalog ?? realmInfo.showAsCatalog;
        realmInfo.realmUserId =
          realmConfigJson.realmUserId ??
          (this.#matrixClient.getUserId()! || this.#matrixClient.username);
        realmInfo.publishable =
          realmConfigJson.publishable ?? realmInfo.publishable;
      } catch (e) {
        this.#log.warn(`failed to parse realm config: ${e}`);
      }
    }
    return realmInfo;
  }

  private async realmInfo(
    _request: Request,
    requestContext: RequestContext,
  ): Promise<Response> {
    let realmInfo = await this.parseRealmInfo();

    let doc = {
      data: {
        id: this.url,
        type: 'realm-info',
        attributes: realmInfo,
      },
    };
    return createResponse({
      body: JSON.stringify(doc, null, 2),
      init: {
        headers: { 'content-type': SupportedMimeType.RealmInfo },
      },
      requestContext,
    });
  }

  private async fileSerialization(
    doc: LooseSingleCardDocument,
    relativeTo: URL,
  ): Promise<LooseSingleCardDocument> {
    let absoluteCodeRef = codeRefWithAbsoluteURL(
      doc.data.meta.adoptsFrom,
      relativeTo,
    ) as ResolvedCodeRef;
<<<<<<< HEAD
    let meta = await this.realmIndexQueryEngine.getMeta(absoluteCodeRef);
    if (!meta) {
=======
    let definition =
      await this.#definitionsCache.getDefinition(absoluteCodeRef);
    if (!definition) {
>>>>>>> 6f6e53eb
      throw new Error(
        `Could not find card definition for: ${JSON.stringify(absoluteCodeRef)}`,
      );
    }

<<<<<<< HEAD
    let customFieldMetas: Record<string, FieldMeta> = {};
    if (doc.data.meta?.fields) {
      await this.buildCustomFieldMetas(
        doc.data.meta.fields,
        '',
        customFieldMetas,
=======
    let customFieldDefinitions: Record<string, FieldDefinition> = {};
    if (doc.data.meta?.fields) {
      await this.buildCustomFieldDefinitions(
        doc.data.meta.fields,
        '',
        customFieldDefinitions,
>>>>>>> 6f6e53eb
        relativeTo,
      );
    }

    return serialize({
      doc,
<<<<<<< HEAD
      meta,
      realm: this.url,
      relativeTo,
      customFieldMetas,
    });
  }

  private async buildCustomFieldMetas(
    fields: CardFields,
    basePath: string,
    customFieldMetas: Record<string, FieldMeta>,
=======
      definition,
      realm: this.url,
      relativeTo,
      customFieldDefinitions,
    });
  }

  private async buildCustomFieldDefinitions(
    fields: CardFields,
    basePath: string,
    customFieldDefinitions: Record<string, FieldDefinition>,
>>>>>>> 6f6e53eb
    relativeTo: URL,
  ): Promise<void> {
    for (const [fieldName, fieldValue] of Object.entries(fields)) {
      const fieldPath = basePath ? `${basePath}.${fieldName}` : fieldName;

      if (Array.isArray(fieldValue)) {
        for (const item of fieldValue) {
          if (item.adoptsFrom) {
            let absoluteCodeRef = codeRefWithAbsoluteURL(
              item.adoptsFrom,
              relativeTo,
            ) as ResolvedCodeRef;
<<<<<<< HEAD
            let fieldMeta =
              await this.realmIndexQueryEngine.getMeta(absoluteCodeRef);
            if (fieldMeta) {
              for (const [subFieldName, subFieldMeta] of Object.entries(
                fieldMeta.fields,
              )) {
                const prefixedFieldPath = `${fieldPath}.${subFieldName}`;
                customFieldMetas[prefixedFieldPath] = subFieldMeta;
=======
            let fieldDefinition =
              await this.#definitionsCache.getDefinition(absoluteCodeRef);
            if (fieldDefinition) {
              for (const [subFieldName, subFieldDefinition] of Object.entries(
                fieldDefinition.fields,
              )) {
                const prefixedFieldPath = `${fieldPath}.${subFieldName}`;
                customFieldDefinitions[prefixedFieldPath] = subFieldDefinition;
>>>>>>> 6f6e53eb
              }
            }
          }
          if (item.fields) {
<<<<<<< HEAD
            await this.buildCustomFieldMetas(
              item.fields,
              fieldPath,
              customFieldMetas,
=======
            await this.buildCustomFieldDefinitions(
              item.fields,
              fieldPath,
              customFieldDefinitions,
>>>>>>> 6f6e53eb
              relativeTo,
            );
          }
        }
      } else if (fieldValue.adoptsFrom) {
        let absoluteCodeRef = codeRefWithAbsoluteURL(
          fieldValue.adoptsFrom,
          relativeTo,
        ) as ResolvedCodeRef;
<<<<<<< HEAD
        let fieldMeta =
          await this.realmIndexQueryEngine.getMeta(absoluteCodeRef);
        if (fieldMeta) {
          for (const [subFieldName, subFieldMeta] of Object.entries(
            fieldMeta.fields,
          )) {
            const prefixedFieldPath = `${fieldPath}.${subFieldName}`;
            customFieldMetas[prefixedFieldPath] = subFieldMeta;
          }
        }
        if (fieldValue.fields) {
          await this.buildCustomFieldMetas(
            fieldValue.fields,
            fieldPath,
            customFieldMetas,
=======
        let fieldDefinition =
          await this.#definitionsCache.getDefinition(absoluteCodeRef);
        if (fieldDefinition) {
          for (const [subFieldName, subFieldDefinition] of Object.entries(
            fieldDefinition.fields,
          )) {
            const prefixedFieldPath = `${fieldPath}.${subFieldName}`;
            customFieldDefinitions[prefixedFieldPath] = subFieldDefinition;
          }
        }
        if (fieldValue.fields) {
          await this.buildCustomFieldDefinitions(
            fieldValue.fields,
            fieldPath,
            customFieldDefinitions,
>>>>>>> 6f6e53eb
            relativeTo,
          );
        }
      }
    }
  }

  private async startFileWatcher() {
    await this.#adapter.subscribe((data) => {
      let tracked = this.getTrackedWrite(data);
      if (!tracked || tracked.isTracked) {
        return;
      }
      this.broadcastRealmEvent(data);
      this.#updateItems.push({
        operation: ('added' in data
          ? 'add'
          : 'updated' in data
            ? 'update'
            : 'removed') as UpdateItem['operation'],
        url: tracked.url,
      });
      this.drainUpdates();
    });
  }

  unsubscribe() {
    this.#adapter.unsubscribe();
  }

  private async drainUpdates() {
    await this.#flushUpdateEvents;
    let itemsDrained: () => void;
    this.#flushUpdateEvents = new Promise((res) => (itemsDrained = res));
    let items = [...this.#updateItems];
    this.#updateItems = [];
    for (let { operation, url } of items) {
      this.sendIndexInitiationEvent(url.href);
      await this.#realmIndexUpdater.update([url], {
        onInvalidation: (invalidatedURLs: URL[]) => {
          if (invalidatedURLs.find((url) => hasExecutableExtension(url.href))) {
            this.#definitionsCache.invalidate();
          }
          this.broadcastRealmEvent({
            eventName: 'index',
            indexType: 'incremental',
            invalidations: invalidatedURLs.map((u) => u.href),
          });
        },
        ...(operation === 'removed' ? { delete: true } : {}),
      });
    }
    itemsDrained!();
  }

  private sendIndexInitiationEvent(updatedFile: string) {
    this.broadcastRealmEvent({
      eventName: 'index',
      indexType: 'incremental-index-initiation',
      updatedFile,
    });
  }

  private async broadcastRealmEvent(event: RealmEventContent): Promise<void> {
    this.#adapter.broadcastRealmEvent(event, this.#matrixClient);
  }

  private async createRequestContext(): Promise<RequestContext> {
    let permissions = {
      [this.#realmServerMatrixUserId]: ['assume-user'] as RealmAction[],
      ...(await fetchUserPermissions(this.#dbAdapter, new URL(this.url))),
    };
    return {
      realm: this,
      permissions,
    };
  }

  private async visibility(): Promise<RealmVisibility> {
    if (this.visibilityPromise) {
      return this.visibilityPromise;
    }

    this.visibilityPromise = (async () => {
      let permissions = await fetchUserPermissions(
        this.#dbAdapter,
        new URL(this.url),
      );

      let usernames = Object.keys(permissions).filter(
        (username) => !username.startsWith('@realm/'),
      );
      if (usernames.includes('*')) {
        return 'public';
      } else if (usernames.includes('users')) {
        return 'shared';
      } else if (usernames.length > 1) {
        return 'shared';
      } else {
        return 'private';
      }
    })();

    return this.visibilityPromise;
  }

  #logRequestPerformance(
    request: Request,
    startTime: number,
    prefix = 'serve time',
  ) {
    this.#perfLog.debug(
      `${prefix}: ${Date.now() - startTime}ms - ${request.method} ${
        request.url
      } ${request.headers.get('Accept') ?? ''}`,
    );
  }
}

export type Kind = 'file' | 'directory';

function lastModifiedHeader(
  card: LooseSingleCardDocument,
): {} | { 'last-modified': string } {
  return (
    card.data.meta.lastModified != null
      ? { 'last-modified': formatRFC7231(card.data.meta.lastModified * 1000) }
      : {}
  ) as {} | { 'last-modified': string };
}

export type ErrorReporter = (error: Error) => void;

let globalWithErrorReporter = global as typeof globalThis & {
  __boxelErrorReporter: ErrorReporter;
};

export function setErrorReporter(reporter: ErrorReporter) {
  globalWithErrorReporter.__boxelErrorReporter = reporter;
}

export function reportError(error: Error) {
  if (globalWithErrorReporter.__boxelErrorReporter) {
    globalWithErrorReporter.__boxelErrorReporter(error);
  }
}

export interface CardDefinitionResource {
  id: string;
  type: 'card-definition';
  attributes: {
    cardRef: CodeRef;
  };
  relationships: {
    [fieldName: string]: {
      links: {
        related: string;
      };
      meta: {
        type: 'super' | 'contains' | 'containsMany';
        ref: CodeRef;
      };
    };
  };
}

function promoteLocalIdsToRemoteIds({
  resource,
  realmURL,
  included,
}: {
  resource: CardResource;
  included: CardResource[];
  realmURL: URL;
}) {
  if (!resource.relationships) {
    return;
  }
  let relationships = resource.relationships;

  function makeSelfLink(field: string, lid: string) {
    let sideLoadedResource = included.find((i) => i.lid === lid);
    if (!sideLoadedResource) {
      throw new Error(`Could not find local id ${lid} in "included" resources`);
    }
    if (
      sideLoadedResource.meta.realmURL &&
      sideLoadedResource.meta.realmURL !== realmURL.href
    ) {
      return;
    }
    let name =
      'name' in sideLoadedResource.meta.adoptsFrom
        ? sideLoadedResource.meta.adoptsFrom.name
        : 'cards';
    relationships[field].links = {
      self: paths.fileURL(`${name}/${lid}`).href,
    };
  }

  let paths = new RealmPaths(realmURL);
  for (let [fieldName, value] of Object.entries(resource.relationships)) {
    if ('data' in value && value.data) {
      if (Array.isArray(value.data)) {
        for (let [i, item] of value.data.entries()) {
          if ('lid' in item) {
            makeSelfLink(`${fieldName}.${i}`, item.lid);
          }
        }
      } else if ('lid' in value.data) {
        makeSelfLink(fieldName, value.data.lid);
      }
    }
  }
}

function assertRealmPermissions(
  realmPermissions: any,
): asserts realmPermissions is RealmPermissions {
  if (typeof realmPermissions !== 'object') {
    throw new Error(`permissions must be an object`);
  }
  for (let [user, permissions] of Object.entries(realmPermissions)) {
    if (typeof user !== 'string') {
      throw new Error(`user ${user} must be a string`); // could be a symbol
    }
    if (!Array.isArray(permissions) && permissions !== null) {
      throw new Error(`permissions must be an array or null`);
    }
    if (permissions && permissions.length > 0) {
      for (let permission of permissions) {
        if (!['read', 'write', 'realm-owner'].includes(permission)) {
          throw new Error(`'${permission}' is not a valid permission`);
        }
      }
    }
  }
}<|MERGE_RESOLUTION|>--- conflicted
+++ resolved
@@ -38,11 +38,7 @@
   type FileMeta,
   type DirectoryMeta,
   type ResolvedCodeRef,
-<<<<<<< HEAD
-  type FieldMeta,
-=======
   type FieldDefinition,
->>>>>>> 6f6e53eb
   codeRefWithAbsoluteURL,
   isResolvedCodeRef,
   userInitiatedPriority,
@@ -402,15 +398,11 @@
         SupportedMimeType.Permissions,
         this.patchRealmPermissions.bind(this),
       )
-<<<<<<< HEAD
-      .get('/_meta', SupportedMimeType.JSONAPI, this.getMeta.bind(this))
-=======
       .get(
         '/_definition',
         SupportedMimeType.JSONAPI,
         this.getDefinition.bind(this),
       )
->>>>>>> 6f6e53eb
       .get(
         '/_readiness-check',
         SupportedMimeType.RealmInfo,
@@ -544,17 +536,6 @@
     let urls: URL[] = [];
     let lastWriteType: 'module' | 'instance' | undefined;
     let currentWriteType: 'module' | 'instance' | undefined;
-<<<<<<< HEAD
-    let performIndex = async () => {
-      await this.#realmIndexUpdater.update(urls, {
-        onInvalidation: (invalidatedURLs: URL[]) => {
-          this.broadcastRealmEvent({
-            eventName: 'index',
-            indexType: 'incremental',
-            invalidations: invalidatedURLs.map((u) => u.href),
-            clientRequestId: options?.clientRequestId ?? null,
-          });
-=======
     let invalidations: Set<string> = new Set();
     let clientRequestId: string | null | undefined;
     let performIndex = async () => {
@@ -568,7 +549,6 @@
             ...invalidatedURLs.map((u) => u.href),
           ]);
           clientRequestId = clientRequestId ?? options?.clientRequestId;
->>>>>>> 6f6e53eb
         },
       });
     };
@@ -580,11 +560,7 @@
           ? 'instance'
           : undefined;
       if (lastWriteType === 'module' && currentWriteType === 'instance') {
-<<<<<<< HEAD
-        // we need to generate/update possible card-def meta in order for
-=======
         // we need to generate/update possible definition in order for
->>>>>>> 6f6e53eb
         // instance file serialization that may depend on the included module to
         // work. TODO: we could be more precise here and keep track of what
         // modules the instances depend on and only flush the modules to index
@@ -621,15 +597,12 @@
     if (urls.length > 0) {
       await performIndex();
     }
-<<<<<<< HEAD
-=======
     this.broadcastRealmEvent({
       eventName: 'index',
       indexType: 'incremental',
       invalidations: [...invalidations],
       clientRequestId,
     });
->>>>>>> 6f6e53eb
     return results;
   }
 
@@ -2346,11 +2319,7 @@
     });
   }
 
-<<<<<<< HEAD
-  private async getMeta(
-=======
   private async getDefinition(
->>>>>>> 6f6e53eb
     request: Request,
     requestContext: RequestContext,
   ): Promise<Response> {
@@ -2372,18 +2341,12 @@
     let useWorkInProgressIndex = Boolean(
       request.headers.get('X-Boxel-Building-Index'),
     );
-<<<<<<< HEAD
-    let maybeError = await this.#realmIndexQueryEngine.getOwnMeta(codeRef, {
-      useWorkInProgressIndex,
-    });
-=======
     let maybeError = await this.#realmIndexQueryEngine.getOwnDefinition(
       codeRef,
       {
         useWorkInProgressIndex,
       },
     );
->>>>>>> 6f6e53eb
     if (!maybeError) {
       return notFound(request, requestContext);
     }
@@ -2391,11 +2354,7 @@
     if (maybeError.type === 'error') {
       return systemError({
         requestContext,
-<<<<<<< HEAD
-        message: `cannot get meta, ${request.url}, from index: ${maybeError.error.message}`,
-=======
         message: `cannot get definition, ${request.url}, from index: ${maybeError.error.message}`,
->>>>>>> 6f6e53eb
         id,
         additionalError: CardError.fromSerializableError(maybeError.error),
         // This is based on https://jsonapi.org/format/#errors
@@ -2417,11 +2376,7 @@
     let doc: CardAPI.JSONAPISingleResourceDocument = {
       data: {
         id,
-<<<<<<< HEAD
-        type: 'meta',
-=======
         type: 'definition',
->>>>>>> 6f6e53eb
         attributes: {
           ...definition,
         },
@@ -2669,53 +2624,26 @@
       doc.data.meta.adoptsFrom,
       relativeTo,
     ) as ResolvedCodeRef;
-<<<<<<< HEAD
-    let meta = await this.realmIndexQueryEngine.getMeta(absoluteCodeRef);
-    if (!meta) {
-=======
     let definition =
       await this.#definitionsCache.getDefinition(absoluteCodeRef);
     if (!definition) {
->>>>>>> 6f6e53eb
       throw new Error(
         `Could not find card definition for: ${JSON.stringify(absoluteCodeRef)}`,
       );
     }
 
-<<<<<<< HEAD
-    let customFieldMetas: Record<string, FieldMeta> = {};
-    if (doc.data.meta?.fields) {
-      await this.buildCustomFieldMetas(
-        doc.data.meta.fields,
-        '',
-        customFieldMetas,
-=======
     let customFieldDefinitions: Record<string, FieldDefinition> = {};
     if (doc.data.meta?.fields) {
       await this.buildCustomFieldDefinitions(
         doc.data.meta.fields,
         '',
         customFieldDefinitions,
->>>>>>> 6f6e53eb
         relativeTo,
       );
     }
 
     return serialize({
       doc,
-<<<<<<< HEAD
-      meta,
-      realm: this.url,
-      relativeTo,
-      customFieldMetas,
-    });
-  }
-
-  private async buildCustomFieldMetas(
-    fields: CardFields,
-    basePath: string,
-    customFieldMetas: Record<string, FieldMeta>,
-=======
       definition,
       realm: this.url,
       relativeTo,
@@ -2727,7 +2655,6 @@
     fields: CardFields,
     basePath: string,
     customFieldDefinitions: Record<string, FieldDefinition>,
->>>>>>> 6f6e53eb
     relativeTo: URL,
   ): Promise<void> {
     for (const [fieldName, fieldValue] of Object.entries(fields)) {
@@ -2740,16 +2667,6 @@
               item.adoptsFrom,
               relativeTo,
             ) as ResolvedCodeRef;
-<<<<<<< HEAD
-            let fieldMeta =
-              await this.realmIndexQueryEngine.getMeta(absoluteCodeRef);
-            if (fieldMeta) {
-              for (const [subFieldName, subFieldMeta] of Object.entries(
-                fieldMeta.fields,
-              )) {
-                const prefixedFieldPath = `${fieldPath}.${subFieldName}`;
-                customFieldMetas[prefixedFieldPath] = subFieldMeta;
-=======
             let fieldDefinition =
               await this.#definitionsCache.getDefinition(absoluteCodeRef);
             if (fieldDefinition) {
@@ -2758,22 +2675,14 @@
               )) {
                 const prefixedFieldPath = `${fieldPath}.${subFieldName}`;
                 customFieldDefinitions[prefixedFieldPath] = subFieldDefinition;
->>>>>>> 6f6e53eb
               }
             }
           }
           if (item.fields) {
-<<<<<<< HEAD
-            await this.buildCustomFieldMetas(
-              item.fields,
-              fieldPath,
-              customFieldMetas,
-=======
             await this.buildCustomFieldDefinitions(
               item.fields,
               fieldPath,
               customFieldDefinitions,
->>>>>>> 6f6e53eb
               relativeTo,
             );
           }
@@ -2783,23 +2692,6 @@
           fieldValue.adoptsFrom,
           relativeTo,
         ) as ResolvedCodeRef;
-<<<<<<< HEAD
-        let fieldMeta =
-          await this.realmIndexQueryEngine.getMeta(absoluteCodeRef);
-        if (fieldMeta) {
-          for (const [subFieldName, subFieldMeta] of Object.entries(
-            fieldMeta.fields,
-          )) {
-            const prefixedFieldPath = `${fieldPath}.${subFieldName}`;
-            customFieldMetas[prefixedFieldPath] = subFieldMeta;
-          }
-        }
-        if (fieldValue.fields) {
-          await this.buildCustomFieldMetas(
-            fieldValue.fields,
-            fieldPath,
-            customFieldMetas,
-=======
         let fieldDefinition =
           await this.#definitionsCache.getDefinition(absoluteCodeRef);
         if (fieldDefinition) {
@@ -2815,7 +2707,6 @@
             fieldValue.fields,
             fieldPath,
             customFieldDefinitions,
->>>>>>> 6f6e53eb
             relativeTo,
           );
         }
