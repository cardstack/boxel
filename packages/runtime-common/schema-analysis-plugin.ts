--- conflicted
+++ resolved
@@ -145,7 +145,6 @@
         }
 
         let [maybeFieldCard] = maybeCallExpression.arguments; // note that the 2nd argument is the computeVia
-<<<<<<< HEAD
         let maybeFieldCardName;
         if (maybeFieldCard.type !== 'Identifier') {
           if (
@@ -158,10 +157,6 @@
           }
         } else {
           maybeFieldCardName = maybeFieldCard.name;
-=======
-        if (maybeFieldCard.type !== 'Identifier') {
-          return;
->>>>>>> 2958c250
         }
 
         let fieldCard = makeClassReference(
