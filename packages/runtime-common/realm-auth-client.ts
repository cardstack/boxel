import { unixTime, delay } from './index';
import { TokenClaims } from './realm';

// iat - issued at (seconds since epoch)
// exp - expires at (seconds since epoch)
export type JWTPayload = TokenClaims & { iat: number; exp: number };

// This auth client is intended to be used in both the host app and the realm node environment, where we use different matrix client implementations (in host we have the official matrix sdk
// and in realm we have a custom implementation). This interface is used to enforce compatibility between the two implementations for the mechanisms used for getting a JWT token from the realm server.
export interface RealmAuthMatrixClientInterface {
  isLoggedIn(): boolean;
  getUserId(): string | null | undefined;
  getJoinedRooms(): Promise<{ joined_rooms: string[] }>;
  joinRoom(room: string): Promise<any>;
  sendEvent(room: string, type: string, content: any): Promise<any>;
  hashMessageWithSecret(message: string): Promise<string>;
  getAccountDataFromServer(type: string): Promise<{ [k: string]: any } | null>;
  setAccountData(type: string, data: any): Promise<any>;
}

interface Options {
  authWithRealmServer?: true;
}

export class RealmAuthClient {
  private _jwt: string | undefined;
  private isRealmServerAuth: boolean;

  constructor(
    private realmURL: URL,
    private matrixClient: RealmAuthMatrixClientInterface,
    private fetch: typeof globalThis.fetch,
    options?: Options,
  ) {
    this.isRealmServerAuth = Boolean(options?.authWithRealmServer);
  }

  get jwt(): string | undefined {
    return this._jwt;
  }

  async getJWT() {
    let tokenRefreshLeadTimeSeconds = 60;
    let jwt: string;

    if (!this._jwt) {
      jwt = await this.createRealmSession();
      this._jwt = jwt;
      return jwt;
    } else {
      let jwtData = JSON.parse(atob(this._jwt.split('.')[1])) as JWTPayload;
      // If the token is about to expire (in tokenRefreshLeadTimeSeconds), create a new one just to make sure we reduce the risk of the token getting outdated during things happening in createRealmSession
      if (jwtData.exp - tokenRefreshLeadTimeSeconds < unixTime(Date.now())) {
        jwt = await this.createRealmSession();
        this._jwt = jwt;
        return jwt;
      } else {
        return this._jwt;
      }
    }
  }

  private get sessionEndpoint() {
    return this.isRealmServerAuth ? '_server-session' : '_session';
  }

  private async createRealmSession() {
    if (!this.matrixClient.isLoggedIn()) {
      throw new Error(
        `must be logged in to matrix before a realm session can be created`,
      );
    }

    let initialResponse = await this.initiateSessionRequest();

    if (initialResponse.status !== 401) {
      throw new Error(
        `unexpected response from POST ${this.realmURL.href}${
          this.sessionEndpoint
        }: ${initialResponse.status} - ${await initialResponse.text()}`,
      );
    }

    let initialJSON = (await initialResponse.json()) as {
      room?: string;
      challenge: string;
    };

    let { room, challenge } = initialJSON;
    let challengeResponse: Response;
    if (!room) {
      // if the realm did not invite us to a room that means that the realm user
      // is the same as our user and that we hash the challenge with our realm
      // password
      challengeResponse = await this.challengeRequest(
        challenge,
        await this.matrixClient.hashMessageWithSecret(challenge),
      );
    } else {
      let { joined_rooms: rooms } = await this.matrixClient.getJoinedRooms();

      if (!rooms.includes(room)) {
        await this.matrixClient.joinRoom(room);
      }
      let directRooms =
        await this.matrixClient.getAccountDataFromServer('m.direct');
      let userId = this.matrixClient.getUserId() as string;
      if (!directRooms?.[userId]?.includes(room)) {
        await this.matrixClient.setAccountData('m.direct', {
          [userId]: [...(directRooms?.[userId] ?? []), room],
        });
      }

      await this.matrixClient.sendEvent(room, 'm.room.message', {
        body: `auth-response: ${challenge}`,
        msgtype: 'm.text',
      });
      challengeResponse = await this.challengeRequest(challenge);
    }
    if (!challengeResponse.ok) {
      throw new Error(
        `unsuccessful HTTP status in response to POST session: ${
          challengeResponse.status
        }: ${await challengeResponse.text()}`,
      );
    }

    let jwt = challengeResponse.headers.get('Authorization');

    if (!jwt) {
      throw new Error(
        "expected 'Authorization' header in response to POST session but it was missing",
      );
    }

    return jwt;
  }

  private async initiateSessionRequest() {
    let userId = this.matrixClient.getUserId();
    if (!userId) {
      throw new Error('userId is undefined');
    }
<<<<<<< HEAD

    console.log(`initiating session request for user ${userId}`);
    console.trace('trace!');

    return this.fetch(`${this.realmURL.href}${this.sessionEndpoint}`, {
      method: 'POST',
      headers: {
        Accept: 'application/json',
      },
      body: JSON.stringify({
        user: userId,
=======
    return this.withRetries(() =>
      this.fetch(`${this.realmURL.href}${this.sessionEndpoint}`, {
        method: 'POST',
        headers: {
          Accept: 'application/json',
        },
        body: JSON.stringify({
          user: userId,
        }),
>>>>>>> 6430a42d
      }),
    );
  }

  private async challengeRequest(
    challenge: string,
    challengeResponse?: string,
  ) {
<<<<<<< HEAD
    console.log(
      `responding to challenge for user ${this.matrixClient.getUserId()}`,
    );
    return this.fetch(`${this.realmURL.href}${this.sessionEndpoint}`, {
      method: 'POST',
      headers: {
        Accept: 'application/json',
      },
      body: JSON.stringify({
        user: this.matrixClient.getUserId(),
        challenge,
        ...(challengeResponse ? { challengeResponse } : {}),
=======
    return this.withRetries(() =>
      this.fetch(`${this.realmURL.href}${this.sessionEndpoint}`, {
        method: 'POST',
        headers: {
          Accept: 'application/json',
        },
        body: JSON.stringify({
          user: this.matrixClient.getUserId(),
          challenge,
          ...(challengeResponse ? { challengeResponse } : {}),
        }),
>>>>>>> 6430a42d
      }),
    );
  }

  private async withRetries(
    fetchFn: () => ReturnType<typeof globalThis.fetch>,
  ) {
    let attempt = 0;
    for (;;) {
      let response = await fetchFn();
      // we believe that realm is sometimes unable to login to matrix in CI
      // which results in failed auth requests because the realm doesn't know
      // who it is. in these cases the realm responds with a 500 error, so we try again...
      if (response.status === 500 && ++attempt <= maxAttempts) {
        await delay(attempt * backOffMs);
      } else {
        return response;
      }
    }
  }
}

const maxAttempts = 5;
const backOffMs = 100;<|MERGE_RESOLUTION|>--- conflicted
+++ resolved
@@ -141,19 +141,10 @@
     if (!userId) {
       throw new Error('userId is undefined');
     }
-<<<<<<< HEAD
 
     console.log(`initiating session request for user ${userId}`);
     console.trace('trace!');
 
-    return this.fetch(`${this.realmURL.href}${this.sessionEndpoint}`, {
-      method: 'POST',
-      headers: {
-        Accept: 'application/json',
-      },
-      body: JSON.stringify({
-        user: userId,
-=======
     return this.withRetries(() =>
       this.fetch(`${this.realmURL.href}${this.sessionEndpoint}`, {
         method: 'POST',
@@ -163,7 +154,6 @@
         body: JSON.stringify({
           user: userId,
         }),
->>>>>>> 6430a42d
       }),
     );
   }
@@ -172,20 +162,10 @@
     challenge: string,
     challengeResponse?: string,
   ) {
-<<<<<<< HEAD
     console.log(
       `responding to challenge for user ${this.matrixClient.getUserId()}`,
     );
-    return this.fetch(`${this.realmURL.href}${this.sessionEndpoint}`, {
-      method: 'POST',
-      headers: {
-        Accept: 'application/json',
-      },
-      body: JSON.stringify({
-        user: this.matrixClient.getUserId(),
-        challenge,
-        ...(challengeResponse ? { challengeResponse } : {}),
-=======
+
     return this.withRetries(() =>
       this.fetch(`${this.realmURL.href}${this.sessionEndpoint}`, {
         method: 'POST',
@@ -197,7 +177,6 @@
           challenge,
           ...(challengeResponse ? { challengeResponse } : {}),
         }),
->>>>>>> 6430a42d
       }),
     );
   }
