import {
  IndexWriter,
  internalKeyFor,
  baseCardRef,
  type LooseCardResource,
  type DBAdapter,
  type IndexedInstance,
  type BoxelIndexTable,
  type CardResource,
  type RealmInfo,
} from '../index';
import { cardSrc, compiledCard } from '../etc/test-fixtures';
import merge from 'lodash/merge';
import { type SharedTests } from '../helpers';
import { setupIndex } from '../helpers/indexer';
import { testRealmURL } from '../helpers/const';
import stripScopedCSSGlimmerAttributes from '../helpers/strip-scoped-css-glimmer-attributes';
import '../helpers/code-equality-assertion';
import { IndexQueryEngine } from '../index-query-engine';
import { coerceTypes } from '../index-structure';

const testRealmURL2 = `http://test-realm/test2/`;
const testRealmInfo: RealmInfo = {
  name: 'Test Realm',
  backgroundURL: null,
  iconURL: null,
  showAsCatalog: null,
  visibility: 'public',
  publishable: null,
};

const tests = Object.freeze({
  'can perform invalidations for a instance entry': async (
    assert,
    { indexWriter, adapter },
  ) => {
    await setupIndex(
      adapter,
      [
        { realm_url: testRealmURL, current_version: 1 },
        { realm_url: testRealmURL2, current_version: 5 },
      ],
      [
        {
          url: `${testRealmURL}1.json`,
          realm_version: 1,
          realm_url: testRealmURL,
          deps: [`${testRealmURL}2.json`],
        },
        {
          url: `${testRealmURL}2.json`,
          realm_version: 1,
          realm_url: testRealmURL,
          deps: [`${testRealmURL}4.json`],
        },
        {
          url: `${testRealmURL}3.json`,
          realm_version: 1,
          realm_url: testRealmURL,
          deps: [`${testRealmURL}2.json`],
        },
        {
          url: `${testRealmURL}4.json`,
          realm_version: 1,
          realm_url: testRealmURL,
          deps: [],
        },
        {
          url: `${testRealmURL}5.json`,
          realm_version: 1,
          realm_url: testRealmURL,
          deps: [],
        },
        {
          url: `${testRealmURL2}A.json`,
          realm_version: 5,
          realm_url: testRealmURL2,
          deps: [],
        },
      ],
    );

    let batch = await indexWriter.createBatch(new URL(testRealmURL));
    await batch.invalidate([new URL(`${testRealmURL}4.json`)]);
    let invalidations = batch.invalidations;

    assert.deepEqual(invalidations.sort(), [
      `${testRealmURL}1.json`,
      `${testRealmURL}2.json`,
      `${testRealmURL}3.json`,
      `${testRealmURL}4.json`,
    ]);

    let invalidatedEntries = await adapter.execute(
      'SELECT url, realm_url, is_deleted FROM boxel_index_working WHERE realm_version = 2 ORDER BY url COLLATE "POSIX"',
      { coerceTypes: { is_deleted: 'BOOLEAN' } },
    );
    assert.deepEqual(
      invalidatedEntries,
      [1, 2, 3, 4].map((i) => ({
        url: `${testRealmURL}${i}.json`,
        realm_url: testRealmURL,
        is_deleted: true,
      })),
      'the "work-in-progress" version of the index entries have been marked as deleted',
    );
    let otherRealms = await adapter.execute(
      `SELECT url, realm_url, realm_version, is_deleted FROM boxel_index_working WHERE realm_url != '${testRealmURL}'`,
      { coerceTypes: { is_deleted: 'BOOLEAN' } },
    );
    assert.deepEqual(
      otherRealms,
      [
        {
          url: `${testRealmURL2}A.json`,
          realm_url: testRealmURL2,
          realm_version: 5,
          is_deleted: null,
        },
      ],
      'the index entries from other realms are unchanged',
    );
    let realmVersions = await adapter.execute(
      'select * from realm_versions ORDER BY realm_url COLLATE "POSIX"',
    );
    assert.deepEqual(
      realmVersions,
      [
        {
          realm_url: `${testRealmURL}`,
          current_version: 1,
        },
        {
          realm_url: `${testRealmURL2}`,
          current_version: 5,
        },
      ],
      'the "production" realm versions are correct',
    );
  },

  'can perform invalidations for a module entry': async (
    assert,
    { indexWriter, adapter },
  ) => {
    await setupIndex(
      adapter,
      [
        { realm_url: testRealmURL, current_version: 1 },
        { realm_url: testRealmURL2, current_version: 5 },
      ],
      [
        {
          url: `${testRealmURL}person.gts`,
          file_alias: `${testRealmURL}person`,
          type: 'module',
          realm_version: 1,
          realm_url: testRealmURL,
          deps: [],
        },
        {
          url: `${testRealmURL}employee.gts`,
          file_alias: `${testRealmURL}employee`,
          type: 'module',
          realm_version: 1,
          realm_url: testRealmURL,
          deps: [`${testRealmURL}person`],
        },
        {
          url: `${testRealmURL}1.json`,
          file_alias: `${testRealmURL}1.json`,
          type: 'instance',
          realm_version: 1,
          realm_url: testRealmURL,
          deps: [`${testRealmURL}employee`],
        },
        {
          url: `${testRealmURL}2.json`,
          file_alias: `${testRealmURL}2.json`,
          type: 'instance',
          realm_version: 1,
          realm_url: testRealmURL,
          deps: [`${testRealmURL}1.json`],
        },
        {
          url: `${testRealmURL}3.json`,
          file_alias: `${testRealmURL}3.json`,
          type: 'instance',
          realm_version: 1,
          realm_url: testRealmURL,
          deps: [],
        },
      ],
    );

    let batch = await indexWriter.createBatch(new URL(testRealmURL));
    await batch.invalidate([new URL(`${testRealmURL}person.gts`)]);
    let invalidations = batch.invalidations;

    assert.deepEqual(invalidations.sort(), [
      `${testRealmURL}1.json`,
      `${testRealmURL}2.json`,
      `${testRealmURL}employee.gts`,
      `${testRealmURL}person.gts`,
    ]);
  },

<<<<<<< HEAD
  'meta entries can be invalidated': async (
=======
  'definition entries can be invalidated': async (
>>>>>>> 6f6e53eb
    assert,
    { indexQueryEngine, indexWriter, adapter },
  ) => {
    let modified = Date.now();
    await setupIndex(
      adapter,
      [
        { realm_url: testRealmURL, current_version: 1 },
        { realm_url: testRealmURL2, current_version: 5 },
      ],
      [
        {
          url: `${testRealmURL}person.gts`,
          file_alias: `${testRealmURL}person`,
          type: 'module',
          realm_version: 1,
          realm_url: testRealmURL,
          deps: [],
          last_modified: String(modified),
          resource_created_at: String(modified),
        },
        {
          url: `${testRealmURL}person/Person`,
          file_alias: `${testRealmURL}person`,
<<<<<<< HEAD
          type: 'meta',
=======
          type: 'definition',
>>>>>>> 6f6e53eb
          realm_version: 1,
          realm_url: testRealmURL,
          deps: [`${testRealmURL}person`],
          last_modified: String(modified),
          resource_created_at: String(modified),
        },
        {
          url: `${testRealmURL}employee.gts`,
          file_alias: `${testRealmURL}employee`,
          type: 'module',
          realm_version: 1,
          realm_url: testRealmURL,
          deps: [`${testRealmURL}person`],
          last_modified: String(modified),
          resource_created_at: String(modified),
        },
        {
          url: `${testRealmURL}employee/Employee`,
          file_alias: `${testRealmURL}employee`,
<<<<<<< HEAD
          type: 'meta',
=======
          type: 'definition',
>>>>>>> 6f6e53eb
          realm_version: 1,
          realm_url: testRealmURL,
          deps: [`${testRealmURL}employee`, `${testRealmURL}person`],
          last_modified: String(modified),
          resource_created_at: String(modified),
        },
        {
          url: `${testRealmURL}1.json`,
          file_alias: `${testRealmURL}1.json`,
          type: 'instance',
          realm_version: 1,
          realm_url: testRealmURL,
          deps: [`${testRealmURL}employee`],
          last_modified: String(modified),
          resource_created_at: String(modified),
        },
        {
          url: `${testRealmURL}2.json`,
          file_alias: `${testRealmURL}2.json`,
          type: 'instance',
          realm_version: 1,
          realm_url: testRealmURL,
          deps: [`${testRealmURL}1.json`],
          last_modified: String(modified),
          resource_created_at: String(modified),
        },
        {
          url: `${testRealmURL}3.json`,
          file_alias: `${testRealmURL}3.json`,
          type: 'instance',
          realm_version: 1,
          realm_url: testRealmURL,
          deps: [],
          last_modified: String(modified),
          resource_created_at: String(modified),
        },
      ],
    );

    let batch = await indexWriter.createBatch(new URL(testRealmURL));
    await batch.invalidate([new URL(`${testRealmURL}person.gts`)]);
    let invalidations = batch.invalidations;

<<<<<<< HEAD
    // the meta id's are notional, they are not file resources that can be
    // visited, so instead we return the module that contains the meta
=======
    // the definition id's are notional, they are not file resources that can be
    // visited, so instead we return the module that contains the definition
>>>>>>> 6f6e53eb
    assert.deepEqual(invalidations.sort(), [
      `${testRealmURL}1.json`,
      `${testRealmURL}2.json`,
      `${testRealmURL}employee.gts`,
      `${testRealmURL}person.gts`,
    ]);

<<<<<<< HEAD
    let personMeta = await indexQueryEngine.getOwnMeta({
=======
    let personDefinition = await indexQueryEngine.getOwnDefinition({
>>>>>>> 6f6e53eb
      module: `${testRealmURL}person`,
      name: 'Person',
    });
    assert.strictEqual(
<<<<<<< HEAD
      personMeta?.type,
      'meta',
      'meta exists in production index',
    );
    personMeta = await indexQueryEngine.getOwnMeta(
=======
      personDefinition?.type,
      'definition',
      'definition exists in production index',
    );
    personDefinition = await indexQueryEngine.getOwnDefinition(
>>>>>>> 6f6e53eb
      {
        module: `${testRealmURL}person`,
        name: 'Person',
      },
      { useWorkInProgressIndex: true },
    );
    assert.strictEqual(
<<<<<<< HEAD
      personMeta,
      undefined,
      'meta entry has been marked for deletion in working index',
    );
    let employeeMeta = await indexQueryEngine.getOwnMeta({
=======
      personDefinition,
      undefined,
      'definition entry has been marked for deletion in working index',
    );
    let employeeDefinition = await indexQueryEngine.getOwnDefinition({
>>>>>>> 6f6e53eb
      module: `${testRealmURL}employee`,
      name: 'Employee',
    });
    assert.strictEqual(
<<<<<<< HEAD
      employeeMeta?.type,
      'meta',
      'meta exists in production index',
    );
    employeeMeta = await indexQueryEngine.getOwnMeta(
=======
      employeeDefinition?.type,
      'definition',
      'definition exists in production index',
    );
    employeeDefinition = await indexQueryEngine.getOwnDefinition(
>>>>>>> 6f6e53eb
      {
        module: `${testRealmURL}employee`,
        name: 'Employee',
      },
      { useWorkInProgressIndex: true },
    );
    assert.strictEqual(
<<<<<<< HEAD
      employeeMeta,
      undefined,
      'meta entry has been marked for deletion in working index',
=======
      employeeDefinition,
      undefined,
      'definition entry has been marked for deletion in working index',
>>>>>>> 6f6e53eb
    );
  },

  "invalidations don't cross realm boundaries": async (
    assert,
    { indexWriter, adapter },
  ) => {
    await setupIndex(
      adapter,
      [
        { realm_url: testRealmURL, current_version: 1 },
        { realm_url: testRealmURL2, current_version: 5 },
      ],
      [
        {
          url: `${testRealmURL}person.gts`,
          file_alias: `${testRealmURL}person`,
          type: 'module',
          realm_version: 1,
          realm_url: testRealmURL,
          deps: [],
        },
        {
          url: `${testRealmURL2}luke.json`,
          file_alias: `${testRealmURL2}luke.json`,
          type: 'instance',
          realm_version: 1,
          realm_url: testRealmURL2,
          deps: [`${testRealmURL}person`],
        },
      ],
    );
    let batch = await indexWriter.createBatch(new URL(testRealmURL));
    await batch.invalidate([new URL(`${testRealmURL}person.gts`)]);
    let invalidations = batch.invalidations;

    // invalidations currently do not cross realm boundaries (probably they
    // will in the future--but via a different mechanism)
    assert.deepEqual(invalidations, [`${testRealmURL}person.gts`]);
  },

  'can update an index entry': async (assert, { indexWriter, adapter }) => {
    await setupIndex(
      adapter,
      [{ realm_url: testRealmURL, current_version: 1 }],
      [
        {
          url: `${testRealmURL}1.json`,
          realm_version: 1,
          realm_url: testRealmURL,
          pristine_doc: {
            id: `${testRealmURL}1.json`,
            type: 'card',
            attributes: {
              name: 'Mango',
            },
            meta: {
              adoptsFrom: {
                module: `./person`,
                name: 'Person',
              },
            },
          } as LooseCardResource,
          search_doc: { name: 'Mango' },
          deps: [`${testRealmURL}person`],
          types: [{ module: `./person`, name: 'Person' }, baseCardRef].map(
            (i) => internalKeyFor(i, new URL(testRealmURL)),
          ),
        },
      ],
    );

    let resource: CardResource = {
      id: `${testRealmURL}1.json`,
      type: 'card',
      attributes: {
        name: 'Van Gogh',
      },
      meta: {
        adoptsFrom: {
          module: `./fancy-person`,
          name: 'FancyPerson',
        },
      },
    };
    let batch = await indexWriter.createBatch(new URL(testRealmURL));
    await batch.invalidate([new URL(`${testRealmURL}1.json`)]);
    await batch.updateEntry(new URL(`${testRealmURL}1.json`), {
      type: 'instance',
      resource,
      source: JSON.stringify(resource),
      lastModified: Date.now(),
      resourceCreatedAt: Date.now(),
      searchData: { name: 'Van Gogh' },
      deps: new Set([`${testRealmURL}fancy-person`]),
      displayNames: ['Fancy Person', 'Person', 'Card'],
      types: [
        { module: `./fancy-person`, name: 'FancyPerson' },
        { module: `./person`, name: 'Person' },
        baseCardRef,
      ].map((i) => internalKeyFor(i, new URL(testRealmURL))),
    });

    let [liveVersion] = await adapter.execute(
      `SELECT realm_version, pristine_doc, search_doc, deps, types FROM boxel_index WHERE url = $1`,
      {
        bind: [`${testRealmURL}1.json`],
        coerceTypes: {
          pristine_doc: 'JSON',
          search_doc: 'JSON',
          deps: 'JSON',
          types: 'JSON',
        },
      },
    );

    assert.deepEqual(
      liveVersion,
      {
        realm_version: 1,
        pristine_doc: {
          id: `${testRealmURL}1.json`,
          type: 'card',
          attributes: {
            name: 'Mango',
          },
          meta: {
            adoptsFrom: {
              module: `./person`,
              name: 'Person',
            },
          },
        },
        search_doc: { name: 'Mango' },
        deps: [`${testRealmURL}person`],
        types: [{ module: `./person`, name: 'Person' }, baseCardRef].map((i) =>
          internalKeyFor(i, new URL(testRealmURL)),
        ),
      },
      'live version of the doc has not changed',
    );

    let [wipVersion] = await adapter.execute(
      `SELECT realm_version, pristine_doc, search_doc, deps, types FROM boxel_index_working WHERE url = $1`,
      {
        bind: [`${testRealmURL}1.json`],
        coerceTypes: {
          pristine_doc: 'JSON',
          search_doc: 'JSON',
          deps: 'JSON',
          types: 'JSON',
        },
      },
    );
    assert.deepEqual(
      wipVersion,
      {
        realm_version: 2,
        pristine_doc: {
          id: `${testRealmURL}1.json`,
          type: 'card',
          attributes: {
            name: 'Van Gogh',
          },
          meta: {
            adoptsFrom: {
              module: `./fancy-person`,
              name: 'FancyPerson',
            },
          },
        },
        search_doc: { name: 'Van Gogh' },
        deps: [`${testRealmURL}fancy-person`],
        types: [
          { module: `./fancy-person`, name: 'FancyPerson' },
          { module: `./person`, name: 'Person' },
          baseCardRef,
        ].map((i) => internalKeyFor(i, new URL(testRealmURL))),
      },
      'WIP version of the doc exists',
    );

    await batch.done();

    let [finalVersion] = await adapter.execute(
      `SELECT realm_version, pristine_doc, search_doc, deps, types FROM boxel_index WHERE url = $1`,
      {
        bind: [`${testRealmURL}1.json`],
        coerceTypes: {
          pristine_doc: 'JSON',
          search_doc: 'JSON',
          deps: 'JSON',
          types: 'JSON',
        },
      },
    );
    assert.deepEqual(
      finalVersion,
      {
        realm_version: 2,
        pristine_doc: {
          id: `${testRealmURL}1.json`,
          type: 'card',
          attributes: {
            name: 'Van Gogh',
          },
          meta: {
            adoptsFrom: {
              module: `./fancy-person`,
              name: 'FancyPerson',
            },
          },
        },
        search_doc: { name: 'Van Gogh' },
        deps: [`${testRealmURL}fancy-person`],
        types: [
          { module: `./fancy-person`, name: 'FancyPerson' },
          { module: `./person`, name: 'Person' },
          baseCardRef,
        ].map((i) => internalKeyFor(i, new URL(testRealmURL))),
      },
      'final version of the doc exists',
    );
  },

  'can copy index entries': async (assert, { indexWriter, adapter }) => {
    let types = [{ module: `./person`, name: 'Person' }, baseCardRef].map((i) =>
      internalKeyFor(i, new URL(testRealmURL)),
    );
    let destTypes = [{ module: `./person`, name: 'Person' }, baseCardRef].map(
      (i) => internalKeyFor(i, new URL(testRealmURL2)),
    );
    let modified = Date.now();
    let resource: CardResource = {
      id: `${testRealmURL}1`,
      type: 'card',
      attributes: {
        name: 'Mango',
      },
      meta: {
        adoptsFrom: {
          module: `./person`,
          name: 'Person',
        },
      },
    };
    let source = JSON.stringify({ data: resource });
    await setupIndex(
      adapter,
      [
        { realm_url: testRealmURL, current_version: 1 },
        { realm_url: testRealmURL2, current_version: 1 },
      ],
      [
        {
          url: `${testRealmURL}1.json`,
          realm_version: 1,
          realm_url: testRealmURL,
          type: 'instance',
          pristine_doc: resource,
          source,
          transpiled_code: null,
          search_doc: {
            id: `${testRealmURL}1`,
            name: 'Mango',
            friends: [
              { id: `${testRealmURL}2`, name: 'Van Gogh' },
              { id: `http://a-different-realm.com/hassan`, name: 'Hassan' },
            ],
          },
          display_names: [`Person`],
          deps: [`${testRealmURL}person`],
          types,
          last_modified: String(modified),
          resource_created_at: String(modified),
          embedded_html: Object.fromEntries(
            types.map((type) => [
              type,
              `<div class="embedded">Embedded HTML for ${type
                .split('/')
                .pop()!}</div>`,
            ]),
          ),
          fitted_html: Object.fromEntries(
            types.map((type) => [
              type,
              `<div class="fitted">Fitted HTML for ${type
                .split('/')
                .pop()!}</div>`,
            ]),
          ),
          isolated_html: `<div class="isolated">Isolated HTML</div>`,
          atom_html: `<span class="atom">Atom HTML</span>`,
          icon_html: '<svg>test icon</svg>',
        },
        {
          url: `${testRealmURL}person.gts`,
          realm_version: 1,
          realm_url: testRealmURL,
          type: 'module',
          source: `// person.gts source`,
          transpiled_code: `// person.gts transpiled code`,
          pristine_doc: null,
          search_doc: null,
          display_names: null,
          deps: [`https://cardstack.com/base/card-api.gts`],
          types: null,
          last_modified: String(modified),
          resource_created_at: String(modified),
          embedded_html: null,
          fitted_html: null,
          isolated_html: null,
          atom_html: null,
          icon_html: null,
        },
        {
          url: `${testRealmURL}person/Person`,
          realm_version: 1,
          realm_url: testRealmURL,
<<<<<<< HEAD
          type: 'meta',
=======
          type: 'definition',
>>>>>>> 6f6e53eb
          source: null,
          transpiled_code: null,
          pristine_doc: null,
          search_doc: null,
          display_names: null,
          deps: [
            `${testRealmURL}person`,
            `https://cardstack.com/base/card-api.gts`,
          ],
          types,
          last_modified: String(modified),
          resource_created_at: String(modified),
          embedded_html: null,
          fitted_html: null,
          isolated_html: null,
          atom_html: null,
          icon_html: null,
<<<<<<< HEAD
          meta: {
=======
          definition: {
>>>>>>> 6f6e53eb
            type: 'card-def',
            displayName: 'Person',
            codeRef: { module: `${testRealmURL}person`, name: 'Person' },
            fields: {
              name: {
                type: 'contains',
                isPrimitive: true,
                isComputed: false,
                fieldOrCard: {
                  module: `${testRealmURL}fancy-string`,
                  name: 'StringField',
                },
              },
            },
          },
        },
      ],
    );
    let batch = await indexWriter.createBatch(new URL(testRealmURL2));
    await batch.copyFrom(new URL(testRealmURL), testRealmInfo);
    await batch.done();

    let results = (await adapter.execute(
      'SELECT * FROM boxel_index WHERE realm_url = $1 ORDER BY url COLLATE "POSIX"',
      { coerceTypes, bind: [testRealmURL2] },
    )) as unknown as BoxelIndexTable[];
    assert.strictEqual(
      results.length,
      3,
      'correct number of items were copied',
    );

<<<<<<< HEAD
    let [copiedInstance, copiedModule, copiedMeta] = results;
=======
    let [copiedInstance, copiedModule, copiedDefinition] = results;
>>>>>>> 6f6e53eb
    assert.ok(copiedInstance.indexed_at, 'indexed_at was set');
    assert.ok(copiedModule.indexed_at, 'indexed_at was set');

    delete (copiedInstance as Partial<BoxelIndexTable>).indexed_at;
    delete (copiedModule as Partial<BoxelIndexTable>).indexed_at;
<<<<<<< HEAD
    delete (copiedMeta as Partial<BoxelIndexTable>).indexed_at;
=======
    delete (copiedDefinition as Partial<BoxelIndexTable>).indexed_at;
>>>>>>> 6f6e53eb

    assert.deepEqual(
      copiedInstance as Omit<BoxelIndexTable, 'indexed_at'>,
      {
        url: `${testRealmURL2}1.json`,
        file_alias: `${testRealmURL2}1`,
        realm_version: 2,
        realm_url: testRealmURL2,
        type: 'instance',
        pristine_doc: {
          ...resource,
          id: `${testRealmURL2}1`,
          meta: {
            ...resource.meta,
            realmURL: testRealmURL2,
            realmInfo: testRealmInfo,
          },
        },
        source: JSON.stringify(
          merge(JSON.parse(source), { data: { id: `${testRealmURL2}1` } }),
        ),
        error_doc: null,
        transpiled_code: null,
        search_doc: {
          id: `${testRealmURL2}1`,
          name: 'Mango',
          friends: [
            { id: `${testRealmURL2}2`, name: 'Van Gogh' },
            { id: `http://a-different-realm.com/hassan`, name: 'Hassan' },
          ],
        },
        display_names: [`Person`],
        deps: [`${testRealmURL2}person`],
        types: destTypes,
        last_modified: String(modified),
        resource_created_at: String(modified),
        embedded_html: Object.fromEntries(
          destTypes.map((type) => [
            type,
            `<div class="embedded">Embedded HTML for ${type
              .split('/')
              .pop()!}</div>`,
          ]),
        ),
        fitted_html: Object.fromEntries(
          destTypes.map((type) => [
            type,
            `<div class="fitted">Fitted HTML for ${type
              .split('/')
              .pop()!}</div>`,
          ]),
        ),
        isolated_html: `<div class="isolated">Isolated HTML</div>`,
        atom_html: `<span class="atom">Atom HTML</span>`,
        icon_html: '<svg>test icon</svg>',
        is_deleted: null,
        definition: null,
      },
      'the copied instance is correct',
    );
    assert.deepEqual(
      copiedModule as Omit<BoxelIndexTable, 'indexed_at'>,
      {
        url: `${testRealmURL2}person.gts`,
        file_alias: `${testRealmURL2}person`,
        realm_version: 2,
        realm_url: testRealmURL2,
        type: 'module',
        source: `// person.gts source`,
        transpiled_code: `// person.gts transpiled code`,
        error_doc: null,
        pristine_doc: null,
        search_doc: null,
        display_names: null,
        deps: [`https://cardstack.com/base/card-api.gts`],
        types: null,
        last_modified: String(modified),
        resource_created_at: String(modified),
        embedded_html: null,
        fitted_html: null,
        isolated_html: null,
        atom_html: null,
        icon_html: null,
        is_deleted: null,
        definition: null,
      },
      'the copied module is correct',
    );

    assert.deepEqual(
<<<<<<< HEAD
      copiedMeta as Omit<BoxelIndexTable, 'indexed_at'>,
=======
      copiedDefinition as Omit<BoxelIndexTable, 'indexed_at'>,
>>>>>>> 6f6e53eb
      {
        url: `${testRealmURL2}person/Person`,
        file_alias: `${testRealmURL2}person`,
        realm_version: 2,
        realm_url: testRealmURL2,
<<<<<<< HEAD
        type: 'meta',
=======
        type: 'definition',
>>>>>>> 6f6e53eb
        source: null,
        transpiled_code: null,
        error_doc: null,
        pristine_doc: null,
        search_doc: null,
        display_names: null,
        deps: [
          `${testRealmURL2}person`,
          `https://cardstack.com/base/card-api.gts`,
        ],
        types: destTypes,
        last_modified: String(modified),
        resource_created_at: String(modified),
        embedded_html: null,
        fitted_html: null,
        isolated_html: null,
        atom_html: null,
        icon_html: null,
        is_deleted: null,
<<<<<<< HEAD
        meta: {
=======
        definition: {
>>>>>>> 6f6e53eb
          type: 'card-def',
          displayName: 'Person',
          codeRef: { module: `${testRealmURL2}person`, name: 'Person' },
          fields: {
            name: {
              type: 'contains',
              isPrimitive: true,
              isComputed: false,
              fieldOrCard: {
                module: `${testRealmURL2}fancy-string`,
                name: 'StringField',
              },
            },
          },
        },
      },
<<<<<<< HEAD
      'the copied meta is correct',
=======
      'the copied definition is correct',
>>>>>>> 6f6e53eb
    );
  },

  'throws when copy source realm is not present on the realm server': async (
    assert,
    { indexWriter, adapter },
  ) => {
    assert.expect(1);

    await setupIndex(
      adapter,
      [{ realm_url: testRealmURL2, current_version: 1 }],
      [],
    );
    let batch = await indexWriter.createBatch(new URL(testRealmURL2));
    try {
      await batch.copyFrom(new URL(testRealmURL), testRealmInfo);
      throw new Error('Expected error to be thrown');
    } catch (e: any) {
      assert.strictEqual(
        e.message,
        `nothing to copy from ${testRealmURL} - this realm is not present on the realm server`,
        'the correct exception was thrown',
      );
    }
  },

  'error entry includes last known good state when available': async (
    assert,
    { indexWriter, adapter },
  ) => {
    let types = [{ module: `./person`, name: 'Person' }, baseCardRef].map((i) =>
      internalKeyFor(i, new URL(testRealmURL)),
    );
    let modified = Date.now();
    let resource: CardResource = {
      id: `${testRealmURL}1`,
      type: 'card',
      attributes: {
        name: 'Mango',
      },
      meta: {
        adoptsFrom: {
          module: `./person`,
          name: 'Person',
        },
      },
    };
    let source = JSON.stringify(resource);
    await setupIndex(
      adapter,
      [{ realm_url: testRealmURL, current_version: 1 }],
      [
        {
          url: `${testRealmURL}1.json`,
          realm_version: 1,
          realm_url: testRealmURL,
          pristine_doc: resource,
          source,
          search_doc: { name: 'Mango' },
          display_names: [`Person`],
          deps: [`${testRealmURL}person`],
          types,
          last_modified: String(modified),
          resource_created_at: String(modified),
          embedded_html: Object.fromEntries(
            types.map((type) => [
              type,
              `<div class="embedded">Embedded HTML for ${type}</div>`,
            ]),
          ),
          fitted_html: Object.fromEntries(
            types.map((type) => [
              type,
              `<div class="fitted">Fitted HTML for ${type}</div>`,
            ]),
          ),
          isolated_html: `<div class="isolated">Isolated HTML</div>`,
          atom_html: `<span class="atom">Atom HTML</span>`,
          icon_html: '<svg>test icon</svg>',
        },
      ],
    );
    let batch = await indexWriter.createBatch(new URL(testRealmURL));
    await batch.updateEntry(new URL(`${testRealmURL}1.json`), {
      type: 'error',
      error: {
        message: 'test error',
        status: 500,
        additionalErrors: [],
      },
    });
    await batch.done();

    let [{ indexed_at: _remove, ...errorEntry }] = (await adapter.execute(
      'SELECT * FROM boxel_index WHERE realm_version = 2 ORDER BY url COLLATE "POSIX"',
      { coerceTypes },
    )) as unknown as BoxelIndexTable[];
    assert.deepEqual(
      errorEntry,
      {
        url: `${testRealmURL}1.json`,
        file_alias: `${testRealmURL}1`,
        realm_version: 2,
        realm_url: testRealmURL,
        type: 'error',
        pristine_doc: resource,
        source,
        error_doc: {
          message: 'test error',
          status: 500,
          additionalErrors: [],
        },
        transpiled_code: null,
        search_doc: { name: 'Mango' },
        display_names: [`Person`],
        deps: [`${testRealmURL}person`],
        types,
        embedded_html: Object.fromEntries(
          types.map((type) => [
            type,
            `<div class="embedded">Embedded HTML for ${type}</div>`,
          ]),
        ),
        fitted_html: Object.fromEntries(
          types.map((type) => [
            type,
            `<div class="fitted">Fitted HTML for ${type}</div>`,
          ]),
        ),
        isolated_html: `<div class="isolated">Isolated HTML</div>`,
        atom_html: `<span class="atom">Atom HTML</span>`,
        last_modified: String(modified),
        resource_created_at: String(modified),
        is_deleted: null,
        icon_html: '<svg>test icon</svg>',
        definition: null,
      },
      'the error entry includes last known good state of instance',
    );
  },

  'error entry does not include last known good state when not available':
    async (assert, { indexWriter, adapter }) => {
      await setupIndex(
        adapter,
        [{ realm_url: testRealmURL, current_version: 1 }],
        [],
      );
      let batch = await indexWriter.createBatch(new URL(testRealmURL));
      await batch.updateEntry(new URL(`${testRealmURL}1.json`), {
        type: 'error',
        error: {
          message: 'test error',
          status: 500,
          additionalErrors: [],
        },
      });
      await batch.done();

      let [{ indexed_at: _remove, ...errorEntry }] = (await adapter.execute(
        'SELECT * FROM boxel_index WHERE realm_version = 2 ORDER BY url COLLATE "POSIX"',
        { coerceTypes },
      )) as unknown as BoxelIndexTable[];
      assert.deepEqual(
        errorEntry,
        {
          url: `${testRealmURL}1.json`,
          file_alias: `${testRealmURL}1`,
          realm_version: 2,
          realm_url: testRealmURL,
          type: 'error',
          pristine_doc: null,
          source: null,
          error_doc: {
            message: 'test error',
            status: 500,
            additionalErrors: [],
          },
          transpiled_code: null,
          search_doc: null,
          display_names: null,
          deps: [],
          types: null,
          embedded_html: null,
          fitted_html: null,
          isolated_html: null,
          atom_html: null,
          last_modified: null,
          resource_created_at: null,
          is_deleted: false,
          icon_html: null,
          definition: null,
        },
        'the error entry does not include last known good state of instance',
      );
    },

  'can get an error doc': async (assert, { indexQueryEngine, adapter }) => {
    await setupIndex(adapter, [
      {
        url: `${testRealmURL}1.json`,
        realm_version: 1,
        realm_url: testRealmURL,
        type: 'error',
        error_doc: {
          message: 'test error',
          status: 500,
          additionalErrors: [],
        },
      },
    ]);
    let entry = await indexQueryEngine.getInstance(new URL(`${testRealmURL}1`));
    if (entry?.type === 'error') {
      assert.ok(entry.lastModified, 'lastModified exists');
      entry.lastModified = null;
      assert.deepEqual(entry, {
        type: 'error',
        error: {
          message: 'test error',
          status: 500,
          additionalErrors: [],
        },
        canonicalURL: `${testRealmURL}1.json`,
        realmVersion: 1,
        realmURL: testRealmURL,
        instance: null,
        source: null,
        lastModified: null,
        resourceCreatedAt: null,
        isolatedHtml: null,
        embeddedHtml: null,
        fittedHtml: null,
        atomHtml: null,
        searchDoc: null,
        types: null,
        indexedAt: null,
        deps: null,
      });
    } else {
      assert.ok(false, `expected index entry to not be a card document`);
    }
  },

  'can get "production" index entry': async (
    assert,
    { indexWriter, indexQueryEngine, adapter },
  ) => {
    let originalModified = Date.now();
    let originalResource: LooseCardResource = {
      id: `${testRealmURL}1`,
      type: 'card',
      attributes: {
        name: 'Mango',
      },
      meta: {
        adoptsFrom: {
          module: `./person`,
          name: 'Person',
        },
      },
    };
    let originalSource = JSON.stringify(originalResource);
    await setupIndex(
      adapter,
      [{ realm_url: testRealmURL, current_version: 1 }],
      [
        {
          url: `${testRealmURL}1.json`,
          realm_version: 1,
          realm_url: testRealmURL,
          pristine_doc: originalResource,
          source: originalSource,
          last_modified: String(originalModified),
          resource_created_at: String(originalModified),
        },
      ],
    );

    let resource: CardResource = {
      id: `${testRealmURL}1.json`,
      type: 'card',
      attributes: {
        name: 'Van Gogh',
      },
      meta: {
        adoptsFrom: {
          module: `./person`,
          name: 'Person',
        },
      },
    };
    let batch = await indexWriter.createBatch(new URL(testRealmURL));
    await batch.invalidate([new URL(`${testRealmURL}1.json`)]);
    await batch.updateEntry(new URL(`${testRealmURL}1.json`), {
      type: 'instance',
      resource,
      source: JSON.stringify(resource),
      lastModified: Date.now(),
      resourceCreatedAt: Date.now(),
      searchData: { name: 'Van Gogh' },
      deps: new Set(),
      displayNames: [],
      types: [],
    });

    let entry = await indexQueryEngine.getInstance(new URL(`${testRealmURL}1`));
    if (entry?.type === 'instance') {
      assert.deepEqual(entry, {
        type: 'instance',
        realmVersion: 1,
        realmURL: testRealmURL,
        canonicalURL: `${testRealmURL}1.json`,
        instance: {
          id: `${testRealmURL}1`,
          type: 'card',
          attributes: {
            name: 'Mango',
          },
          meta: {
            adoptsFrom: {
              module: `./person`,
              name: 'Person',
            },
          },
        },
        source: originalSource,
        lastModified: originalModified,
        resourceCreatedAt: originalModified,
        searchDoc: null,
        deps: null,
        types: null,
        indexedAt: null,
        isolatedHtml: null,
        atomHtml: null,
        embeddedHtml: null,
        fittedHtml: null,
      });
    } else {
      assert.ok(false, `expected index entry to not be an error document`);
    }
  },

  'can get work in progress card': async (
    assert,
    { indexWriter, indexQueryEngine, adapter },
  ) => {
    await setupIndex(
      adapter,
      [{ realm_url: testRealmURL, current_version: 1 }],
      [
        {
          url: `${testRealmURL}1.json`,
          realm_version: 1,
          realm_url: testRealmURL,
          pristine_doc: {
            attributes: {
              name: 'Mango',
            },
            meta: {
              adoptsFrom: {
                module: `./person`,
                name: 'Person',
              },
            },
          } as LooseCardResource,
        },
      ],
    );

    let resource: CardResource = {
      id: `${testRealmURL}1.json`,
      type: 'card',
      attributes: {
        name: 'Van Gogh',
      },
      meta: {
        adoptsFrom: {
          module: `./person`,
          name: 'Person',
        },
      },
    };
    let source = JSON.stringify(resource);
    let batch = await indexWriter.createBatch(new URL(testRealmURL));
    let now = Date.now();
    await batch.invalidate([new URL(`${testRealmURL}1.json`)]);
    await batch.updateEntry(new URL(`${testRealmURL}1.json`), {
      type: 'instance',
      resource,
      source,
      lastModified: now,
      resourceCreatedAt: now,
      searchData: { name: 'Van Gogh' },
      deps: new Set(),
      displayNames: [],
      types: [],
    });

    let entry = await indexQueryEngine.getInstance(
      new URL(`${testRealmURL}1`),
      {
        useWorkInProgressIndex: true,
      },
    );
    if (entry?.type === 'instance') {
      assert.ok(entry?.indexedAt, 'the indexed_at field was set');
      delete (entry as Partial<IndexedInstance>)?.indexedAt;
      assert.deepEqual(entry as Omit<IndexedInstance, 'indexedAt'>, {
        type: 'instance',
        realmVersion: 2,
        realmURL: testRealmURL,
        canonicalURL: `${testRealmURL}1.json`,
        instance: {
          id: `${testRealmURL}1.json`,
          type: 'card',
          attributes: {
            name: 'Van Gogh',
          },
          meta: {
            adoptsFrom: {
              module: `./person`,
              name: 'Person',
            },
          },
        },
        source,
        lastModified: now,
        resourceCreatedAt: now,
        searchDoc: { name: 'Van Gogh' },
        deps: [],
        types: [],
        isolatedHtml: null,
        embeddedHtml: null,
        fittedHtml: null,
        atomHtml: null,
      });
    } else {
      assert.ok(false, `expected index entry to not be an error document`);
    }
  },

  'returns undefined when getting a deleted card': async (
    assert,
    { adapter, indexQueryEngine },
  ) => {
    await setupIndex(
      adapter,
      [{ realm_url: testRealmURL, current_version: 1 }],
      [
        {
          url: `${testRealmURL}1.json`,
          realm_version: 1,
          realm_url: testRealmURL,
          is_deleted: true,
        },
      ],
    );

    let entry = await indexQueryEngine.getInstance(new URL(`${testRealmURL}1`));
    assert.strictEqual(entry, undefined, 'deleted entries return undefined');
  },

  'can perform invalidations for an instance with deps more than a thousand':
    async (assert, { indexWriter, adapter }) => {
      let indexRows: (Pick<BoxelIndexTable, 'url'> &
        Partial<Omit<BoxelIndexTable, 'url' | 'pristine_doc'>>)[] = [];
      for (let i = 1; i <= 1002; i++) {
        indexRows.push({
          url: `${testRealmURL}${i}.json`,
          realm_version: 1,
          realm_url: testRealmURL,
          deps: [...(i <= 1 ? [] : [`${testRealmURL}1.json`])],
        });
      }
      indexRows.sort((a, b) => a.url.localeCompare(b.url));
      await setupIndex(
        adapter,
        [{ realm_url: testRealmURL, current_version: 1 }],
        indexRows,
      );

      let batch = await indexWriter.createBatch(new URL(testRealmURL));
      await batch.invalidate([new URL(`${testRealmURL}1.json`)]);
      let invalidations = batch.invalidations;

      assert.ok(invalidations.length > 1000, 'Can invalidate more than 1000');
      assert.deepEqual(
        invalidations.sort(),
        indexRows.map((r) => r.url),
      );

      let invalidatedEntries = (await adapter.execute(
        'SELECT url, realm_url, is_deleted FROM boxel_index_working WHERE realm_version = 2 ORDER BY url COLLATE "POSIX"',
        { coerceTypes: { is_deleted: 'BOOLEAN' } },
      )) as Pick<BoxelIndexTable, 'url' | 'realm_url' | 'is_deleted'>[];
      assert.deepEqual(
        invalidatedEntries,
        indexRows.map((indexRow) => ({
          url: indexRow.url,
          realm_url: indexRow.realm_url,
          is_deleted: true,
        })) as Pick<BoxelIndexTable, 'url' | 'realm_url' | 'is_deleted'>[],
        'the "work-in-progress" version of the index entries have been marked as deleted',
      );
      let realmVersions = await adapter.execute(
        'select * from realm_versions ORDER BY realm_url COLLATE "POSIX"',
      );
      assert.deepEqual(
        realmVersions,
        [
          {
            realm_url: `${testRealmURL}`,
            current_version: 1,
          },
        ],
        'the "production" realm versions are correct',
      );
    },

  'can get compiled module and source when requested with file extension':
    async (assert, { indexWriter, indexQueryEngine, adapter }) => {
      await setupIndex(adapter);
      let batch = await indexWriter.createBatch(new URL(testRealmURL));
      let now = Date.now();
      await batch.updateEntry(new URL(`${testRealmURL}person.gts`), {
        type: 'module',
        source: cardSrc,
        lastModified: now,
        resourceCreatedAt: now,
        deps: new Set(),
      });
      await batch.done();

      let result = await indexQueryEngine.getModule(
        new URL(`${testRealmURL}person.gts`),
      );
      if (result?.type === 'module') {
        let { executableCode, source, lastModified } = result;
        assert.codeEqual(
          stripModuleDebugInfo(stripScopedCSSGlimmerAttributes(executableCode)),
          stripModuleDebugInfo(compiledCard()),
          'compiled card is correct',
        );
        assert.strictEqual(cardSrc, source, 'source code is correct');
        assert.strictEqual(lastModified, now, 'lastModified is correct');
      } else {
        assert.ok(false, `expected module not to be an error document`);
      }
    },

  'can get compiled module and source when requested without file extension':
    async (assert, { indexWriter, indexQueryEngine, adapter }) => {
      await setupIndex(adapter);
      let batch = await indexWriter.createBatch(new URL(testRealmURL));
      let now = Date.now();
      await batch.updateEntry(new URL(`${testRealmURL}person.gts`), {
        type: 'module',
        source: cardSrc,
        lastModified: now,
        resourceCreatedAt: now,
        deps: new Set(),
      });
      await batch.done();

      let result = await indexQueryEngine.getModule(
        new URL(`${testRealmURL}person`),
      );
      if (result?.type === 'module') {
        let { executableCode, source, lastModified } = result;
        assert.codeEqual(
          stripModuleDebugInfo(stripScopedCSSGlimmerAttributes(executableCode)),
          stripModuleDebugInfo(compiledCard()),
          'compiled card is correct',
        );
        assert.strictEqual(cardSrc, source, 'source code is correct');
        assert.strictEqual(lastModified, now, 'lastModified is correct');
      } else {
        assert.ok(false, `expected module not to be an error document`);
      }
    },

  'can get compiled module and source from WIP index': async (
    assert,
    { indexWriter, indexQueryEngine, adapter },
  ) => {
    await setupIndex(adapter);
    let batch = await indexWriter.createBatch(new URL(testRealmURL));
    let now = Date.now();
    await batch.updateEntry(new URL(`${testRealmURL}person.gts`), {
      type: 'module',
      source: cardSrc,
      lastModified: now,
      resourceCreatedAt: now,
      deps: new Set(),
    });

    let result = await indexQueryEngine.getModule(
      new URL(`${testRealmURL}person.gts`),
      {
        useWorkInProgressIndex: true,
      },
    );
    if (result?.type === 'module') {
      let { executableCode, source, lastModified } = result;
      assert.codeEqual(
        stripModuleDebugInfo(stripScopedCSSGlimmerAttributes(executableCode)),
        stripModuleDebugInfo(compiledCard()),
        'compiled card is correct',
      );
      assert.strictEqual(cardSrc, source, 'source code is correct');
      assert.strictEqual(lastModified, now, 'lastModified is correct');
    } else {
      assert.ok(false, `expected module not to be an error document`);
    }

    let noResult = await indexQueryEngine.getModule(
      new URL(`${testRealmURL}person.gts`),
    );
    assert.strictEqual(
      noResult,
      undefined,
      'module does not exist in production index',
    );
  },

<<<<<<< HEAD
  'can get a meta entry': async (
=======
  'can get a definition entry': async (
>>>>>>> 6f6e53eb
    assert,
    { indexWriter, indexQueryEngine, adapter },
  ) => {
    let types = [{ module: `./person`, name: 'Person' }, baseCardRef].map((i) =>
      internalKeyFor(i, new URL(testRealmURL)),
    );
    await setupIndex(adapter);
    let batch = await indexWriter.createBatch(new URL(testRealmURL));
    let now = Date.now();
    await batch.updateEntry(new URL(`${testRealmURL}person/Person`), {
<<<<<<< HEAD
      type: 'meta',
=======
      type: 'definition',
>>>>>>> 6f6e53eb
      fileAlias: `${testRealmURL}person`,
      types,
      lastModified: now,
      resourceCreatedAt: now,
      deps: new Set(types),
<<<<<<< HEAD
      meta: {
=======
      definition: {
>>>>>>> 6f6e53eb
        type: 'card-def',
        displayName: 'Person',
        codeRef: {
          module: `${testRealmURL}person`,
          name: 'Person',
        },
        fields: {
          name: {
            type: 'contains',
            isPrimitive: true,
            isComputed: false,
            fieldOrCard: {
              module: `${testRealmURL}fancy-string`,
              name: 'StringField',
            },
          },
        },
      },
    });
    await batch.done();

<<<<<<< HEAD
    let result = await indexQueryEngine.getOwnMeta({
=======
    let result = await indexQueryEngine.getOwnDefinition({
>>>>>>> 6f6e53eb
      module: `${testRealmURL}person`,
      name: 'Person',
    });

<<<<<<< HEAD
    if (result?.type === 'meta') {
=======
    if (result?.type === 'definition') {
>>>>>>> 6f6e53eb
      assert.deepEqual(result.deps, types, 'the deps are correct');
      assert.deepEqual(
        result.definition,
        {
          displayName: 'Person',
          codeRef: {
            module: `${testRealmURL}person`,
            name: 'Person',
          },
          type: 'card-def',
          fields: {
            name: {
              type: 'contains',
              isPrimitive: true,
              isComputed: false,
              fieldOrCard: {
                module: `${testRealmURL}fancy-string`,
                name: 'StringField',
              },
            },
          },
        },
        'the definition is correct',
      );
    } else {
<<<<<<< HEAD
      assert.ok(false, `expected meta entry not to be an error document`);
    }
  },

  'can get a meta entry from the working index': async (
=======
      assert.ok(false, `expected definition entry not to be an error document`);
    }
  },

  'can get a definition entry from the working index': async (
>>>>>>> 6f6e53eb
    assert,
    { indexWriter, indexQueryEngine, adapter },
  ) => {
    let types = [{ module: `./person`, name: 'Person' }, baseCardRef].map((i) =>
      internalKeyFor(i, new URL(testRealmURL)),
    );
    await setupIndex(adapter);
    let batch = await indexWriter.createBatch(new URL(testRealmURL));
    let now = Date.now();
    await batch.updateEntry(new URL(`${testRealmURL}person/Person`), {
<<<<<<< HEAD
      type: 'meta',
=======
      type: 'definition',
>>>>>>> 6f6e53eb
      fileAlias: `${testRealmURL}person`,
      types,
      lastModified: now,
      resourceCreatedAt: now,
      deps: new Set(types),
<<<<<<< HEAD
      meta: {
=======
      definition: {
>>>>>>> 6f6e53eb
        type: 'card-def',
        displayName: 'Person',
        codeRef: {
          module: `${testRealmURL}person`,
          name: 'Person',
        },
        fields: {
          name: {
            type: 'contains',
            isPrimitive: true,
            isComputed: false,
            fieldOrCard: {
              module: `${testRealmURL}fancy-string`,
              name: 'StringField',
            },
          },
        },
      },
    });

<<<<<<< HEAD
    let result = await indexQueryEngine.getOwnMeta(
=======
    let result = await indexQueryEngine.getOwnDefinition(
>>>>>>> 6f6e53eb
      {
        module: `${testRealmURL}person`,
        name: 'Person',
      },
      { useWorkInProgressIndex: true },
    );

<<<<<<< HEAD
    if (result?.type === 'meta') {
=======
    if (result?.type === 'definition') {
>>>>>>> 6f6e53eb
      assert.deepEqual(result.deps, types, 'the deps are correct');
      assert.deepEqual(
        result.definition,
        {
          displayName: 'Person',
          codeRef: {
            module: `${testRealmURL}person`,
            name: 'Person',
          },
          type: 'card-def',
          fields: {
            name: {
              type: 'contains',
              isPrimitive: true,
              isComputed: false,
              fieldOrCard: {
                module: `${testRealmURL}fancy-string`,
                name: 'StringField',
              },
            },
          },
        },
        'the definition is correct',
      );
    } else {
<<<<<<< HEAD
      assert.ok(false, `expected meta entry not to be an error document`);
    }

    let noResult = await indexQueryEngine.getOwnMeta({
=======
      assert.ok(false, `expected definition entry not to be an error document`);
    }

    let noResult = await indexQueryEngine.getOwnDefinition({
>>>>>>> 6f6e53eb
      module: `${testRealmURL}person`,
      name: 'Person',
    });
    assert.strictEqual(
      noResult,
      undefined,
<<<<<<< HEAD
      'meta entry does not exist in production index',
=======
      'definition entry does not exist in production index',
>>>>>>> 6f6e53eb
    );
  },

  'can get error doc for module': async (
    assert,
    { indexQueryEngine, adapter },
  ) => {
    await setupIndex(adapter, [
      {
        url: `${testRealmURL}person.gts`,
        realm_version: 1,
        realm_url: testRealmURL,
        type: 'error',
        error_doc: {
          message: 'test error',
          status: 500,
          additionalErrors: [],
        },
      },
    ]);
    let result = await indexQueryEngine.getModule(
      new URL(`${testRealmURL}person.gts`),
    );
    if (result?.type === 'error') {
      assert.deepEqual(result, {
        type: 'error',
        error: {
          message: 'test error',
          status: 500,
          additionalErrors: [],
        },
      });
    } else {
      assert.ok(false, `expected an error document`);
    }
  },

  'returns undefined when getting a deleted module': async (
    assert,
    { indexQueryEngine, adapter },
  ) => {
    await setupIndex(adapter, [
      {
        url: `${testRealmURL}person.gts`,
        type: 'module',
        realm_version: 1,
        realm_url: testRealmURL,
        is_deleted: true,
      },
    ]);

    let entry = await indexQueryEngine.getModule(
      new URL(`${testRealmURL}person.gts`),
    );
    assert.strictEqual(entry, undefined, 'deleted modules return undefined');
  },

  'update realm meta when indexing is done': async (
    assert,
    { indexWriter, adapter },
  ) => {
    let iconHTML = '<svg>test icon</svg>';
    await setupIndex(
      adapter,
      [{ realm_url: testRealmURL, current_version: 1 }],
      [
        {
          url: `${testRealmURL}1.json`,
          realm_version: 1,
          realm_url: testRealmURL,
          pristine_doc: {
            id: `${testRealmURL}1`,
            type: 'card',
            attributes: {
              name: 'Mango',
            },
            meta: {
              adoptsFrom: {
                module: `./person`,
                name: 'Person',
              },
            },
          } as LooseCardResource,
          search_doc: { name: 'Mango' },
          display_names: [`Person`],
          deps: [`${testRealmURL}person`],
          types: [{ module: `./person`, name: 'Person' }, baseCardRef].map(
            (i) => internalKeyFor(i, new URL(testRealmURL)),
          ),
          icon_html: iconHTML,
        },
      ],
    );

    let resource2: CardResource = {
      id: `${testRealmURL}2`,
      type: 'card',
      attributes: {
        name: 'Van Gogh',
      },
      meta: {
        adoptsFrom: {
          module: `./fancy-person`,
          name: 'FancyPerson',
        },
      },
    };
    let batch = await indexWriter.createBatch(new URL(testRealmURL));
    await batch.invalidate([new URL(`${testRealmURL}2.json`)]);
    await batch.updateEntry(new URL(`${testRealmURL}2.json`), {
      type: 'instance',
      resource: resource2,
      source: JSON.stringify(resource2),
      lastModified: Date.now(),
      resourceCreatedAt: Date.now(),
      searchData: { name: 'Van Gogh' },
      deps: new Set([`${testRealmURL}fancy-person`]),
      displayNames: ['Fancy Person', 'Person', 'Card'],
      types: [
        { module: `./fancy-person`, name: 'FancyPerson' },
        { module: `./person`, name: 'Person' },
        baseCardRef,
      ].map((i) => internalKeyFor(i, new URL(testRealmURL))),
      iconHTML,
    });

    let results = await adapter.execute(
      `SELECT value FROM realm_meta r WHERE r.realm_url = $1`,
      {
        bind: [testRealmURL],
        coerceTypes: {
          value: 'JSON',
        },
      },
    );
    assert.strictEqual(
      results.length,
      0,
      'correct length of query result before indexing is done',
    );

    await batch.done();

    results = await adapter.execute(
      `SELECT value FROM realm_meta r WHERE r.realm_url = $1`,
      {
        bind: [testRealmURL],
        coerceTypes: {
          value: 'JSON',
        },
      },
    );

    assert.strictEqual(
      results.length,
      1,
      'correct length of query result after indexing is done',
    );
    let value = results[0].value as [
      {
        code_ref: string;
        display_name: string;
        icon_html: string;
        total: number;
      },
    ];
    assert.strictEqual(
      value.length,
      2,
      'correct length of card type summary after indexing is done',
    );
    assert.deepEqual(
      value,
      [
        {
          total: 1,
          code_ref: `${testRealmURL}fancy-person/FancyPerson`,
          display_name: 'Fancy Person',
          icon_html: iconHTML,
        },
        {
          total: 1,
          code_ref: `${testRealmURL}person/Person`,
          display_name: 'Person',
          icon_html: iconHTML,
        },
      ],
      'correct card type summary after indexing is done',
    );

    batch = await indexWriter.createBatch(new URL(testRealmURL));
    let resource3: CardResource = {
      id: `${testRealmURL}3`,
      type: 'card',
      attributes: {
        name: 'Van Gogh2',
      },
      meta: {
        adoptsFrom: {
          module: `./fancy-person`,
          name: 'FancyPerson',
        },
      },
    };
    await batch.invalidate([new URL(`${testRealmURL}3.json`)]);
    await batch.updateEntry(new URL(`${testRealmURL}3.json`), {
      type: 'instance',
      resource: resource3,
      source: JSON.stringify(resource3),
      lastModified: Date.now(),
      resourceCreatedAt: Date.now(),
      searchData: { name: 'Van Gogh2' },
      deps: new Set([`${testRealmURL}fancy-person`]),
      displayNames: ['Fancy Person', 'Person', 'Card'],
      types: [
        { module: `./fancy-person`, name: 'FancyPerson' },
        { module: `./person`, name: 'Person' },
        baseCardRef,
      ].map((i) => internalKeyFor(i, new URL(testRealmURL))),
      iconHTML,
    });
    let resource4: CardResource = {
      id: `${testRealmURL}4`,
      type: 'card',
      attributes: {
        name: 'Mango',
      },
      meta: {
        adoptsFrom: {
          module: `./pet`,
          name: 'Pet',
        },
      },
    };
    await batch.invalidate([new URL(`${testRealmURL}4.json`)]);
    await batch.updateEntry(new URL(`${testRealmURL}4.json`), {
      type: 'instance',
      resource: resource4,
      source: JSON.stringify(resource4),
      lastModified: Date.now(),
      resourceCreatedAt: Date.now(),
      searchData: { name: 'Mango' },
      deps: new Set([`${testRealmURL}pet`]),
      displayNames: ['Pet', 'Card'],
      types: [
        { module: `./pet`, name: 'Pet' },
        { module: `./card-api`, name: 'CardDef' },
        baseCardRef,
      ].map((i) => internalKeyFor(i, new URL(testRealmURL))),
      iconHTML,
    });
    await batch.done();

    results = await adapter.execute(
      `SELECT value FROM realm_meta r WHERE r.realm_url = $1`,
      {
        bind: [testRealmURL],
        coerceTypes: {
          value: 'JSON',
        },
      },
    );
    assert.strictEqual(
      results.length,
      1,
      'correct length of query result after indexing is done',
    );
    value = results[0].value as [
      {
        code_ref: string;
        display_name: string;
        total: number;
        icon_html: string;
      },
    ];
    assert.strictEqual(
      value.length,
      3,
      'correct length of card type summary after indexing is done',
    );

    assert.deepEqual(
      value,
      [
        {
          total: 2,
          code_ref: `${testRealmURL}fancy-person/FancyPerson`,
          display_name: 'Fancy Person',
          icon_html: iconHTML,
        },
        {
          total: 1,
          code_ref: `${testRealmURL}person/Person`,
          display_name: 'Person',
          icon_html: iconHTML,
        },
        {
          total: 1,
          code_ref: `${testRealmURL}pet/Pet`,
          display_name: 'Pet',
          icon_html: iconHTML,
        },
      ],
      'correct card type summary after indexing is done',
    );
  },
} as SharedTests<{
  indexWriter: IndexWriter;
  indexQueryEngine: IndexQueryEngine;
  adapter: DBAdapter;
}>);

export default tests;

function stripModuleDebugInfo(code: string) {
  return code
    .replace(/\s*"id": [^\n]+,\n/m, '')
    .replace(/\s*"moduleName": [^\n]+,\n/m, '');
}<|MERGE_RESOLUTION|>--- conflicted
+++ resolved
@@ -205,11 +205,7 @@
     ]);
   },
 
-<<<<<<< HEAD
-  'meta entries can be invalidated': async (
-=======
   'definition entries can be invalidated': async (
->>>>>>> 6f6e53eb
     assert,
     { indexQueryEngine, indexWriter, adapter },
   ) => {
@@ -234,11 +230,7 @@
         {
           url: `${testRealmURL}person/Person`,
           file_alias: `${testRealmURL}person`,
-<<<<<<< HEAD
-          type: 'meta',
-=======
           type: 'definition',
->>>>>>> 6f6e53eb
           realm_version: 1,
           realm_url: testRealmURL,
           deps: [`${testRealmURL}person`],
@@ -258,11 +250,7 @@
         {
           url: `${testRealmURL}employee/Employee`,
           file_alias: `${testRealmURL}employee`,
-<<<<<<< HEAD
-          type: 'meta',
-=======
           type: 'definition',
->>>>>>> 6f6e53eb
           realm_version: 1,
           realm_url: testRealmURL,
           deps: [`${testRealmURL}employee`, `${testRealmURL}person`],
@@ -306,13 +294,8 @@
     await batch.invalidate([new URL(`${testRealmURL}person.gts`)]);
     let invalidations = batch.invalidations;
 
-<<<<<<< HEAD
-    // the meta id's are notional, they are not file resources that can be
-    // visited, so instead we return the module that contains the meta
-=======
     // the definition id's are notional, they are not file resources that can be
     // visited, so instead we return the module that contains the definition
->>>>>>> 6f6e53eb
     assert.deepEqual(invalidations.sort(), [
       `${testRealmURL}1.json`,
       `${testRealmURL}2.json`,
@@ -320,28 +303,16 @@
       `${testRealmURL}person.gts`,
     ]);
 
-<<<<<<< HEAD
-    let personMeta = await indexQueryEngine.getOwnMeta({
-=======
     let personDefinition = await indexQueryEngine.getOwnDefinition({
->>>>>>> 6f6e53eb
       module: `${testRealmURL}person`,
       name: 'Person',
     });
     assert.strictEqual(
-<<<<<<< HEAD
-      personMeta?.type,
-      'meta',
-      'meta exists in production index',
-    );
-    personMeta = await indexQueryEngine.getOwnMeta(
-=======
       personDefinition?.type,
       'definition',
       'definition exists in production index',
     );
     personDefinition = await indexQueryEngine.getOwnDefinition(
->>>>>>> 6f6e53eb
       {
         module: `${testRealmURL}person`,
         name: 'Person',
@@ -349,36 +320,20 @@
       { useWorkInProgressIndex: true },
     );
     assert.strictEqual(
-<<<<<<< HEAD
-      personMeta,
-      undefined,
-      'meta entry has been marked for deletion in working index',
-    );
-    let employeeMeta = await indexQueryEngine.getOwnMeta({
-=======
       personDefinition,
       undefined,
       'definition entry has been marked for deletion in working index',
     );
     let employeeDefinition = await indexQueryEngine.getOwnDefinition({
->>>>>>> 6f6e53eb
       module: `${testRealmURL}employee`,
       name: 'Employee',
     });
     assert.strictEqual(
-<<<<<<< HEAD
-      employeeMeta?.type,
-      'meta',
-      'meta exists in production index',
-    );
-    employeeMeta = await indexQueryEngine.getOwnMeta(
-=======
       employeeDefinition?.type,
       'definition',
       'definition exists in production index',
     );
     employeeDefinition = await indexQueryEngine.getOwnDefinition(
->>>>>>> 6f6e53eb
       {
         module: `${testRealmURL}employee`,
         name: 'Employee',
@@ -386,15 +341,9 @@
       { useWorkInProgressIndex: true },
     );
     assert.strictEqual(
-<<<<<<< HEAD
-      employeeMeta,
-      undefined,
-      'meta entry has been marked for deletion in working index',
-=======
       employeeDefinition,
       undefined,
       'definition entry has been marked for deletion in working index',
->>>>>>> 6f6e53eb
     );
   },
 
@@ -714,11 +663,7 @@
           url: `${testRealmURL}person/Person`,
           realm_version: 1,
           realm_url: testRealmURL,
-<<<<<<< HEAD
-          type: 'meta',
-=======
           type: 'definition',
->>>>>>> 6f6e53eb
           source: null,
           transpiled_code: null,
           pristine_doc: null,
@@ -736,11 +681,7 @@
           isolated_html: null,
           atom_html: null,
           icon_html: null,
-<<<<<<< HEAD
-          meta: {
-=======
           definition: {
->>>>>>> 6f6e53eb
             type: 'card-def',
             displayName: 'Person',
             codeRef: { module: `${testRealmURL}person`, name: 'Person' },
@@ -773,21 +714,13 @@
       'correct number of items were copied',
     );
 
-<<<<<<< HEAD
-    let [copiedInstance, copiedModule, copiedMeta] = results;
-=======
     let [copiedInstance, copiedModule, copiedDefinition] = results;
->>>>>>> 6f6e53eb
     assert.ok(copiedInstance.indexed_at, 'indexed_at was set');
     assert.ok(copiedModule.indexed_at, 'indexed_at was set');
 
     delete (copiedInstance as Partial<BoxelIndexTable>).indexed_at;
     delete (copiedModule as Partial<BoxelIndexTable>).indexed_at;
-<<<<<<< HEAD
-    delete (copiedMeta as Partial<BoxelIndexTable>).indexed_at;
-=======
     delete (copiedDefinition as Partial<BoxelIndexTable>).indexed_at;
->>>>>>> 6f6e53eb
 
     assert.deepEqual(
       copiedInstance as Omit<BoxelIndexTable, 'indexed_at'>,
@@ -878,21 +811,13 @@
     );
 
     assert.deepEqual(
-<<<<<<< HEAD
-      copiedMeta as Omit<BoxelIndexTable, 'indexed_at'>,
-=======
       copiedDefinition as Omit<BoxelIndexTable, 'indexed_at'>,
->>>>>>> 6f6e53eb
       {
         url: `${testRealmURL2}person/Person`,
         file_alias: `${testRealmURL2}person`,
         realm_version: 2,
         realm_url: testRealmURL2,
-<<<<<<< HEAD
-        type: 'meta',
-=======
         type: 'definition',
->>>>>>> 6f6e53eb
         source: null,
         transpiled_code: null,
         error_doc: null,
@@ -912,11 +837,7 @@
         atom_html: null,
         icon_html: null,
         is_deleted: null,
-<<<<<<< HEAD
-        meta: {
-=======
         definition: {
->>>>>>> 6f6e53eb
           type: 'card-def',
           displayName: 'Person',
           codeRef: { module: `${testRealmURL2}person`, name: 'Person' },
@@ -933,11 +854,7 @@
           },
         },
       },
-<<<<<<< HEAD
-      'the copied meta is correct',
-=======
       'the copied definition is correct',
->>>>>>> 6f6e53eb
     );
   },
 
@@ -1564,11 +1481,7 @@
     );
   },
 
-<<<<<<< HEAD
-  'can get a meta entry': async (
-=======
   'can get a definition entry': async (
->>>>>>> 6f6e53eb
     assert,
     { indexWriter, indexQueryEngine, adapter },
   ) => {
@@ -1579,21 +1492,13 @@
     let batch = await indexWriter.createBatch(new URL(testRealmURL));
     let now = Date.now();
     await batch.updateEntry(new URL(`${testRealmURL}person/Person`), {
-<<<<<<< HEAD
-      type: 'meta',
-=======
       type: 'definition',
->>>>>>> 6f6e53eb
       fileAlias: `${testRealmURL}person`,
       types,
       lastModified: now,
       resourceCreatedAt: now,
       deps: new Set(types),
-<<<<<<< HEAD
-      meta: {
-=======
       definition: {
->>>>>>> 6f6e53eb
         type: 'card-def',
         displayName: 'Person',
         codeRef: {
@@ -1615,20 +1520,12 @@
     });
     await batch.done();
 
-<<<<<<< HEAD
-    let result = await indexQueryEngine.getOwnMeta({
-=======
     let result = await indexQueryEngine.getOwnDefinition({
->>>>>>> 6f6e53eb
       module: `${testRealmURL}person`,
       name: 'Person',
     });
 
-<<<<<<< HEAD
-    if (result?.type === 'meta') {
-=======
     if (result?.type === 'definition') {
->>>>>>> 6f6e53eb
       assert.deepEqual(result.deps, types, 'the deps are correct');
       assert.deepEqual(
         result.definition,
@@ -1654,19 +1551,11 @@
         'the definition is correct',
       );
     } else {
-<<<<<<< HEAD
-      assert.ok(false, `expected meta entry not to be an error document`);
-    }
-  },
-
-  'can get a meta entry from the working index': async (
-=======
       assert.ok(false, `expected definition entry not to be an error document`);
     }
   },
 
   'can get a definition entry from the working index': async (
->>>>>>> 6f6e53eb
     assert,
     { indexWriter, indexQueryEngine, adapter },
   ) => {
@@ -1677,21 +1566,13 @@
     let batch = await indexWriter.createBatch(new URL(testRealmURL));
     let now = Date.now();
     await batch.updateEntry(new URL(`${testRealmURL}person/Person`), {
-<<<<<<< HEAD
-      type: 'meta',
-=======
       type: 'definition',
->>>>>>> 6f6e53eb
       fileAlias: `${testRealmURL}person`,
       types,
       lastModified: now,
       resourceCreatedAt: now,
       deps: new Set(types),
-<<<<<<< HEAD
-      meta: {
-=======
       definition: {
->>>>>>> 6f6e53eb
         type: 'card-def',
         displayName: 'Person',
         codeRef: {
@@ -1712,11 +1593,7 @@
       },
     });
 
-<<<<<<< HEAD
-    let result = await indexQueryEngine.getOwnMeta(
-=======
     let result = await indexQueryEngine.getOwnDefinition(
->>>>>>> 6f6e53eb
       {
         module: `${testRealmURL}person`,
         name: 'Person',
@@ -1724,11 +1601,7 @@
       { useWorkInProgressIndex: true },
     );
 
-<<<<<<< HEAD
-    if (result?.type === 'meta') {
-=======
     if (result?.type === 'definition') {
->>>>>>> 6f6e53eb
       assert.deepEqual(result.deps, types, 'the deps are correct');
       assert.deepEqual(
         result.definition,
@@ -1754,28 +1627,17 @@
         'the definition is correct',
       );
     } else {
-<<<<<<< HEAD
-      assert.ok(false, `expected meta entry not to be an error document`);
-    }
-
-    let noResult = await indexQueryEngine.getOwnMeta({
-=======
       assert.ok(false, `expected definition entry not to be an error document`);
     }
 
     let noResult = await indexQueryEngine.getOwnDefinition({
->>>>>>> 6f6e53eb
       module: `${testRealmURL}person`,
       name: 'Person',
     });
     assert.strictEqual(
       noResult,
       undefined,
-<<<<<<< HEAD
-      'meta entry does not exist in production index',
-=======
       'definition entry does not exist in production index',
->>>>>>> 6f6e53eb
     );
   },
 
