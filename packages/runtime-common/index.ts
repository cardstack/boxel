--- conflicted
+++ resolved
@@ -303,13 +303,6 @@
 };
 
 export interface Store {
-<<<<<<< HEAD
-  createInstance(
-    doc: LooseSingleCardDocument,
-    relativeTo: URL | undefined,
-  ): Promise<string | CardErrorJSONAPI>;
-  peek<T extends CardDef>(url: string): Promise<T | CardErrorJSONAPI>;
-=======
   save(id: string): void;
   create(
     doc: LooseSingleCardDocument,
@@ -333,7 +326,6 @@
   ): Promise<void>;
   search(query: Query, realmURL: URL): Promise<CardDef[]>;
   getSaveState(instance: CardDef): AutoSaveState | undefined;
->>>>>>> 6618a19c
 }
 
 export interface CardCatalogQuery extends Query {
