import { CardResource } from './card-document';

// a card resource but with optional "id" and "type" props
export type LooseCardResource = Omit<CardResource, 'id' | 'type'> & {
  type?: 'card';
  id?: string;
};

export interface LooseSingleCardDocument {
  data: LooseCardResource;
  included?: CardResource<Saved>[];
}

export type PatchData = {
  attributes?: CardResource['attributes'];
  relationships?: CardResource['relationships'];
};

export { Deferred } from './deferred';
export { CardError } from './error';

export interface ResourceObject {
  type: string;
  attributes?: Record<string, any>;
  relationships?: Record<string, any>;
  meta?: Record<string, any>;
}

export interface ResourceObjectWithId extends ResourceObject {
  id: string;
}

export interface DirectoryEntryRelationship {
  links: {
    related: string;
  };
  meta: FileMeta | DirectoryMeta;
}

export interface FileMeta {
  kind: 'file';
  lastModified: number | null;
}

export interface DirectoryMeta {
  kind: 'directory';
}

export interface RealmCards {
  url: string | null;
  realmInfo: RealmInfo;
  cards: CardDef[];
}

export interface RealmPrerenderedCards {
  url: string | null;
  realmInfo: RealmInfo;
  prerenderedCards: PrerenderedCard[];
}

import { RealmPaths, type LocalPath } from './paths';
import { CardTypeFilter, EveryFilter, Query } from './query';
import { Loader } from './loader';
export * from './constants';
export * from './queue';
export * from './expression';
export * from './index-query-engine';
export * from './index-writer';
export * from './index-structure';
export * from './db';
export * from './worker';
export * from './stream';
export * from './realm';
export * from './fetcher';
export * from './scoped-css';
export * from './authorization-middleware';
export { mergeRelationships } from './merge-relationships';
export { makeLogDefinitions, logger } from './log';
export { RealmPaths, Loader, type LocalPath, type Query };
export { NotLoaded, isNotLoadedError } from './not-loaded';
export { cardTypeDisplayName } from './helpers/card-type-display-name';
export { maybeRelativeURL, maybeURL, relativeURL } from './url';

export const executableExtensions = ['.js', '.gjs', '.ts', '.gts'];
export { createResponse } from './create-response';

export * from './realm-permission-queries';

// From https://github.com/iliakan/detect-node
export const isNode =
  Object.prototype.toString.call((globalThis as any).process) ===
  '[object process]';

export { SupportedMimeType } from './router';
export { VirtualNetwork, type ResponseWithNodeStream } from './virtual-network';
export { RealmAuthDataSource } from './realm-auth-data-source';

export type {
  Kind,
  RealmAdapter,
  FileRef,
  RealmInfo,
  TokenClaims,
  RealmPermissions,
  RealmSession,
} from './realm';

import type { Saved } from './card-document';

import type { CodeRef } from './code-ref';
export type { CodeRef };

export * from './code-ref';

export type {
  CardResource,
  CardDocument,
  CardFields,
  SingleCardDocument,
  Relationship,
  Meta,
} from './card-document';
export type { JWTPayload } from './realm-auth-client';
export {
  isMeta,
  isCardResource,
  isCardDocument,
  isRelationship,
  isCardCollectionDocument,
  isSingleCardDocument,
  isCardDocumentString,
} from './card-document';
export { sanitizeHtml } from './dompurify-runtime';
export { markedSync, markdownToHtml } from './marked-sync';
export { getPlural } from './pluralize-runtime';

import type {
  CardDef,
  FieldDef,
  BaseDef,
  Format,
} from 'https://cardstack.com/base/card-api';
import type * as CardAPI from 'https://cardstack.com/base/card-api';
import { RealmInfo } from './realm';
import { PrerenderedCard } from './index-query-engine';

export const maxLinkDepth = 5;

export interface MatrixCardError {
  id?: string;
  error: Error;
}

export function isMatrixCardError(
  maybeError: any,
): maybeError is MatrixCardError {
  return (
    typeof maybeError === 'object' &&
    'error' in maybeError &&
    maybeError.error instanceof Error
  );
}

export type CreateNewCard = (
  ref: CodeRef,
  relativeTo: URL | undefined,
  opts?: {
    isLinkedCard?: boolean;
    doc?: LooseSingleCardDocument;
    realmURL?: URL;
  },
) => Promise<CardDef | undefined>;

export interface CardChooser {
  chooseCard<T extends BaseDef>(
    query: CardCatalogQuery,
    opts?: {
      offerToCreate?: { ref: CodeRef; relativeTo: URL | undefined };
      multiSelect?: boolean;
      createNewCard?: CreateNewCard;
    },
  ): Promise<undefined | T>;
}

export async function chooseCard<T extends BaseDef>(
  query: CardCatalogQuery,
  opts?: {
    offerToCreate?: { ref: CodeRef; relativeTo: URL | undefined };
    multiSelect?: boolean;
    createNewCard?: CreateNewCard;
  },
): Promise<undefined | T> {
  let here = globalThis as any;
  if (!here._CARDSTACK_CARD_CHOOSER) {
    throw new Error(
      `no cardstack card chooser is available in this environment`,
    );
  }
  let chooser: CardChooser = here._CARDSTACK_CARD_CHOOSER;

  return await chooser.chooseCard<T>(query, opts);
}

export interface CardSearch {
  getCards(
    query: Query,
    realms?: string[],
  ): {
    instances: CardDef[];
    loaded: Promise<void>;
    isLoading: boolean;
  };
  getCard(
    url: URL,
    opts?: { loader?: Loader; isLive?: boolean },
  ): {
    card: CardDef | undefined;
    loaded: Promise<void> | undefined;
    cardError?: undefined | { id: string; error: Error };
  };
  trackCard<T extends object>(owner: T, card: CardDef, realmURL: URL): CardDef;
  getLiveCards(
    query: Query,
    realms?: string[],
    doWhileRefreshing?: (ready: Promise<void> | undefined) => Promise<void>,
  ): {
    instances: CardDef[];
    isLoading: boolean;
  };
}

export interface CardCatalogQuery extends Query {
  filter?: CardTypeFilter | EveryFilter;
}

export function getCards(query: Query, realms?: string[]) {
  let here = globalThis as any;
  let finder: CardSearch = here._CARDSTACK_CARD_SEARCH;
  return finder?.getCards(query, realms);
}

export function getCard(
  url: URL,
  opts?: { loader?: Loader; isLive?: boolean },
) {
  let here = globalThis as any;
  if (!here._CARDSTACK_CARD_SEARCH) {
    // on the server we don't need this
    return { card: undefined, loaded: undefined };
  }
  let finder: CardSearch = here._CARDSTACK_CARD_SEARCH;
  return finder?.getCard(url, opts);
}

export function trackCard<T extends object>(
  owner: T,
  card: CardDef,
  realmURL: URL,
) {
  let here = globalThis as any;
  if (!here._CARDSTACK_CARD_SEARCH) {
    // on the server we don't need this
    return card;
  }
  let finder: CardSearch = here._CARDSTACK_CARD_SEARCH;
  return finder?.trackCard(owner, card, realmURL);
}

export function getLiveCards(
  query: Query,
  realms?: string[],
  doWhileRefreshing?: (ready: Promise<void> | undefined) => Promise<void>,
) {
  let here = globalThis as any;
  let finder: CardSearch = here._CARDSTACK_CARD_SEARCH;
  return finder?.getLiveCards(query, realms, doWhileRefreshing);
}

export interface CardCreator {
  create<T extends CardDef>(
    ref: CodeRef,
    relativeTo: URL | undefined,
    opts?: {
      realmURL?: URL;
      doc?: LooseSingleCardDocument;
    },
  ): Promise<undefined | T>;
}

export async function createNewCard<T extends CardDef>(
  ref: CodeRef,
  relativeTo: URL | undefined,
  opts?: {
    realmURL?: URL;
    doc?: LooseSingleCardDocument;
  },
): Promise<undefined | T> {
  let here = globalThis as any;
  if (!here._CARDSTACK_CREATE_NEW_CARD) {
    throw new Error(
      `no cardstack card creator is available in this environment`,
    );
  }
  let cardCreator: CardCreator = here._CARDSTACK_CREATE_NEW_CARD;

  return await cardCreator.create<T>(ref, relativeTo, opts);
}

export interface RealmSubscribe {
  subscribe(realmURL: string, cb: (ev: MessageEvent) => void): () => void;
}

export function subscribeToRealm(
  realmURL: string,
  cb: (ev: MessageEvent) => void,
): () => void {
  let here = globalThis as any;
  if (!here._CARDSTACK_REALM_SUBSCRIBE) {
    // eventually we'll support subscribing to a realm in node since this will
    // be how realms will coordinate with one another, but for now do nothing
    return () => {
      /* do nothing */
    };
  } else {
    let realmSubscribe: RealmSubscribe = here._CARDSTACK_REALM_SUBSCRIBE;
    return realmSubscribe.subscribe(realmURL, cb);
  }
}

export interface Actions {
  createCard: (
    ref: CodeRef,
    relativeTo: URL | undefined,
    opts?: {
      // TODO: consider renaming isLinkedCard to be more semantic
      isLinkedCard?: boolean;
      realmURL?: URL; // the realm to create the card in
      doc?: LooseSingleCardDocument; // initial data for the card
      cardModeAfterCreation?: Format; // by default, the new card opens in the stack in edit mode
    },
  ) => Promise<CardDef | undefined>;
  viewCard: (
    card: CardDef,
    format?: Format,
    fieldType?: 'linksTo' | 'contains' | 'containsMany' | 'linksToMany',
    fieldName?: string,
  ) => Promise<void>;
  editCard: (card: CardDef) => void;
<<<<<<< HEAD
  saveCard(card: CardDef, dismissItem: boolean): void;
  copyCard?: (card: CardDef) => Promise<CardDef | void>;
=======
  saveCard(card: CardDef, dismissItem: boolean): Promise<void>;
>>>>>>> ce3387ab
  delete: (item: CardDef | URL | string) => void;
  doWithStableScroll: (
    card: CardDef,
    changeSizeCallback: () => Promise<void>,
  ) => Promise<void>;
  changeSubmode: (url: URL, submode: 'code' | 'interact') => void;
  runCommand?: (
    card: CardDef, // the card that the command is being run on
    skillCardId: string, // skill card id that the command is associated with
    message?: string, // message that posts in the chat
  ) => Promise<void>;
}

export function hasExecutableExtension(path: string): boolean {
  for (let extension of executableExtensions) {
    if (path.endsWith(extension) && !path.endsWith('.d.ts')) {
      return true;
    }
  }
  return false;
}

export function trimExecutableExtension(url: URL): URL {
  for (let extension of executableExtensions) {
    if (url.href.endsWith(extension)) {
      return new URL(url.href.replace(new RegExp(`\\${extension}$`), ''));
    }
  }
  return url;
}

export function internalKeyFor(
  ref: CodeRef,
  relativeTo: URL | undefined,
): string {
  if (!('type' in ref)) {
    let module = trimExecutableExtension(new URL(ref.module, relativeTo)).href;
    return `${module}/${ref.name}`;
  }
  switch (ref.type) {
    case 'ancestorOf':
      return `${internalKeyFor(ref.card, relativeTo)}/ancestor`;
    case 'fieldOf':
      return `${internalKeyFor(ref.card, relativeTo)}/fields/${ref.field}`;
  }
}

export function loaderFor(cardOrField: CardDef | FieldDef) {
  let clazz = Reflect.getPrototypeOf(cardOrField)!.constructor;
  let loader = Loader.getLoaderFor(clazz);
  if (!loader) {
    throw new Error(`bug: could not determine loader for card or field`);
  }
  return loader;
}

export async function apiFor(
  cardOrFieldType: typeof CardDef | typeof FieldDef | typeof BaseDef,
): Promise<typeof CardAPI>;
export async function apiFor(
  cardOrField: CardDef | FieldDef | BaseDef,
): Promise<typeof CardAPI>;
export async function apiFor(
  cardOrFieldOrClass:
    | CardDef
    | FieldDef
    | BaseDef
    | typeof CardDef
    | typeof FieldDef
    | typeof BaseDef,
) {
  let loader =
    Loader.getLoaderFor(cardOrFieldOrClass) ??
    loaderFor(cardOrFieldOrClass as CardDef | FieldDef | BaseDef);
  let api = await loader.import<typeof CardAPI>(
    'https://cardstack.com/base/card-api',
  );
  if (!api) {
    throw new Error(`could not load card API`);
  }
  return api;
}

export function splitStringIntoChunks(str: string, maxSizeKB: number) {
  const maxSizeBytes = maxSizeKB * 1024;
  let chunks = [];
  let startIndex = 0;
  while (startIndex < str.length) {
    // Calculate the end index of the chunk based on byte length
    let endIndex = startIndex;
    let byteLength = 0;
    while (endIndex < str.length && byteLength < maxSizeBytes) {
      let charCode = str.charCodeAt(endIndex);
      // we use this approach so that we can have an isomorphic means of
      // determining the byte size for strings, as well as, using Blob (in the
      // browser) to calculate string byte size is pretty expensive
      byteLength += charCode < 0x0080 ? 1 : charCode < 0x0800 ? 2 : 3;
      endIndex++;
    }
    let chunk = str.substring(startIndex, endIndex);
    chunks.push(chunk);
    startIndex = endIndex;
  }
  return chunks;
}

export function uint8ArrayToHex(uint8: Uint8Array) {
  return Array.from(uint8)
    .map((i) => i.toString(16).padStart(2, '0'))
    .join('');
}

export function unixTime(epochTimeMs: number) {
  return Math.floor(epochTimeMs / 1000);
}<|MERGE_RESOLUTION|>--- conflicted
+++ resolved
@@ -346,12 +346,8 @@
     fieldName?: string,
   ) => Promise<void>;
   editCard: (card: CardDef) => void;
-<<<<<<< HEAD
-  saveCard(card: CardDef, dismissItem: boolean): void;
   copyCard?: (card: CardDef) => Promise<CardDef | void>;
-=======
   saveCard(card: CardDef, dismissItem: boolean): Promise<void>;
->>>>>>> ce3387ab
   delete: (item: CardDef | URL | string) => void;
   doWithStableScroll: (
     card: CardDef,
