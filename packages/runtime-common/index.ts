--- conflicted
+++ resolved
@@ -309,7 +309,7 @@
 export interface CreateOptions {
   realm?: string;
   localDir?: LocalPath;
-  relativeTo?: URL;
+  relativeTo?: URL | undefined;
 }
 
 export interface AddOptions extends CreateOptions {
@@ -324,17 +324,8 @@
   ): Promise<string | CardErrorJSONAPI>;
   add<T extends CardDef>(
     instanceOrDoc: T | LooseSingleCardDocument,
-<<<<<<< HEAD
     opts?: AddOptions,
-  ): Promise<T>;
-=======
-    opts?: {
-      realm?: string;
-      relativeTo?: URL | undefined;
-      doNotPersist?: true;
-    },
   ): Promise<T | CardErrorJSONAPI>;
->>>>>>> 4fb8fe9e
   peek<T extends CardDef>(id: string): T | CardErrorJSONAPI | undefined;
   peekLive<T extends CardDef>(id: string): T | CardErrorJSONAPI | undefined;
   peekError(id: string): CardErrorJSONAPI | undefined;
