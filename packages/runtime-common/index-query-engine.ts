--- conflicted
+++ resolved
@@ -55,13 +55,8 @@
   RealmMetaTable,
   type BoxelIndexTable,
   type CardTypeSummary,
-<<<<<<< HEAD
-  type FieldsMeta,
-  type FieldMeta,
-=======
   type Definition,
   type FieldDefinition,
->>>>>>> 6f6e53eb
 } from './index-structure';
 import { DefinitionsCache } from './definitions-cache';
 import { isScopedCSSRequest } from 'glimmer-scoped-css';
@@ -76,15 +71,9 @@
   deps: string[] | null;
 }
 
-<<<<<<< HEAD
-interface IndexedMeta {
-  type: 'meta';
-  meta: FieldsMeta;
-=======
 interface IndexedDefinition {
   type: 'definition';
   definition: Definition;
->>>>>>> 6f6e53eb
   types: string[] | null;
   lastModified: number | null;
   resourceCreatedAt: number;
@@ -139,11 +128,7 @@
 
 export type InstanceOrError = IndexedInstance | InstanceError;
 export type IndexedModuleOrError = IndexedModule | IndexedError;
-<<<<<<< HEAD
-export type IndexedMetaOrError = IndexedMeta | IndexedError;
-=======
 export type IndexedDefinitionOrError = IndexedDefinition | IndexedError;
->>>>>>> 6f6e53eb
 
 type GetEntryOptions = WIPOptions;
 export type QueryOptions = WIPOptions & PrerenderedCardOptions;
@@ -205,17 +190,10 @@
     return this.#query(await this.makeExpression(query));
   }
 
-<<<<<<< HEAD
-  async getOwnMeta(
-    codeRef: ResolvedCodeRef,
-    opts?: GetEntryOptions,
-  ): Promise<IndexedMetaOrError | undefined> {
-=======
   async getOwnDefinition(
     codeRef: ResolvedCodeRef,
     opts?: GetEntryOptions,
   ): Promise<IndexedDefinitionOrError | undefined> {
->>>>>>> 6f6e53eb
     let cleansedCodeRef = { ...codeRef };
     cleansedCodeRef.module = trimExecutableExtension(
       new URL(cleansedCodeRef.module),
@@ -228,11 +206,7 @@
       ...every([
         any([[`i.url =`, param(key)]]),
         any([
-<<<<<<< HEAD
-          ['i.type =', param('meta')],
-=======
           ['i.type =', param('definition')],
->>>>>>> 6f6e53eb
           ['i.type =', param('error')],
         ]),
       ]),
@@ -255,13 +229,8 @@
       resource_created_at: resourceCreatedAt,
     } = definitionEntry;
     return {
-<<<<<<< HEAD
-      type: 'meta',
-      meta,
-=======
       type: 'definition',
       definition,
->>>>>>> 6f6e53eb
       lastModified: lastModified != null ? parseInt(lastModified) : null,
       resourceCreatedAt: parseInt(resourceCreatedAt),
       deps: definitionEntry.deps,
@@ -413,80 +382,13 @@
     };
   }
 
-<<<<<<< HEAD
-  // the code ref we are looking for might not reside on this server so we need
-  // to use the public Realm API to retrieve it
-  public async getMeta(
-    codeRef: CodeRef,
-    opts?: WIPOptions,
-  ): Promise<FieldsMeta> {
-=======
   private async getDefinition(codeRef: CodeRef): Promise<Definition> {
->>>>>>> 6f6e53eb
     if (!isResolvedCodeRef(codeRef)) {
       throw new Error(
         `Your filter refers to a nonexistent type: ${stringify(codeRef)}`,
       );
     }
-<<<<<<< HEAD
-    let head: Response;
-    try {
-      head = await this.#fetch(codeRef.module, {
-        method: 'HEAD',
-        ...(opts?.useWorkInProgressIndex
-          ? {
-              headers: {
-                'X-Boxel-Building-Index': 'true',
-              },
-            }
-          : {}),
-      });
-    } catch (e) {
-      throw new Error(
-        `Your filter refers to a nonexistent type: import { ${codeRef.name} } from "${codeRef.module}"`,
-      );
-    }
-    if (!head.ok) {
-      let message = await head.text();
-      throw new Error(
-        `tried to get card def meta for ${stringify(codeRef)}, but got ${head.status}: ${message} for HEAD ${codeRef.module}`,
-      );
-    }
-    let realmURL = head.headers.get('X-Boxel-Realm-Url');
-    if (!realmURL) {
-      throw new Error(
-        `could not determine realm URL for ${codeRef.module} when getting card def meta for ${stringify(codeRef)}`,
-      );
-    }
-    let url = `${realmURL}_meta?${qs.stringify({ codeRef })}`;
-    let response: Response;
-    try {
-      response = await this.#fetch(url, {
-        headers: {
-          accept: SupportedMimeType.JSONAPI,
-          ...(opts?.useWorkInProgressIndex
-            ? {
-                'X-Boxel-Building-Index': 'true',
-              }
-            : {}),
-        },
-      });
-    } catch (e) {
-      throw new Error(
-        `Your filter refers to a nonexistent type: import { ${codeRef.name} } from "${codeRef.module}"`,
-      );
-    }
-    if (!response.ok) {
-      let message = await response.text();
-      throw new Error(
-        `tried to get card def meta for ${stringify(codeRef)}, but got ${response.status}: ${message} for ${url}`,
-      );
-    }
-    let json = await response.json();
-    return json.data.attributes as FieldsMeta;
-=======
     return await this.#definitionsCache.getDefinition(codeRef);
->>>>>>> 6f6e53eb
   }
 
   // we pass the loader in so there is no ambiguity which loader to use as this
@@ -1021,11 +923,7 @@
 
   private async handleFieldArity(fieldArity: FieldArity): Promise<Expression> {
     let { path, value, type, pluralValue, usePluralContainer } = fieldArity;
-<<<<<<< HEAD
-    let meta = await this.getMeta(type);
-=======
     let definition = await this.getDefinition(type);
->>>>>>> 6f6e53eb
     let exp: CardExpression = await this.walkFilterFieldPath(
       definition,
       path,
@@ -1062,11 +960,7 @@
 
   private async handleFieldQuery(fieldQuery: FieldQuery): Promise<Expression> {
     let { path, type, useJsonBValue } = fieldQuery;
-<<<<<<< HEAD
-    let meta = await this.getMeta(type);
-=======
     let definition = await this.getDefinition(type);
->>>>>>> 6f6e53eb
     // The rootPluralPath should line up with the tableValuedTree that was
     // used in the handleFieldArity (the multiple tableValuedTree expressions will
     // collapse into a single function)
@@ -1130,11 +1024,7 @@
 
   private async handleFieldValue(fieldValue: FieldValue): Promise<Expression> {
     let { path, value, type } = fieldValue;
-<<<<<<< HEAD
-    let meta = await this.getMeta(type);
-=======
     let definition = await this.getDefinition(type);
->>>>>>> 6f6e53eb
     let exp = await this.makeExpression(value);
 
     return await this.walkFilterFieldPath(
@@ -1164,11 +1054,7 @@
   }
 
   private async walkFilterFieldPath(
-<<<<<<< HEAD
-    meta: FieldsMeta,
-=======
     definition: Definition,
->>>>>>> 6f6e53eb
     path: string,
     expression: Expression,
     handleLeafField: FilterFieldHandler<Expression>,
@@ -1176,11 +1062,7 @@
     pathTraveled?: string[],
   ): Promise<Expression>;
   private async walkFilterFieldPath(
-<<<<<<< HEAD
-    meta: FieldsMeta,
-=======
     definition: Definition,
->>>>>>> 6f6e53eb
     path: string,
     expression: CardExpression,
     handleLeafField: FilterFieldHandler<CardExpression>,
@@ -1188,11 +1070,7 @@
     pathTraveled?: string[],
   ): Promise<CardExpression>;
   private async walkFilterFieldPath(
-<<<<<<< HEAD
-    meta: FieldsMeta,
-=======
     definition: Definition,
->>>>>>> 6f6e53eb
     path: string,
     expression: Expression,
     handleLeafField: FilterFieldHandler<any[]>,
@@ -1267,13 +1145,6 @@
   return pathTraveled.replace(/\[\]/g, '');
 }
 
-<<<<<<< HEAD
-function isFieldPlural(field: FieldMeta): boolean {
-  return field.type === 'containsMany' || field.type === 'linksToMany';
-}
-
-function getField(meta: FieldsMeta, pathTraveled: string): FieldMeta {
-=======
 function isFieldPlural(field: FieldDefinition): boolean {
   return field.type === 'containsMany' || field.type === 'linksToMany';
 }
@@ -1282,7 +1153,6 @@
   definition: Definition,
   pathTraveled: string,
 ): FieldDefinition {
->>>>>>> 6f6e53eb
   let cleansedPath = removeBrackets(pathTraveled);
   let field = definition.fields[cleansedPath];
   if (!field) {
@@ -1299,11 +1169,7 @@
           module: `${baseRealm.url}card-api`,
           name: 'StringField',
         },
-<<<<<<< HEAD
-      } as FieldMeta;
-=======
       } as FieldDefinition;
->>>>>>> 6f6e53eb
     }
     throw new Error(
       `Your filter refers to a nonexistent field "${cleansedPath}" on type ${stringify(
@@ -1355,11 +1221,7 @@
   T,
   'definition' | 'last_modified' | 'resource_created_at'
 > & {
-<<<<<<< HEAD
-  meta: FieldsMeta;
-=======
   definition: Definition;
->>>>>>> 6f6e53eb
   last_modified: string | null;
   resource_created_at: string;
 } {
@@ -1382,16 +1244,11 @@
       `expected index entry to have "resource_created_at" property`,
     );
   }
-<<<<<<< HEAD
-  return obj as Omit<T, 'meta' | 'last_modified' | 'resource_created_at'> & {
-    meta: FieldsMeta;
-=======
   return obj as Omit<
     T,
     'definition' | 'last_modified' | 'resource_created_at'
   > & {
     definition: Definition;
->>>>>>> 6f6e53eb
     last_modified: string;
     resource_created_at: string;
   };
@@ -1406,11 +1263,7 @@
 }
 
 type FilterFieldHandler<T> = (
-<<<<<<< HEAD
-  meta: FieldsMeta,
-=======
   definition: Definition,
->>>>>>> 6f6e53eb
   expression: T,
   pathTraveled: string,
 ) => Promise<T>;
