--- conflicted
+++ resolved
@@ -20,13 +20,8 @@
   trimExecutableExtension,
   DBAdapter,
   query,
-<<<<<<< HEAD
-  isMetaId,
-  trimExportNameFromMetaId,
-=======
   isDefinitionId,
   trimExportNameFromDefinitionId,
->>>>>>> 6f6e53eb
 } from '../index';
 
 import { coerceTypes } from '../index-structure';
@@ -259,13 +254,8 @@
             ? `${row.url}.json`
             : row.url
           : row.url;
-<<<<<<< HEAD
-      row.file_alias = isMetaId(row.url)
-        ? trimExportNameFromMetaId(row.url)
-=======
       row.file_alias = isDefinitionId(row.url)
         ? trimExportNameFromDefinitionId(row.url)
->>>>>>> 6f6e53eb
         : trimExecutableExtension(new URL(row.url)).href.replace(/\.json$/, '');
       row.type = row.type ?? 'instance';
       row.last_modified = String(row.last_modified ?? now);
