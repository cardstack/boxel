--- conflicted
+++ resolved
@@ -48,14 +48,9 @@
   let output = [];
   let offset = 0;
   let matches = new ContentTagGlobal.Preprocessor().parse(code);
-<<<<<<< HEAD
-  for (let match of matches) {
-    output.push(code.slice(offset, match.range.start));
-=======
   const codeArray = Array.from(code);
   for (let match of matches) {
     output.push(codeArray.slice(offset, match.range.startChar).join(''));
->>>>>>> b4795bb1
     // its super important that this not be the template function we use in the
     // module-syntax (templte), so that we can ensure that we are not
     // inadvertantly comparing precompiled source against an actual template.
@@ -64,11 +59,7 @@
     output.push('[template(`');
     output.push(match.contents.replace(/`/g, '\\`'));
     output.push('`)]');
-<<<<<<< HEAD
-    offset = match.range.end;
-=======
     offset = match.range.endChar;
->>>>>>> b4795bb1
   }
   output.push(codeArray.slice(offset).join(''));
   return output.join('');
