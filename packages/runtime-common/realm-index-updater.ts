import { Memoize } from 'typescript-memoize';
import {
  IndexWriter,
  Deferred,
  logger,
  systemInitiatedPriority,
  userInitiatedPriority,
  type Stats,
  type DBAdapter,
  type QueuePublisher,
  type FromScratchArgs,
  type FromScratchResult,
  type IncrementalArgs,
  type IncrementalResult,
  type CopyArgs,
  type CopyResult,
} from '.';
import { Realm } from './realm';
import { RealmPaths } from './paths';
import ignore, { type Ignore } from 'ignore';

<<<<<<< HEAD
export const FROM_SCRATCH_JOB_TIMEOUT_SEC = 10 * 60;
const INCREMENTAL_JOB_TIMEOUT_SEC = 3 * 60;
=======
const FROM_SCRATCH_JOB_TIMEOUT_SEC = 15 * 60;
const INCREMENTAL_JOB_TIMEOUT_SEC = 5 * 60;
>>>>>>> d867786b

export class RealmIndexUpdater {
  #realm: Realm;
  #log = logger('realm-index-updater');
  #ignoreData: Record<string, string> = {};
  #stats: Stats = {
    instancesIndexed: 0,
    modulesIndexed: 0,
    instanceErrors: 0,
    moduleErrors: 0,
    definitionErrors: 0,
    definitionsIndexed: 0,
    totalIndexEntries: 0,
  };
  #indexWriter: IndexWriter;
  #queue: QueuePublisher;
  #indexingDeferred: Deferred<void> | undefined;

  constructor({
    realm,
    dbAdapter,
    queue,
  }: {
    realm: Realm;
    dbAdapter: DBAdapter;
    queue: QueuePublisher;
  }) {
    if (!dbAdapter) {
      throw new Error(
        `DB Adapter was not provided to SearchIndex constructor--this is required when using a db based index`,
      );
    }
    this.#indexWriter = new IndexWriter(dbAdapter);
    this.#queue = queue;
    this.#realm = realm;
  }

  get stats() {
    return this.#stats;
  }

  @Memoize()
  private get realmURL() {
    return new URL(this.#realm.url);
  }

  private get ignoreMap() {
    let ignoreMap = new Map<string, Ignore>();
    for (let [url, contents] of Object.entries(this.#ignoreData)) {
      ignoreMap.set(url, ignore().add(contents));
    }
    return ignoreMap;
  }

  async isNewIndex(): Promise<boolean> {
    return await this.#indexWriter.isNewIndex(this.realmURL);
  }

  indexing() {
    return this.#indexingDeferred?.promise;
  }

  // TODO consider triggering realm events for invalidations now that we can
  // calculate fine grained invalidations for from-scratch indexing by passing
  // in an onInvalidation callback
  async fullIndex() {
    this.#indexingDeferred = new Deferred<void>();
    try {
      let args: FromScratchArgs = {
        realmURL: this.#realm.url,
        realmUsername: await this.#realm.getRealmOwnerUsername(),
      };
      let job = await this.#queue.publish<FromScratchResult>({
        jobType: `from-scratch-index`,
        concurrencyGroup: `indexing:${this.#realm.url}`,
        timeout: FROM_SCRATCH_JOB_TIMEOUT_SEC,
        priority: systemInitiatedPriority,
        args,
      });
      let { ignoreData, stats } = await job.done;
      this.#stats = stats;
      this.#ignoreData = ignoreData;
      this.#log.info(
        `Realm ${this.realmURL.href} has completed indexing: ${JSON.stringify(
          stats,
          null,
          2,
        )}`,
      );
    } catch (e: any) {
      this.#log.error(`Error running from-scratch-index: ${e.message}`);
    } finally {
      this.#indexingDeferred.fulfill();
    }
  }

  async update(
    urls: URL[],
    opts?: { delete?: true; onInvalidation?: (invalidatedURLs: URL[]) => void },
  ): Promise<void> {
    this.#indexingDeferred = new Deferred<void>();
    try {
      let args: IncrementalArgs = {
        urls: urls.map((u) => u.href),
        realmURL: this.#realm.url,
        realmUsername: await this.#realm.getRealmOwnerUsername(),
        operation: opts?.delete ? 'delete' : 'update',
        ignoreData: { ...this.#ignoreData },
      };
      let job = await this.#queue.publish<IncrementalResult>({
        jobType: `incremental-index`,
        concurrencyGroup: `indexing:${this.#realm.url}`,
        timeout: INCREMENTAL_JOB_TIMEOUT_SEC,
        priority: userInitiatedPriority,
        args,
      });
      let { invalidations, ignoreData, stats } = await job.done;
      this.#stats = stats;
      this.#ignoreData = ignoreData;
      if (opts?.onInvalidation) {
        opts.onInvalidation(
          invalidations.map((href) => new URL(href.replace(/\.json$/, ''))),
        );
      }
    } catch (e: any) {
      this.#indexingDeferred.reject(e);
      throw e;
    } finally {
      this.#indexingDeferred.fulfill();
    }
  }

  async copy(
    sourceRealmURL: URL,
    onInvalidation?: (invalidatedURLs: URL[]) => void,
  ): Promise<void> {
    this.#indexingDeferred = new Deferred<void>();
    try {
      let args: CopyArgs = {
        realmURL: this.#realm.url,
        realmUsername: await this.#realm.getRealmOwnerUsername(),
        sourceRealmURL: sourceRealmURL.href,
      };
      let job = await this.#queue.publish<CopyResult>({
        jobType: 'copy-index',
        concurrencyGroup: `indexing:${this.#realm.url}`,
        timeout: 4 * 60,
        priority: userInitiatedPriority,
        args,
      });
      let { invalidations } = await job.done;
      if (onInvalidation) {
        onInvalidation(
          invalidations.map((href) => new URL(href.replace(/\.json$/, ''))),
        );
      }
    } catch (e: any) {
      this.#indexingDeferred.reject(e);
      throw e;
    } finally {
      this.#indexingDeferred.fulfill();
    }
  }

  public isIgnored(url: URL): boolean {
    // TODO this may be called before search index is ready in which case we
    // should provide a default ignore list. But really we should decouple the
    // realm's consumption of this from the search index so that the realm can
    // figure out what files are ignored before indexing has happened.
    if (
      ['node_modules'].includes(url.href.replace(/\/$/, '').split('/').pop()!)
    ) {
      return true;
    }
    return isIgnored(this.realmURL, this.ignoreMap, url);
  }
}

export function isIgnored(
  realmURL: URL,
  ignoreMap: Map<string, Ignore>,
  url: URL,
): boolean {
  if (url.href === realmURL.href) {
    return false; // you can't ignore the entire realm
  }
  if (url.href === realmURL.href + '.realm.json') {
    return true;
  }
  if (ignoreMap.size === 0) {
    return false;
  }
  // Test URL against closest ignore. (Should the ignores cascade? so that the
  // child ignore extends the parent ignore?)
  let ignoreURLs = [...ignoreMap.keys()];
  let matchingIgnores = ignoreURLs.filter((u) => url.href.includes(u));
  let ignoreURL = matchingIgnores.sort((a, b) => b.length - a.length)[0] as
    | string
    | undefined;
  if (!ignoreURL) {
    return false;
  }
  let ignore = ignoreMap.get(ignoreURL)!;
  let realmPath = new RealmPaths(realmURL);
  let pathname = realmPath.local(url);
  return ignore.test(pathname).ignored;
}<|MERGE_RESOLUTION|>--- conflicted
+++ resolved
@@ -19,13 +19,8 @@
 import { RealmPaths } from './paths';
 import ignore, { type Ignore } from 'ignore';
 
-<<<<<<< HEAD
-export const FROM_SCRATCH_JOB_TIMEOUT_SEC = 10 * 60;
-const INCREMENTAL_JOB_TIMEOUT_SEC = 3 * 60;
-=======
-const FROM_SCRATCH_JOB_TIMEOUT_SEC = 15 * 60;
+export const FROM_SCRATCH_JOB_TIMEOUT_SEC = 15 * 60;
 const INCREMENTAL_JOB_TIMEOUT_SEC = 5 * 60;
->>>>>>> d867786b
 
 export class RealmIndexUpdater {
   #realm: Realm;
