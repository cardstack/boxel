--- conflicted
+++ resolved
@@ -1,11 +1,10 @@
 import type { CardResource } from './resource-types';
 import type { SerializedError } from './error';
 import type { PgPrimitive } from './expression';
-<<<<<<< HEAD
 import type { FieldType } from 'https://cardstack.com/base/card-api';
 import type { Query } from './query';
-=======
->>>>>>> 8552c1e4
+import type { CodeRef } from './code-ref';
+import type { SerializerName } from './serializers';
 
 export interface BoxelIndexTable {
   url: string;
@@ -55,7 +54,6 @@
   indexed_at: string | null;
 }
 
-<<<<<<< HEAD
 export interface FieldDefinition {
   type: FieldType;
   isPrimitive: boolean;
@@ -74,8 +72,6 @@
   };
 }
 
-=======
->>>>>>> 8552c1e4
 export const coerceTypes = Object.freeze({
   deps: 'JSON',
   types: 'JSON',
