import * as JSONTypes from 'json-typescript';
import flatten from 'lodash/flatten';
import {
  type CardResource,
  type CodeRef,
  Loader,
  baseCardRef,
  loadCard,
  internalKeyFor,
  identifyCard,
  hasExecutableExtension,
  trimExecutableExtension,
  RealmPaths,
} from './index';
import { transpileJS } from './transpile';
import {
  type PgPrimitive,
  type Expression,
  type CardExpression,
  type FieldQuery,
  type FieldValue,
  type FieldArity,
  param,
  isParam,
  tableValuedEach,
  tableValuedTree,
  separatedByCommas,
  addExplicitParens,
  asExpressions,
  any,
  every,
  fieldQuery,
  fieldValue,
  fieldArity,
  upsert,
  tableValuedFunctionsPlaceholder,
  query,
} from './expression';
import {
  type Query,
  type Filter,
  type EqFilter,
  type NotFilter,
  type ContainsFilter,
  type Sort,
  type RangeFilter,
  RANGE_OPERATORS,
  RangeOperator,
  RangeFilterValue,
} from './query';
import { type SerializedError } from './error';
import { type DBAdapter } from './db';

import type { BaseDef, Field } from 'https://cardstack.com/base/card-api';
import type * as CardAPI from 'https://cardstack.com/base/card-api';

export interface BoxelIndexTable {
  url: string;
  file_alias: string;
  realm_version: number;
  realm_url: string;
  type: 'instance' | 'module' | 'css' | 'error';
  // TODO in followup PR update this to be a document not a resource
  pristine_doc: CardResource | null;
  error_doc: SerializedError | null;
  search_doc: Record<string, PgPrimitive> | null;
  // `deps` is a list of URLs that the card depends on, either card URL's or
  // module URL's
  deps: string[] | null;
  // `types` is the adoption chain for card where each code ref is serialized
  // using `internalKeyFor()`
  types: string[] | null;
  transpiled_code: string | null;
  source: string | null;
  embedded_html: Record<string, string> | null;
  isolated_html: string | null;
  indexed_at: string | null; // pg represents big integers as strings in javascript
  last_modified: string | null; // pg represents big integers as strings in javascript
  is_deleted: boolean | null;
}

export interface RealmVersionsTable {
  realm_url: string;
  current_version: number;
}

interface IndexedModule {
  type: 'module';
  executableCode: string;
  source: string;
  canonicalURL: string;
  lastModified: number;
}

interface IndexedCSS {
  type: 'css';
  source: string;
  canonicalURL: string;
  lastModified: number;
}

export interface IndexedInstance {
  type: 'instance';
  instance: CardResource;
  source: string;
  canonicalURL: string;
  lastModified: number;
  isolatedHtml: string | null;
  embeddedHtml: string | null;
  searchDoc: Record<string, any> | null;
  types: string[] | null;
  deps: string[] | null;
  realmVersion: number;
  realmURL: string;
  indexedAt: number | null;
  // TODO this is used for testing, lets remove this after we have a way to ask
  // for which card class to use for embedded HTML. This will mean we'll need to
  // alter the way we test this so that it's a bit more indirect.
  _embeddedHtmlByClassHierarchy: { [refURL: string]: string } | null;
}
interface IndexedError {
  type: 'error';
  error: SerializedError;
}

export type IndexedInstanceOrError = IndexedInstance | IndexedError;
export type IndexedModuleOrError = IndexedModule | IndexedError;
export type IndexedCSSOrError = IndexedCSS | IndexedError;

type GetEntryOptions = WIPOptions;
export type QueryOptions = WIPOptions;
interface WIPOptions {
  useWorkInProgressIndex?: boolean;
}

interface PrerenderedCardCss {
  moduleUrl: string;
  source: string;
}

export interface PrerenderedCard {
  url: string;
  embeddedHtml: string;
  prerenderedCardCss: PrerenderedCardCss[];
}

export interface QueryResultsMeta {
  // TODO SQLite doesn't let us use cursors in the classic sense so we need to
  // keep track of page size and index number--note it is possible for the index
  // to mutate between pages. Perhaps consider querying a specific realm version
  // (and only cleanup realm versions when making generations) so we can see
  // consistent paginated results...
  page: {
    total: number;
    realmVersion: number;
  };
}

export const coerceTypes = Object.freeze({
  deps: 'JSON',
  types: 'JSON',
  pristine_doc: 'JSON',
  error_doc: 'JSON',
  search_doc: 'JSON',
  embedded_html: 'JSON',
  is_deleted: 'BOOLEAN',
  last_modified: 'VARCHAR',
  indexed_at: 'VARCHAR',
});

export class Indexer {
  #ready: Promise<void>;
  constructor(private dbAdapter: DBAdapter) {
    this.#ready = this.dbAdapter.startClient();
  }

  async ready() {
    return this.#ready;
  }

  async teardown() {
    await this.dbAdapter.close();
  }

  async query(expression: Expression) {
    return await query(this.dbAdapter, expression, coerceTypes);
  }

  private async queryCards(query: CardExpression, loader: Loader) {
    return this.query(await this.makeExpression(query, loader));
  }

  async getModule(
    url: URL,
    opts?: GetEntryOptions,
  ): Promise<IndexedModuleOrError | undefined> {
    let result = await this.getModuleOrCSS(url, 'module', opts);
    if (!result) {
      return undefined;
    }
    if (result.type === 'error') {
      return { type: 'error', error: result.error_doc! };
    }
    let moduleEntry = assertIndexEntrySource(result);
    let {
      transpiled_code: executableCode,
      source,
      url: canonicalURL,
      last_modified: lastModified,
    } = moduleEntry;
    if (!executableCode) {
      throw new Error(
        `bug: index entry for ${url.href} with opts: ${JSON.stringify(
          opts,
        )} has neither an error_doc nor transpiled_code`,
      );
    }
    return {
      type: 'module',
      canonicalURL,
      executableCode,
      source,
      lastModified: parseInt(lastModified),
    };
  }

  async getCSS(
    url: URL,
    opts?: GetEntryOptions,
  ): Promise<IndexedCSSOrError | undefined> {
    let result = await this.getModuleOrCSS(url, 'css', opts);
    if (!result) {
      return undefined;
    }
    if (result.type === 'error') {
      return { type: 'error', error: result.error_doc! };
    }
    let moduleEntry = assertIndexEntrySource(result);
    let {
      source,
      url: canonicalURL,
      last_modified: lastModified,
    } = moduleEntry;
    return {
      type: 'css',
      canonicalURL,
      source,
      lastModified: parseInt(lastModified),
    };
  }

  private async getModuleOrCSS(
    url: URL,
    type: 'module' | 'css',
    opts?: GetEntryOptions,
  ): Promise<BoxelIndexTable | undefined> {
    let result = (await this.query([
      `SELECT i.*
       FROM boxel_index as i
       INNER JOIN realm_versions r ON i.realm_url = r.realm_url
       WHERE`,
      ...every([
        any([
          [`i.url =`, param(url.href)],
          [`i.file_alias =`, param(url.href)],
        ]),
        realmVersionExpression(opts),
        any([
          ['i.type =', param(type)],
          ['i.type =', param('error')],
        ]),
      ]),
    ] as Expression)) as unknown as BoxelIndexTable[];
    let maybeResult: BoxelIndexTable | undefined = result[0];
    if (!maybeResult) {
      return undefined;
    }
    if (maybeResult.is_deleted) {
      return undefined;
    }
    return maybeResult;
  }

  async getInstance(
    url: URL,
    opts?: GetEntryOptions,
  ): Promise<IndexedInstanceOrError | undefined> {
    let result = (await this.query([
<<<<<<< HEAD
      `SELECT i.*
=======
      `SELECT i.*, embedded_html ->> `,
      param('default'),
      ` as default_embedded_html 
>>>>>>> 1f42028f
       FROM boxel_index as i
       INNER JOIN realm_versions r ON i.realm_url = r.realm_url
       WHERE`,
      ...every([
        any([
          [`i.url =`, param(url.href)],
          [`i.file_alias =`, param(url.href)],
        ]),
        realmVersionExpression(opts),
        any([
          ['i.type =', param('instance')],
          ['i.type =', param('error')],
        ]),
      ]),
    ] as Expression)) as unknown as (BoxelIndexTable & {
      default_embedded_html: string | null;
    })[];
    let maybeResult:
      | (BoxelIndexTable & { default_embedded_html: string | null })
      | undefined = result[0];
    if (!maybeResult) {
      return undefined;
    }
    if (maybeResult.is_deleted) {
      return undefined;
    }

    if (maybeResult.error_doc) {
      return { type: 'error', error: maybeResult.error_doc };
    }
    let instanceEntry = assertIndexEntrySource(maybeResult);
    let {
      url: canonicalURL,
      pristine_doc: instance,
      isolated_html: isolatedHtml,
      default_embedded_html: embeddedHtml,
      embedded_html: _embeddedHtmlByClassHierarchy,
      search_doc: searchDoc,
      realm_version: realmVersion,
      realm_url: realmURL,
      indexed_at: indexedAt,
      last_modified: lastModified,
      source,
      types,
      deps,
    } = instanceEntry;
    if (!instance) {
      throw new Error(
        `bug: index entry for ${url.href} with opts: ${JSON.stringify(
          opts,
        )} has neither an error_doc nor a pristine_doc`,
      );
    }
    return {
      type: 'instance',
      canonicalURL,
      realmURL,
      instance,
      isolatedHtml,
      embeddedHtml,
      searchDoc,
      types,
      indexedAt: indexedAt != null ? parseInt(indexedAt) : null,
      source,
      deps,
      lastModified: parseInt(lastModified),
      realmVersion,
      // TODO this is used for testing, lets remove this after we have a way to ask
      // for which card class to use for embedded HTML
      _embeddedHtmlByClassHierarchy,
    };
  }

  async createBatch(realmURL: URL) {
    let batch = new Batch(this, realmURL);
    await batch.ready;
    return batch;
  }

  async itemsThatReference(
    alias: string,
    realmVersion: number,
  ): Promise<
    { url: string; alias: string; type: 'instance' | 'module' | 'error' }[]
  > {
    const pageSize = 1000;
    let results: (Pick<BoxelIndexTable, 'url' | 'file_alias'> & {
      type: 'instance' | 'module' | 'error';
    })[] = [];
    let rows: (Pick<BoxelIndexTable, 'url' | 'file_alias'> & {
      type: 'instance' | 'module' | 'error';
    })[] = [];
    let pageNumber = 0;
    do {
      // SQLite does not support cursors when used in the worker thread since
      // the API for using cursors cannot be serialized over the postMessage
      // boundary. so we use a handcrafted paging approach that leverages
      // realm_version to keep the result set stable across pages
      rows = (await this.query([
        'SELECT i.url, i.file_alias, i.type',
        'FROM boxel_index as i',
        'CROSS JOIN LATERAL jsonb_array_elements_text(i.deps) as deps_array_element',
        'INNER JOIN realm_versions r ON i.realm_url = r.realm_url',
        'WHERE',
        ...every([
          [`deps_array_element =`, param(alias)],
          realmVersionExpression({ withMaxVersion: realmVersion }),
          // css is a subset of modules, so there won't by any references that
          // are css entries that aren't already represented by a module entry
          [`i.type != 'css'`],
        ]),
        'ORDER BY i.url COLLATE "POSIX"',
        `LIMIT ${pageSize} OFFSET ${pageNumber * pageSize}`,
      ] as Expression)) as (Pick<BoxelIndexTable, 'url' | 'file_alias'> & {
        type: 'instance' | 'module' | 'error';
      })[];
      results = [...results, ...rows];
      pageNumber++;
    } while (rows.length === pageSize);
    return results.map(({ url, file_alias, type }) => ({
      url,
      alias: file_alias,
      type,
    }));
  }

  // we pass the loader in so there is no ambiguity which loader to use as this
  // client may be serving a live index or a WIP index that is being built up
  // which could have conflicting loaders. It is up to the caller to provide the
  // loader that we should be using.
  async search(
    realmURL: URL,
    { filter, sort, page }: Query,
    loader: Loader,
    opts?: QueryOptions,
    // TODO this should be returning a CardCollectionDocument--handle that in
    // subsequent PR where we start storing card documents in "pristine_doc"
  ): Promise<{ cards: CardResource[]; meta: QueryResultsMeta }> {
    let version: number;
    if (page?.realmVersion) {
      version = page.realmVersion;
    } else {
      let [{ current_version }] = (await this.query([
        'SELECT current_version FROM realm_versions WHERE realm_url =',
        param(realmURL.href),
      ])) as Pick<RealmVersionsTable, 'current_version'>[];
      if (current_version == null) {
        throw new Error(`No current version found for realm ${realmURL.href}`);
      }
      version = opts?.useWorkInProgressIndex
        ? current_version + 1
        : current_version;
    }
    let conditions: CardExpression[] = [
      ['i.realm_url = ', param(realmURL.href)],
      ['i.type =', param('instance')],
      ['is_deleted = FALSE OR is_deleted IS NULL'],
      realmVersionExpression({ withMaxVersion: version }),
    ];
    if (filter) {
      conditions.push(this.filterCondition(filter, baseCardRef));
    }

    let everyCondition = every(conditions);
    let query = [
      `SELECT url, ANY_VALUE(pristine_doc) AS pristine_doc, ANY_VALUE(error_doc) AS error_doc`,
      `FROM boxel_index AS i ${tableValuedFunctionsPlaceholder}`,
      `INNER JOIN realm_versions r ON i.realm_url = r.realm_url`,
      'WHERE',
      ...everyCondition,
      'GROUP BY url',
      ...this.orderExpression(sort),
      ...(page ? [`LIMIT ${page.size} OFFSET ${page.number * page.size}`] : []),
    ];
    let queryCount = [
      'SELECT COUNT(DISTINCT url) AS total',
      `FROM boxel_index AS i ${tableValuedFunctionsPlaceholder}`,
      `INNER JOIN realm_versions r ON i.realm_url = r.realm_url`,
      'WHERE',
      ...everyCondition,
    ];

    let [totalResults, results] = await Promise.all([
      this.queryCards(queryCount, loader) as Promise<{ total: number }[]>,
      this.queryCards(query, loader) as Promise<
        Pick<BoxelIndexTable, 'pristine_doc' | 'url' | 'error_doc'>[]
      >,
    ]);

    let cards = results
      .map((r) => r.pristine_doc)
      .filter(Boolean) as CardResource[];
    let meta: QueryResultsMeta = {
      // postgres returns the `COUNT()` aggregate function as a string
      page: { total: Number(totalResults[0].total), realmVersion: version },
    };
    return { cards, meta };
  }

  private orderExpression(sort: Sort | undefined): CardExpression {
    if (!sort) {
      return ['ORDER BY url COLLATE "POSIX"'];
    }
    return [
      'ORDER BY',
      ...separatedByCommas([
        ...sort.map((s) => [
          // intentionally not using field arity here--not sure what it means to
          // sort via a plural field
          'ANY_VALUE(',
          fieldQuery(s.by, s.on, false, 'sort'),
          ')',
          s.direction ?? 'asc',
          'NULLS LAST',
        ]),
        // we include 'url' as the final sort key for deterministic results
        ['url COLLATE "POSIX"'],
      ]),
    ];
  }

  private buildPrerenderedInstancesQuery(everyCondition: CardExpression) {
    return [
      `WITH instance_records AS (
        SELECT i.file_alias, i.deps, i.embedded_html, i.search_doc, i.url, r.realm_url
        FROM boxel_index AS i ${tableValuedFunctionsPlaceholder}
        INNER JOIN realm_versions r ON i.realm_url = r.realm_url`,
      'WHERE',
      ...everyCondition,
      `),
      deps_expanded AS (
        SELECT
          ir.file_alias AS instance_file_alias,
          ir.embedded_html AS instance_embedded_html,
          ir.realm_url,
          ir.search_doc,
          ir.url,
          jsonb_array_elements_text(ir.deps) AS dep
        FROM instance_records ir
      ),
      css_matches AS (
        SELECT DISTINCT
          d.instance_file_alias,
          d.instance_embedded_html,
          d.search_doc,
          d.realm_url,
          d.url,
          b.file_alias AS css_file_alias,
          b.source AS css_source
        FROM deps_expanded d
        LEFT JOIN boxel_index b ON b.file_alias = d.dep AND b.type = 'css'
      ),
      aggregated_results AS (
        SELECT
          instance_file_alias,
          MAX(instance_embedded_html) AS instance_embedded_html,
          MAX(realm_url) AS realm_url,
          MAX(url) as url,
		      (ARRAY_AGG(search_doc))[1] AS search_doc,
          COALESCE(array_agg(css_file_alias ORDER BY css_file_alias) FILTER (WHERE css_file_alias IS NOT NULL), ARRAY[]::text[]) AS css_file_alias_array,
          COALESCE(array_agg(css_source ORDER BY css_file_alias) FILTER (WHERE css_file_alias IS NOT NULL), ARRAY[]::text[]) AS css_source_array
        FROM css_matches
        GROUP BY instance_file_alias
      )`,
    ];
  }

  async searchPrerendered(
    realmURL: URL,
    { filter, sort, page }: Query,
    loader: Loader,
    opts?: QueryOptions,
  ): Promise<{
    prerenderedCards: PrerenderedCard[];
    meta: QueryResultsMeta;
  }> {
    let version: number;
    if (page?.realmVersion) {
      version = page.realmVersion;
    } else {
      let [{ current_version }] = (await this.query([
        'SELECT current_version FROM realm_versions WHERE realm_url =',
        param(realmURL.href),
      ])) as Pick<RealmVersionsTable, 'current_version'>[];
      if (current_version == null) {
        throw new Error(`No current version found for realm ${realmURL.href}`);
      }
      version = opts?.useWorkInProgressIndex
        ? current_version + 1
        : current_version;
    }

    let conditions: CardExpression[] = [
      ['i.realm_url = ', param(realmURL.href)],
      ['i.type =', param('instance')],
      ['is_deleted = FALSE OR is_deleted IS NULL'],
      realmVersionExpression({ withMaxVersion: version }),
    ];

    if (filter) {
      conditions.push(this.filterCondition(filter, baseCardRef));
    }

    let everyCondition = every(conditions);

    let query = [
      ...this.buildPrerenderedInstancesQuery(everyCondition),
      'SELECT ANY_VALUE(instance_file_alias) as instance_file_alias, ANY_VALUE(instance_embedded_html) as instance_embedded_html, ANY_VALUE(css_file_alias_array) as css_file_alias_array, ANY_VALUE(css_source_array) as css_source_array',
      'FROM aggregated_results',
      'GROUP BY url',
      ...this.orderExpression(sort),
      ...(page ? [`LIMIT ${page.size} OFFSET ${page.number * page.size}`] : []),
    ];

    let countQuery = [
      ...this.buildPrerenderedInstancesQuery(everyCondition),
      'SELECT COUNT(*) as total FROM aggregated_results',
    ];

    let [totalResults, results] = await Promise.all([
      this.queryCards(countQuery, loader) as Promise<{ total: number }[]>,
      this.queryCards(query, loader) as Promise<
        {
          instance_file_alias: string;
          instance_embedded_html: string;
          css_file_alias_array: [];
          css_source_array: [];
        }[]
      >,
    ]);

    let meta: QueryResultsMeta = {
      page: { total: Number(totalResults[0].total), realmVersion: version },
    };

    let prerenderedCards: PrerenderedCard[] = results.map((r) => {
      return {
        url: r.instance_file_alias as string,
        embeddedHtml: r.instance_embedded_html as string,
        prerenderedCardCss: (r.css_file_alias_array as string[]).map(
          (cssFileAlias: string, i: number) => {
            return {
              moduleUrl: cssFileAlias,
              source: (r.css_source_array as string[])[i],
            };
          },
        ),
      };
    });

    return { prerenderedCards, meta };
  }

  private filterCondition(filter: Filter, onRef: CodeRef): CardExpression {
    if ('type' in filter) {
      return this.typeCondition(filter.type);
    }

    let on = filter.on ?? onRef;

    if ('eq' in filter) {
      return this.eqCondition(filter, on);
    } else if ('contains' in filter) {
      return this.containsCondition(filter, on);
    } else if ('not' in filter) {
      return this.notCondition(filter, on);
    } else if ('range' in filter) {
      return this.rangeCondition(filter, on);
    } else if ('every' in filter) {
      return every([
        ...(filter.on ? [this.typeCondition(filter.on)] : []),
        ...filter.every.map((i) => this.filterCondition(i, filter.on ?? on)),
      ]);
    } else if ('any' in filter) {
      return every([
        ...(filter.on ? [this.typeCondition(filter.on)] : []),
        any([
          ...filter.any.map((i) => this.filterCondition(i, filter.on ?? on)),
        ]),
      ]);
    } else {
      assertNever(filter);
    }
    throw new Error(`Unknown filter: ${JSON.stringify(filter)}`);
  }

  // the type condition only consumes absolute URL card refs.
  private typeCondition(ref: CodeRef): CardExpression {
    return [
      tableValuedEach('types'),
      '=',
      param(internalKeyFor(ref, undefined)),
    ];
  }

  private eqCondition(filter: EqFilter, on: CodeRef): CardExpression {
    on = filter.on ?? on;
    return every([
      ...(filter.on ? [this.typeCondition(filter.on)] : []),
      ...Object.entries(filter.eq).map(([key, value]) => {
        return this.fieldEqFilter(key, value, on);
      }),
    ]);
  }

  private containsCondition(
    filter: ContainsFilter,
    on: CodeRef,
  ): CardExpression {
    on = filter.on ?? on;
    return every([
      ...(filter.on ? [this.typeCondition(filter.on)] : []),
      ...Object.entries(filter.contains).map(([key, value]) => {
        return this.fieldLikeFilter(key, value, on);
      }),
    ]);
  }

  private notCondition(filter: NotFilter, on: CodeRef): CardExpression {
    on = filter.on ?? on;
    return every([
      ...(filter.on ? [this.typeCondition(filter.on)] : []),
      ['NOT', ...addExplicitParens(this.filterCondition(filter.not, on))],
    ]);
  }

  private rangeCondition(filter: RangeFilter, on: CodeRef): CardExpression {
    on = filter.on ?? on;
    return every([
      ...(filter.on ? [this.typeCondition(filter.on)] : []),
      ...Object.entries(filter.range).map(([key, filterValue]) => {
        return this.fieldRangeFilter(key, filterValue as RangeFilterValue, on);
      }),
    ]);
  }

  private fieldEqFilter(
    key: string,
    value: JSONTypes.Value,
    onRef: CodeRef,
  ): CardExpression {
    if (value === null) {
      let query = fieldQuery(key, onRef, true, 'filter');
      return [
        fieldArity({
          type: onRef,
          path: key,
          value: [query, 'IS NULL'],
          pluralValue: [query, "= 'null'::jsonb"],
          usePluralContainer: true,
          errorHint: 'filter',
        }),
      ];
    }
    let query = fieldQuery(key, onRef, false, 'filter');
    let v = fieldValue(key, [param(value)], onRef, 'filter');
    return [
      fieldArity({
        type: onRef,
        path: key,
        value: [query, '=', v],
        errorHint: 'filter',
      }),
    ];
  }

  private fieldLikeFilter(
    key: string,
    value: JSONTypes.Value,
    onRef: CodeRef,
  ): CardExpression {
    if (value === null) {
      let query = fieldQuery(key, onRef, true, 'filter');
      return [
        fieldArity({
          type: onRef,
          path: key,
          value: [query, 'IS NULL'],
          pluralValue: [query, "= 'null'::jsonb"],
          usePluralContainer: true,
          errorHint: 'filter',
        }),
      ];
    }
    let query = fieldQuery(key, onRef, false, 'filter');
    let v = fieldValue(key, [param(`%${value}%`)], onRef, 'filter');
    return [
      fieldArity({
        type: onRef,
        path: key,
        value: [query, 'ILIKE', v],
        errorHint: 'filter',
      }),
    ];
  }

  private fieldRangeFilter(
    key: string,
    filterValue: RangeFilterValue,
    onRef: CodeRef,
  ): CardExpression {
    let query = fieldQuery(key, onRef, false, 'filter');
    let cardExpressions: CardExpression[] = [];
    Object.entries(filterValue).forEach(([operator, value]) => {
      if (value == null) {
        throw new Error(`'null' is not a permitted value in a 'range' filter`);
      }
      let v = fieldValue(key, [param(value)], onRef, 'filter');
      cardExpressions.push([
        fieldArity({
          type: onRef,
          path: key,
          value: [query, RANGE_OPERATORS[operator as RangeOperator], v],
          errorHint: 'filter',
        }),
      ]);
    });

    return every(cardExpressions);
  }

  private async makeExpression(
    query: CardExpression,
    loader: Loader,
  ): Promise<Expression> {
    return flatten(
      await Promise.all(
        query.map((element) => {
          if (
            isParam(element) ||
            typeof element === 'string' ||
            element.kind === 'table-valued-each' ||
            element.kind === 'table-valued-tree'
          ) {
            return Promise.resolve([element]);
          } else if (element.kind === 'field-query') {
            return this.handleFieldQuery(element, loader);
          } else if (element.kind === 'field-value') {
            return this.handleFieldValue(element, loader);
          } else if (element.kind === 'field-arity') {
            return this.handleFieldArity(element, loader);
          } else {
            throw assertNever(element);
          }
        }),
      ),
    );
  }

  // The goal of this handler is to ensure that the use of table valued
  // json_tree() function that we use for querying thru fields that are plural
  // is confined to the specific JSON path that our query should run. This means
  // that we need to determine the root path for the json_tree() function, as
  // well as the "query path" for the json_tree() function. The query path
  // predicate is AND'ed to the expression contained in the FieldArity
  // expression. Queries that do not go thru a plural field can use the normal
  // '->' and '->>' JSON operators.
  // The result is a query that looks like this:
  //
  //   SELECT url, pristine_doc
  //   FROM
  //     boxel_index,
  //   CROSS JOIN LATERAL jsonb_array_elements_text(types) as types0_array_element
  //     -- This json_tree was derived by this handler:
  //   CROSS JOIN LATERAL jsonb_tree(search_doc, '$.friends') as friends1_tree
  //   WHERE
  //     ( ( is_deleted = FALSE OR is_deleted IS NULL ) )
  //     AND (
  //       ( types0_array_element = $1 )
  //       AND (
  //         ( friends1_tree.text_value = $2 )
  //         AND
  //         -- This predicate was derived by this handler:
  //         ( friends1_tree.fullkey LIKE '$.friends[%].bestFriend.name' )
  //       )
  //     )
  //   GROUP BY url
  //   ORDER BY url

  private async handleFieldArity(
    fieldArity: FieldArity,
    loader: Loader,
  ): Promise<Expression> {
    let { path, value, type, pluralValue, usePluralContainer } = fieldArity;

    let exp: CardExpression = await this.walkFilterFieldPath(
      loader,
      await loadFieldOrCard(type, loader),
      path,
      value,
      // Leaf field handler
      async (_api, _field, expression, _fieldName, pathTraveled) => {
        if (traveledThruPlural(pathTraveled)) {
          return [
            ...every([
              pluralValue ?? expression,
              [
                tableValuedTree(
                  'search_doc',
                  trimPathAtFirstPluralField(pathTraveled),
                  path,
                  'fullkey',
                ),
                `LIKE '$.${
                  usePluralContainer
                    ? convertBracketsToWildCards(
                        trimTrailingBrackets(pathTraveled),
                      )
                    : convertBracketsToWildCards(pathTraveled)
                }'`,
              ],
            ]),
          ];
        }
        return expression;
      },
    );
    return await this.makeExpression(exp, loader);
  }

  private async handleFieldQuery(
    fieldQuery: FieldQuery,
    loader: Loader,
  ): Promise<Expression> {
    let { path, type, useJsonBValue } = fieldQuery;
    // The rootPluralPath should line up with the tableValuedTree that was
    // used in the handleFieldArity (the multiple tableValuedTree expressions will
    // collapse into a single function)
    let rootPluralPath: string | undefined;

    let exp = await this.walkFilterFieldPath(
      loader,
      await loadFieldOrCard(type, loader),
      path,
      [],
      // Leaf field handler
      async (_api, field, expression, fieldName, pathTraveled) => {
        // TODO we should probably add a new hook in our cards to support custom
        // query expressions, like casting to a bigint for integers:
        //     return ['(', ...source, '->>', { param: fieldName }, ')::bigint'];
        if (isFieldPlural(field)) {
          rootPluralPath = trimPathAtFirstPluralField(pathTraveled);
          return [
            tableValuedTree(
              'search_doc',
              rootPluralPath,
              path,
              useJsonBValue ? 'jsonb_value' : 'text_value',
            ),
          ];
        } else if (!rootPluralPath) {
          return [...expression, '->>', param(fieldName)];
        }
        return expression;
      },
      // interior field handler
      {
        enter: async (_api, field, expression, _fieldName, pathTraveled) => {
          // we work forwards determining if any interior fields are plural
          // since that requires a different style predicate
          if (isFieldPlural(field)) {
            rootPluralPath = trimPathAtFirstPluralField(pathTraveled);
            return [
              tableValuedTree('search_doc', rootPluralPath, path, 'text_value'),
            ];
          }
          return expression;
        },
        exit: async (_api, field, expression, fieldName, _pathTraveled) => {
          // we populate the singular fields backwards as we can only do that
          // after we are assured that we are not leveraging the plural style
          // predicate
          if (!isFieldPlural(field) && !rootPluralPath) {
            return ['->', param(fieldName), ...expression];
          }
          return expression;
        },
      },
    );
    if (!rootPluralPath) {
      exp = ['search_doc', ...exp];
    }
    return exp;
  }

  private async handleFieldValue(
    fieldValue: FieldValue,
    loader: Loader,
  ): Promise<Expression> {
    let { path, value, type } = fieldValue;
    let exp = await this.makeExpression(value, loader);

    return await this.walkFilterFieldPath(
      loader,
      await loadFieldOrCard(type, loader),
      path,
      exp,
      // Leaf field handler
      async (api, field, expression) => {
        let queryValue: any;
        let [value] = expression;
        if (isParam(value)) {
          queryValue = api.formatQueryValue(field, value.param);
        } else if (typeof value === 'string') {
          queryValue = api.formatQueryValue(field, value);
        } else {
          throw new Error(
            `Do not know how to handle field value: ${JSON.stringify(value)}`,
          );
        }
        return [param(queryValue)];
      },
    );
  }

  private async walkFilterFieldPath(
    loader: Loader,
    cardOrField: typeof BaseDef,
    path: string,
    expression: Expression,
    handleLeafField: FilterFieldHandler<Expression>,
    handleInteriorField?: FilterFieldHandlerWithEntryAndExit<Expression>,
    pathTraveled?: string[],
  ): Promise<Expression>;
  private async walkFilterFieldPath(
    loader: Loader,
    cardOrField: typeof BaseDef,
    path: string,
    expression: CardExpression,
    handleLeafField: FilterFieldHandler<CardExpression>,
    handleInteriorField?: FilterFieldHandlerWithEntryAndExit<CardExpression>,
    pathTraveled?: string[],
  ): Promise<CardExpression>;
  private async walkFilterFieldPath(
    loader: Loader,
    cardOrField: typeof BaseDef,
    path: string,
    expression: Expression,
    handleLeafField: FilterFieldHandler<any[]>,
    handleInteriorField?: FilterFieldHandlerWithEntryAndExit<any[]>,
    pathTraveled?: string[],
  ): Promise<any> {
    let pathSegments = path.split('.');
    let isLeaf = pathSegments.length === 1;
    let currentSegment = pathSegments.shift()!;
    let api = await loader.import<typeof CardAPI>(
      'https://cardstack.com/base/card-api',
    );
    if (!api) {
      throw new Error(`could not load card API`);
    }
    let field: Field;
    if (currentSegment === '_cardType') {
      // this is a little awkward--we have the need to treat '_cardType' as a
      // type of string field that we can query against from the index (e.g. the
      // cards grid sorts by the card's display name). current-run is injecting
      // this into the searchDoc during index time.
      field = {
        card: (
          await loader.import<{ default: typeof CardAPI.FieldDef }>(
            'https://cardstack.com/base/string',
          )
        ).default,
        fieldType: 'contains',
      } as unknown as Field; // just pretend this is an actual field
    } else {
      let fields = api.getFields(cardOrField, { includeComputeds: true });
      field = fields[currentSegment];
      if (!field) {
        throw new Error(
          `Your filter refers to nonexistent field "${currentSegment}" on type ${JSON.stringify(
            identifyCard(cardOrField),
          )}`,
        );
      }
    }
    // we use '[]' to denote plural fields as that has important ramifications
    // to how we compose our queries in the various handlers and ultimately in
    // SQL construction
    let traveled = [
      ...(pathTraveled ?? []),
      `${currentSegment}${isFieldPlural(field) ? '[]' : ''}`,
    ].join('.');
    if (isLeaf) {
      expression = await handleLeafField(
        api,
        field,
        expression,
        currentSegment,
        traveled,
      );
    } else {
      let passThru: FilterFieldHandler<any[]> = async (
        _api,
        _fc,
        e: Expression,
      ) => e;
      // when dealing with an interior field that is not a leaf path segment,
      // the entrance and exit hooks allow you to decorate the expression for
      // the interior field before the interior's antecedant segment's
      // expression is processed and after the interior field's antecedant
      // segment's expression has been processed (i.e. recursing into the
      // antecedant field and recursing out of the antecedant field).
      let entranceHandler = handleInteriorField
        ? handleInteriorField.enter || passThru
        : passThru;
      let exitHandler = handleInteriorField
        ? handleInteriorField.exit || passThru
        : passThru;

      let interiorExpression = await this.walkFilterFieldPath(
        loader,
        field.card,
        pathSegments.join('.'),
        await entranceHandler(api, field, expression, currentSegment, traveled),
        handleLeafField,
        handleInteriorField,
        traveled.split('.'),
      );
      expression = await exitHandler(
        api,
        field,
        interiorExpression,
        currentSegment,
        traveled,
      );
    }
    return expression;
  }
}

export type IndexEntry = InstanceEntry | ModuleEntry | CSSEntry | ErrorEntry;

export interface InstanceEntry {
  type: 'instance';
  source: string;
  lastModified: number;
  resource: CardResource;
  searchData: Record<string, any>;
  isolatedHtml?: string;
  embeddedHtml?: Record<string, string>;
  types: string[];
  deps: Set<string>;
}

export interface ErrorEntry {
  type: 'error';
  error: SerializedError;
}

interface ModuleEntry {
  type: 'module';
  source: string;
  lastModified: number;
  deps: Set<string>;
}

interface CSSEntry {
  type: 'css';
  source: string;
  lastModified: number;
  deps: Set<string>;
}

export class Batch {
  readonly ready: Promise<void>;
  private touched = new Set<string>();
  private isNewGeneration = false;
  private declare realmVersion: number;

  constructor(
    private client: Indexer,
    private realmURL: URL, // this assumes that we only index cards in our own realm...
  ) {
    this.ready = this.setNextRealmVersion();
  }

  async updateEntry(url: URL, entry: IndexEntry): Promise<void> {
    if (!new RealmPaths(this.realmURL).inRealm(url)) {
      // TODO this is a workaround for CS-6886. after we have solved that issue we can
      // drop this band-aid
      return;
    }
    let href = url.href;
    this.touched.add(href);
    let { nameExpressions, valueExpressions } = asExpressions(
      {
        url: href,
        file_alias: trimExecutableExtension(url).href.replace(/\.json$/, ''),
        realm_version: this.realmVersion,
        realm_url: this.realmURL.href,
        is_deleted: false,
        indexed_at: Date.now(),
        ...(entry.type === 'instance'
          ? {
              // TODO in followup PR we need to alter the SearchEntry type to use
              // a document instead of a resource
              type: 'instance',
              pristine_doc: entry.resource,
              search_doc: entry.searchData,
              isolated_html: entry.isolatedHtml,
              embedded_html: entry.embeddedHtml,
              deps: [...entry.deps],
              types: entry.types,
              source: entry.source,
              last_modified: entry.lastModified,
            }
          : entry.type === 'module'
          ? {
              type: 'module',
              deps: [...entry.deps],
              source: entry.source,
              last_modified: entry.lastModified,
              transpiled_code: transpileJS(
                entry.source,
                new RealmPaths(this.realmURL).local(url),
              ),
            }
          : entry.type === 'css'
          ? {
              type: 'css',
              deps: [...entry.deps],
              source: entry.source,
              last_modified: entry.lastModified,
            }
          : {
              type: 'error',
              error_doc: entry.error,
              deps: entry.error.deps,
            }),
      } as Omit<BoxelIndexTable, 'last_modified' | 'indexed_at'> & {
        // we do this because pg automatically casts big ints into strings, so
        // we unwind that to accurately type the structure that we want to pass
        // _in_ to the DB
        last_modified: number;
        indexed_at: number;
      },
      {
        jsonFields: [...Object.entries(coerceTypes)]
          .filter(([_, type]) => type === 'JSON')
          .map(([column]) => column),
      },
    );

    await this.client.query([
      ...upsert(
        'boxel_index',
        'boxel_index_pkey',
        nameExpressions,
        valueExpressions,
      ),
    ]);
  }

  async makeNewGeneration() {
    await this.setNextGenerationRealmVersion();
    this.isNewGeneration = true;
    let cols = [
      'url',
      'file_alias',
      'type',
      'realm_url',
      'realm_version',
      'is_deleted',
    ].map((c) => [c]);
    await this.detectUniqueConstraintError(
      () =>
        // create tombstones for all card URLs
        this.client.query([
          `INSERT INTO boxel_index`,
          ...addExplicitParens(separatedByCommas(cols)),
          `SELECT i.url, i.file_alias, i.type, i.realm_url, ${this.realmVersion} as realm_version, true as is_deleted`,
          'FROM boxel_index as i',
          'INNER JOIN realm_versions r ON i.realm_url = r.realm_url',
          'WHERE i.realm_url =',
          param(this.realmURL.href),
          'AND',
          ...realmVersionExpression({ useWorkInProgressIndex: false }),
        ] as Expression),
      { isMakingNewGeneration: true },
    );
  }

  async done(): Promise<void> {
    let { nameExpressions, valueExpressions } = asExpressions({
      realm_url: this.realmURL.href,
      current_version: this.realmVersion,
    } as RealmVersionsTable);
    // Make the batch updates live
    await this.client.query([
      ...upsert(
        'realm_versions',
        'realm_versions_pkey',
        nameExpressions,
        valueExpressions,
      ),
    ]);

    // prune obsolete generation index entries
    if (this.isNewGeneration) {
      await this.client.query([
        `DELETE FROM boxel_index`,
        'WHERE',
        ...every([
          ['realm_version <', param(this.realmVersion)],
          ['realm_url =', param(this.realmURL.href)],
        ]),
      ] as Expression);
    }
  }

  private async setNextRealmVersion() {
    let [row] = (await this.client.query([
      'SELECT current_version FROM realm_versions WHERE realm_url =',
      param(this.realmURL.href),
    ])) as Pick<RealmVersionsTable, 'current_version'>[];
    if (!row) {
      let { nameExpressions, valueExpressions } = asExpressions({
        realm_url: this.realmURL.href,
        current_version: 0,
      } as RealmVersionsTable);
      // Make the batch updates live
      await this.client.query([
        ...upsert(
          'realm_versions',
          'realm_versions_pkey',
          nameExpressions,
          valueExpressions,
        ),
      ]);
      this.realmVersion = 1;
    } else {
      this.realmVersion = row.current_version + 1;
    }
  }

  // this will use a version higher than any in-progress indexing in case there
  // are artifacts left over from a failed index
  private async setNextGenerationRealmVersion() {
    let [maxVersionRow] = (await this.client.query([
      'SELECT MAX(realm_version) as max_version FROM boxel_index WHERE realm_url =',
      param(this.realmURL.href),
    ])) as { max_version: number }[];
    let maxVersion = (maxVersionRow?.max_version ?? 0) + 1;
    let nextVersion = Math.max(this.realmVersion, maxVersion);
    this.realmVersion = nextVersion;
  }

  async invalidate(url: URL): Promise<string[]> {
    await this.ready;
    let alias = trimExecutableExtension(url).href;
    let invalidations = [
      ...new Set([
        url.href,
        ...(alias ? await this.calculateInvalidations(alias) : []),
      ]),
    ];

    // insert tombstone into next version of the realm index
    let columns = [
      'url',
      'file_alias',
      'type',
      'realm_version',
      'realm_url',
      'is_deleted',
    ].map((c) => [c]);
    let rows = invalidations.map((id) =>
      [
        id,
        trimExecutableExtension(new URL(id)).href,
        hasExecutableExtension(id) ? 'module' : 'instance',
        this.realmVersion,
        this.realmURL.href,
        true,
      ].map((v) => [param(v)]),
    );

    await this.detectUniqueConstraintError(
      () =>
        this.client.query([
          `INSERT INTO boxel_index`,
          ...addExplicitParens(separatedByCommas(columns)),
          'VALUES',
          ...separatedByCommas(
            rows.map((value) => addExplicitParens(separatedByCommas(value))),
          ),
        ] as Expression),
      { url, invalidations },
    );

    this.touched = new Set([...this.touched, ...invalidations]);
    return invalidations;
  }

  // invalidate will throw if 2 batches try to insert intersecting invalidation
  // graph. If this happens we should cancel the job that threw because of
  // primary key constraint violation and re-add it to the job queue with the
  // original notifier to try again
  private async detectUniqueConstraintError(
    fn: () => Promise<unknown>,
    opts?: {
      url?: URL;
      invalidations?: string[];
      isMakingNewGeneration?: boolean;
    },
  ) {
    try {
      return await fn();
    } catch (e: any) {
      if (
        e.message?.includes('violates unique constraint') || // postgres
        e.result?.message?.includes('UNIQUE constraint failed') // sqlite
      ) {
        let message = `Invalidation conflict error in realm ${this.realmURL.href} version ${this.realmVersion}`;
        if (opts?.url && opts?.invalidations) {
          message =
            `${message}: the invalidation ${
              opts.url.href
            } resulted in invalidation graph: ${JSON.stringify(
              opts.invalidations,
            )} that collides with unfinished indexing. The most likely reason this happens is that there ` +
            `was an error encountered during incremental indexing that prevented the indexing from completing ` +
            `(and realm version increasing), then there was another incremental update to the same document ` +
            `that collided with the WIP artifacts from the indexing that never completed. Removing the WIP ` +
            `indexing artifacts (the rows(s) that triggered the unique constraint will solve the immediate ` +
            `problem, but likely the issue that triggered the unfinished indexing will need to be fixed to ` +
            `prevent this from happening in the future.`;
        } else if (opts?.isMakingNewGeneration) {
          message =
            `${message}. created a new generation while there was still unfinished indexing. ` +
            `The most likely reason this happens is that there was an error encountered during incremental ` +
            `indexing that prevented the indexing from completing (and realm version increasing), ` +
            `then the realm was restarted and the left over WIP indexing artifact(s) collided with the ` +
            `from-scratch indexing. To resolve this issue delete the WIP indexing artifacts (the row(s) ` +
            `that triggered the unique constraint) and restart the realm.`;
        }
        throw new Error(message);
      }
      throw e;
    }
  }

  private async calculateInvalidations(
    alias: string,
    visited: string[] = [],
  ): Promise<string[]> {
    if (visited.includes(alias)) {
      return [];
    }
    let childInvalidations = await this.client.itemsThatReference(
      alias,
      this.realmVersion,
    );
    let invalidations = childInvalidations.map(({ url }) => url);
    let aliases = childInvalidations.map(({ alias: moduleAlias, type, url }) =>
      // for instances we expect that the deps for an entry always includes .json extension
      type === 'instance' ? url : moduleAlias,
    );
    let results = [
      ...invalidations,
      ...flatten(
        await Promise.all(
          aliases.map((a) =>
            this.calculateInvalidations(a, [...visited, alias]),
          ),
        ),
      ),
    ];
    return [...new Set(results)];
  }
}

async function loadFieldOrCard(
  ref: CodeRef,
  loader: Loader,
): Promise<typeof BaseDef> {
  try {
    return await loadCard(ref, { loader });
  } catch (e: any) {
    if (!('type' in ref)) {
      throw new Error(
        `Your filter refers to nonexistent type: import ${
          ref.name === 'default' ? 'default' : `{ ${ref.name} }`
        } from "${ref.module}"`,
      );
    } else {
      throw new Error(
        `Your filter refers to nonexistent type: ${JSON.stringify(
          ref,
          null,
          2,
        )}`,
      );
    }
  }
}

function realmVersionExpression(opts?: {
  useWorkInProgressIndex?: boolean;
  withMaxVersion?: number;
}) {
  return [
    'realm_version =',
    ...addExplicitParens([
      'SELECT MAX(i2.realm_version)',
      'FROM boxel_index i2',
      'WHERE i2.url = i.url',
      ...(opts?.withMaxVersion
        ? ['AND i2.realm_version <=', param(opts?.withMaxVersion)]
        : !opts?.useWorkInProgressIndex
        ? // if we are not using the work in progress index then we limit the max
          // version permitted to the current version for the realm
          ['AND i2.realm_version <= r.current_version']
        : // otherwise we choose the highest version in the system
          []),
    ]),
  ] as Expression;
}

function traveledThruPlural(pathTraveled: string) {
  return pathTraveled.includes('[');
}

function trimTrailingBrackets(pathTraveled: string) {
  return pathTraveled.replace(/\[\]$/g, '');
}

function trimPathAtFirstPluralField(pathTraveled: string) {
  return pathTraveled.substring(0, pathTraveled.indexOf('['));
}

function convertBracketsToWildCards(pathTraveled: string) {
  return pathTraveled.replace(/\[\]/g, '[%]');
}

function isFieldPlural(field: Field): boolean {
  return (
    field.fieldType === 'containsMany' || field.fieldType === 'linksToMany'
  );
}

function assertIndexEntrySource<T>(obj: T): Omit<
  T,
  'source' | 'last_modified'
> & {
  source: string;
  last_modified: string;
} {
  if (!obj || typeof obj !== 'object') {
    throw new Error(`expected index entry is null or not an object`);
  }
  if (!('source' in obj) || typeof obj.source !== 'string') {
    throw new Error(`expected index entry to have "source" string property`);
  }
  if (!('last_modified' in obj) || typeof obj.last_modified !== 'string') {
    throw new Error(`expected index entry to have "last_modified" property`);
  }
  return obj as Omit<T, 'source' | 'last_modified'> & {
    source: string;
    last_modified: string;
  };
}

function assertNever(value: never) {
  return new Error(`should never happen ${value}`);
}

type FilterFieldHandler<T> = (
  api: typeof CardAPI,
  field: Field,
  expression: T,
  fieldName: string,
  pathTraveled: string,
) => Promise<T>;

interface FilterFieldHandlerWithEntryAndExit<T> {
  enter?: FilterFieldHandler<T>;
  exit?: FilterFieldHandler<T>;
}<|MERGE_RESOLUTION|>--- conflicted
+++ resolved
@@ -286,13 +286,9 @@
     opts?: GetEntryOptions,
   ): Promise<IndexedInstanceOrError | undefined> {
     let result = (await this.query([
-<<<<<<< HEAD
-      `SELECT i.*
-=======
       `SELECT i.*, embedded_html ->> `,
       param('default'),
-      ` as default_embedded_html 
->>>>>>> 1f42028f
+      ` as default_embedded_html
        FROM boxel_index as i
        INNER JOIN realm_versions r ON i.realm_url = r.realm_url
        WHERE`,
