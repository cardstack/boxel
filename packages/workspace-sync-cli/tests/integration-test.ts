--- conflicted
+++ resolved
@@ -413,7 +413,6 @@
     assert.false(dryRunExists, '--dry-run should not have pushed the file');
   });
 
-<<<<<<< HEAD
   test('Syncs .realm.json files in both directions', async function (assert) {
     const pushCmd = path.join(__dirname, '..', 'dist', 'push.js');
     const pullCmd = path.join(__dirname, '..', 'dist', 'pull.js');
@@ -425,7 +424,7 @@
       process.cwd(),
     );
 
-    assert.equal(
+    assert.strictEqual(
       pullResult.code,
       0,
       `Pull .realm.json should succeed: ${pullResult.stderr}`,
@@ -443,7 +442,7 @@
       'utf-8',
     );
     const realmConfig = JSON.parse(realmJsonContent);
-    assert.equal(
+    assert.strictEqual(
       realmConfig.name,
       'Test Realm',
       '.realm.json content should match after pull',
@@ -465,7 +464,7 @@
       process.cwd(),
     );
 
-    assert.equal(
+    assert.strictEqual(
       pushResult.code,
       0,
       `Push .realm.json should succeed: ${pushResult.stderr}`,
@@ -481,7 +480,7 @@
       process.cwd(),
     );
 
-    assert.equal(
+    assert.strictEqual(
       verifyPullResult.code,
       0,
       `Verification pull for .realm.json should succeed: ${verifyPullResult.stderr}`,
@@ -496,15 +495,13 @@
       verifyRealmConfig.modified === true,
       '.realm.json modifications should be properly pushed',
     );
-    assert.equal(
+    assert.strictEqual(
       verifyRealmConfig.version,
       '1.1.0',
       '.realm.json version should be updated',
     );
   });
 
-=======
->>>>>>> dc95647a
   test('Respects .boxelignore patterns', async function (assert) {
     const pushCmd = path.join(__dirname, '..', 'dist', 'push.js');
     const pullCmd = path.join(__dirname, '..', 'dist', 'pull.js');
