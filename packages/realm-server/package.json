--- conflicted
+++ resolved
@@ -25,13 +25,9 @@
     "yargs": "^17.5.1"
   },
   "scripts": {
-<<<<<<< HEAD
     "FIXME": "if the below works, could the filesystem value be stored in waypoint.hcl?",
     "mount:staging": "sudo mkdir efs && sudo mount -t efs fs-0a8f80524b59f9560 efs/ && ls efs",
-    "test": "NODE_NO_WARNINGS=1 SUPPRESS_ERRORS=true qunit --require ts-node/register/transpile-only tests/index.ts",
-=======
     "test": "NODE_NO_WARNINGS=1 qunit --require ts-node/register/transpile-only tests/index.ts",
->>>>>>> 24abf2e5
     "test:wait-for-servers": "NODE_NO_WARNINGS=1 start-server-and-test 'pnpm run wait' 'http-get://localhost:4201/base/fields/boolean-field?acceptHeader=application%2Fvnd.api%2Bjson' 'pnpm run wait' 'http-get://localhost:4202/node-test/person-1?acceptHeader=application%2Fvnd.api%2Bjson' 'test'",
     "start": "NODE_NO_WARNINGS=1 ts-node --transpileOnly main",
     "start:base": "NODE_NO_WARNINGS=1 ts-node --transpileOnly main --port=4201 --path='../base' --fromUrl='https://cardstack.com/base/' --toUrl='/base/'",
