--- conflicted
+++ resolved
@@ -93,11 +93,7 @@
   useRegistrationSecretFunction,
   migrateDB,
   workerManagerPort,
-<<<<<<< HEAD
-  prerendererUrl = process.env.PRERENDER_URL,
-=======
   prerendererUrl,
->>>>>>> 7754ebb4
 } = yargs(process.argv.slice(2))
   .usage('Start realm server')
   .options({
@@ -161,13 +157,8 @@
       type: 'number',
     },
     prerendererUrl: {
-<<<<<<< HEAD
-      description:
-        'URL of the prerender server or manager to proxy prerender requests to',
-=======
       demandOption: true,
       description: 'URL of the prerender server to invoke',
->>>>>>> 7754ebb4
       type: 'string',
     },
   })
