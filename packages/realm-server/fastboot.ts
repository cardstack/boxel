--- conflicted
+++ resolved
@@ -22,48 +22,6 @@
     __boxelErrorReporter: ErrorReporter;
   };
 
-<<<<<<< HEAD
-  if (typeof dist === 'string') {
-    distPath = dist;
-    fastboot = new FastBoot({
-      distPath,
-      resilient: false,
-      buildSandboxGlobals(defaultGlobals: any) {
-        return Object.assign({}, defaultGlobals, {
-          __boxelErrorReporter: globalWithErrorReporter.__boxelErrorReporter,
-          URL: globalThis.URL,
-          Request: globalThis.Request,
-          Response: globalThis.Response,
-          btoa,
-          performance,
-          getRunnerOpts,
-          _logDefinitions: (globalThis as any)._logDefinitions,
-          jsdom: new JSDOM(''),
-          performance: globalThis.performance,
-        });
-      },
-    }) as FastBootInstance;
-  } else {
-    ({ fastboot, distPath } = await instantiateFastBoot(
-      appName,
-      dist,
-      (defaultGlobals: any) => {
-        return Object.assign({}, defaultGlobals, {
-          __boxelErrorReporter: globalWithErrorReporter.__boxelErrorReporter,
-          URL: globalThis.URL,
-          Request: globalThis.Request,
-          Response: globalThis.Response,
-          btoa,
-          performance,
-          getRunnerOpts,
-          _logDefinitions: (globalThis as any)._logDefinitions,
-          jsdom: new JSDOM(''),
-          performance: globalThis.performance,
-        });
-      },
-    ));
-  }
-=======
   ({ fastboot, distPath } = await instantiateFastBoot(
     appName,
     dist,
@@ -83,7 +41,6 @@
     },
   ));
 
->>>>>>> 7e64f77c
   return {
     getRunner: async (optsId: number) => {
       await fastboot.visit(`/indexer/${optsId}`, {
