--- conflicted
+++ resolved
@@ -41,13 +41,10 @@
     private realmDir: string,
     private enableFileWatcher?: boolean,
   ) {}
-<<<<<<< HEAD
-=======
 
   get fileWatcherEnabled(): boolean {
     return this.enableFileWatcher ?? false;
   }
->>>>>>> 6618a19c
 
   async *readdir(
     path: string,
@@ -84,19 +81,10 @@
 
     if (this.enableFileWatcher) {
       realmEventsLog.debug(`Starting file watcher at ${this.realmDir}`);
-<<<<<<< HEAD
-      // TODO remove with CS-8014
-      let watcherOptions = options.watcher ? { [options.watcher]: true } : {};
 
       let watcherPath = join(this.realmDir, '/');
 
-      this.watcher = sane(watcherPath, watcherOptions);
-=======
-
-      let watcherPath = join(this.realmDir, '/');
-
       this.watcher = sane(watcherPath);
->>>>>>> 6618a19c
 
       this.watcher.on('change', (path, _root, stat) => {
         if (stat.isFile()) {
