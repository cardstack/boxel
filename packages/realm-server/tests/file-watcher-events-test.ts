import { module, test } from 'qunit';
import { Test, SuperTest } from 'supertest';
import { join, basename } from 'path';
import { Server } from 'http';
import { type DirResult } from 'tmp';
import { removeSync, writeJSONSync } from 'fs-extra';
import { baseRealm, Realm } from '@cardstack/runtime-common';
import {
  findRealmEvent,
  setupCardLogs,
  setupBaseRealmServer,
  setupPermissionedRealm,
  setupMatrixRoom,
  createVirtualNetworkAndLoader,
  matrixURL,
  waitForRealmEvent,
} from './helpers';
import '@cardstack/runtime-common/helpers/code-equality-assertion';

module(basename(__filename), function () {
  module('file watcher realm events', function (hooks) {
    let testRealm: Realm;
    let testRealmHttpServer: Server;
    let request: SuperTest<Test>;
    let dir: DirResult;
    let realmEventTimestampStart: number;

    function onRealmSetup(args: {
      testRealm: Realm;
      testRealmHttpServer: Server;
      request: SuperTest<Test>;
      dir: DirResult;
    }) {
      testRealm = args.testRealm;
      testRealmHttpServer = args.testRealmHttpServer;
      request = args.request;
      dir = args.dir;
    }

<<<<<<< HEAD
    function getTestRequest() {
      return request;
    }

    function setupPermissionedRealm(
      hooks: NestedHooks,
      permissions: RealmPermissions,
      setTestRequest: (newRequest: SuperTest<Test>) => void,
      fileSystem?: Record<string, string | LooseSingleCardDocument>,
    ) {
      setupDB(hooks, {
        beforeEach: async (_dbAdapter, publisher, runner) => {
          dir = dirSync();
          testRealmDir = join(dir.name, 'realm_server_1', 'test');
          ensureDirSync(testRealmDir);
          // If a fileSystem is provided, use it to populate the test realm, otherwise copy the default cards
          if (!fileSystem) {
            copySync(join(__dirname, 'cards'), testRealmDir);
          }

          let virtualNetwork = createVirtualNetwork();

          ({ testRealmHttpServer } = await runTestRealmServer({
            virtualNetwork,
            testRealmDir,
            realmsRootPath: join(dir.name, 'realm_server_1'),
            realmURL: testRealmURL,
            permissions,
            dbAdapter: _dbAdapter,
            runner,
            publisher,
            matrixURL,
            fileSystem,
            enableFileWatcher: true,
          }));

          setTestRequest(supertest(testRealmHttpServer));
        },
      });
=======
    function getRealmSetup() {
      return {
        testRealm,
        testRealmHttpServer,
        request,
        dir,
      };
>>>>>>> ff2dd65e
    }
    let { virtualNetwork, loader } = createVirtualNetworkAndLoader();

    setupCardLogs(
      hooks,
      async () => await loader.import(`${baseRealm.url}card-api`),
    );

    setupBaseRealmServer(hooks, virtualNetwork, matrixURL);

    setupPermissionedRealm(hooks, {
      permissions: {
        '*': ['read'],
      },
      subscribeToRealmEvents: true,
      onRealmSetup,
      fileSystem: {
        'person.gts': `
        import { contains, field, CardDef, Component } from "https://cardstack.com/base/card-api";
        import StringCard from "https://cardstack.com/base/string";

        export class Person extends CardDef {
          @field firstName = contains(StringCard);
          static isolated = class Isolated extends Component<typeof this> {
            <template>
              <h1><@fields.firstName/></h1>
            </template>
          }
          static embedded = class Embedded extends Component<typeof this> {
            <template>
              Embedded Card Person: <@fields.firstName/>
            </template>
          }
          static fitted = class Fitted extends Component<typeof this> {
            <template>
              Fitted Card Person: <@fields.firstName/>
            </template>
          }
        }
      `,
        'louis.json': {
          data: {
            attributes: {
              firstName: 'Louis',
            },
            meta: {
              adoptsFrom: {
                module: './person',
                name: 'Person',
              },
            },
          },
        },
      },
    });

    let { getMessagesSince } = setupMatrixRoom(hooks, getRealmSetup);

    test('file creation produces an added event', async function (assert) {
      realmEventTimestampStart = Date.now();

      console.log('dir.name', dir.name);
      let newFilePath = join(
        dir.name,
        'realm_server_1',
        'test',
        'new-file.json',
      );

      writeJSONSync(newFilePath, {
        data: {
          type: 'card',
          attributes: {
            title: 'Mango',
            name: 'Mango',
          },
          meta: {
            adoptsFrom: {
              module: './sample-card',
              name: 'SampleCard',
            },
          },
        },
      });

      await waitForRealmEvent(getMessagesSince, realmEventTimestampStart);
      let messages = await getMessagesSince(realmEventTimestampStart);
      let updateEvent = findRealmEvent(messages, 'update', 'incremental');

      assert.deepEqual(updateEvent?.content, {
        eventName: 'update',
        added: basename(newFilePath),
      });
    });

    test('file updating produces an updated event', async function (assert) {
      realmEventTimestampStart = Date.now();

      let updatedFilePath = join(
        dir.name,
        'realm_server_1',
        'test',
        'louis.json',
      );

      writeJSONSync(updatedFilePath, {
        data: {
          attributes: {
            firstName: 'Louis.',
          },
          meta: {
            adoptsFrom: {
              module: './person',
              name: 'Person',
            },
          },
        },
      });

      await waitForRealmEvent(getMessagesSince, realmEventTimestampStart);
      let messages = await getMessagesSince(realmEventTimestampStart);
      let updateEvent = findRealmEvent(messages, 'update', 'incremental');

      assert.deepEqual(updateEvent?.content, {
        eventName: 'update',
        updated: basename(updatedFilePath),
      });
    });

    test('file deletion produces a removed event', async function (assert) {
      realmEventTimestampStart = Date.now();

      let deletedFilePath = join(
        dir.name,
        'realm_server_1',
        'test',
        'louis.json',
      );

      removeSync(deletedFilePath);

      await waitForRealmEvent(getMessagesSince, realmEventTimestampStart);
      let messages = await getMessagesSince(realmEventTimestampStart);
      let updateEvent = findRealmEvent(messages, 'update', 'incremental');

      assert.deepEqual(updateEvent?.content, {
        eventName: 'update',
        removed: basename(deletedFilePath),
      });
    });
  });
});<|MERGE_RESOLUTION|>--- conflicted
+++ resolved
@@ -37,47 +37,6 @@
       dir = args.dir;
     }
 
-<<<<<<< HEAD
-    function getTestRequest() {
-      return request;
-    }
-
-    function setupPermissionedRealm(
-      hooks: NestedHooks,
-      permissions: RealmPermissions,
-      setTestRequest: (newRequest: SuperTest<Test>) => void,
-      fileSystem?: Record<string, string | LooseSingleCardDocument>,
-    ) {
-      setupDB(hooks, {
-        beforeEach: async (_dbAdapter, publisher, runner) => {
-          dir = dirSync();
-          testRealmDir = join(dir.name, 'realm_server_1', 'test');
-          ensureDirSync(testRealmDir);
-          // If a fileSystem is provided, use it to populate the test realm, otherwise copy the default cards
-          if (!fileSystem) {
-            copySync(join(__dirname, 'cards'), testRealmDir);
-          }
-
-          let virtualNetwork = createVirtualNetwork();
-
-          ({ testRealmHttpServer } = await runTestRealmServer({
-            virtualNetwork,
-            testRealmDir,
-            realmsRootPath: join(dir.name, 'realm_server_1'),
-            realmURL: testRealmURL,
-            permissions,
-            dbAdapter: _dbAdapter,
-            runner,
-            publisher,
-            matrixURL,
-            fileSystem,
-            enableFileWatcher: true,
-          }));
-
-          setTestRequest(supertest(testRealmHttpServer));
-        },
-      });
-=======
     function getRealmSetup() {
       return {
         testRealm,
@@ -85,7 +44,6 @@
         request,
         dir,
       };
->>>>>>> ff2dd65e
     }
     let { virtualNetwork, loader } = createVirtualNetworkAndLoader();
 
