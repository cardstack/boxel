--- conflicted
+++ resolved
@@ -15,11 +15,11 @@
 } from './helpers';
 import '@cardstack/runtime-common/helpers/code-equality-assertion';
 
-module(basename(__filename), function () {
+module.only(basename(__filename), function () {
   module('prerender', function (hooks) {
     let realmURL1 = 'http://127.0.0.1:4447/';
     let realmURL2 = 'http://127.0.0.1:4448/';
-    const testUserId = '@user1:localhost';
+    let testUserId = '@user1:localhost';
     let permissions: PermissionsMap = {};
 
     hooks.before(() => {
@@ -30,32 +30,6 @@
 
     setupPermissionedRealms(hooks, {
       mode: 'before',
-<<<<<<< HEAD
-      realm1: {
-        realmURL: realmURL1,
-        permissions: {
-          [testUserId]: ['read', 'write', 'realm-owner'],
-        },
-        fileSystem: {
-          'person.gts': `
-            import { CardDef, field, contains, StringField } from 'https://cardstack.com/base/card-api';
-            import { Component } from 'https://cardstack.com/base/card-api';
-            export class Person extends CardDef {
-              static displayName = "Person";
-              @field name = contains(StringField);
-              static fitted = <template><@fields.name/></template>
-            }
-          `,
-          '1.json': {
-            data: {
-              attributes: {
-                name: 'Hassan',
-              },
-              meta: {
-                adoptsFrom: {
-                  module: './person',
-                  name: 'Person',
-=======
       realms: [
         {
           realmURL: realmURL1,
@@ -69,11 +43,7 @@
               export class Person extends CardDef {
                 static displayName = "Person";
                 @field name = contains(StringField);
-                @field title = contains(StringField, {
-                  computeVia(this: Person) {
-                    return this.name;
-                  },
-                });
+                static fitted = <template><@fields.name/></template>
               }
             `,
             '1.json': {
@@ -86,7 +56,6 @@
                     module: './person',
                     name: 'Person',
                   },
->>>>>>> 120607a6
                 },
               },
             },
@@ -159,19 +128,12 @@
             },
           },
         },
-<<<<<<< HEAD
-      },
+      ],
       onRealmSetup: () => {
-        // in this test harness, both realms grant read/write/realm-owner to testUserId
         permissions = {
           [realmURL1]: ['read', 'write', 'realm-owner'],
           [realmURL2]: ['read', 'write', 'realm-owner'],
         };
-=======
-      ],
-      onRealmSetup: ({ dbAdapter: _dbAdapter }) => {
-        dbAdapter = _dbAdapter;
->>>>>>> 120607a6
       },
     });
 
@@ -288,10 +250,12 @@
           url: testCardURL,
           userId: testUserId,
           secretSeed: realmSecretSeed,
-          dbAdapter,
+          permissions,
           opts: { timeoutMs: 4000, simulateTimeoutMs: 5000 },
         });
-        let { error } = result;
+        let {
+          response: { error },
+        } = result;
         assert.strictEqual(error?.id, testCardURL);
         assert.strictEqual(error?.message, 'Render timed-out after 4000 ms');
         assert.strictEqual(error?.status, 504);
