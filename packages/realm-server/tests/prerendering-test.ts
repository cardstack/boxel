import { module, test } from 'qunit';
import { basename } from 'path';
import {
<<<<<<< HEAD
  Prerenderer,
  type RenderResponse,
  type PermissionsMap,
} from '../prerender/index';
=======
  prerenderCard,
  type RenderResponse,
  type PermissionsMap,
} from '../prerender/index';
import { execSync } from 'child_process';
>>>>>>> b3e0b5c8

import {
  setupBaseRealmServer,
  setupPermissionedRealms,
  matrixURL,
  realmSecretSeed,
} from './helpers';
import '@cardstack/runtime-common/helpers/code-equality-assertion';

module(basename(__filename), function () {
  module('prerender', function (hooks) {
    let realmURL1 = 'http://127.0.0.1:4447/';
    let realmURL2 = 'http://127.0.0.1:4448/';
<<<<<<< HEAD
    let realmURL3 = 'http://127.0.0.1:4449/';
    let testUserId = '@user1:localhost';
    let permissions: PermissionsMap = {};
    let prerenderer: Prerenderer;
    const disposeAllRealms = async () => {
      await Promise.all([
        prerenderer.disposeRealm(realmURL1),
        prerenderer.disposeRealm(realmURL2),
        prerenderer.disposeRealm(realmURL3),
      ]);
    };
=======
    let testUserId = '@user1:localhost';
    let permissions: PermissionsMap = {};
>>>>>>> b3e0b5c8

    hooks.before(async () => {
      prerenderer = new Prerenderer({
        secretSeed: realmSecretSeed,
        maxPages: 2,
      });
    });
    hooks.after(async () => {
      await prerenderer.stop();
    });

    setupBaseRealmServer(hooks, matrixURL);

    setupPermissionedRealms(hooks, {
      mode: 'before',
      realms: [
        {
          realmURL: realmURL1,
          permissions: {
            [testUserId]: ['read', 'write', 'realm-owner'],
          },
          fileSystem: {
            'person.gts': `
              import { CardDef, field, contains, StringField } from 'https://cardstack.com/base/card-api';
              import { Component } from 'https://cardstack.com/base/card-api';
              export class Person extends CardDef {
                static displayName = "Person";
                @field name = contains(StringField);
                static fitted = <template><@fields.name/></template>
              }
            `,
            '1.json': {
              data: {
                attributes: {
                  name: 'Hassan',
                },
                meta: {
                  adoptsFrom: {
                    module: './person',
                    name: 'Person',
                  },
                },
              },
            },
          },
        },
        {
          realmURL: realmURL2,
          permissions: {
            [testUserId]: ['read', 'write', 'realm-owner'],
          },
          fileSystem: {
            'cat.gts': `
              import { CardDef, field, contains, linksTo, StringField } from 'https://cardstack.com/base/card-api';
              import { Component } from 'https://cardstack.com/base/card-api';
              import { Person } from '${realmURL1}person';
              export class Cat extends CardDef {
                @field name = contains(StringField);
                @field owner = linksTo(Person);
                static displayName = "Cat";
                static embedded = <template>{{@fields.name}} says Meow</template>
              }
            `,
            '1.json': {
              data: {
                attributes: {
                  name: 'Maple',
                },
                relationships: {
                  owner: {
                    links: { self: `${realmURL1}1` },
                  },
                },
                meta: {
                  adoptsFrom: {
                    module: './cat',
                    name: 'Cat',
                  },
                },
              },
            },
            'intentional-error.gts': `
              import { CardDef, field, contains, StringField } from 'https://cardstack.com/base/card-api';
              import { Component } from 'https://cardstack.com/base/card-api';
              export class IntentionalError extends CardDef {
                @field name = contains(StringField);
                static displayName = "Intentional Error";
                static isolated = class extends Component {
                  get message() {
                    if (this.args.model.name === 'Intentional Error') {
                      throw new Error('intentional failure during render')
                    }
                    return this.args.model.name;
                  }
                  <template>{{this.message}}</template>
                }
              }
            `,
            '2.json': {
              data: {
                attributes: {
                  name: 'Intentional Error',
                },
                meta: {
                  adoptsFrom: {
                    module: './intentional-error',
                    name: 'IntentionalError',
                  },
                },
              },
            },
          },
        },
        {
          realmURL: realmURL3,
          permissions: {
            [testUserId]: ['read', 'write', 'realm-owner'],
          },
          fileSystem: {
            'dog.gts': `
              import { CardDef, field, contains, StringField } from 'https://cardstack.com/base/card-api';
              import { Component } from 'https://cardstack.com/base/card-api';
              export class Dog extends CardDef {
                @field name = contains(StringField);
                static displayName = "Dog";
                static embedded = <template>{{@fields.name}} wags tail</template>
              }
            `,
            '1.json': {
              data: {
                attributes: {
                  name: 'Taro',
                },
                meta: {
                  adoptsFrom: {
                    module: './dog',
                    name: 'Dog',
                  },
                },
              },
            },
          },
        },
      ],
      onRealmSetup: () => {
        permissions = {
          [realmURL1]: ['read', 'write', 'realm-owner'],
          [realmURL2]: ['read', 'write', 'realm-owner'],
<<<<<<< HEAD
          [realmURL3]: ['read', 'write', 'realm-owner'],
=======
>>>>>>> b3e0b5c8
        };
      },
    });

    module('basics', function (hooks) {
      hooks.beforeEach(disposeAllRealms);
      let result: RenderResponse;

      hooks.before(async () => {
        const testCardURL = `${realmURL2}1`;
<<<<<<< HEAD
        let { response } = await prerenderer.prerenderCard({
          realm: realmURL2,
          url: testCardURL,
          userId: testUserId,
=======
        let { response } = await prerenderCard({
          url: testCardURL,
          userId: testUserId,
          secretSeed: realmSecretSeed,
>>>>>>> b3e0b5c8
          permissions,
        });
        result = response;
      });

      test('embedded HTML', function (assert) {
        assert.ok(
          /Maple\s+says\s+Meow/.test(
            result.embeddedHTML![`${realmURL2}cat/Cat`],
          ),
          `failed to match embedded html:${JSON.stringify(result.embeddedHTML)}`,
        );
      });

      test('parent embedded HTML', function (assert) {
        assert.ok(
          /data-test-card-thumbnail-placeholder/.test(
            result.embeddedHTML!['https://cardstack.com/base/card-api/CardDef'],
          ),
          `failed to match embedded html:${JSON.stringify(result.embeddedHTML)}`,
        );
      });

      test('isolated HTML', function (assert) {
        assert.ok(
          /data-test-field="cardDescription"/.test(result.isolatedHTML!),
          `failed to match isolated html:${result.isolatedHTML}`,
        );
      });

      test('atom HTML', function (assert) {
        assert.ok(
          /Untitled Cat/.test(result.atomHTML!),
          `failed to match atom html:${result.atomHTML}`,
        );
      });

      test('icon HTML', function (assert) {
        assert.ok(
          result.iconHTML?.startsWith('<svg'),
          `iconHTML: ${result.iconHTML}`,
        );
      });

      test('serialized', function (assert) {
        assert.strictEqual(result.serialized?.data.attributes?.name, 'Maple');
      });

      test('displayName', function (assert) {
        assert.strictEqual(result.displayName, 'Cat');
      });

      test('types', function (assert) {
        assert.deepEqual(result.types, [
          `${realmURL2}cat/Cat`,
          'https://cardstack.com/base/card-api/CardDef',
        ]);
      });

      test('searchDoc', function (assert) {
        assert.strictEqual(result.searchDoc?.name, 'Maple');
        assert.strictEqual(result.searchDoc?._cardType, 'Cat');
        // This assertion seems flaky in CI is there some kind of race condition
        // here?. we do have coverage for this in host tests, but it would be
        // nice to see this in server tests too...

        // assert.strictEqual(result.searchDoc?.owner.name, 'Hassan');
      });
    });

    module('errors', function (hooks) {
      hooks.beforeEach(disposeAllRealms);
      test('error during render', async function (assert) {
        const testCardURL = `${realmURL2}2`;
<<<<<<< HEAD
        let { response } = await prerenderer.prerenderCard({
          realm: realmURL2,
          url: testCardURL,
          userId: testUserId,
=======
        let { response } = await prerenderCard({
          url: testCardURL,
          userId: testUserId,
          secretSeed: realmSecretSeed,
>>>>>>> b3e0b5c8
          permissions,
        });
        let { error, ...restOfResult } = response;

        assert.strictEqual(error?.id, testCardURL);
        assert.strictEqual(error?.message, 'intentional failure during render');
        assert.strictEqual(error?.status, 500);
        assert.ok(error?.meta.stack, 'stack trace exists in error');

        // TODO Perhaps if we add error handlers for the /render/html subroute
        // these all wont be empty, as this is triggering in the /render route
        // error handler and hence stomping over all the subroutes.
        assert.deepEqual(restOfResult, {
          displayName: null,
          searchDoc: null,
          serialized: null,
          types: null,
          atomHTML: null,
          embeddedHTML: null,
          fittedHTML: null,
          iconHTML: null,
          isolatedHTML: null,
        });
      });

      test('render timeout', async function (assert) {
        const testCardURL = `${realmURL2}1`;
        let result = await prerenderer.prerenderCard({
          realm: realmURL2,
          url: testCardURL,
          userId: testUserId,
<<<<<<< HEAD
=======
          secretSeed: realmSecretSeed,
>>>>>>> b3e0b5c8
          permissions,
          opts: { timeoutMs: 4000, simulateTimeoutMs: 5000 },
        });
        let {
          response: { error },
        } = result;
        assert.strictEqual(error?.id, testCardURL);
        assert.strictEqual(error?.message, 'Render timed-out after 4000 ms');
        assert.strictEqual(error?.status, 504);
      });
    });

    module('realm pooling', function (hooks) {
      hooks.beforeEach(disposeAllRealms);
      test('reuses the same page within a realm', async function (assert) {
        const testCardURL = `${realmURL2}1`;
        let first = await prerenderer.prerenderCard({
          realm: realmURL2,
          url: testCardURL,
          userId: testUserId,
          permissions,
        });
        let second = await prerenderer.prerenderCard({
          realm: realmURL2,
          url: testCardURL,
          userId: testUserId,
          permissions,
        });
        assert.strictEqual(first.pool.realm, realmURL2, 'first realm matches');
        assert.strictEqual(
          second.pool.realm,
          realmURL2,
          'second realm matches',
        );
        assert.strictEqual(
          first.pool.pageId,
          second.pool.pageId,
          'pageId reused',
        );
        assert.strictEqual(first.pool.reused, false, 'first call not reused');
        assert.strictEqual(second.pool.reused, true, 'second call reused');
      });

      test('does not reuse across different realms', async function (assert) {
        const testCardURL1 = `${realmURL1}1`;
        const testCardURL2 = `${realmURL2}1`;
        let r1 = await prerenderer.prerenderCard({
          realm: realmURL1,
          url: testCardURL1,
          userId: testUserId,
          permissions,
        });
        let r2 = await prerenderer.prerenderCard({
          realm: realmURL2,
          url: testCardURL2,
          userId: testUserId,
          permissions,
        });
        assert.notStrictEqual(
          r1.pool.pageId,
          r2.pool.pageId,
          'distinct pages per realm',
        );
        assert.strictEqual(
          r1.pool.reused,
          false,
          'first realm first call not reused',
        );
        assert.strictEqual(
          r2.pool.reused,
          false,
          'second realm first call not reused',
        );
      });

      test('evicts LRU when capacity reached', async function (assert) {
        const cardA = `${realmURL1}1`;
        const cardB = `${realmURL2}1`;
        const cardC = `${realmURL3}1`;

        let firstA = await prerenderer.prerenderCard({
          realm: realmURL1,
          url: cardA,
          userId: testUserId,
          permissions,
        });
        assert.strictEqual(firstA.pool.reused, false, 'first A not reused');

        let firstB = await prerenderer.prerenderCard({
          realm: realmURL2,
          url: cardB,
          userId: testUserId,
          permissions,
        });
        assert.strictEqual(firstB.pool.reused, false, 'first B not reused');

        // Now adding C should evict the LRU (A), since maxPages=2
        let firstC = await prerenderer.prerenderCard({
          realm: realmURL3,
          url: cardC,
          userId: testUserId,
          permissions,
        });
        assert.strictEqual(firstC.pool.reused, false, 'first C not reused');

        // Returning to A should not reuse because it was evicted
        let secondA = await prerenderer.prerenderCard({
          realm: realmURL1,
          url: cardA,
          userId: testUserId,
          permissions,
        });
        assert.strictEqual(
          secondA.pool.reused,
          false,
          'A was evicted, so not reused',
        );
        assert.notStrictEqual(
          firstA.pool.pageId,
          secondA.pool.pageId,
          'A got a new page after eviction',
        );
      });
    });
  });
});<|MERGE_RESOLUTION|>--- conflicted
+++ resolved
@@ -1,18 +1,10 @@
 import { module, test } from 'qunit';
 import { basename } from 'path';
 import {
-<<<<<<< HEAD
   Prerenderer,
   type RenderResponse,
   type PermissionsMap,
 } from '../prerender/index';
-=======
-  prerenderCard,
-  type RenderResponse,
-  type PermissionsMap,
-} from '../prerender/index';
-import { execSync } from 'child_process';
->>>>>>> b3e0b5c8
 
 import {
   setupBaseRealmServer,
@@ -26,7 +18,6 @@
   module('prerender', function (hooks) {
     let realmURL1 = 'http://127.0.0.1:4447/';
     let realmURL2 = 'http://127.0.0.1:4448/';
-<<<<<<< HEAD
     let realmURL3 = 'http://127.0.0.1:4449/';
     let testUserId = '@user1:localhost';
     let permissions: PermissionsMap = {};
@@ -38,10 +29,6 @@
         prerenderer.disposeRealm(realmURL3),
       ]);
     };
-=======
-    let testUserId = '@user1:localhost';
-    let permissions: PermissionsMap = {};
->>>>>>> b3e0b5c8
 
     hooks.before(async () => {
       prerenderer = new Prerenderer({
@@ -190,10 +177,7 @@
         permissions = {
           [realmURL1]: ['read', 'write', 'realm-owner'],
           [realmURL2]: ['read', 'write', 'realm-owner'],
-<<<<<<< HEAD
           [realmURL3]: ['read', 'write', 'realm-owner'],
-=======
->>>>>>> b3e0b5c8
         };
       },
     });
@@ -204,17 +188,10 @@
 
       hooks.before(async () => {
         const testCardURL = `${realmURL2}1`;
-<<<<<<< HEAD
         let { response } = await prerenderer.prerenderCard({
           realm: realmURL2,
           url: testCardURL,
           userId: testUserId,
-=======
-        let { response } = await prerenderCard({
-          url: testCardURL,
-          userId: testUserId,
-          secretSeed: realmSecretSeed,
->>>>>>> b3e0b5c8
           permissions,
         });
         result = response;
@@ -289,17 +266,10 @@
       hooks.beforeEach(disposeAllRealms);
       test('error during render', async function (assert) {
         const testCardURL = `${realmURL2}2`;
-<<<<<<< HEAD
         let { response } = await prerenderer.prerenderCard({
           realm: realmURL2,
           url: testCardURL,
           userId: testUserId,
-=======
-        let { response } = await prerenderCard({
-          url: testCardURL,
-          userId: testUserId,
-          secretSeed: realmSecretSeed,
->>>>>>> b3e0b5c8
           permissions,
         });
         let { error, ...restOfResult } = response;
@@ -331,10 +301,6 @@
           realm: realmURL2,
           url: testCardURL,
           userId: testUserId,
-<<<<<<< HEAD
-=======
-          secretSeed: realmSecretSeed,
->>>>>>> b3e0b5c8
           permissions,
           opts: { timeoutMs: 4000, simulateTimeoutMs: 5000 },
         });
