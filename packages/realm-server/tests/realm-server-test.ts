--- conflicted
+++ resolved
@@ -1,30 +1,20 @@
-import { module, test } from 'qunit';
-import supertest, { Test, SuperTest } from 'supertest';
-import { createRealmServer } from '../server';
-import { join } from 'path';
-import { Server } from 'http';
-import { dirSync, setGracefulCleanup, DirResult } from 'tmp';
-import { copySync, existsSync, readFileSync, readJSONSync } from 'fs-extra';
+import { module, test } from "qunit";
+import supertest, { Test, SuperTest } from "supertest";
+import { createRealmServer } from "../server";
+import { join } from "path";
+import { Server } from "http";
+import { dirSync, setGracefulCleanup, DirResult } from "tmp";
+import { copySync, existsSync, readFileSync, readJSONSync } from "fs-extra";
 import {
   cardSrc,
   compiledCard,
-} from '@cardstack/runtime-common/etc/test-fixtures';
+} from "@cardstack/runtime-common/etc/test-fixtures";
 import {
   isSingleCardDocument,
   Loader,
   baseRealm,
   loadCard,
   Deferred,
-<<<<<<< HEAD
-} from '@cardstack/runtime-common';
-import { stringify } from 'qs';
-import { Query } from '@cardstack/runtime-common/query';
-import { setupCardLogs, createRealm } from './helpers';
-import '@cardstack/runtime-common/helpers/code-equality-assertion';
-import { shimExternals } from '@cardstack/runtime-common/externals-global';
-// @ts-ignore
-import eventSource from 'eventsource';
-=======
 } from "@cardstack/runtime-common";
 import { stringify } from "qs";
 import { Query } from "@cardstack/runtime-common/query";
@@ -32,14 +22,13 @@
 import "@cardstack/runtime-common/helpers/code-equality-assertion";
 import { shimExternals } from "@cardstack/runtime-common/externals-global";
 import eventSource from "eventsource";
->>>>>>> a4b5ea11
 
 setGracefulCleanup();
-const testRealmURL = new URL('http://127.0.0.1:4444/');
+const testRealmURL = new URL("http://127.0.0.1:4444/");
 const testRealmHref = testRealmURL.href;
-const testRealm2Href = 'http://localhost:4202/node-test/';
-
-module('Realm Server', function (hooks) {
+const testRealm2Href = "http://localhost:4202/node-test/";
+
+module("Realm Server", function (hooks) {
   let server: Server;
   let request: SuperTest<Test>;
   let dir: DirResult;
@@ -54,7 +43,7 @@
     let defer = new Deferred<string[]>();
     let events: string[] = [];
     let es = new eventSource(`${testRealmHref}_message`);
-    es.addEventListener('update', (ev: MessageEvent) => {
+    es.addEventListener("update", (ev: MessageEvent) => {
       events.push(ev.data);
       if (events.length >= expectedContents.length) {
         defer.fulfill(events);
@@ -66,7 +55,7 @@
         new Error(`expectEvent timed out, saw events ${JSON.stringify(events)}`)
       );
     }, 3000);
-    await new Promise((resolve) => es.addEventListener('open', resolve));
+    await new Promise((resolve) => es.addEventListener("open", resolve));
     let result = await callback();
     assert.deepEqual(await defer.promise, expectedContents);
     clearTimeout(timeout);
@@ -79,10 +68,10 @@
     shimExternals();
     Loader.addURLMapping(
       new URL(baseRealm.url),
-      new URL('http://localhost:4201/base/')
+      new URL("http://localhost:4201/base/")
     );
     dir = dirSync();
-    copySync(join(__dirname, 'cards'), dir.name);
+    copySync(join(__dirname, "cards"), dir.name);
 
     let testRealm = createRealm(dir.name, undefined, testRealmHref);
     await testRealm.ready;
@@ -95,26 +84,26 @@
     server.close();
   });
 
-  test('serves a card GET request', async function (assert) {
+  test("serves a card GET request", async function (assert) {
     let response = await request
-      .get('/person-1')
-      .set('Accept', 'application/vnd.api+json');
-
-    assert.strictEqual(response.status, 200, 'HTTP 200 status');
+      .get("/person-1")
+      .set("Accept", "application/vnd.api+json");
+
+    assert.strictEqual(response.status, 200, "HTTP 200 status");
     let json = response.body;
-    assert.ok(json.data.meta.lastModified, 'lastModified exists');
+    assert.ok(json.data.meta.lastModified, "lastModified exists");
     delete json.data.meta.lastModified;
     assert.deepEqual(json, {
       data: {
         id: `${testRealmHref}person-1`,
-        type: 'card',
+        type: "card",
         attributes: {
-          firstName: 'Mango',
+          firstName: "Mango",
         },
         meta: {
           adoptsFrom: {
             module: `${testRealmURL}person`,
-            name: 'Person',
+            name: "Person",
           },
         },
         links: {
@@ -124,204 +113,204 @@
     });
   });
 
-  test('serves a card POST request', async function (assert) {
-    let expected = ['added: Card', 'added: Card/1.json'];
+  test("serves a card POST request", async function (assert) {
+    let expected = ["added: Card", "added: Card/1.json"];
     let response = await expectEvent(assert, expected, async () => {
       return await request
-        .post('/')
+        .post("/")
         .send({
           data: {
-            type: 'card',
+            type: "card",
             meta: {
               adoptsFrom: {
-                module: 'https://cardstack.com/base/card-api',
-                name: 'Card',
+                module: "https://cardstack.com/base/card-api",
+                name: "Card",
               },
             },
           },
         })
-        .set('Accept', 'application/vnd.api+json');
-    });
-    assert.strictEqual(response.status, 201, 'HTTP 201 status');
+        .set("Accept", "application/vnd.api+json");
+    });
+    assert.strictEqual(response.status, 201, "HTTP 201 status");
     let json = response.body;
 
     if (isSingleCardDocument(json)) {
       assert.strictEqual(
         json.data.id,
         `${testRealmHref}Card/1`,
-        'the id is correct'
+        "the id is correct"
       );
-      assert.ok(json.data.meta.lastModified, 'lastModified is populated');
-      let cardFile = join(dir.name, 'Card', '1.json');
-      assert.ok(existsSync(cardFile), 'card json exists');
+      assert.ok(json.data.meta.lastModified, "lastModified is populated");
+      let cardFile = join(dir.name, "Card", "1.json");
+      assert.ok(existsSync(cardFile), "card json exists");
       let card = readJSONSync(cardFile);
       assert.deepEqual(
         card,
         {
           data: {
-            type: 'card',
+            type: "card",
             meta: {
               adoptsFrom: {
-                module: 'https://cardstack.com/base/card-api',
-                name: 'Card',
+                module: "https://cardstack.com/base/card-api",
+                name: "Card",
               },
             },
           },
         },
-        'file contents are correct'
+        "file contents are correct"
       );
     } else {
-      assert.ok(false, 'response body is not a card document');
+      assert.ok(false, "response body is not a card document");
     }
   });
 
-  test('serves a card PATCH request', async function (assert) {
-    let entry = 'person-1.json';
+  test("serves a card PATCH request", async function (assert) {
+    let entry = "person-1.json";
     let expected = [`changed: ${entry}`];
     let response = await expectEvent(assert, expected, async () => {
       return await request
-        .patch('/person-1')
+        .patch("/person-1")
         .send({
           data: {
-            type: 'card',
+            type: "card",
             attributes: {
-              firstName: 'Van Gogh',
+              firstName: "Van Gogh",
             },
             meta: {
               adoptsFrom: {
-                module: './person.gts',
-                name: 'Person',
+                module: "./person.gts",
+                name: "Person",
               },
             },
           },
         })
-        .set('Accept', 'application/vnd.api+json');
-    });
-
-    assert.strictEqual(response.status, 200, 'HTTP 200 status');
+        .set("Accept", "application/vnd.api+json");
+    });
+
+    assert.strictEqual(response.status, 200, "HTTP 200 status");
 
     let json = response.body;
-    assert.ok(json.data.meta.lastModified, 'lastModified exists');
+    assert.ok(json.data.meta.lastModified, "lastModified exists");
     if (isSingleCardDocument(json)) {
       assert.strictEqual(
         json.data.attributes?.firstName,
-        'Van Gogh',
-        'the field data is correct'
+        "Van Gogh",
+        "the field data is correct"
       );
-      assert.ok(json.data.meta.lastModified, 'lastModified is populated');
+      assert.ok(json.data.meta.lastModified, "lastModified is populated");
       delete json.data.meta.lastModified;
       let cardFile = join(dir.name, entry);
-      assert.ok(existsSync(cardFile), 'card json exists');
+      assert.ok(existsSync(cardFile), "card json exists");
       let card = readJSONSync(cardFile);
       assert.deepEqual(
         card,
         {
           data: {
-            type: 'card',
+            type: "card",
             attributes: {
-              firstName: 'Van Gogh',
+              firstName: "Van Gogh",
             },
             meta: {
               adoptsFrom: {
                 module: `${testRealmHref}person`,
-                name: 'Person',
+                name: "Person",
               },
             },
           },
         },
-        'file contents are correct'
+        "file contents are correct"
       );
     } else {
-      assert.ok(false, 'response body is not a card document');
+      assert.ok(false, "response body is not a card document");
     }
 
     let query: Query = {
       filter: {
         on: {
           module: `${testRealmHref}person`,
-          name: 'Person',
+          name: "Person",
         },
         eq: {
-          firstName: 'Van Gogh',
+          firstName: "Van Gogh",
         },
       },
     };
 
     response = await request
       .get(`/_search?${stringify(query)}`)
-      .set('Accept', 'application/vnd.api+json');
-
-    assert.strictEqual(response.status, 200, 'HTTP 200 status');
-    assert.strictEqual(response.body.data.length, 1, 'found one card');
-  });
-
-  test('serves a card DELETE request', async function (assert) {
-    let entry = 'person-1.json';
+      .set("Accept", "application/vnd.api+json");
+
+    assert.strictEqual(response.status, 200, "HTTP 200 status");
+    assert.strictEqual(response.body.data.length, 1, "found one card");
+  });
+
+  test("serves a card DELETE request", async function (assert) {
+    let entry = "person-1.json";
     let expected = [`removed: ${entry}`];
     let response = await expectEvent(assert, expected, async () => {
       return await request
-        .delete('/person-1')
-        .set('Accept', 'application/vnd.api+json');
-    });
-
-    assert.strictEqual(response.status, 204, 'HTTP 204 status');
+        .delete("/person-1")
+        .set("Accept", "application/vnd.api+json");
+    });
+
+    assert.strictEqual(response.status, 204, "HTTP 204 status");
     let cardFile = join(dir.name, entry);
-    assert.strictEqual(existsSync(cardFile), false, 'card json does not exist');
-  });
-
-  test('serves a card-source GET request', async function (assert) {
+    assert.strictEqual(existsSync(cardFile), false, "card json does not exist");
+  });
+
+  test("serves a card-source GET request", async function (assert) {
     let response = await request
-      .get('/person.gts')
-      .set('Accept', 'application/vnd.card+source');
-
-    assert.strictEqual(response.status, 200, 'HTTP 200 status');
+      .get("/person.gts")
+      .set("Accept", "application/vnd.card+source");
+
+    assert.strictEqual(response.status, 200, "HTTP 200 status");
     let result = response.text.trim();
-    assert.strictEqual(result, cardSrc, 'the card source is correct');
-    assert.ok(response.headers['last-modified'], 'last-modified header exists');
-  });
-
-  test('serves a card-source GET request that results in redirect', async function (assert) {
+    assert.strictEqual(result, cardSrc, "the card source is correct");
+    assert.ok(response.headers["last-modified"], "last-modified header exists");
+  });
+
+  test("serves a card-source GET request that results in redirect", async function (assert) {
     let response = await request
-      .get('/person')
-      .set('Accept', 'application/vnd.card+source');
-
-    assert.strictEqual(response.status, 302, 'HTTP 302 status');
-    assert.ok(response.headers['location'], '/person.gts');
-  });
-
-  test('serves a card-source DELETE request', async function (assert) {
-    let entry = 'unused-card.gts';
+      .get("/person")
+      .set("Accept", "application/vnd.card+source");
+
+    assert.strictEqual(response.status, 302, "HTTP 302 status");
+    assert.ok(response.headers["location"], "/person.gts");
+  });
+
+  test("serves a card-source DELETE request", async function (assert) {
+    let entry = "unused-card.gts";
     let expected = [`removed: ${entry}`];
     let response = await expectEvent(assert, expected, async () => {
       return await request
-        .delete('/unused-card.gts')
-        .set('Accept', 'application/vnd.card+source');
-    });
-
-    assert.strictEqual(response.status, 204, 'HTTP 204 status');
+        .delete("/unused-card.gts")
+        .set("Accept", "application/vnd.card+source");
+    });
+
+    assert.strictEqual(response.status, 204, "HTTP 204 status");
     let cardFile = join(dir.name, entry);
     assert.strictEqual(
       existsSync(cardFile),
       false,
-      'card module does not exist'
-    );
-  });
-
-  test('serves a card-source POST request', async function (assert) {
-    let entry = 'unused-card.gts';
+      "card module does not exist"
+    );
+  });
+
+  test("serves a card-source POST request", async function (assert) {
+    let entry = "unused-card.gts";
     let expected = [`changed: ${entry}`];
     let response = await expectEvent(assert, expected, async () => {
       return await request
-        .post('/unused-card.gts')
-        .set('Accept', 'application/vnd.card+source')
+        .post("/unused-card.gts")
+        .set("Accept", "application/vnd.card+source")
         .send(`//TEST UPDATE\n${cardSrc}`);
     });
 
-    assert.strictEqual(response.status, 204, 'HTTP 204 status');
+    assert.strictEqual(response.status, 204, "HTTP 204 status");
 
     let srcFile = join(dir.name, entry);
-    assert.ok(existsSync(srcFile), 'card src exists');
-    let src = readFileSync(srcFile, { encoding: 'utf8' });
+    assert.ok(existsSync(srcFile), "card src exists");
+    let src = readFileSync(srcFile, { encoding: "utf8" });
     assert.codeEqual(
       src,
       `//TEST UPDATE
@@ -329,157 +318,157 @@
     );
   });
 
-  test('serves a module GET request', async function (assert) {
-    let response = await request.get('/person');
-
-    assert.strictEqual(response.status, 200, 'HTTP 200 status');
+  test("serves a module GET request", async function (assert) {
+    let response = await request.get("/person");
+
+    assert.strictEqual(response.status, 200, "HTTP 200 status");
     let body = response.text.trim();
     assert.codeEqual(
       body,
       compiledCard(`"bM7Gc0dx"` /* id that glimmer assigns for the block */),
-      'module JS is correct'
-    );
-  });
-
-  test('serves a directory GET request', async function (assert) {
+      "module JS is correct"
+    );
+  });
+
+  test("serves a directory GET request", async function (assert) {
     let response = await request
-      .get('/dir/')
-      .set('Accept', 'application/vnd.api+json');
-
-    assert.strictEqual(response.status, 200, 'HTTP 200 status');
+      .get("/dir/")
+      .set("Accept", "application/vnd.api+json");
+
+    assert.strictEqual(response.status, 200, "HTTP 200 status");
     let json = response.body;
     assert.deepEqual(
       json,
       {
         data: {
           id: `${testRealmHref}dir/`,
-          type: 'directory',
+          type: "directory",
           relationships: {
-            'bar.txt': {
+            "bar.txt": {
               links: {
                 related: `${testRealmHref}dir/bar.txt`,
               },
               meta: {
-                kind: 'file',
-              },
-            },
-            'foo.txt': {
+                kind: "file",
+              },
+            },
+            "foo.txt": {
               links: {
                 related: `${testRealmHref}dir/foo.txt`,
               },
               meta: {
-                kind: 'file',
-              },
-            },
-            'subdir/': {
+                kind: "file",
+              },
+            },
+            "subdir/": {
               links: {
                 related: `${testRealmHref}dir/subdir/`,
               },
               meta: {
-                kind: 'directory',
+                kind: "directory",
               },
             },
           },
         },
       },
-      'the directory response is correct'
-    );
-  });
-
-  test('serves a /_search GET request', async function (assert) {
+      "the directory response is correct"
+    );
+  });
+
+  test("serves a /_search GET request", async function (assert) {
     let query: Query = {
       filter: {
         on: {
           module: `${testRealmHref}person`,
-          name: 'Person',
+          name: "Person",
         },
         eq: {
-          firstName: 'Mango',
+          firstName: "Mango",
         },
       },
     };
 
     let response = await request
       .get(`/_search?${stringify(query)}`)
-      .set('Accept', 'application/vnd.api+json');
-
-    assert.strictEqual(response.status, 200, 'HTTP 200 status');
+      .set("Accept", "application/vnd.api+json");
+
+    assert.strictEqual(response.status, 200, "HTTP 200 status");
     let json = response.body;
     assert.strictEqual(
       json.data.length,
       1,
-      'the card is returned in the search results'
+      "the card is returned in the search results"
     );
     assert.strictEqual(
       json.data[0].id,
       `${testRealmHref}person-1`,
-      'card ID is correct'
-    );
-  });
-
-  test('can dynamically load a card definition from own realm', async function (assert) {
+      "card ID is correct"
+    );
+  });
+
+  test("can dynamically load a card definition from own realm", async function (assert) {
     let loader = Loader.createLoaderFromGlobal();
     let ref = {
       module: `${testRealmHref}person`,
-      name: 'Person',
+      name: "Person",
     };
     await loadCard(ref, { loader });
     let doc = {
       data: {
-        attributes: { firstName: 'Mango' },
+        attributes: { firstName: "Mango" },
         meta: { adoptsFrom: ref },
       },
     };
-    let api = await loader.import<any>('https://cardstack.com/base/card-api');
+    let api = await loader.import<any>("https://cardstack.com/base/card-api");
     let person = await api.createFromSerialized(doc.data, doc, undefined, {
       loader,
     });
-    assert.strictEqual(person.firstName, 'Mango', 'card data is correct');
-  });
-
-  test('can dynamically load a card definition from a different realm', async function (assert) {
+    assert.strictEqual(person.firstName, "Mango", "card data is correct");
+  });
+
+  test("can dynamically load a card definition from a different realm", async function (assert) {
     let loader = Loader.createLoaderFromGlobal();
     let ref = {
       module: `${testRealm2Href}person`,
-      name: 'Person',
+      name: "Person",
     };
     await loadCard(ref, { loader });
     let doc = {
       data: {
-        attributes: { firstName: 'Mango' },
+        attributes: { firstName: "Mango" },
         meta: { adoptsFrom: ref },
       },
     };
-    let api = await loader.import<any>('https://cardstack.com/base/card-api');
+    let api = await loader.import<any>("https://cardstack.com/base/card-api");
     let person = await api.createFromSerialized(doc.data, doc, undefined, {
       loader,
     });
-    assert.strictEqual(person.firstName, 'Mango', 'card data is correct');
-  });
-
-  test('can instantiate a card that uses a card-ref field', async function (assert) {
+    assert.strictEqual(person.firstName, "Mango", "card data is correct");
+  });
+
+  test("can instantiate a card that uses a card-ref field", async function (assert) {
     let loader = Loader.createLoaderFromGlobal();
     let adoptsFrom = {
       module: `${testRealm2Href}card-ref-test`,
-      name: 'TestCard',
+      name: "TestCard",
     };
     await loadCard(adoptsFrom, { loader });
-    let ref = { module: `${testRealm2Href}person`, name: 'Person' };
+    let ref = { module: `${testRealm2Href}person`, name: "Person" };
     let doc = {
       data: {
         attributes: { ref },
         meta: { adoptsFrom },
       },
     };
-    let api = await loader.import<any>('https://cardstack.com/base/card-api');
+    let api = await loader.import<any>("https://cardstack.com/base/card-api");
     let testCard = await api.createFromSerialized(doc.data, doc, undefined, {
       loader,
     });
-    assert.deepEqual(testCard.ref, ref, 'card data is correct');
+    assert.deepEqual(testCard.ref, ref, "card data is correct");
   });
 });
 
-module('Realm Server serving from root', function (hooks) {
+module("Realm Server serving from root", function (hooks) {
   let server: Server;
   let request: SuperTest<Test>;
   let dir: DirResult;
@@ -493,10 +482,10 @@
     shimExternals();
     Loader.addURLMapping(
       new URL(baseRealm.url),
-      new URL('http://localhost:4203/')
+      new URL("http://localhost:4203/")
     );
     dir = dirSync();
-    copySync(join(__dirname, 'cards'), dir.name);
+    copySync(join(__dirname, "cards"), dir.name);
 
     let testRealm = createRealm(dir.name, undefined, testRealmHref);
     await testRealm.ready;
@@ -509,128 +498,128 @@
     server.close();
   });
 
-  test('serves a root directory GET request', async function (assert) {
+  test("serves a root directory GET request", async function (assert) {
     let response = await request
-      .get('/')
-      .set('Accept', 'application/vnd.api+json');
-
-    assert.strictEqual(response.status, 200, 'HTTP 200 status');
+      .get("/")
+      .set("Accept", "application/vnd.api+json");
+
+    assert.strictEqual(response.status, 200, "HTTP 200 status");
     let json = response.body;
     assert.deepEqual(
       json,
       {
         data: {
           id: testRealmHref,
-          type: 'directory',
+          type: "directory",
           relationships: {
-            'a.js': {
+            "a.js": {
               links: {
                 related: `${testRealmHref}a.js`,
               },
               meta: {
-                kind: 'file',
-              },
-            },
-            'b.js': {
+                kind: "file",
+              },
+            },
+            "b.js": {
               links: {
                 related: `${testRealmHref}b.js`,
               },
               meta: {
-                kind: 'file',
-              },
-            },
-            'c.js': {
+                kind: "file",
+              },
+            },
+            "c.js": {
               links: {
                 related: `${testRealmHref}c.js`,
               },
               meta: {
-                kind: 'file',
-              },
-            },
-            'card-ref-test.gts': {
+                kind: "file",
+              },
+            },
+            "card-ref-test.gts": {
               links: {
                 related: `${testRealmHref}card-ref-test.gts`,
               },
               meta: {
-                kind: 'file',
-              },
-            },
-            'cycle-one.js': {
+                kind: "file",
+              },
+            },
+            "cycle-one.js": {
               links: {
                 related: `${testRealmHref}cycle-one.js`,
               },
               meta: {
-                kind: 'file',
-              },
-            },
-            'cycle-two.js': {
+                kind: "file",
+              },
+            },
+            "cycle-two.js": {
               links: {
                 related: `${testRealmHref}cycle-two.js`,
               },
               meta: {
-                kind: 'file',
-              },
-            },
-            'd.js': {
+                kind: "file",
+              },
+            },
+            "d.js": {
               links: {
                 related: `${testRealmHref}d.js`,
               },
               meta: {
-                kind: 'file',
-              },
-            },
-            'dir/': {
+                kind: "file",
+              },
+            },
+            "dir/": {
               links: {
                 related: `${testRealmHref}dir/`,
               },
               meta: {
-                kind: 'directory',
-              },
-            },
-            'e.js': {
+                kind: "directory",
+              },
+            },
+            "e.js": {
               links: {
                 related: `${testRealmHref}e.js`,
               },
               meta: {
-                kind: 'file',
-              },
-            },
-            'person-1.json': {
+                kind: "file",
+              },
+            },
+            "person-1.json": {
               links: {
                 related: `${testRealmHref}person-1.json`,
               },
               meta: {
-                kind: 'file',
-              },
-            },
-            'person-2.json': {
+                kind: "file",
+              },
+            },
+            "person-2.json": {
               links: {
                 related: `${testRealmHref}person-2.json`,
               },
               meta: {
-                kind: 'file',
-              },
-            },
-            'person.gts': {
+                kind: "file",
+              },
+            },
+            "person.gts": {
               links: {
                 related: `${testRealmHref}person.gts`,
               },
               meta: {
-                kind: 'file',
-              },
-            },
-            'unused-card.gts': {
+                kind: "file",
+              },
+            },
+            "unused-card.gts": {
               links: {
                 related: `${testRealmHref}unused-card.gts`,
               },
               meta: {
-                kind: 'file',
+                kind: "file",
               },
             },
           },
         },
       },
-      'the directory response is correct'
+      "the directory response is correct"
     );
   });
 });