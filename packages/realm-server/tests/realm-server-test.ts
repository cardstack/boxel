import { module, test } from 'qunit';
import supertest, { Test, SuperTest } from 'supertest';
import { join, resolve } from 'path';
import { Server } from 'http';
import { dirSync, setGracefulCleanup, DirResult } from 'tmp';
import { validate as uuidValidate } from 'uuid';
import {
  copySync,
  existsSync,
  readFileSync,
  readJSONSync,
  removeSync,
  writeJSONSync,
} from 'fs-extra';
import {
  cardSrc,
  compiledCard,
} from '@cardstack/runtime-common/etc/test-fixtures';
import {
  isSingleCardDocument,
  Loader,
  baseRealm,
  loadCard,
  Deferred,
  RealmPaths,
  type LooseSingleCardDocument,
  Realm,
  RealmPermissions,
} from '@cardstack/runtime-common';
import { stringify } from 'qs';
import { Query } from '@cardstack/runtime-common/query';
import {
  localBaseRealm,
  setupCardLogs,
  setupBaseRealmServer,
  runTestRealmServer,
} from './helpers';
import '@cardstack/runtime-common/helpers/code-equality-assertion';
import eventSource from 'eventsource';
import { shimExternals } from '../lib/externals';
import type * as CardAPI from 'https://cardstack.com/base/card-api';
import stripScopedCSSGlimmerAttributes from '@cardstack/runtime-common/helpers/strip-scoped-css-glimmer-attributes';

setGracefulCleanup();
const testRealmURL = new URL('http://127.0.0.1:4444/');
const testRealm2URL = new URL('http://127.0.0.1:4445');
const testRealmHref = testRealmURL.href;
const testRealm2Href = testRealm2URL.href;
const distDir = resolve(join(__dirname, '..', '..', 'host', 'dist'));
console.log(`using host dist dir: ${distDir}`);

let createJWT = (
  realm: Realm,
  user: string,
  realmUrl: string,
  permissions = [],
) => {
  return realm.createJWT({ user, realm: realmUrl, permissions }, '7d');
};

module('Realm Server', function (hooks) {
  async function expectEvent<T>({
    assert,
    expected,
    expectedNumberOfEvents,
    onEvents,
    callback,
  }: {
    assert: Assert;
    expected?: Record<string, any>[];
    expectedNumberOfEvents?: number;
    onEvents?: (events: Record<string, any>[]) => void;
    callback: () => Promise<T>;
  }): Promise<T> {
    let defer = new Deferred<Record<string, any>[]>();
    let events: Record<string, any>[] = [];
    let maybeNumEvents = expected?.length ?? expectedNumberOfEvents;
    if (maybeNumEvents == null) {
      throw new Error(
        `expectEvent() must specify either 'expected' or 'expectedNumberOfEvents'`,
      );
    }
    let numEvents = maybeNumEvents;
    let es = new eventSource(`${testRealmHref}_message`);
    es.addEventListener('index', (ev: MessageEvent) => {
      events.push(JSON.parse(ev.data));
      if (events.length >= numEvents) {
        defer.fulfill(events);
      }
    });
    es.onerror = (err: Event) => defer.reject(err);
    let timeout = setTimeout(() => {
      defer.reject(
        new Error(
          `expectEvent timed out, saw events ${JSON.stringify(events)}`,
        ),
      );
    }, 5000);
    await new Promise((resolve) => es.addEventListener('open', resolve));
    let result = await callback();
    let actualEvents = await defer.promise;
    if (expected) {
      assert.deepEqual(actualEvents, expected);
    }
    if (onEvents) {
      onEvents(actualEvents);
    }
    clearTimeout(timeout);
    es.close();
    return result;
  }

  let testRealm: Realm;
  let testRealmServer: Server;
  let request: SuperTest<Test>;
  let dir: DirResult;

  let loader = new Loader();
  loader.addURLMapping(new URL(baseRealm.url), new URL(localBaseRealm));
  shimExternals(loader);

  setupCardLogs(
    hooks,
    async () => await loader.import(`${baseRealm.url}card-api`),
  );

  setupBaseRealmServer(hooks, loader);

  hooks.beforeEach(async function () {
    dir = dirSync();
    copySync(join(__dirname, 'cards'), dir.name);
  });

  hooks.afterEach(function () {
    testRealmServer.close();
  });

  module('card GET request', function (_hooks) {
    module('public readable realm', function (hooks) {
      hooks.beforeEach(async function () {
        ({ testRealm, testRealmServer, request } = await setupPermissionedRealm(
          {
            '*': ['read'],
          },
        ));
      });

<<<<<<< HEAD
    assert.strictEqual(response.status, 200, 'HTTP 200 status');
    let json = response.body;
    assert.ok(json.data.meta.lastModified, 'lastModified exists');
    delete json.data.meta.lastModified;
    assert.strictEqual(
      response.get('X-boxel-realm-url'),
      testRealmURL.href,
      'realm url header is correct',
    );
    assert.strictEqual(
      response.get('X-boxel-realm-public-readable'),
      'true',
      'realm is public readable',
    );
    assert.deepEqual(json, {
      data: {
        id: `${testRealmHref}person-1`,
        type: 'card',
        attributes: {
          firstName: 'Mango',
          description: null,
          thumbnailURL: null,
        },
        meta: {
          adoptsFrom: {
            module: `./person`,
            name: 'Person',
=======
      test('serves the request', async function (assert) {
        let response = await request
          .get('/person-1')
          .set('Accept', 'application/vnd.card+json');

        assert.strictEqual(response.status, 200, 'HTTP 200 status');
        let json = response.body;
        assert.ok(json.data.meta.lastModified, 'lastModified exists');
        delete json.data.meta.lastModified;
        assert.strictEqual(
          response.get('X-boxel-realm-url'),
          testRealmURL.href,
          'realm url header is correct',
        );
        assert.deepEqual(json, {
          data: {
            id: `${testRealmHref}person-1`,
            type: 'card',
            attributes: {
              firstName: 'Mango',
              description: null,
              thumbnailURL: null,
            },
            meta: {
              adoptsFrom: {
                module: `./person`,
                name: 'Person',
              },
              realmInfo: {
                name: 'Test Realm',
                backgroundURL: null,
                iconURL: null,
              },
              realmURL: testRealmURL.href,
            },
            links: {
              self: `${testRealmHref}person-1`,
            },
>>>>>>> d75de624
          },
        });
      });
    });

    module('permissioned realm', function (hooks) {
      hooks.beforeEach(async function () {
        ({ testRealm, testRealmServer, request } = await setupPermissionedRealm(
          {
            john: ['read'],
          },
        ));
      });

      test('401 with invalid JWT', async function (assert) {
        let response = await request
          .get('/person-1')
          .set('Accept', 'application/vnd.card+json')
          .set('Authorization', `Bearer invalid-token`);

        assert.strictEqual(response.status, 401, 'HTTP 401 status');
      });

      test('401 without a JWT', async function (assert) {
        let response = await request
          .get('/person-1')
          .set('Accept', 'application/vnd.card+json'); // no Authorization header

        assert.strictEqual(response.status, 401, 'HTTP 401 status');
      });

      test('403 without permission', async function (assert) {
        let response = await request
          .get('/person-1')
          .set('Accept', 'application/vnd.card+json')
          .set(
            'Authorization',
            `Bearer ${createJWT(testRealm, 'not-john', testRealmHref)}`,
          );

        assert.strictEqual(response.status, 403, 'HTTP 403 status');
      });

      test('200 with permission', async function (assert) {
        let response = await request
          .get('/person-1')
          .set('Accept', 'application/vnd.card+json')
          .set(
            'Authorization',
            `Bearer ${createJWT(testRealm, 'john', testRealmHref)}`,
          );

        assert.strictEqual(response.status, 200, 'HTTP 200 status');
      });
    });
  });

<<<<<<< HEAD
  test('serves a card POST request', async function (assert) {
    assert.expect(9);
    let id: string | undefined;
    let response = await expectEvent({
      assert,
      expectedNumberOfEvents: 1,
      onEvents: ([event]) => {
        if (event.type === 'incremental') {
          id = event.invalidations[0].split('/').pop()!;
          assert.true(uuidValidate(id!), 'card identifier is a UUID');
=======
  module('card POST request', function (_hooks) {
    module('public writable realm', function (hooks) {
      hooks.beforeEach(async function () {
        ({ testRealm, testRealmServer, request, dir } =
          await setupPermissionedRealm({
            '*': ['read', 'write'],
          }));
      });

      test('serves the request', async function (assert) {
        assert.expect(8);
        let id: string | undefined;
        let response = await expectEvent({
          assert,
          expectedNumberOfEvents: 1,
          onEvents: ([event]) => {
            if (event.type === 'incremental') {
              id = event.invalidations[0].split('/').pop()!;
              assert.true(uuidValidate(id!), 'card identifier is a UUID');
              assert.strictEqual(
                event.invalidations[0],
                `${testRealmURL}CardDef/${id}`,
              );
            } else {
              assert.ok(
                false,
                `expect to receive 'incremental' event, but saw ${JSON.stringify(
                  event,
                )} `,
              );
            }
          },
          callback: async () => {
            return await request
              .post('/')
              .send({
                data: {
                  type: 'card',
                  attributes: {},
                  meta: {
                    adoptsFrom: {
                      module: 'https://cardstack.com/base/card-api',
                      name: 'CardDef',
                    },
                  },
                },
              })
              .set('Accept', 'application/vnd.card+json');
          },
        });
        if (!id) {
          assert.ok(false, 'new card identifier was undefined');
        }
        assert.strictEqual(response.status, 201, 'HTTP 201 status');
        assert.strictEqual(
          response.get('X-boxel-realm-url'),
          testRealmURL.href,
          'realm url header is correct',
        );
        let json = response.body;

        if (isSingleCardDocument(json)) {
>>>>>>> d75de624
          assert.strictEqual(
            json.data.id,
            `${testRealmHref}CardDef/${id}`,
            'the id is correct',
          );
          assert.ok(json.data.meta.lastModified, 'lastModified is populated');
          let cardFile = join(dir.name, 'CardDef', `${id}.json`);
          assert.ok(existsSync(cardFile), 'card json exists');
          let card = readJSONSync(cardFile);
          assert.deepEqual(
            card,
            {
              data: {
                attributes: {
                  title: null,
                  description: null,
                  thumbnailURL: null,
                },
                type: 'card',
                meta: {
                  adoptsFrom: {
                    module: 'https://cardstack.com/base/card-api',
                    name: 'CardDef',
                  },
                },
              },
            },
            'file contents are correct',
          );
        } else {
          assert.ok(false, 'response body is not a card document');
        }
      });
    });

    module('permissioned realm', function (hooks) {
      hooks.beforeEach(async function () {
        ({ testRealm, testRealmServer, request } = await setupPermissionedRealm(
          {
            john: ['read', 'write'],
          },
        ));
      });

      test('401 with invalid JWT', async function (assert) {
        let response = await request
          .post('/')
          .send({})
          .set('Accept', 'application/vnd.card+json')
          .set('Authorization', `Bearer invalid-token`);

        assert.strictEqual(response.status, 401, 'HTTP 401 status');
      });

      test('401 without a JWT', async function (assert) {
        let response = await request
          .post('/')
          .send({})
          .set('Accept', 'application/vnd.card+json'); // no Authorization header

        assert.strictEqual(response.status, 401, 'HTTP 401 status');
      });

      test('403 without permission', async function (assert) {
        let response = await request
          .post('/')
          .send({})
          .set('Accept', 'application/vnd.card+json')
          .set(
            'Authorization',
            `Bearer ${createJWT(testRealm, 'not-john', testRealmHref)}`,
          );

        assert.strictEqual(response.status, 403, 'HTTP 403 status');
      });

      test('201 with permission', async function (assert) {
        let response = await request
          .post('/')
          .send({
            data: {
              type: 'card',
              attributes: {},
              meta: {
                adoptsFrom: {
                  module: 'https://cardstack.com/base/card-api',
                  name: 'CardDef',
                },
              },
            },
          })
          .set('Accept', 'application/vnd.card+json')
          .set(
            'Authorization',
            `Bearer ${createJWT(testRealm, 'john', testRealmHref)}`,
          );

        assert.strictEqual(response.status, 201, 'HTTP 201 status');
      });
    });
<<<<<<< HEAD
    if (!id) {
      assert.ok(false, 'new card identifier was undefined');
    }
    assert.strictEqual(response.status, 201, 'HTTP 201 status');
    assert.strictEqual(
      response.get('X-boxel-realm-url'),
      testRealmURL.href,
      'realm url header is correct',
    );
    assert.strictEqual(
      response.get('X-boxel-realm-public-readable'),
      'true',
      'realm is public readable',
    );
    let json = response.body;
=======
  });
>>>>>>> d75de624

  module('card GET request', function (_hooks) {
    module('public readable realm', function (hooks) {
      hooks.beforeEach(async function () {
        ({ testRealm, testRealmServer, request } = await setupPermissionedRealm(
          {
            '*': ['read'],
          },
        ));
      });

      test('serves the request', async function (assert) {
        let response = await request
          .get('/person-1')
          .set('Accept', 'application/vnd.card+json');

        assert.strictEqual(response.status, 200, 'HTTP 200 status');
        let json = response.body;
        assert.ok(json.data.meta.lastModified, 'lastModified exists');
        delete json.data.meta.lastModified;
        assert.strictEqual(
          response.get('X-boxel-realm-url'),
          testRealmURL.href,
          'realm url header is correct',
        );
        assert.deepEqual(json, {
          data: {
            id: `${testRealmHref}person-1`,
            type: 'card',
            attributes: {
              firstName: 'Mango',
              description: null,
              thumbnailURL: null,
            },
            meta: {
              adoptsFrom: {
                module: `./person`,
                name: 'Person',
              },
              realmInfo: {
                name: 'Test Realm',
                backgroundURL: null,
                iconURL: null,
              },
              realmURL: testRealmURL.href,
            },
            links: {
              self: `${testRealmHref}person-1`,
            },
          },
        });
      });
    });

    module('permissioned realm', function (hooks) {
      hooks.beforeEach(async function () {
        ({ testRealm, testRealmServer, request } = await setupPermissionedRealm(
          {
            john: ['read'],
          },
        ));
      });

      test('401 with invalid JWT', async function (assert) {
        let response = await request
          .get('/person-1')
          .set('Accept', 'application/vnd.card+json')
          .set('Authorization', `Bearer invalid-token`);

        assert.strictEqual(response.status, 401, 'HTTP 401 status');
      });

      test('401 without a JWT', async function (assert) {
        let response = await request
          .get('/person-1')
          .set('Accept', 'application/vnd.card+json'); // no Authorization header

        assert.strictEqual(response.status, 401, 'HTTP 200 status');
      });

      test('403 without permission', async function (assert) {
        let response = await request
          .get('/person-1')
          .set('Accept', 'application/vnd.card+json')
          .set(
            'Authorization',
            `Bearer ${createJWT(testRealm, 'not-john', testRealmHref)}`,
          );

        assert.strictEqual(response.status, 403, 'HTTP 403 status');
      });

      test('200 with permission', async function (assert) {
        let response = await request
          .get('/person-1')
          .set('Accept', 'application/vnd.card+json')
          .set(
            'Authorization',
            `Bearer ${createJWT(testRealm, 'john', testRealmHref)}`,
          );

        assert.strictEqual(response.status, 200, 'HTTP 200 status');
      });
    });
  });

  module('card PATCH request', function (_hooks) {
    module('public writable realm', function (hooks) {
      hooks.beforeEach(async function () {
        ({ testRealm, testRealmServer, request, dir } =
          await setupPermissionedRealm({
            '*': ['read', 'write'],
          }));
      });

      test('serves the request', async function (assert) {
        let entry = 'person-1.json';
        let expected = [
          {
            type: 'incremental',
            invalidations: [`${testRealmURL}person-1`],
            clientRequestId: null,
          },
        ];
        let response = await expectEvent({
          assert,
          expected,
          callback: async () => {
            return await request
              .patch('/person-1')
              .send({
                data: {
                  type: 'card',
                  attributes: {
                    firstName: 'Van Gogh',
                  },
                  meta: {
                    adoptsFrom: {
                      module: './person.gts',
                      name: 'Person',
                    },
                  },
                },
              })
              .set('Accept', 'application/vnd.card+json');
          },
        });

        assert.strictEqual(response.status, 200, 'HTTP 200 status');
        assert.strictEqual(
          response.get('X-boxel-realm-url'),
          testRealmURL.href,
          'realm url header is correct',
        );

        let json = response.body;
        assert.ok(json.data.meta.lastModified, 'lastModified exists');
        if (isSingleCardDocument(json)) {
          assert.strictEqual(
            json.data.attributes?.firstName,
            'Van Gogh',
            'the field data is correct',
          );
          assert.ok(json.data.meta.lastModified, 'lastModified is populated');
          delete json.data.meta.lastModified;
          let cardFile = join(dir.name, entry);
          assert.ok(existsSync(cardFile), 'card json exists');
          let card = readJSONSync(cardFile);
          assert.deepEqual(
            card,
            {
              data: {
                type: 'card',
                attributes: {
                  firstName: 'Van Gogh',
                  description: null,
                  thumbnailURL: null,
                },
                meta: {
                  adoptsFrom: {
                    module: `./person`,
                    name: 'Person',
                  },
                },
              },
            },
            'file contents are correct',
          );
        } else {
          assert.ok(false, 'response body is not a card document');
        }

        let query: Query = {
          filter: {
            on: {
              module: `${testRealmHref}person`,
              name: 'Person',
            },
            eq: {
              firstName: 'Van Gogh',
            },
          },
        };

        response = await request
          .get(`/_search?${stringify(query)}`)
          .set('Accept', 'application/vnd.card+json');

        assert.strictEqual(response.status, 200, 'HTTP 200 status');
        assert.strictEqual(response.body.data.length, 1, 'found one card');
      });
    });

    module('permissioned realm', function (hooks) {
      hooks.beforeEach(async function () {
        ({ testRealm, testRealmServer, request, dir } =
          await setupPermissionedRealm({
            john: ['read', 'write'],
          }));
      });

      test('401 with invalid JWT', async function (assert) {
        let response = await request
          .patch('/person-1')
          .send({})
          .set('Accept', 'application/vnd.card+json')
          .set('Authorization', `Bearer invalid-token`);

        assert.strictEqual(response.status, 401, 'HTTP 401 status');
      });

      test('403 without permission', async function (assert) {
        let response = await request
          .patch('/person-1')
          .send({
            data: {
              type: 'card',
              attributes: {
                firstName: 'Van Gogh',
              },
              meta: {
                adoptsFrom: {
                  module: './person.gts',
                  name: 'Person',
                },
              },
            },
          })
          .set('Accept', 'application/vnd.card+json')
          .set(
            'Authorization',
            `Bearer ${createJWT(testRealm, 'not-john', testRealmHref)}`,
          );

<<<<<<< HEAD
    assert.strictEqual(response.status, 200, 'HTTP 200 status');
    assert.strictEqual(
      response.get('X-boxel-realm-url'),
      testRealmURL.href,
      'realm url header is correct',
    );
    assert.strictEqual(
      response.get('X-boxel-realm-public-readable'),
      'true',
      'realm is public readable',
    );
=======
        assert.strictEqual(response.status, 403, 'HTTP 403 status');
      });
>>>>>>> d75de624

      test('200 with permission', async function (assert) {
        let response = await request
          .patch('/person-1')
          .send({
            data: {
              type: 'card',
              attributes: {
                firstName: 'Van Gogh',
              },
              meta: {
                adoptsFrom: {
                  module: './person.gts',
                  name: 'Person',
                },
              },
            },
          })
          .set('Accept', 'application/vnd.card+json')
          .set(
            'Authorization',
            `Bearer ${createJWT(testRealm, 'john', testRealmHref)}`,
          );

        assert.strictEqual(response.status, 200, 'HTTP 200 status');
      });
    });
  });

  module('card DELETE request', function (_hooks) {
    module('public writable realm', function (hooks) {
      hooks.beforeEach(async function () {
        ({ testRealm, testRealmServer, request, dir } =
          await setupPermissionedRealm({
            '*': ['read', 'write'],
          }));
      });

      test('serves the request', async function (assert) {
        let entry = 'person-1.json';
        let expected = [
          {
            type: 'incremental',
            invalidations: [`${testRealmURL}person-1`],
          },
        ];
        let response = await expectEvent({
          assert,
          expected,
          callback: async () => {
            return await request
              .delete('/person-1')
              .set('Accept', 'application/vnd.card+json');
          },
        });

        assert.strictEqual(response.status, 204, 'HTTP 204 status');
        assert.strictEqual(
          response.get('X-boxel-realm-url'),
          testRealmURL.href,
          'realm url header is correct',
        );
        let cardFile = join(dir.name, entry);
        assert.strictEqual(
          existsSync(cardFile),
          false,
          'card json does not exist',
        );
      });

      test('serves a card DELETE request with .json extension in the url', async function (assert) {
        let entry = 'person-1.json';
        let expected = [
          {
            type: 'incremental',
            invalidations: [`${testRealmURL}person-1`],
          },
        ];

        let response = await expectEvent({
          assert,
          expected,
          callback: async () => {
            return await request
              .delete('/person-1.json')
              .set('Accept', 'application/vnd.card+json');
          },
        });

        assert.strictEqual(response.status, 204, 'HTTP 204 status');
        assert.strictEqual(
          response.get('X-boxel-realm-url'),
          testRealmURL.href,
          'realm url header is correct',
        );
        let cardFile = join(dir.name, entry);
        assert.strictEqual(
          existsSync(cardFile),
          false,
          'card json does not exist',
        );
      });
    });

<<<<<<< HEAD
    assert.strictEqual(response.status, 204, 'HTTP 204 status');
    assert.strictEqual(
      response.get('X-boxel-realm-url'),
      testRealmURL.href,
      'realm url header is correct',
    );
    assert.strictEqual(
      response.get('X-boxel-realm-public-readable'),
      'true',
      'realm is public readable',
    );

    let cardFile = join(dir.name, entry);
    assert.strictEqual(existsSync(cardFile), false, 'card json does not exist');
  });
=======
    module('permissioned realm', function (hooks) {
      hooks.beforeEach(async function () {
        ({ testRealm, testRealmServer, request, dir } =
          await setupPermissionedRealm({
            john: ['read', 'write'],
          }));
      });
>>>>>>> d75de624

      test('401 with invalid JWT', async function (assert) {
        let response = await request
          .delete('/person-1')

<<<<<<< HEAD
    assert.strictEqual(response.status, 204, 'HTTP 204 status');
    assert.strictEqual(
      response.get('X-boxel-realm-url'),
      testRealmURL.href,
      'realm url header is correct',
    );
    assert.strictEqual(
      response.get('X-boxel-realm-public-readable'),
      'true',
      'realm is public readable',
    );
    let cardFile = join(dir.name, entry);
    assert.strictEqual(existsSync(cardFile), false, 'card json does not exist');
  });
=======
          .set('Accept', 'application/vnd.card+json')
          .set('Authorization', `Bearer invalid-token`);
>>>>>>> d75de624

        assert.strictEqual(response.status, 401, 'HTTP 401 status');
      });

<<<<<<< HEAD
    assert.strictEqual(response.status, 200, 'HTTP 200 status');
    assert.strictEqual(
      response.get('X-boxel-realm-url'),
      testRealmURL.href,
      'realm url header is correct',
    );
    assert.strictEqual(
      response.get('X-boxel-realm-public-readable'),
      'true',
      'realm is public readable',
    );

    let result = response.body.toString().trim();
    assert.strictEqual(result, cardSrc, 'the card source is correct');
    assert.ok(response.headers['last-modified'], 'last-modified header exists');
  });
=======
      test('403 without permission', async function (assert) {
        let response = await request
          .delete('/person-1')
          .set('Accept', 'application/vnd.card+json')
          .set(
            'Authorization',
            `Bearer ${createJWT(testRealm, 'not-john', testRealmHref)}`,
          );
>>>>>>> d75de624

        assert.strictEqual(response.status, 403, 'HTTP 403 status');
      });

<<<<<<< HEAD
    assert.strictEqual(response.status, 302, 'HTTP 302 status');
    assert.strictEqual(
      response.get('X-boxel-realm-url'),
      testRealmURL.href,
      'realm url header is correct',
    );
    assert.strictEqual(
      response.get('X-boxel-realm-public-readable'),
      'true',
      'realm is public readable',
    );
    assert.strictEqual(response.headers['location'], '/person.gts');
=======
      test('204 with permission', async function (assert) {
        let response = await request
          .delete('/person-1')
          .set('Accept', 'application/vnd.card+json')
          .set(
            'Authorization',
            `Bearer ${createJWT(testRealm, 'john', testRealmHref)}`,
          );

        assert.strictEqual(response.status, 204, 'HTTP 204 status');
      });
    });
>>>>>>> d75de624
  });

  module('card source GET request', function (_hooks) {
    module('public readable realm', function (hooks) {
      hooks.beforeEach(async function () {
        ({ testRealm, testRealmServer, request } = await setupPermissionedRealm(
          {
            '*': ['read'],
          },
        ));
      });

<<<<<<< HEAD
    assert.strictEqual(response.status, 302, 'HTTP 302 status');
    assert.strictEqual(
      response.get('X-boxel-realm-url'),
      testRealmURL.href,
      'realm url header is correct',
    );
    assert.strictEqual(
      response.get('X-boxel-realm-public-readable'),
      'true',
      'realm is public readable',
    );
    assert.strictEqual(response.headers['location'], '/person-1.json');
  });
=======
      test('serves the request', async function (assert) {
        let response = await request
          .get('/person.gts')
          .set('Accept', 'application/vnd.card+source');
>>>>>>> d75de624

        assert.strictEqual(response.status, 200, 'HTTP 200 status');
        assert.strictEqual(
          response.get('X-boxel-realm-url'),
          testRealmURL.href,
          'realm url header is correct',
        );
        let result = response.body.toString().trim();
        assert.strictEqual(result, cardSrc, 'the card source is correct');
        assert.ok(
          response.headers['last-modified'],
          'last-modified header exists',
        );
      });

<<<<<<< HEAD
    assert.strictEqual(response.status, 302, 'HTTP 302 status');
    assert.strictEqual(
      response.get('X-boxel-realm-url'),
      testRealmURL.href,
      'realm url header is correct',
    );
    assert.strictEqual(
      response.get('X-boxel-realm-public-readable'),
      'true',
      'realm is public readable',
    );
    assert.strictEqual(response.headers['location'], '/person');
  });
=======
      test('serves a card-source GET request that results in redirect', async function (assert) {
        let response = await request
          .get('/person')
          .set('Accept', 'application/vnd.card+source');
>>>>>>> d75de624

        assert.strictEqual(response.status, 302, 'HTTP 302 status');
        assert.strictEqual(
          response.get('X-boxel-realm-url'),
          testRealmURL.href,
          'realm url header is correct',
        );
        assert.strictEqual(response.headers['location'], '/person.gts');
      });

      test('serves a card instance GET request with card-source accept header that results in redirect', async function (assert) {
        let response = await request
          .get('/person-1')
          .set('Accept', 'application/vnd.card+source');

        assert.strictEqual(response.status, 302, 'HTTP 302 status');
        assert.strictEqual(
          response.get('X-boxel-realm-url'),
          testRealmURL.href,
          'realm url header is correct',
        );
        assert.strictEqual(response.headers['location'], '/person-1.json');
      });

      test('serves a card instance GET request with a .json extension and json accept header that results in redirect', async function (assert) {
        let response = await request
          .get('/person.json')
          .set('Accept', 'application/vnd.card+json');

        assert.strictEqual(response.status, 302, 'HTTP 302 status');
        assert.strictEqual(
          response.get('X-boxel-realm-url'),
          testRealmURL.href,
          'realm url header is correct',
        );
        assert.strictEqual(response.headers['location'], '/person');
      });

      test('serves a module GET request', async function (assert) {
        let response = await request.get('/person');

        assert.strictEqual(response.status, 200, 'HTTP 200 status');
        assert.strictEqual(
          response.get('X-boxel-realm-url'),
          testRealmURL.href,
          'realm URL header is correct',
        );
        let body = response.text.trim();
        let moduleAbsolutePath = resolve(join(__dirname, '..', 'person.gts'));

        // Remove platform-dependent id, from https://github.com/emberjs/babel-plugin-ember-template-compilation/blob/d67cca121cfb3bbf5327682b17ed3f2d5a5af528/__tests__/tests.ts#LL1430C1-L1431C1
        body = stripScopedCSSGlimmerAttributes(
          body.replace(/"id":\s"[^"]+"/, '"id": "<id>"'),
        );

        assert.codeEqual(
          body,
          compiledCard('"<id>"', moduleAbsolutePath),
          'module JS is correct',
        );
      });
    });

<<<<<<< HEAD
    assert.strictEqual(response.status, 204, 'HTTP 204 status');
    assert.strictEqual(
      response.get('X-boxel-realm-url'),
      testRealmURL.href,
      'realm url header is correct',
    );
    assert.strictEqual(
      response.get('X-boxel-realm-public-readable'),
      'true',
      'realm is public readable',
    );
    let cardFile = join(dir.name, entry);
    assert.strictEqual(
      existsSync(cardFile),
      false,
      'card module does not exist',
    );
=======
    module('permissioned realm', function (hooks) {
      hooks.beforeEach(async function () {
        ({ testRealm, testRealmServer, request } = await setupPermissionedRealm(
          {
            john: ['read'],
          },
        ));
      });

      test('401 with invalid JWT', async function (assert) {
        let response = await request
          .get('/person.gts')
          .set('Accept', 'application/vnd.card+source')
          .set('Authorization', `Bearer invalid-token`);

        assert.strictEqual(response.status, 401, 'HTTP 401 status');
      });

      test('401 without a JWT', async function (assert) {
        let response = await request
          .get('/person.gts')
          .set('Accept', 'application/vnd.card+source'); // no Authorization header

        assert.strictEqual(response.status, 401, 'HTTP 401 status');
      });

      test('403 without permission', async function (assert) {
        let response = await request
          .get('/person.gts')
          .set('Accept', 'application/vnd.card+source')
          .set(
            'Authorization',
            `Bearer ${createJWT(testRealm, 'not-john', testRealmHref)}`,
          );

        assert.strictEqual(response.status, 403, 'HTTP 403 status');
      });

      test('200 with permission', async function (assert) {
        let response = await request
          .get('/person.gts')
          .set('Accept', 'application/vnd.card+source')
          .set(
            'Authorization',
            `Bearer ${createJWT(testRealm, 'john', testRealmHref)}`,
          );

        assert.strictEqual(response.status, 200, 'HTTP 200 status');
      });
    });
>>>>>>> d75de624
  });

  module('card-source DELETE request', function (_hooks) {
    module('public writable realm', function (hooks) {
      hooks.beforeEach(async function () {
        ({ testRealm, testRealmServer, request, dir } =
          await setupPermissionedRealm({
            '*': ['read', 'write'],
          }));
      });

      test('serves the request', async function (assert) {
        let entry = 'unused-card.gts';
        let expected = [
          {
            type: 'incremental',
            invalidations: [`${testRealmURL}unused-card.gts`],
          },
        ];
        let response = await expectEvent({
          assert,
          expected,
          callback: async () => {
            return await request
              .delete('/unused-card.gts')
              .set('Accept', 'application/vnd.card+source');
          },
        });

        assert.strictEqual(response.status, 204, 'HTTP 204 status');
        assert.strictEqual(
          response.get('X-boxel-realm-url'),
          testRealmURL.href,
          'realm url header is correct',
        );
        let cardFile = join(dir.name, entry);
        assert.strictEqual(
          existsSync(cardFile),
          false,
          'card module does not exist',
        );
      });

      test('serves a card-source DELETE request for a card instance', async function (assert) {
        let entry = 'person-1';
        let expected = [
          {
            type: 'incremental',
            invalidations: [`${testRealmURL}person-1`],
          },
        ];
        let response = await expectEvent({
          assert,
          expected,
          callback: async () => {
            return await request
              .delete('/person-1')
              .set('Accept', 'application/vnd.card+source');
          },
        });

        assert.strictEqual(response.status, 204, 'HTTP 204 status');
        assert.strictEqual(
          response.get('X-boxel-realm-url'),
          testRealmURL.href,
          'realm url header is correct',
        );
        let cardFile = join(dir.name, entry);
        assert.strictEqual(
          existsSync(cardFile),
          false,
          'card instance does not exist',
        );
      });
    });

<<<<<<< HEAD
    assert.strictEqual(response.status, 204, 'HTTP 204 status');
    assert.strictEqual(
      response.get('X-boxel-realm-url'),
      testRealmURL.href,
      'realm url header is correct',
    );
    assert.strictEqual(
      response.get('X-boxel-realm-public-readable'),
      'true',
      'realm is public readable',
    );
    let cardFile = join(dir.name, entry);
    assert.strictEqual(
      existsSync(cardFile),
      false,
      'card instance does not exist',
    );
  });
=======
    module('permissioned realm', function (hooks) {
      hooks.beforeEach(async function () {
        ({ testRealm, testRealmServer, request, dir } =
          await setupPermissionedRealm({
            john: ['read', 'write'],
          }));
      });
>>>>>>> d75de624

      test('401 with invalid JWT', async function (assert) {
        let response = await request
          .delete('/unused-card.gts')
          .set('Accept', 'application/vnd.card+source')
          .set('Authorization', `Bearer invalid-token`);

<<<<<<< HEAD
    assert.strictEqual(response.status, 204, 'HTTP 204 status');
    assert.strictEqual(
      response.get('X-boxel-realm-url'),
      testRealmURL.href,
      'realm url header is correct',
    );
    assert.strictEqual(
      response.get('X-boxel-realm-public-readable'),
      'true',
      'realm is public readable',
    );
=======
        assert.strictEqual(response.status, 401, 'HTTP 401 status');
      });
>>>>>>> d75de624

      test('403 without permission', async function (assert) {
        let response = await request
          .delete('/unused-card.gts')
          .set('Accept', 'application/vnd.card+source')
          .set(
            'Authorization',
            `Bearer ${createJWT(testRealm, 'not-john', testRealmHref)}`,
          );

        assert.strictEqual(response.status, 403, 'HTTP 403 status');
      });

      test('204 with permission', async function (assert) {
        let response = await request
          .delete('/unused-card.gts')
          .set('Accept', 'application/vnd.card+source')
          .set(
            'Authorization',
            `Bearer ${createJWT(testRealm, 'john', testRealmHref)}`,
          );

        assert.strictEqual(response.status, 204, 'HTTP 204 status');
      });
    });
  });

  module('card-source POST request', function (_hooks) {
    module('public writable realm', function (hooks) {
      hooks.beforeEach(async function () {
        ({ testRealm, testRealmServer, request, dir } =
          await setupPermissionedRealm({
            '*': ['read', 'write'],
          }));
      });

      test('serves a card-source POST request', async function (assert) {
        let entry = 'unused-card.gts';
        let expected = [
          {
            type: 'incremental',
            invalidations: [`${testRealmURL}unused-card.gts`],
            clientRequestId: null,
          },
        ];
        let response = await expectEvent({
          assert,
          expected,
          callback: async () => {
            return await request
              .post('/unused-card.gts')
              .set('Accept', 'application/vnd.card+source')
              .send(`//TEST UPDATE\n${cardSrc}`);
          },
        });

        assert.strictEqual(response.status, 204, 'HTTP 204 status');
        assert.strictEqual(
          response.get('X-boxel-realm-url'),
          testRealmURL.href,
          'realm url header is correct',
        );

        let srcFile = join(dir.name, entry);
        assert.ok(existsSync(srcFile), 'card src exists');
        let src = readFileSync(srcFile, { encoding: 'utf8' });
        assert.codeEqual(
          src,
          `//TEST UPDATE
          ${cardSrc}`,
        );
      });

      test('can serialize a card instance correctly after card definition is changed', async function (assert) {
        // create a card def
        {
          let expected = [
            {
              type: 'incremental',
              invalidations: [`${testRealmURL}test-card.gts`],
              clientRequestId: null,
            },
          ];

          let response = await expectEvent({
            assert,
            expected,
            callback: async () => {
              return await request
                .post('/test-card.gts')
                .set('Accept', 'application/vnd.card+source').send(`
                import { contains, field, CardDef } from 'https://cardstack.com/base/card-api';
                import StringCard from 'https://cardstack.com/base/string';

                export class TestCard extends CardDef {
                  @field field1 = contains(StringCard);
                  @field field2 = contains(StringCard);
                }
              `);
            },
          });
          assert.strictEqual(response.status, 204, 'HTTP 204 status');
        }

        // make an instance of the card def
        let maybeId: string | undefined;
        {
          let response = await expectEvent({
            assert,
            expectedNumberOfEvents: 1,
            callback: async () => {
              return await request
                .post('/')
                .send({
                  data: {
                    type: 'card',
                    attributes: {
                      field1: 'a',
                      field2: 'b',
                    },
                    meta: {
                      adoptsFrom: {
                        module: `${testRealmURL}test-card`,
                        name: 'TestCard',
                      },
                    },
                  },
                })
                .set('Accept', 'application/vnd.card+json');
            },
          });
          assert.strictEqual(response.status, 201, 'HTTP 201 status');
          maybeId = response.body.data.id;
        }
        if (!maybeId) {
          assert.ok(false, 'new card identifier was undefined');
          return;
        }
        let id = maybeId;

        // modify field
        {
          let expected = [
            {
              type: 'incremental',
              invalidations: [`${testRealmURL}test-card.gts`, id],
              clientRequestId: null,
            },
          ];

          let response = await expectEvent({
            assert,
            expected,
            callback: async () => {
              return await request
                .post('/test-card.gts')
                .set('Accept', 'application/vnd.card+source').send(`
                import { contains, field, CardDef } from 'https://cardstack.com/base/card-api';
                import StringCard from 'https://cardstack.com/base/string';

                export class TestCard extends CardDef {
                  @field field1 = contains(StringCard);
                  @field field2a = contains(StringCard); // rename field2 -> field2a
                }
              `);
            },
          });
          assert.strictEqual(response.status, 204, 'HTTP 204 status');
        }

        // verify serialization matches new card def
        {
          let response = await request
            .get(new URL(id).pathname)
            .set('Accept', 'application/vnd.card+json');

          assert.strictEqual(response.status, 200, 'HTTP 200 status');
          let json = response.body;
          assert.deepEqual(json.data.attributes, {
            field1: 'a',
            field2a: null,
            title: null,
            description: null,
            thumbnailURL: null,
          });
        }

        // set value on renamed field
        {
          let expected = [
            {
              type: 'incremental',
              invalidations: [id],
              clientRequestId: null,
            },
          ];
          let response = await expectEvent({
            assert,
            expected,
            callback: async () => {
              return await request
                .patch(new URL(id).pathname)
                .send({
                  data: {
                    type: 'card',
                    attributes: {
                      field2a: 'c',
                    },
                    meta: {
                      adoptsFrom: {
                        module: `${testRealmURL}test-card`,
                        name: 'TestCard',
                      },
                    },
                  },
                })
                .set('Accept', 'application/vnd.card+json');
            },
          });

          assert.strictEqual(response.status, 200, 'HTTP 200 status');
          assert.strictEqual(
            response.get('X-boxel-realm-url'),
            testRealmURL.href,
            'realm url header is correct',
          );

          let json = response.body;
          assert.deepEqual(json.data.attributes, {
            field1: 'a',
            field2a: 'c',
            title: null,
            description: null,
            thumbnailURL: null,
          });
        }

        // verify file serialization is correct
        {
          let localPath = new RealmPaths(testRealmURL).local(id);
          let jsonFile = `${join(dir.name, localPath)}.json`;
          let doc = JSON.parse(
            readFileSync(jsonFile, { encoding: 'utf8' }),
          ) as LooseSingleCardDocument;
          assert.deepEqual(
            doc,
            {
              data: {
                type: 'card',
                attributes: {
                  field1: 'a',
                  field2a: 'c',
                  title: null,
                  description: null,
                  thumbnailURL: null,
                },
                meta: {
                  adoptsFrom: {
                    module: '/test-card',
                    name: 'TestCard',
                  },
                },
              },
            },
            'instance serialized to filesystem correctly',
          );
        }

<<<<<<< HEAD
      assert.strictEqual(response.status, 200, 'HTTP 200 status');
      assert.strictEqual(
        response.get('X-boxel-realm-url'),
        testRealmURL.href,
        'realm url header is correct',
      );
      assert.strictEqual(
        response.get('X-boxel-realm-public-readable'),
        'true',
        'realm is public readable',
      );
=======
        // verify instance GET is correct
        {
          let response = await request
            .get(new URL(id).pathname)
            .set('Accept', 'application/vnd.card+json');
>>>>>>> d75de624

          assert.strictEqual(response.status, 200, 'HTTP 200 status');
          let json = response.body;
          assert.deepEqual(json.data.attributes, {
            field1: 'a',
            field2a: 'c',
            title: null,
            description: null,
            thumbnailURL: null,
          });
        }
      });
    });

    module('permissioned realm', function (hooks) {
      hooks.beforeEach(async function () {
        ({ testRealm, testRealmServer, request } = await setupPermissionedRealm(
          {
            john: ['read', 'write'],
          },
        ));
      });

      test('401 with invalid JWT', async function (assert) {
        let response = await request
          .post('/unused-card.gts')
          .set('Accept', 'application/vnd.card+source')
          .send(`//TEST UPDATE\n${cardSrc}`)
          .set('Authorization', `Bearer invalid-token`);

        assert.strictEqual(response.status, 401, 'HTTP 401 status');
      });

      test('401 without a JWT', async function (assert) {
        let response = await request
          .post('/unused-card.gts')
          .set('Accept', 'application/vnd.card+source')
          .send(`//TEST UPDATE\n${cardSrc}`); // no Authorization header

<<<<<<< HEAD
    assert.strictEqual(response.status, 200, 'HTTP 200 status');
    assert.strictEqual(
      response.get('X-boxel-realm-url'),
      testRealmURL.href,
      'realm URL header is correct',
    );
    assert.strictEqual(
      response.get('X-boxel-realm-public-readable'),
      'true',
      'realm is public readable',
    );
    let body = response.text.trim();
    let moduleAbsolutePath = resolve(join(__dirname, '..', 'person.gts'));
=======
        assert.strictEqual(response.status, 401, 'HTTP 401 status');
      });
>>>>>>> d75de624

      test('403 without permission', async function (assert) {
        let response = await request
          .post('/unused-card.gts')
          .set('Accept', 'application/vnd.card+source')
          .send(`//TEST UPDATE\n${cardSrc}`)
          .set(
            'Authorization',
            `Bearer ${createJWT(testRealm, 'not-john', testRealmHref)}`,
          );

        assert.strictEqual(response.status, 403, 'HTTP 403 status');
      });

      test('204 with permission', async function (assert) {
        let response = await request
          .post('/unused-card.gts')
          .set('Accept', 'application/vnd.card+source')
          .send(`//TEST UPDATE\n${cardSrc}`)
          .set(
            'Authorization',
            `Bearer ${createJWT(testRealm, 'john', testRealmHref)}`,
          );

        assert.strictEqual(response.status, 204, 'HTTP 204 status');
      });
    });
  });

  module('directory GET request', function (_hooks) {
    module('public readable realm', function (hooks) {
      hooks.beforeEach(async function () {
        ({ testRealm, testRealmServer, request } = await setupPermissionedRealm(
          {
            '*': ['read'],
          },
        ));
      });

<<<<<<< HEAD
    assert.strictEqual(response.status, 200, 'HTTP 200 status');
    assert.strictEqual(
      response.get('X-boxel-realm-url'),
      testRealmURL.href,
      'realm url header is correct',
    );
    assert.strictEqual(
      response.get('X-boxel-realm-public-readable'),
      'true',
      'realm is public readable',
    );
    let json = response.body;
    assert.deepEqual(
      json,
      {
        data: {
          id: `${testRealmHref}dir/`,
          type: 'directory',
          relationships: {
            'bar.txt': {
              links: {
                related: `${testRealmHref}dir/bar.txt`,
              },
              meta: {
                kind: 'file',
              },
            },
            'foo.txt': {
              links: {
                related: `${testRealmHref}dir/foo.txt`,
              },
              meta: {
                kind: 'file',
              },
            },
            'subdir/': {
              links: {
                related: `${testRealmHref}dir/subdir/`,
              },
              meta: {
                kind: 'directory',
=======
      test('serves the request', async function (assert) {
        let response = await request
          .get('/dir/')
          .set('Accept', 'application/vnd.api+json');

        assert.strictEqual(response.status, 200, 'HTTP 200 status');
        assert.strictEqual(
          response.get('X-boxel-realm-url'),
          testRealmURL.href,
          'realm url header is correct',
        );
        let json = response.body;
        assert.deepEqual(
          json,
          {
            data: {
              id: `${testRealmHref}dir/`,
              type: 'directory',
              relationships: {
                'bar.txt': {
                  links: {
                    related: `${testRealmHref}dir/bar.txt`,
                  },
                  meta: {
                    kind: 'file',
                  },
                },
                'foo.txt': {
                  links: {
                    related: `${testRealmHref}dir/foo.txt`,
                  },
                  meta: {
                    kind: 'file',
                  },
                },
                'subdir/': {
                  links: {
                    related: `${testRealmHref}dir/subdir/`,
                  },
                  meta: {
                    kind: 'directory',
                  },
                },
>>>>>>> d75de624
              },
            },
          },
          'the directory response is correct',
        );
      });
    });

    module('permissioned realm', function (hooks) {
      hooks.beforeEach(async function () {
        ({ testRealm, testRealmServer, request } = await setupPermissionedRealm(
          {
            john: ['read'],
          },
        ));
      });

      test('401 with invalid JWT', async function (assert) {
        let response = await request
          .get('/dir/')
          .set('Accept', 'application/vnd.api+json')
          .set('Authorization', `Bearer invalid-token`);

        assert.strictEqual(response.status, 401, 'HTTP 401 status');
      });

      test('401 without a JWT', async function (assert) {
        let response = await request
          .get('/dir/')
          .set('Accept', 'application/vnd.api+json'); // no Authorization header

        assert.strictEqual(response.status, 401, 'HTTP 401 status');
      });

      test('403 without permission', async function (assert) {
        let response = await request
          .get('/dir/')
          .set('Accept', 'application/vnd.api+json')
          .set(
            'Authorization',
            `Bearer ${createJWT(testRealm, 'not-john', testRealmHref)}`,
          );

        assert.strictEqual(response.status, 403, 'HTTP 403 status');
      });

      test('200 with permission', async function (assert) {
        let response = await request
          .get('/dir/')
          .set('Accept', 'application/vnd.api+json')
          .set(
            'Authorization',
            `Bearer ${createJWT(testRealm, 'john', testRealmHref)}`,
          );

        assert.strictEqual(response.status, 200, 'HTTP 200 status');
      });
    });
  });

  module('_search GET request', function (_hooks) {
    let query: Query = {
      filter: {
        on: {
          module: `${testRealmHref}person`,
          name: 'Person',
        },
        eq: {
          firstName: 'Mango',
        },
      },
    };

    module('public readable realm', function (hooks) {
      hooks.beforeEach(async function () {
        ({ testRealm, testRealmServer, request } = await setupPermissionedRealm(
          {
            '*': ['read'],
          },
        ));
      });

<<<<<<< HEAD
    assert.strictEqual(response.status, 200, 'HTTP 200 status');
    assert.strictEqual(
      response.get('X-boxel-realm-url'),
      testRealmURL.href,
      'realm url header is correct',
    );
    assert.strictEqual(
      response.get('X-boxel-realm-public-readable'),
      'true',
      'realm is public readable',
    );
    let json = response.body;
    assert.strictEqual(
      json.data.length,
      1,
      'the card is returned in the search results',
    );
    assert.strictEqual(
      json.data[0].id,
      `${testRealmHref}person-1`,
      'card ID is correct',
    );
  });
=======
      test('serves a /_search GET request', async function (assert) {
        let response = await request
          .get(`/_search?${stringify(query)}`)
          .set('Accept', 'application/vnd.card+json');
>>>>>>> d75de624

        assert.strictEqual(response.status, 200, 'HTTP 200 status');
        assert.strictEqual(
          response.get('X-boxel-realm-url'),
          testRealmURL.href,
          'realm url header is correct',
        );
        let json = response.body;
        assert.strictEqual(
          json.data.length,
          1,
          'the card is returned in the search results',
        );
        assert.strictEqual(
          json.data[0].id,
          `${testRealmHref}person-1`,
          'card ID is correct',
        );
      });
    });

<<<<<<< HEAD
    assert.strictEqual(response.status, 200, 'HTTP 200 status');
    assert.strictEqual(
      response.get('X-boxel-realm-url'),
      testRealmURL.href,
      'realm url header is correct',
    );
    assert.strictEqual(
      response.get('X-boxel-realm-public-readable'),
      'true',
      'realm is public readable',
    );
    let json = response.body;
    assert.deepEqual(
      json,
      {
        data: {
          id: testRealmHref,
          type: 'realm-info',
          attributes: {
            name: 'Test Realm',
            backgroundURL: null,
            iconURL: null,
=======
    module('permissioned realm', function (hooks) {
      hooks.beforeEach(async function () {
        ({ testRealm, testRealmServer, request } = await setupPermissionedRealm(
          {
            john: ['read'],
>>>>>>> d75de624
          },
        ));
      });

      test('401 with invalid JWT', async function (assert) {
        let response = await request
          .get(`/_search?${stringify(query)}`)
          .set('Accept', 'application/vnd.card+json');

        assert.strictEqual(response.status, 401, 'HTTP 401 status');
      });

      test('401 without a JWT', async function (assert) {
        let response = await request
          .get(`/_search?${stringify(query)}`)
          .set('Accept', 'application/vnd.card+json'); // no Authorization header

        assert.strictEqual(response.status, 401, 'HTTP 401 status');
      });

      test('403 without permission', async function (assert) {
        let response = await request
          .get(`/_search?${stringify(query)}`)
          .set('Accept', 'application/vnd.card+json')
          .set(
            'Authorization',
            `Bearer ${createJWT(testRealm, 'not-john', testRealmHref)}`,
          );

        assert.strictEqual(response.status, 403, 'HTTP 403 status');
      });

      test('200 with permission', async function (assert) {
        let response = await request
          .get(`/_search?${stringify(query)}`)
          .set('Accept', 'application/vnd.card+json')
          .set(
            'Authorization',
            `Bearer ${createJWT(testRealm, 'john', testRealmHref)}`,
          );

        assert.strictEqual(response.status, 200, 'HTTP 200 status');
      });
    });
  });

  module('_info GET request', function (_hooks) {
    module('public readable realm', function (hooks) {
      hooks.beforeEach(async function () {
        ({ testRealm, testRealmServer, request } = await setupPermissionedRealm(
          {
            '*': ['read'],
          },
        ));
      });

      test('serves the request', async function (assert) {
        let response = await request
          .get(`/_info`)
          .set('Accept', 'application/vnd.api+json');

        assert.strictEqual(response.status, 200, 'HTTP 200 status');
        assert.strictEqual(
          response.get('X-boxel-realm-url'),
          testRealmURL.href,
          'realm url header is correct',
        );
        let json = response.body;
        assert.deepEqual(
          json,
          {
            data: {
              id: testRealmHref,
              type: 'realm-info',
              attributes: {
                name: 'Test Realm',
                backgroundURL: null,
                iconURL: null,
              },
            },
          },
          '/_info response is correct',
        );
      });
    });

<<<<<<< HEAD
    {
      let response = await request
        .get('/new-card')
        .set('Accept', 'application/vnd.card+json');
      assert.strictEqual(response.status, 200, 'HTTP 200 status');
      let json = response.body;
      assert.ok(json.data.meta.lastModified, 'lastModified exists');
      delete json.data.meta.lastModified;
      assert.strictEqual(
        response.get('X-boxel-realm-url'),
        testRealmURL.href,
        'realm url header is correct',
      );
      assert.strictEqual(
        response.get('X-boxel-realm-public-readable'),
        'true',
        'realm is public readable',
      );
      assert.deepEqual(json, {
        data: {
          id: `${testRealmHref}new-card`,
          type: 'card',
          attributes: {
            firstName: 'Mango',
            description: null,
            thumbnailURL: null,
=======
    module('permissioned realm', function (hooks) {
      hooks.beforeEach(async function () {
        ({ testRealm, testRealmServer, request } = await setupPermissionedRealm(
          {
            john: ['read'],
>>>>>>> d75de624
          },
        ));
      });

      test('401 with invalid JWT', async function (assert) {
        let response = await request
          .get(`/_info`)
          .set('Accept', 'application/vnd.api+json');

        assert.strictEqual(response.status, 401, 'HTTP 401 status');
      });

      test('401 without a JWT', async function (assert) {
        let response = await request
          .get(`/_info`)
          .set('Accept', 'application/vnd.api+json'); // no Authorization header

        assert.strictEqual(response.status, 401, 'HTTP 401 status');
      });

      test('403 without permission', async function (assert) {
        let response = await request
          .get(`/_info`)
          .set('Accept', 'application/vnd.api+json')
          .set(
            'Authorization',
            `Bearer ${createJWT(testRealm, 'not-john', testRealmHref)}`,
          );

        assert.strictEqual(response.status, 403, 'HTTP 403 status');
      });

      test('200 with permission', async function (assert) {
        let response = await request
          .get(`/_info`)
          .set('Accept', 'application/vnd.api+json')
          .set(
            'Authorization',
            `Bearer ${createJWT(testRealm, 'john', testRealmHref)}`,
          );

        assert.strictEqual(response.status, 200, 'HTTP 200 status');
      });
    });
  });

  module('various other realm tests', function (hooks) {
    let testRealmServer2: Server;

    hooks.beforeEach(async function () {
      ({ testRealm, testRealmServer, request, dir } =
        await setupPermissionedRealm({
          '*': ['read', 'write'],
        }));

      let testRealmServer2Loader = new Loader();
      testRealmServer2Loader.addURLMapping(
        new URL(baseRealm.url),
        new URL(localBaseRealm),
      );
      shimExternals(testRealmServer2Loader);

      testRealmServer2 = (
        await runTestRealmServer(
          testRealmServer2Loader,
          dir.name,
          undefined,
          testRealm2URL,
        )
      ).testRealmServer;
    });

    hooks.afterEach(async function () {
      testRealmServer2.close();
    });

    test('can dynamically load a card definition from own realm', async function (assert) {
      let ref = {
        module: `${testRealmHref}person`,
        name: 'Person',
      };
      await loadCard(ref, { loader });
      let doc = {
        data: {
          attributes: { firstName: 'Mango' },
          meta: { adoptsFrom: ref },
        },
      };
      let api = await loader.import<typeof CardAPI>(
        'https://cardstack.com/base/card-api',
      );
      let person = await api.createFromSerialized<any>(
        doc.data,
        doc,
        undefined,
        loader,
      );
      assert.strictEqual(person.firstName, 'Mango', 'card data is correct');
    });

    test('can dynamically load a card definition from a different realm', async function (assert) {
      let ref = {
        module: `${testRealm2Href}person`,
        name: 'Person',
      };
      await loadCard(ref, { loader });
      let doc = {
        data: {
          attributes: { firstName: 'Mango' },
          meta: { adoptsFrom: ref },
        },
      };
      let api = await loader.import<typeof CardAPI>(
        'https://cardstack.com/base/card-api',
      );
      let person = await api.createFromSerialized<any>(
        doc.data,
        doc,
        undefined,
        loader,
      );
      assert.strictEqual(person.firstName, 'Mango', 'card data is correct');
    });

    test('can instantiate a card that uses a code-ref field', async function (assert) {
      let adoptsFrom = {
        module: `${testRealm2Href}code-ref-test`,
        name: 'TestCard',
      };
      await loadCard(adoptsFrom, { loader });
      let ref = { module: `${testRealm2Href}person`, name: 'Person' };
      let doc = {
        data: {
          attributes: { ref },
          meta: { adoptsFrom },
        },
      };
      let api = await loader.import<typeof CardAPI>(
        'https://cardstack.com/base/card-api',
      );
      let testCard = await api.createFromSerialized<any>(
        doc.data,
        doc,
        undefined,
        loader,
      );
      assert.deepEqual(testCard.ref, ref, 'card data is correct');
    });

    test('can index a newly added file to the filesystem', async function (assert) {
      {
        let response = await request
          .get('/new-card')
          .set('Accept', 'application/vnd.card+json');
        assert.strictEqual(response.status, 404, 'HTTP 404 status');
      }
      let expected = [
        {
          type: 'incremental',
          invalidations: [`${testRealmURL}new-card`],
        },
      ];
      await expectEvent({
        assert,
        expected,
        callback: async () => {
          writeJSONSync(join(dir.name, 'new-card.json'), {
            data: {
              attributes: {
                firstName: 'Mango',
              },
              meta: {
                adoptsFrom: {
                  module: './person',
                  name: 'Person',
                },
              },
            },
          } as LooseSingleCardDocument);
        },
      });

      {
        let response = await request
          .get('/new-card')
          .set('Accept', 'application/vnd.card+json');
        assert.strictEqual(response.status, 200, 'HTTP 200 status');
        let json = response.body;
        assert.ok(json.data.meta.lastModified, 'lastModified exists');
        delete json.data.meta.lastModified;
        assert.strictEqual(
          response.get('X-boxel-realm-url'),
          testRealmURL.href,
          'realm url header is correct',
        );
        assert.deepEqual(json, {
          data: {
            id: `${testRealmHref}new-card`,
            type: 'card',
            attributes: {
              firstName: 'Mango',
              description: null,
              thumbnailURL: null,
            },
            meta: {
              adoptsFrom: {
                module: `./person`,
                name: 'Person',
              },
              realmInfo: {
                name: 'Test Realm',
                backgroundURL: null,
                iconURL: null,
              },
              realmURL: testRealmURL.href,
            },
            links: {
              self: `${testRealmHref}new-card`,
            },
          },
        });
      }
    });

    test('can index a changed file in the filesystem', async function (assert) {
      {
        let response = await request
          .get('/person-1')
          .set('Accept', 'application/vnd.card+json');
        let json = response.body as LooseSingleCardDocument;
        assert.strictEqual(
          json.data.attributes?.firstName,
          'Mango',
          'initial firstName value is correct',
        );
      }

      let expected = [
        {
          type: 'incremental',
          invalidations: [`${testRealmURL}person-1`],
        },
      ];
      await expectEvent({
        assert,
        expected,
        callback: async () => {
          writeJSONSync(join(dir.name, 'person-1.json'), {
            data: {
              type: 'card',
              attributes: {
                firstName: 'Van Gogh',
              },
              meta: {
                adoptsFrom: {
                  module: './person.gts',
                  name: 'Person',
                },
              },
            },
          } as LooseSingleCardDocument);
        },
      });

      {
        let response = await request
          .get('/person-1')
          .set('Accept', 'application/vnd.card+json');
        let json = response.body as LooseSingleCardDocument;
        assert.strictEqual(
          json.data.attributes?.firstName,
          'Van Gogh',
          'updated firstName value is correct',
        );
      }
    });

    test('can index a file deleted from the filesystem', async function (assert) {
      {
        let response = await request
          .get('/person-1')
          .set('Accept', 'application/vnd.card+json');
        assert.strictEqual(response.status, 200, 'HTTP 200 status');
      }

      let expected = [
        {
          type: 'incremental',
          invalidations: [`${testRealmURL}person-1`],
        },
      ];
      await expectEvent({
        assert,
        expected,
        callback: async () => {
          removeSync(join(dir.name, 'person-1.json'));
        },
      });

      {
        let response = await request
          .get('/person-1')
          .set('Accept', 'application/vnd.card+json');
        assert.strictEqual(response.status, 404, 'HTTP 404 status');
      }
    });
  });

  module('BOXEL_HTTP_BASIC_PW env var', function (hooks) {
    hooks.afterEach(function () {
      delete process.env.BOXEL_HTTP_BASIC_PW;
    });

    test('serves a text/html GET request', async function (assert) {
      let response = await request.get('/').set('Accept', 'text/html');
      assert.strictEqual(response.status, 200, 'HTTP 200 status');

      process.env.BOXEL_HTTP_BASIC_PW = '1';

      response = await request.get('/').set('Accept', 'text/html');
      assert.strictEqual(response.status, 401, 'HTTP 401 status');
      assert.strictEqual(
        response.headers['www-authenticate'],
        'Basic realm="Boxel realm server"',
      );

      response = await request
        .get('/')
        .set('Accept', 'text/html')
        .auth('cardstack', 'wrong-password');
      assert.strictEqual(response.status, 401, 'HTTP 401 status');
      assert.strictEqual(
        response.text,
        'Authorization Required',
        'the text returned is correct',
      );
      assert.strictEqual(
        response.headers['www-authenticate'],
        'Basic realm="Boxel realm server"',
      );

      response = await request
        .get('/')
        .set('Accept', 'text/html')
        .auth('cardstack', process.env.BOXEL_HTTP_BASIC_PW);
      assert.strictEqual(response.status, 200, 'HTTP 200 status');
      assert.ok(
        /<script src="\/__boxel\/assets\/vendor.js"><\/script>/.test(
          response.text,
        ),
        'the HTML returned is correct',
      );
    });
  });
});

module('Realm Server serving from root', function (hooks) {
  let testRealmServer: Server;

  let request: SuperTest<Test>;

  let dir: DirResult;

  let loader = new Loader();
  loader.addURLMapping(new URL(baseRealm.url), new URL(localBaseRealm));
  shimExternals(loader);

  setupCardLogs(
    hooks,
    async () => await loader.import(`${baseRealm.url}card-api`),
  );

  setupBaseRealmServer(hooks, loader);

  hooks.beforeEach(async function () {
    dir = dirSync();
    copySync(join(__dirname, 'cards'), dir.name);

    let testRealmServerLoader = new Loader();
    testRealmServerLoader.addURLMapping(
      new URL(baseRealm.url),
      new URL(localBaseRealm),
    );

    testRealmServer = (
      await runTestRealmServer(
        testRealmServerLoader,
        dir.name,
        undefined,
        testRealmURL,
      )
    ).testRealmServer;
    request = supertest(testRealmServer);
  });

  hooks.afterEach(function () {
    testRealmServer.close();
  });

  test('serves a root directory GET request', async function (assert) {
    let response = await request
      .get('/')
      .set('Accept', 'application/vnd.api+json');

    assert.strictEqual(response.status, 200, 'HTTP 200 status');
    let json = response.body;
    assert.deepEqual(
      json,
      {
        data: {
          id: testRealmHref,
          type: 'directory',
          relationships: {
            'a.js': {
              links: {
                related: `${testRealmHref}a.js`,
              },
              meta: {
                kind: 'file',
              },
            },
            'b.js': {
              links: {
                related: `${testRealmHref}b.js`,
              },
              meta: {
                kind: 'file',
              },
            },
            'c.js': {
              links: {
                related: `${testRealmHref}c.js`,
              },
              meta: {
                kind: 'file',
              },
            },
            'code-ref-test.gts': {
              links: {
                related: `${testRealmHref}code-ref-test.gts`,
              },
              meta: {
                kind: 'file',
              },
            },
            'cycle-one.js': {
              links: {
                related: `${testRealmHref}cycle-one.js`,
              },
              meta: {
                kind: 'file',
              },
            },
            'cycle-two.js': {
              links: {
                related: `${testRealmHref}cycle-two.js`,
              },
              meta: {
                kind: 'file',
              },
            },
            'd.js': {
              links: {
                related: `${testRealmHref}d.js`,
              },
              meta: {
                kind: 'file',
              },
            },
            'deadlock/': {
              links: {
                related: `${testRealmHref}deadlock/`,
              },
              meta: {
                kind: 'directory',
              },
            },
            'dir/': {
              links: {
                related: `${testRealmHref}dir/`,
              },
              meta: {
                kind: 'directory',
              },
            },
            'e.js': {
              links: {
                related: `${testRealmHref}e.js`,
              },
              meta: {
                kind: 'file',
              },
            },
            'home.gts': {
              links: {
                related: `${testRealmHref}home.gts`,
              },
              meta: {
                kind: 'file',
              },
            },
            'index.json': {
              links: {
                related: `${testRealmHref}index.json`,
              },
              meta: {
                kind: 'file',
              },
            },
            'person-1.json': {
              links: {
                related: `${testRealmHref}person-1.json`,
              },
              meta: {
                kind: 'file',
              },
            },
            'person-2.json': {
              links: {
                related: `${testRealmHref}person-2.json`,
              },
              meta: {
                kind: 'file',
              },
            },
            'person.gts': {
              links: {
                related: `${testRealmHref}person.gts`,
              },
              meta: {
                kind: 'file',
              },
            },
            'person.json': {
              links: {
                related: `${testRealmHref}person.json`,
              },
              meta: {
                kind: 'file',
              },
            },
            'unused-card.gts': {
              links: {
                related: `${testRealmHref}unused-card.gts`,
              },
              meta: {
                kind: 'file',
              },
            },
          },
        },
      },
      'the directory response is correct',
    );
  });
});

module('Realm Server serving from a subdirectory', function (hooks) {
  let testRealmServer: Server;

  let request: SuperTest<Test>;

  let dir: DirResult;

  let loader = new Loader();
  loader.addURLMapping(new URL(baseRealm.url), new URL(localBaseRealm));
  shimExternals(loader);

  setupCardLogs(
    hooks,
    async () => await loader.import(`${baseRealm.url}card-api`),
  );

  setupBaseRealmServer(hooks, loader);

  hooks.beforeEach(async function () {
    dir = dirSync();
    copySync(join(__dirname, 'cards'), dir.name);

    let testRealmServerLoader = new Loader();
    testRealmServerLoader.addURLMapping(
      new URL(baseRealm.url),
      new URL(localBaseRealm),
    );

    testRealmServer = (
      await runTestRealmServer(
        testRealmServerLoader,
        dir.name,
        undefined,
        new URL('http://127.0.0.1:4446/demo/'),
      )
    ).testRealmServer;

    request = supertest(testRealmServer);
  });

  hooks.afterEach(function () {
    testRealmServer.close();
  });

  test('serves a subdirectory GET request that results in redirect', async function (assert) {
    let response = await request.get('/demo');

    assert.strictEqual(response.status, 302, 'HTTP 302 status');
    assert.strictEqual(
      response.headers['location'],
      'http://127.0.0.1:4446/demo/',
    );
  });

  test('redirection keeps query params intact', async function (assert) {
    let response = await request.get(
      '/demo?operatorModeEnabled=true&operatorModeState=%7B%22stacks%22%3A%5B%7B%22items%22%3A%5B%7B%22card%22%3A%7B%22id%22%3A%22http%3A%2F%2Flocalhost%3A4204%2Findex%22%7D%2C%22format%22%3A%22isolated%22%7D%5D%7D%5D%7D',
    );

    assert.strictEqual(response.status, 302, 'HTTP 302 status');
    assert.strictEqual(
      response.headers['location'],
      'http://127.0.0.1:4446/demo/?operatorModeEnabled=true&operatorModeState=%7B%22stacks%22%3A%5B%7B%22items%22%3A%5B%7B%22card%22%3A%7B%22id%22%3A%22http%3A%2F%2Flocalhost%3A4204%2Findex%22%7D%2C%22format%22%3A%22isolated%22%7D%5D%7D%5D%7D',
    );
  });
});

async function setupPermissionedRealm(permissions: RealmPermissions) {
  let testRealm: Realm;
  let testRealmServer: Server;
  let request: SuperTest<Test>;

  let dir = dirSync();
  copySync(join(__dirname, 'cards'), dir.name);

  let testRealmServerLoader = new Loader();
  testRealmServerLoader.addURLMapping(
    new URL(baseRealm.url),
    new URL(localBaseRealm),
  );

  shimExternals(testRealmServerLoader);

  ({ testRealm, testRealmServer } = await runTestRealmServer(
    testRealmServerLoader,
    dir.name,
    undefined,
    testRealmURL,
    permissions,
  ));

  request = supertest(testRealmServer);

  return { testRealm, testRealmServer, request, dir, testRealmServerLoader };
}<|MERGE_RESOLUTION|>--- conflicted
+++ resolved
@@ -58,7 +58,7 @@
   return realm.createJWT({ user, realm: realmUrl, permissions }, '7d');
 };
 
-module('Realm Server', function (hooks) {
+module.only('Realm Server', function (hooks) {
   async function expectEvent<T>({
     assert,
     expected,
@@ -145,35 +145,6 @@
         ));
       });
 
-<<<<<<< HEAD
-    assert.strictEqual(response.status, 200, 'HTTP 200 status');
-    let json = response.body;
-    assert.ok(json.data.meta.lastModified, 'lastModified exists');
-    delete json.data.meta.lastModified;
-    assert.strictEqual(
-      response.get('X-boxel-realm-url'),
-      testRealmURL.href,
-      'realm url header is correct',
-    );
-    assert.strictEqual(
-      response.get('X-boxel-realm-public-readable'),
-      'true',
-      'realm is public readable',
-    );
-    assert.deepEqual(json, {
-      data: {
-        id: `${testRealmHref}person-1`,
-        type: 'card',
-        attributes: {
-          firstName: 'Mango',
-          description: null,
-          thumbnailURL: null,
-        },
-        meta: {
-          adoptsFrom: {
-            module: `./person`,
-            name: 'Person',
-=======
       test('serves the request', async function (assert) {
         let response = await request
           .get('/person-1')
@@ -187,6 +158,11 @@
           response.get('X-boxel-realm-url'),
           testRealmURL.href,
           'realm url header is correct',
+        );
+        assert.strictEqual(
+          response.get('X-boxel-realm-public-readable'),
+          'true',
+          'realm is public readable',
         );
         assert.deepEqual(json, {
           data: {
@@ -212,7 +188,6 @@
             links: {
               self: `${testRealmHref}person-1`,
             },
->>>>>>> d75de624
           },
         });
       });
@@ -234,6 +209,11 @@
           .set('Authorization', `Bearer invalid-token`);
 
         assert.strictEqual(response.status, 401, 'HTTP 401 status');
+        assert.strictEqual(
+          response.get('X-boxel-realm-public-readable'),
+          undefined,
+          'realm is not public readable',
+        );
       });
 
       test('401 without a JWT', async function (assert) {
@@ -242,6 +222,11 @@
           .set('Accept', 'application/vnd.card+json'); // no Authorization header
 
         assert.strictEqual(response.status, 401, 'HTTP 401 status');
+        assert.strictEqual(
+          response.get('X-boxel-realm-public-readable'),
+          undefined,
+          'realm is not public readable',
+        );
       });
 
       test('403 without permission', async function (assert) {
@@ -254,6 +239,11 @@
           );
 
         assert.strictEqual(response.status, 403, 'HTTP 403 status');
+        assert.strictEqual(
+          response.get('X-boxel-realm-public-readable'),
+          undefined,
+          'realm is not public readable',
+        );
       });
 
       test('200 with permission', async function (assert) {
@@ -266,22 +256,15 @@
           );
 
         assert.strictEqual(response.status, 200, 'HTTP 200 status');
+        assert.strictEqual(
+          response.get('X-boxel-realm-public-readable'),
+          undefined,
+          'realm is not public readable',
+        );
       });
     });
   });
 
-<<<<<<< HEAD
-  test('serves a card POST request', async function (assert) {
-    assert.expect(9);
-    let id: string | undefined;
-    let response = await expectEvent({
-      assert,
-      expectedNumberOfEvents: 1,
-      onEvents: ([event]) => {
-        if (event.type === 'incremental') {
-          id = event.invalidations[0].split('/').pop()!;
-          assert.true(uuidValidate(id!), 'card identifier is a UUID');
-=======
   module('card POST request', function (_hooks) {
     module('public writable realm', function (hooks) {
       hooks.beforeEach(async function () {
@@ -292,7 +275,7 @@
       });
 
       test('serves the request', async function (assert) {
-        assert.expect(8);
+        assert.expect(9);
         let id: string | undefined;
         let response = await expectEvent({
           assert,
@@ -341,10 +324,14 @@
           testRealmURL.href,
           'realm url header is correct',
         );
+        assert.strictEqual(
+          response.get('X-boxel-realm-public-readable'),
+          'true',
+          'realm is public readable',
+        );
         let json = response.body;
 
         if (isSingleCardDocument(json)) {
->>>>>>> d75de624
           assert.strictEqual(
             json.data.id,
             `${testRealmHref}CardDef/${id}`,
@@ -445,25 +432,7 @@
         assert.strictEqual(response.status, 201, 'HTTP 201 status');
       });
     });
-<<<<<<< HEAD
-    if (!id) {
-      assert.ok(false, 'new card identifier was undefined');
-    }
-    assert.strictEqual(response.status, 201, 'HTTP 201 status');
-    assert.strictEqual(
-      response.get('X-boxel-realm-url'),
-      testRealmURL.href,
-      'realm url header is correct',
-    );
-    assert.strictEqual(
-      response.get('X-boxel-realm-public-readable'),
-      'true',
-      'realm is public readable',
-    );
-    let json = response.body;
-=======
   });
->>>>>>> d75de624
 
   module('card GET request', function (_hooks) {
     module('public readable realm', function (hooks) {
@@ -488,6 +457,11 @@
           response.get('X-boxel-realm-url'),
           testRealmURL.href,
           'realm url header is correct',
+        );
+        assert.strictEqual(
+          response.get('X-boxel-realm-public-readable'),
+          'true',
+          'realm is public readable',
         );
         assert.deepEqual(json, {
           data: {
@@ -618,6 +592,11 @@
           testRealmURL.href,
           'realm url header is correct',
         );
+        assert.strictEqual(
+          response.get('X-boxel-realm-public-readable'),
+          'true',
+          'realm is public readable',
+        );
 
         let json = response.body;
         assert.ok(json.data.meta.lastModified, 'lastModified exists');
@@ -718,22 +697,8 @@
             `Bearer ${createJWT(testRealm, 'not-john', testRealmHref)}`,
           );
 
-<<<<<<< HEAD
-    assert.strictEqual(response.status, 200, 'HTTP 200 status');
-    assert.strictEqual(
-      response.get('X-boxel-realm-url'),
-      testRealmURL.href,
-      'realm url header is correct',
-    );
-    assert.strictEqual(
-      response.get('X-boxel-realm-public-readable'),
-      'true',
-      'realm is public readable',
-    );
-=======
         assert.strictEqual(response.status, 403, 'HTTP 403 status');
       });
->>>>>>> d75de624
 
       test('200 with permission', async function (assert) {
         let response = await request
@@ -796,6 +761,11 @@
           testRealmURL.href,
           'realm url header is correct',
         );
+        assert.strictEqual(
+          response.get('X-boxel-realm-public-readable'),
+          'true',
+          'realm is public readable',
+        );
         let cardFile = join(dir.name, entry);
         assert.strictEqual(
           existsSync(cardFile),
@@ -829,6 +799,11 @@
           testRealmURL.href,
           'realm url header is correct',
         );
+        assert.strictEqual(
+          response.get('X-boxel-realm-public-readable'),
+          'true',
+          'realm is public readable',
+        );
         let cardFile = join(dir.name, entry);
         assert.strictEqual(
           existsSync(cardFile),
@@ -838,23 +813,6 @@
       });
     });
 
-<<<<<<< HEAD
-    assert.strictEqual(response.status, 204, 'HTTP 204 status');
-    assert.strictEqual(
-      response.get('X-boxel-realm-url'),
-      testRealmURL.href,
-      'realm url header is correct',
-    );
-    assert.strictEqual(
-      response.get('X-boxel-realm-public-readable'),
-      'true',
-      'realm is public readable',
-    );
-
-    let cardFile = join(dir.name, entry);
-    assert.strictEqual(existsSync(cardFile), false, 'card json does not exist');
-  });
-=======
     module('permissioned realm', function (hooks) {
       hooks.beforeEach(async function () {
         ({ testRealm, testRealmServer, request, dir } =
@@ -862,53 +820,17 @@
             john: ['read', 'write'],
           }));
       });
->>>>>>> d75de624
 
       test('401 with invalid JWT', async function (assert) {
         let response = await request
           .delete('/person-1')
 
-<<<<<<< HEAD
-    assert.strictEqual(response.status, 204, 'HTTP 204 status');
-    assert.strictEqual(
-      response.get('X-boxel-realm-url'),
-      testRealmURL.href,
-      'realm url header is correct',
-    );
-    assert.strictEqual(
-      response.get('X-boxel-realm-public-readable'),
-      'true',
-      'realm is public readable',
-    );
-    let cardFile = join(dir.name, entry);
-    assert.strictEqual(existsSync(cardFile), false, 'card json does not exist');
-  });
-=======
           .set('Accept', 'application/vnd.card+json')
           .set('Authorization', `Bearer invalid-token`);
->>>>>>> d75de624
 
         assert.strictEqual(response.status, 401, 'HTTP 401 status');
       });
 
-<<<<<<< HEAD
-    assert.strictEqual(response.status, 200, 'HTTP 200 status');
-    assert.strictEqual(
-      response.get('X-boxel-realm-url'),
-      testRealmURL.href,
-      'realm url header is correct',
-    );
-    assert.strictEqual(
-      response.get('X-boxel-realm-public-readable'),
-      'true',
-      'realm is public readable',
-    );
-
-    let result = response.body.toString().trim();
-    assert.strictEqual(result, cardSrc, 'the card source is correct');
-    assert.ok(response.headers['last-modified'], 'last-modified header exists');
-  });
-=======
       test('403 without permission', async function (assert) {
         let response = await request
           .delete('/person-1')
@@ -917,25 +839,10 @@
             'Authorization',
             `Bearer ${createJWT(testRealm, 'not-john', testRealmHref)}`,
           );
->>>>>>> d75de624
 
         assert.strictEqual(response.status, 403, 'HTTP 403 status');
       });
 
-<<<<<<< HEAD
-    assert.strictEqual(response.status, 302, 'HTTP 302 status');
-    assert.strictEqual(
-      response.get('X-boxel-realm-url'),
-      testRealmURL.href,
-      'realm url header is correct',
-    );
-    assert.strictEqual(
-      response.get('X-boxel-realm-public-readable'),
-      'true',
-      'realm is public readable',
-    );
-    assert.strictEqual(response.headers['location'], '/person.gts');
-=======
       test('204 with permission', async function (assert) {
         let response = await request
           .delete('/person-1')
@@ -948,7 +855,6 @@
         assert.strictEqual(response.status, 204, 'HTTP 204 status');
       });
     });
->>>>>>> d75de624
   });
 
   module('card source GET request', function (_hooks) {
@@ -961,32 +867,21 @@
         ));
       });
 
-<<<<<<< HEAD
-    assert.strictEqual(response.status, 302, 'HTTP 302 status');
-    assert.strictEqual(
-      response.get('X-boxel-realm-url'),
-      testRealmURL.href,
-      'realm url header is correct',
-    );
-    assert.strictEqual(
-      response.get('X-boxel-realm-public-readable'),
-      'true',
-      'realm is public readable',
-    );
-    assert.strictEqual(response.headers['location'], '/person-1.json');
-  });
-=======
       test('serves the request', async function (assert) {
         let response = await request
           .get('/person.gts')
           .set('Accept', 'application/vnd.card+source');
->>>>>>> d75de624
 
         assert.strictEqual(response.status, 200, 'HTTP 200 status');
         assert.strictEqual(
           response.get('X-boxel-realm-url'),
           testRealmURL.href,
           'realm url header is correct',
+        );
+        assert.strictEqual(
+          response.get('X-boxel-realm-public-readable'),
+          'true',
+          'realm is public readable',
         );
         let result = response.body.toString().trim();
         assert.strictEqual(result, cardSrc, 'the card source is correct');
@@ -996,26 +891,10 @@
         );
       });
 
-<<<<<<< HEAD
-    assert.strictEqual(response.status, 302, 'HTTP 302 status');
-    assert.strictEqual(
-      response.get('X-boxel-realm-url'),
-      testRealmURL.href,
-      'realm url header is correct',
-    );
-    assert.strictEqual(
-      response.get('X-boxel-realm-public-readable'),
-      'true',
-      'realm is public readable',
-    );
-    assert.strictEqual(response.headers['location'], '/person');
-  });
-=======
       test('serves a card-source GET request that results in redirect', async function (assert) {
         let response = await request
           .get('/person')
           .set('Accept', 'application/vnd.card+source');
->>>>>>> d75de624
 
         assert.strictEqual(response.status, 302, 'HTTP 302 status');
         assert.strictEqual(
@@ -1023,6 +902,11 @@
           testRealmURL.href,
           'realm url header is correct',
         );
+        assert.strictEqual(
+          response.get('X-boxel-realm-public-readable'),
+          'true',
+          'realm is public readable',
+        );
         assert.strictEqual(response.headers['location'], '/person.gts');
       });
 
@@ -1037,6 +921,11 @@
           testRealmURL.href,
           'realm url header is correct',
         );
+        assert.strictEqual(
+          response.get('X-boxel-realm-public-readable'),
+          'true',
+          'realm is public readable',
+        );
         assert.strictEqual(response.headers['location'], '/person-1.json');
       });
 
@@ -1051,6 +940,11 @@
           testRealmURL.href,
           'realm url header is correct',
         );
+        assert.strictEqual(
+          response.get('X-boxel-realm-public-readable'),
+          'true',
+          'realm is public readable',
+        );
         assert.strictEqual(response.headers['location'], '/person');
       });
 
@@ -1062,6 +956,11 @@
           response.get('X-boxel-realm-url'),
           testRealmURL.href,
           'realm URL header is correct',
+        );
+        assert.strictEqual(
+          response.get('X-boxel-realm-public-readable'),
+          'true',
+          'realm is public readable',
         );
         let body = response.text.trim();
         let moduleAbsolutePath = resolve(join(__dirname, '..', 'person.gts'));
@@ -1079,25 +978,6 @@
       });
     });
 
-<<<<<<< HEAD
-    assert.strictEqual(response.status, 204, 'HTTP 204 status');
-    assert.strictEqual(
-      response.get('X-boxel-realm-url'),
-      testRealmURL.href,
-      'realm url header is correct',
-    );
-    assert.strictEqual(
-      response.get('X-boxel-realm-public-readable'),
-      'true',
-      'realm is public readable',
-    );
-    let cardFile = join(dir.name, entry);
-    assert.strictEqual(
-      existsSync(cardFile),
-      false,
-      'card module does not exist',
-    );
-=======
     module('permissioned realm', function (hooks) {
       hooks.beforeEach(async function () {
         ({ testRealm, testRealmServer, request } = await setupPermissionedRealm(
@@ -1148,7 +1028,6 @@
         assert.strictEqual(response.status, 200, 'HTTP 200 status');
       });
     });
->>>>>>> d75de624
   });
 
   module('card-source DELETE request', function (_hooks) {
@@ -1184,6 +1063,11 @@
           testRealmURL.href,
           'realm url header is correct',
         );
+        assert.strictEqual(
+          response.get('X-boxel-realm-public-readable'),
+          'true',
+          'realm is public readable',
+        );
         let cardFile = join(dir.name, entry);
         assert.strictEqual(
           existsSync(cardFile),
@@ -1216,6 +1100,11 @@
           testRealmURL.href,
           'realm url header is correct',
         );
+        assert.strictEqual(
+          response.get('X-boxel-realm-public-readable'),
+          'true',
+          'realm is public readable',
+        );
         let cardFile = join(dir.name, entry);
         assert.strictEqual(
           existsSync(cardFile),
@@ -1225,26 +1114,6 @@
       });
     });
 
-<<<<<<< HEAD
-    assert.strictEqual(response.status, 204, 'HTTP 204 status');
-    assert.strictEqual(
-      response.get('X-boxel-realm-url'),
-      testRealmURL.href,
-      'realm url header is correct',
-    );
-    assert.strictEqual(
-      response.get('X-boxel-realm-public-readable'),
-      'true',
-      'realm is public readable',
-    );
-    let cardFile = join(dir.name, entry);
-    assert.strictEqual(
-      existsSync(cardFile),
-      false,
-      'card instance does not exist',
-    );
-  });
-=======
     module('permissioned realm', function (hooks) {
       hooks.beforeEach(async function () {
         ({ testRealm, testRealmServer, request, dir } =
@@ -1252,7 +1121,6 @@
             john: ['read', 'write'],
           }));
       });
->>>>>>> d75de624
 
       test('401 with invalid JWT', async function (assert) {
         let response = await request
@@ -1260,22 +1128,8 @@
           .set('Accept', 'application/vnd.card+source')
           .set('Authorization', `Bearer invalid-token`);
 
-<<<<<<< HEAD
-    assert.strictEqual(response.status, 204, 'HTTP 204 status');
-    assert.strictEqual(
-      response.get('X-boxel-realm-url'),
-      testRealmURL.href,
-      'realm url header is correct',
-    );
-    assert.strictEqual(
-      response.get('X-boxel-realm-public-readable'),
-      'true',
-      'realm is public readable',
-    );
-=======
         assert.strictEqual(response.status, 401, 'HTTP 401 status');
       });
->>>>>>> d75de624
 
       test('403 without permission', async function (assert) {
         let response = await request
@@ -1337,6 +1191,11 @@
           response.get('X-boxel-realm-url'),
           testRealmURL.href,
           'realm url header is correct',
+        );
+        assert.strictEqual(
+          response.get('X-boxel-realm-public-readable'),
+          'true',
+          'realm is public readable',
         );
 
         let srcFile = join(dir.name, entry);
@@ -1502,6 +1361,11 @@
             testRealmURL.href,
             'realm url header is correct',
           );
+          assert.strictEqual(
+            response.get('X-boxel-realm-public-readable'),
+            'true',
+            'realm is public readable',
+          );
 
           let json = response.body;
           assert.deepEqual(json.data.attributes, {
@@ -1544,25 +1408,11 @@
           );
         }
 
-<<<<<<< HEAD
-      assert.strictEqual(response.status, 200, 'HTTP 200 status');
-      assert.strictEqual(
-        response.get('X-boxel-realm-url'),
-        testRealmURL.href,
-        'realm url header is correct',
-      );
-      assert.strictEqual(
-        response.get('X-boxel-realm-public-readable'),
-        'true',
-        'realm is public readable',
-      );
-=======
         // verify instance GET is correct
         {
           let response = await request
             .get(new URL(id).pathname)
             .set('Accept', 'application/vnd.card+json');
->>>>>>> d75de624
 
           assert.strictEqual(response.status, 200, 'HTTP 200 status');
           let json = response.body;
@@ -1602,24 +1452,8 @@
           .set('Accept', 'application/vnd.card+source')
           .send(`//TEST UPDATE\n${cardSrc}`); // no Authorization header
 
-<<<<<<< HEAD
-    assert.strictEqual(response.status, 200, 'HTTP 200 status');
-    assert.strictEqual(
-      response.get('X-boxel-realm-url'),
-      testRealmURL.href,
-      'realm URL header is correct',
-    );
-    assert.strictEqual(
-      response.get('X-boxel-realm-public-readable'),
-      'true',
-      'realm is public readable',
-    );
-    let body = response.text.trim();
-    let moduleAbsolutePath = resolve(join(__dirname, '..', 'person.gts'));
-=======
         assert.strictEqual(response.status, 401, 'HTTP 401 status');
       });
->>>>>>> d75de624
 
       test('403 without permission', async function (assert) {
         let response = await request
@@ -1659,49 +1493,6 @@
         ));
       });
 
-<<<<<<< HEAD
-    assert.strictEqual(response.status, 200, 'HTTP 200 status');
-    assert.strictEqual(
-      response.get('X-boxel-realm-url'),
-      testRealmURL.href,
-      'realm url header is correct',
-    );
-    assert.strictEqual(
-      response.get('X-boxel-realm-public-readable'),
-      'true',
-      'realm is public readable',
-    );
-    let json = response.body;
-    assert.deepEqual(
-      json,
-      {
-        data: {
-          id: `${testRealmHref}dir/`,
-          type: 'directory',
-          relationships: {
-            'bar.txt': {
-              links: {
-                related: `${testRealmHref}dir/bar.txt`,
-              },
-              meta: {
-                kind: 'file',
-              },
-            },
-            'foo.txt': {
-              links: {
-                related: `${testRealmHref}dir/foo.txt`,
-              },
-              meta: {
-                kind: 'file',
-              },
-            },
-            'subdir/': {
-              links: {
-                related: `${testRealmHref}dir/subdir/`,
-              },
-              meta: {
-                kind: 'directory',
-=======
       test('serves the request', async function (assert) {
         let response = await request
           .get('/dir/')
@@ -1712,6 +1503,11 @@
           response.get('X-boxel-realm-url'),
           testRealmURL.href,
           'realm url header is correct',
+        );
+        assert.strictEqual(
+          response.get('X-boxel-realm-public-readable'),
+          'true',
+          'realm is public readable',
         );
         let json = response.body;
         assert.deepEqual(
@@ -1745,7 +1541,6 @@
                     kind: 'directory',
                   },
                 },
->>>>>>> d75de624
               },
             },
           },
@@ -1828,36 +1623,10 @@
         ));
       });
 
-<<<<<<< HEAD
-    assert.strictEqual(response.status, 200, 'HTTP 200 status');
-    assert.strictEqual(
-      response.get('X-boxel-realm-url'),
-      testRealmURL.href,
-      'realm url header is correct',
-    );
-    assert.strictEqual(
-      response.get('X-boxel-realm-public-readable'),
-      'true',
-      'realm is public readable',
-    );
-    let json = response.body;
-    assert.strictEqual(
-      json.data.length,
-      1,
-      'the card is returned in the search results',
-    );
-    assert.strictEqual(
-      json.data[0].id,
-      `${testRealmHref}person-1`,
-      'card ID is correct',
-    );
-  });
-=======
       test('serves a /_search GET request', async function (assert) {
         let response = await request
           .get(`/_search?${stringify(query)}`)
           .set('Accept', 'application/vnd.card+json');
->>>>>>> d75de624
 
         assert.strictEqual(response.status, 200, 'HTTP 200 status');
         assert.strictEqual(
@@ -1865,6 +1634,11 @@
           testRealmURL.href,
           'realm url header is correct',
         );
+        assert.strictEqual(
+          response.get('X-boxel-realm-public-readable'),
+          'true',
+          'realm is public readable',
+        );
         let json = response.body;
         assert.strictEqual(
           json.data.length,
@@ -1879,36 +1653,11 @@
       });
     });
 
-<<<<<<< HEAD
-    assert.strictEqual(response.status, 200, 'HTTP 200 status');
-    assert.strictEqual(
-      response.get('X-boxel-realm-url'),
-      testRealmURL.href,
-      'realm url header is correct',
-    );
-    assert.strictEqual(
-      response.get('X-boxel-realm-public-readable'),
-      'true',
-      'realm is public readable',
-    );
-    let json = response.body;
-    assert.deepEqual(
-      json,
-      {
-        data: {
-          id: testRealmHref,
-          type: 'realm-info',
-          attributes: {
-            name: 'Test Realm',
-            backgroundURL: null,
-            iconURL: null,
-=======
     module('permissioned realm', function (hooks) {
       hooks.beforeEach(async function () {
         ({ testRealm, testRealmServer, request } = await setupPermissionedRealm(
           {
             john: ['read'],
->>>>>>> d75de624
           },
         ));
       });
@@ -1975,6 +1724,11 @@
           response.get('X-boxel-realm-url'),
           testRealmURL.href,
           'realm url header is correct',
+        );
+        assert.strictEqual(
+          response.get('X-boxel-realm-public-readable'),
+          'true',
+          'realm is public readable',
         );
         let json = response.body;
         assert.deepEqual(
@@ -1995,40 +1749,11 @@
       });
     });
 
-<<<<<<< HEAD
-    {
-      let response = await request
-        .get('/new-card')
-        .set('Accept', 'application/vnd.card+json');
-      assert.strictEqual(response.status, 200, 'HTTP 200 status');
-      let json = response.body;
-      assert.ok(json.data.meta.lastModified, 'lastModified exists');
-      delete json.data.meta.lastModified;
-      assert.strictEqual(
-        response.get('X-boxel-realm-url'),
-        testRealmURL.href,
-        'realm url header is correct',
-      );
-      assert.strictEqual(
-        response.get('X-boxel-realm-public-readable'),
-        'true',
-        'realm is public readable',
-      );
-      assert.deepEqual(json, {
-        data: {
-          id: `${testRealmHref}new-card`,
-          type: 'card',
-          attributes: {
-            firstName: 'Mango',
-            description: null,
-            thumbnailURL: null,
-=======
     module('permissioned realm', function (hooks) {
       hooks.beforeEach(async function () {
         ({ testRealm, testRealmServer, request } = await setupPermissionedRealm(
           {
             john: ['read'],
->>>>>>> d75de624
           },
         ));
       });
@@ -2224,6 +1949,11 @@
           testRealmURL.href,
           'realm url header is correct',
         );
+        assert.strictEqual(
+          response.get('X-boxel-realm-public-readable'),
+          'true',
+          'realm is public readable',
+        );
         assert.deepEqual(json, {
           data: {
             id: `${testRealmHref}new-card`,
