import { module, test } from 'qunit';
import { Test, SuperTest } from 'supertest';
import { join, basename } from 'path';
import { Server } from 'http';
import { type DirResult } from 'tmp';
import { existsSync, readJSONSync } from 'fs-extra';
import {
  isSingleCardDocument,
  baseRealm,
  Realm,
  type LooseSingleCardDocument,
  type SingleCardDocument,
} from '@cardstack/runtime-common';
import { stringify } from 'qs';
import { Query } from '@cardstack/runtime-common/query';
import {
  setupCardLogs,
  setupBaseRealmServer,
  setupPermissionedRealm,
  setupMatrixRoom,
  createVirtualNetworkAndLoader,
  matrixURL,
  closeServer,
  testRealmInfo,
  cleanWhiteSpace,
  testRealmHref,
  createJWT,
  testRealmServerMatrixUserId,
} from './helpers';
import { expectIncrementalIndexEvent } from './helpers/indexing';
import '@cardstack/runtime-common/helpers/code-equality-assertion';
import { resetCatalogRealms } from '../handlers/handle-fetch-catalog-realms';

module(basename(__filename), function () {
  module('Realm-specific Endpoints | card URLs', function (hooks) {
    let testRealm: Realm;
    let testRealmHttpServer: Server;
    let request: SuperTest<Test>;
    let dir: DirResult;

    function onRealmSetup(args: {
      testRealm: Realm;
      testRealmHttpServer: Server;
      request: SuperTest<Test>;
      dir: DirResult;
    }) {
      testRealm = args.testRealm;
      testRealmHttpServer = args.testRealmHttpServer;
      request = args.request;
      dir = args.dir;
    }

    function getRealmSetup() {
      return {
        testRealm,
        testRealmHttpServer,
        request,
        dir,
      };
    }

    let { virtualNetwork, loader } = createVirtualNetworkAndLoader();

    setupCardLogs(
      hooks,
      async () => await loader.import(`${baseRealm.url}card-api`),
    );

    setupBaseRealmServer(hooks, virtualNetwork, matrixURL);

    hooks.afterEach(async function () {
      await closeServer(testRealmHttpServer);
      resetCatalogRealms();
    });

    module('card GET request', function (_hooks) {
      module('public readable realm', function (hooks) {
        setupPermissionedRealm(hooks, {
          permissions: {
            '*': ['read'],
          },
          onRealmSetup,
        });

        test('serves the request', async function (assert) {
          let response = await request
            .get('/person-1')
            .set('Accept', 'application/vnd.card+json');

          assert.strictEqual(response.status, 200, 'HTTP 200 status');
          let json = response.body;
          assert.ok(json.data.meta.lastModified, 'lastModified exists');
          delete json.data.meta.lastModified;
          delete json.data.meta.resourceCreatedAt;
          assert.strictEqual(
            response.get('X-boxel-realm-url'),
            testRealmHref,
            'realm url header is correct',
          );
          assert.strictEqual(
            response.get('X-boxel-realm-public-readable'),
            'true',
            'realm is public readable',
          );
          assert.deepEqual(json, {
            data: {
              id: `${testRealmHref}person-1`,
              type: 'card',
              attributes: {
                title: 'Mango',
                cardInfo: {},
                firstName: 'Mango',
                description: null,
                thumbnailURL: null,
              },
              relationships: {
                'cardInfo.theme': {
                  links: {
                    self: null,
                  },
                },
              },
              meta: {
                adoptsFrom: {
                  module: `./person`,
                  name: 'Person',
                },
                // FIXME see elsewhere… global fix?
                realmInfo: {
                  ...testRealmInfo,
                  realmUserId: '@node-test_realm:localhost',
                },
                realmURL: testRealmHref,
              },
              links: {
                self: `${testRealmHref}person-1`,
              },
            },
          });
        });

        test('serves a card error request without last known good state', async function (assert) {
          let response = await request
            .get('/missing-link')
            .set('Accept', 'application/vnd.card+json');

          assert.strictEqual(response.status, 500, 'HTTP 500 status');
          let json = response.body;
          assert.strictEqual(
            response.get('X-boxel-realm-url'),
            testRealmHref,
            'realm url header is correct',
          );
          assert.strictEqual(
            response.get('X-boxel-realm-public-readable'),
            'true',
            'realm is public readable',
          );

          let errorBody = json.errors[0];
          assert.ok(errorBody.meta.stack.includes('at CurrentRun.visitFile'));
          delete errorBody.meta.stack;
          assert.deepEqual(errorBody, {
            id: `${testRealmHref}missing-link`,
            status: 404,
            title: 'Not Found',
            message: `missing file ${testRealmHref}does-not-exist.json`,
            realm: testRealmHref,
            meta: {
              lastKnownGoodHtml: null,
              scopedCssUrls: [],
              cardTitle: null,
            },
          });
        });
      });

      // using public writable realm to make it easy for test setup for the error tests
      module('public writable realm', function (hooks) {
        setupPermissionedRealm(hooks, {
          permissions: {
            '*': ['read', 'write'],
          },
          onRealmSetup,
        });

        test('serves a card error request with last known good state', async function (assert) {
          await request
            .patch('/hassan')
            .send({
              data: {
                type: 'card',
                relationships: {
                  friend: {
                    links: {
                      self: './does-not-exist',
                    },
                  },
                },
                meta: {
                  adoptsFrom: {
                    module: './friend.gts',
                    name: 'Friend',
                  },
                },
              },
            })
            .set('Accept', 'application/vnd.card+json');

          let response = await request
            .get('/hassan')
            .set('Accept', 'application/vnd.card+json');

          assert.strictEqual(response.status, 500, 'HTTP 500 status');
          let json = response.body;
          assert.strictEqual(
            response.get('X-boxel-realm-url'),
            testRealmHref,
            'realm url header is correct',
          );
          assert.strictEqual(
            response.get('X-boxel-realm-public-readable'),
            'true',
            'realm is public readable',
          );

          let errorBody = json.errors[0];
          let lastKnownGoodHtml = cleanWhiteSpace(
            errorBody.meta.lastKnownGoodHtml,
          );

          assert.ok(errorBody.meta.stack.includes('at CurrentRun.visitFile'));
          assert.strictEqual(errorBody.status, 404);
          assert.strictEqual(errorBody.title, 'Not Found');
          assert.strictEqual(
            errorBody.message,
            `missing file ${testRealmHref}does-not-exist.json`,
          );
          assert.ok(lastKnownGoodHtml.includes('Hassan has a friend'));
          assert.ok(lastKnownGoodHtml.includes('Jade'));
          let scopedCssUrls = errorBody.meta.scopedCssUrls;
          assertScopedCssUrlsContain(
            assert,
            scopedCssUrls,
            cardDefModuleDependencies,
          );
        });
      });

      module('permissioned realm', function (hooks) {
        setupPermissionedRealm(hooks, {
          permissions: {
            john: ['read'],
          },
          onRealmSetup,
        });

        test('401 with invalid JWT', async function (assert) {
          let response = await request
            .get('/person-1')
            .set('Accept', 'application/vnd.card+json')
            .set('Authorization', `Bearer invalid-token`);

          assert.strictEqual(response.status, 401, 'HTTP 401 status');
          assert.strictEqual(
            response.get('X-boxel-realm-public-readable'),
            undefined,
            'realm is not public readable',
          );
        });

        test('401 without a JWT', async function (assert) {
          let response = await request
            .get('/person-1')
            .set('Accept', 'application/vnd.card+json'); // no Authorization header

          assert.strictEqual(response.status, 401, 'HTTP 401 status');
          assert.strictEqual(
            response.get('X-boxel-realm-public-readable'),
            undefined,
            'realm is not public readable',
          );
        });

        test('403 without permission', async function (assert) {
          let response = await request
            .get('/person-1')
            .set('Accept', 'application/vnd.card+json')
            .set('Authorization', `Bearer ${createJWT(testRealm, 'not-john')}`);

          assert.strictEqual(response.status, 403, 'HTTP 403 status');
          assert.strictEqual(
            response.get('X-boxel-realm-public-readable'),
            undefined,
            'realm is not public readable',
          );
        });

        test('200 with permission', async function (assert) {
          let response = await request
            .get('/person-1')
            .set('Accept', 'application/vnd.card+json')
            .set(
              'Authorization',
              `Bearer ${createJWT(testRealm, 'john', ['read'])}`,
            );

          assert.strictEqual(response.status, 200, 'HTTP 200 status');
          assert.strictEqual(
            response.get('X-boxel-realm-public-readable'),
            undefined,
            'realm is not public readable',
          );
        });

        test('200 when server user assumes user that has read permission', async function (assert) {
          let response = await request
            .get('/person-1')
            .set('Accept', 'application/vnd.card+json')
            .set('X-Boxel-Assume-User', 'john')
            .set(
              'Authorization',
              `Bearer ${createJWT(testRealm, testRealmServerMatrixUserId, ['assume-user'])}`,
            );

          assert.strictEqual(response.status, 200, 'HTTP 200 status');
          assert.strictEqual(
            response.get('X-boxel-realm-public-readable'),
            undefined,
            'realm is not public readable',
          );
        });

        test('403 when server user assumes user that has no read permission', async function (assert) {
          let response = await request
            .get('/person-1')
            .set('Accept', 'application/vnd.card+json')
            .set('X-Boxel-Assume-User', 'not-john')
            .set(
              'Authorization',
              `Bearer ${createJWT(testRealm, testRealmServerMatrixUserId, ['assume-user'])}`,
            );

          assert.strictEqual(response.status, 403, 'HTTP 403 status');
          assert.strictEqual(
            response.get('X-boxel-realm-public-readable'),
            undefined,
            'realm is not public readable',
          );
        });
      });
    });

    module('card POST request', function (_hooks) {
      module('public writable realm', function (hooks) {
        setupPermissionedRealm(hooks, {
          permissions: {
            '*': ['read', 'write'],
          },
          onRealmSetup,
        });

        let { getMessagesSince } = setupMatrixRoom(hooks, getRealmSetup);

        test('serves the request', async function (assert) {
          let realmEventTimestampStart = Date.now();

          let response = await request
            .post('/')
            .send({
              data: {
                type: 'card',
                attributes: {},
                meta: {
                  adoptsFrom: {
                    module: 'https://cardstack.com/base/card-api',
                    name: 'CardDef',
                  },
                },
              },
            })
            .set('Accept', 'application/vnd.card+json');

          let incrementalEventContent = await expectIncrementalIndexEvent(
            testRealmHref,
            realmEventTimestampStart,
            {
              assert,
              getMessagesSince,
              realm: testRealmHref,
            },
          );
          let id = incrementalEventContent.invalidations[0].split('/').pop()!;

          assert.strictEqual(response.status, 201, 'HTTP 201 status');
          assert.strictEqual(
            response.get('X-boxel-realm-url'),
            testRealmHref,
            'realm url header is correct',
          );
          assert.strictEqual(
            response.get('X-boxel-realm-public-readable'),
            'true',
            'realm is public readable',
          );
          let json = response.body;

          assert.true(
            isSingleCardDocument(json),
            'response body is a card document',
          );

          assert.strictEqual(
            json.data.id,
            `${testRealmHref}CardDef/${id}`,
            'the id is correct',
          );
          assert.ok(json.data.meta.lastModified, 'lastModified is populated');
          let cardFile = join(
            dir.name,
            'realm_server_1',
            'test',
            'CardDef',
            `${id}.json`,
          );
          assert.ok(existsSync(cardFile), 'card json exists');
          let card = readJSONSync(cardFile);
          assert.deepEqual(
            card,
            {
              data: {
<<<<<<< HEAD
                attributes: {},
=======
                attributes: {
                  cardInfo: {},
                  title: null,
                  description: null,
                  thumbnailURL: null,
                },
>>>>>>> fd0e4855
                type: 'card',
                meta: {
                  adoptsFrom: {
                    module: 'https://cardstack.com/base/card-api',
                    name: 'CardDef',
                  },
                },
              },
            },
            'file contents are correct',
          );
        });

        test('creates card instances when it encounters "lid" in the request', async function (assert) {
          let response = await request
            .post('/')
            .send({
              data: {
                type: 'card',
                attributes: {
                  firstName: 'Hassan',
                },
                relationships: {
                  friend: {
                    data: {
                      lid: 'local-id-1',
                      type: 'card',
                    },
                  },
                },
                meta: {
                  adoptsFrom: {
                    module: 'http://localhost:4202/node-test/friend',
                    name: 'Friend',
                  },
                },
              },
              included: [
                {
                  lid: 'local-id-1',
                  type: 'card',
                  attributes: {
                    firstName: 'Jade',
                  },
                  relationships: {
                    'friends.0': {
                      data: {
                        lid: 'local-id-2',
                        type: 'card',
                      },
                    },
                    'friends.1': {
                      data: {
                        lid: 'local-id-3',
                        type: 'card',
                      },
                    },
                  },
                  meta: {
                    adoptsFrom: {
                      module: 'http://localhost:4202/node-test/friend',
                      name: 'Friend',
                    },
                  },
                },
                {
                  lid: 'local-id-2',
                  type: 'card',
                  attributes: {
                    firstName: 'Germaine',
                  },
                  meta: {
                    adoptsFrom: {
                      module: 'http://localhost:4202/node-test/friend',
                      name: 'Friend',
                    },
                  },
                },
                {
                  lid: 'local-id-3',
                  type: 'card',
                  attributes: {
                    firstName: 'Boris',
                  },
                  meta: {
                    adoptsFrom: {
                      module: 'http://localhost:4202/node-test/friend',
                      name: 'Friend',
                    },
                  },
                },
              ],
            } as LooseSingleCardDocument)
            .set('Accept', 'application/vnd.card+json');

          assert.strictEqual(response.status, 201, 'HTTP 201 status');
          assert.strictEqual(
            response.get('X-boxel-realm-url'),
            testRealmHref,
            'realm url header is correct',
          );
          assert.strictEqual(
            response.get('X-boxel-realm-public-readable'),
            'true',
            'realm is public readable',
          );
          let json = response.body as SingleCardDocument;
          let id = json.data.id!.split('/').pop()!;
          {
            let cardFile = join(
              dir.name,
              'realm_server_1',
              'test',
              'Friend',
              `${id}.json`,
            );
            assert.ok(existsSync(cardFile), `card json ${cardFile} exists`);
            let card = readJSONSync(cardFile);
            assert.deepEqual(
              card,
              {
                data: {
                  type: 'card',
                  attributes: {
                    firstName: 'Hassan',
<<<<<<< HEAD
=======
                    cardInfo: {},
                    description: null,
                    thumbnailURL: null,
>>>>>>> fd0e4855
                  },
                  relationships: {
                    friend: {
                      links: {
                        self: './local-id-1',
                      },
                    },
                  },
                  meta: {
                    adoptsFrom: {
                      module: 'http://localhost:4202/node-test/friend',
                      name: 'Friend',
                    },
                  },
                },
              } as LooseSingleCardDocument,
              `file contents ${cardFile} are correct`,
            );
          }
          {
            let cardFile = join(
              dir.name,
              'realm_server_1',
              'test',
              'Friend',
              `local-id-1.json`,
            );
            assert.ok(existsSync(cardFile), `card json ${cardFile} exists`);
            let card = readJSONSync(cardFile);
            assert.deepEqual(
              card,
              {
                data: {
                  type: 'card',
                  attributes: {
                    firstName: 'Jade',
<<<<<<< HEAD
=======
                    description: null,
                    thumbnailURL: null,
                    cardInfo: {},
>>>>>>> fd0e4855
                  },
                  relationships: {
                    'friends.0': {
                      links: {
                        self: './local-id-2',
                      },
                    },
                    'friends.1': {
                      links: {
                        self: './local-id-3',
                      },
                    },
                  },
                  meta: {
                    adoptsFrom: {
                      module: 'http://localhost:4202/node-test/friend',
                      name: 'Friend',
                    },
                  },
                },
              } as LooseSingleCardDocument,
              `file contents ${cardFile} are correct`,
            );
          }
          {
            let cardFile = join(
              dir.name,
              'realm_server_1',
              'test',
              'Friend',
              `local-id-2.json`,
            );
            assert.ok(existsSync(cardFile), `card json ${cardFile} exists`);
            let card = readJSONSync(cardFile);
            assert.deepEqual(
              card,
              {
                data: {
                  type: 'card',
                  attributes: {
                    firstName: 'Germaine',
<<<<<<< HEAD
=======
                    description: null,
                    thumbnailURL: null,
                    cardInfo: {},
>>>>>>> fd0e4855
                  },
                  meta: {
                    adoptsFrom: {
                      module: 'http://localhost:4202/node-test/friend',
                      name: 'Friend',
                    },
                  },
                },
              } as LooseSingleCardDocument,
              `file contents ${cardFile} are correct`,
            );
          }
          {
            let cardFile = join(
              dir.name,
              'realm_server_1',
              'test',
              'Friend',
              `local-id-3.json`,
            );
            assert.ok(existsSync(cardFile), `card json ${cardFile} exists`);
            let card = readJSONSync(cardFile);
            assert.deepEqual(
              card,
              {
                data: {
                  type: 'card',
                  attributes: {
                    firstName: 'Boris',
<<<<<<< HEAD
=======
                    description: null,
                    thumbnailURL: null,
                    cardInfo: {},
>>>>>>> fd0e4855
                  },
                  meta: {
                    adoptsFrom: {
                      module: 'http://localhost:4202/node-test/friend',
                      name: 'Friend',
                    },
                  },
                },
              } as LooseSingleCardDocument,
              `file contents ${cardFile} are correct`,
            );
          }
          {
            let response = await request
              .get(`/Friend/${id}`)
              .set('Accept', 'application/vnd.card+json');

            assert.strictEqual(response.status, 200, 'HTTP 200 status');
            let json = response.body;
            assert.ok(json.data.meta.lastModified, 'lastModified exists');
            delete json.data.meta.lastModified;
            delete json.data.meta.resourceCreatedAt;
            assert.strictEqual(
              response.get('X-boxel-realm-url'),
              testRealmHref,
              'realm url header is correct',
            );
            assert.deepEqual(json.data, {
              id: `${testRealmHref}Friend/${id}`,
              type: 'card',
              attributes: {
                firstName: 'Hassan',
                title: 'Hassan',
                description: null,
                thumbnailURL: null,
                cardInfo: {},
              },
              relationships: {
                friend: {
                  links: {
                    self: './local-id-1',
                  },
                  data: {
                    type: 'card',
                    id: `${testRealmHref}Friend/local-id-1`,
                  },
                },
                'cardInfo.theme': {
                  links: {
                    self: null,
                  },
                },
              },
              meta: {
                adoptsFrom: {
                  name: 'Friend',
                  module: 'http://localhost:4202/node-test/friend',
                },
                realmInfo: {
                  ...testRealmInfo,
                  realmUserId: '@node-test_realm:localhost',
                },
                realmURL: testRealmHref,
              },
              links: {
                self: `${testRealmHref}Friend/${id}`,
              },
            });

            for (let resource of json.included!) {
              delete resource.meta.realmURL;
              delete resource.meta.realmInfo;
              delete resource.meta.lastModified;
              delete resource.meta.resourceCreatedAt;
              delete resource.links;
            }
            assert.deepEqual(
              json.included,
              [
                {
                  id: `${testRealmHref}Friend/local-id-1`,
                  type: 'card',
                  attributes: {
                    firstName: 'Jade',
                    title: 'Jade',
                    description: null,
                    thumbnailURL: null,
                    cardInfo: {},
                  },
                  relationships: {
                    'friends.0': {
                      links: {
                        self: './local-id-2',
                      },
                      data: {
                        id: `${testRealmHref}Friend/local-id-2`,
                        type: 'card',
                      },
                    },
                    'friends.1': {
                      links: {
                        self: './local-id-3',
                      },
                      data: {
                        id: `${testRealmHref}Friend/local-id-3`,
                        type: 'card',
                      },
                    },
                    friend: {
                      links: {
                        self: null,
                      },
                    },
                    'cardInfo.theme': {
                      links: {
                        self: null,
                      },
                    },
                  },
                  meta: {
                    adoptsFrom: {
                      module: 'http://localhost:4202/node-test/friend',
                      name: 'Friend',
                    },
                  },
                },
                {
                  id: `${testRealmHref}Friend/local-id-2`,
                  type: 'card',
                  attributes: {
                    firstName: 'Germaine',
                    title: 'Germaine',
                    description: null,
                    thumbnailURL: null,
                    cardInfo: {},
                  },
                  relationships: {
                    friend: {
                      links: {
                        self: null,
                      },
                    },
                    'cardInfo.theme': {
                      links: {
                        self: null,
                      },
                    },
                  },
                  meta: {
                    adoptsFrom: {
                      module: 'http://localhost:4202/node-test/friend',
                      name: 'Friend',
                    },
                  },
                },
                {
                  id: `${testRealmHref}Friend/local-id-3`,
                  type: 'card',
                  attributes: {
                    firstName: 'Boris',
                    title: 'Boris',
                    description: null,
                    thumbnailURL: null,
                    cardInfo: {},
                  },
                  relationships: {
                    friend: {
                      links: {
                        self: null,
                      },
                    },
                    'cardInfo.theme': {
                      links: {
                        self: null,
                      },
                    },
                  },
                  meta: {
                    adoptsFrom: {
                      module: 'http://localhost:4202/node-test/friend',
                      name: 'Friend',
                    },
                  },
                },
              ],
              'included is correct',
            );
          }
          {
            let response = await request
              .get(`/Friend/local-id-1`)
              .set('Accept', 'application/vnd.card+json');

            assert.strictEqual(response.status, 200, 'HTTP 200 status');
            let json = response.body;
            assert.ok(json.data.meta.lastModified, 'lastModified exists');
            delete json.data.meta.lastModified;
            delete json.data.meta.resourceCreatedAt;
            assert.strictEqual(
              response.get('X-boxel-realm-url'),
              testRealmHref,
              'realm url header is correct',
            );
            assert.deepEqual(json.data, {
              id: `${testRealmHref}Friend/local-id-1`,
              type: 'card',
              attributes: {
                firstName: 'Jade',
                title: 'Jade',
                description: null,
                thumbnailURL: null,
                cardInfo: {},
              },
              relationships: {
                'friends.0': {
                  links: {
                    self: './local-id-2',
                  },
                  data: {
                    id: `${testRealmHref}Friend/local-id-2`,
                    type: 'card',
                  },
                },
                'friends.1': {
                  links: {
                    self: './local-id-3',
                  },
                  data: {
                    id: `${testRealmHref}Friend/local-id-3`,
                    type: 'card',
                  },
                },
                friend: {
                  links: {
                    self: null,
                  },
                },
                'cardInfo.theme': {
                  links: {
                    self: null,
                  },
                },
              },
              meta: {
                adoptsFrom: {
                  name: 'Friend',
                  module: 'http://localhost:4202/node-test/friend',
                },
                realmInfo: {
                  ...testRealmInfo,
                  realmUserId: '@node-test_realm:localhost',
                },
                realmURL: testRealmHref,
              },
              links: {
                self: `${testRealmHref}Friend/local-id-1`,
              },
            });

            for (let resource of json.included!) {
              delete resource.meta.realmURL;
              delete resource.meta.realmInfo;
              delete resource.meta.lastModified;
              delete resource.meta.resourceCreatedAt;
              delete resource.links;
            }
            assert.deepEqual(
              json.included,
              [
                {
                  id: `${testRealmHref}Friend/local-id-2`,
                  type: 'card',
                  attributes: {
                    firstName: 'Germaine',
                    title: 'Germaine',
                    description: null,
                    thumbnailURL: null,
                    cardInfo: {},
                  },
                  relationships: {
                    friend: {
                      links: {
                        self: null,
                      },
                    },
                    'cardInfo.theme': {
                      links: {
                        self: null,
                      },
                    },
                  },
                  meta: {
                    adoptsFrom: {
                      module: 'http://localhost:4202/node-test/friend',
                      name: 'Friend',
                    },
                  },
                },
                {
                  id: `${testRealmHref}Friend/local-id-3`,
                  type: 'card',
                  attributes: {
                    firstName: 'Boris',
                    title: 'Boris',
                    description: null,
                    thumbnailURL: null,
                    cardInfo: {},
                  },
                  relationships: {
                    friend: {
                      links: {
                        self: null,
                      },
                    },
                    'cardInfo.theme': {
                      links: {
                        self: null,
                      },
                    },
                  },
                  meta: {
                    adoptsFrom: {
                      module: 'http://localhost:4202/node-test/friend',
                      name: 'Friend',
                    },
                  },
                },
              ],
              'included is correct',
            );
          }
          {
            let response = await request
              .get(`/Friend/local-id-2`)
              .set('Accept', 'application/vnd.card+json');

            assert.strictEqual(response.status, 200, 'HTTP 200 status');
            let json = response.body;
            assert.ok(json.data.meta.lastModified, 'lastModified exists');
            delete json.data.meta.lastModified;
            delete json.data.meta.resourceCreatedAt;
            assert.strictEqual(
              response.get('X-boxel-realm-url'),
              testRealmHref,
              'realm url header is correct',
            );
            assert.deepEqual(json, {
              data: {
                id: `${testRealmHref}Friend/local-id-2`,
                type: 'card',
                attributes: {
                  firstName: 'Germaine',
                  title: 'Germaine',
                  description: null,
                  thumbnailURL: null,
                  cardInfo: {},
                },
                relationships: {
                  friend: {
                    links: {
                      self: null,
                    },
                  },
                  'cardInfo.theme': {
                    links: {
                      self: null,
                    },
                  },
                },
                meta: {
                  adoptsFrom: {
                    name: 'Friend',
                    module: 'http://localhost:4202/node-test/friend',
                  },
                  realmInfo: {
                    ...testRealmInfo,
                    realmUserId: '@node-test_realm:localhost',
                  },
                  realmURL: testRealmHref,
                },
                links: {
                  self: `${testRealmHref}Friend/local-id-2`,
                },
              },
            });
          }
          {
            let response = await request
              .get(`/Friend/local-id-3`)
              .set('Accept', 'application/vnd.card+json');

            assert.strictEqual(response.status, 200, 'HTTP 200 status');
            let json = response.body;
            assert.ok(json.data.meta.lastModified, 'lastModified exists');
            delete json.data.meta.lastModified;
            delete json.data.meta.resourceCreatedAt;
            assert.strictEqual(
              response.get('X-boxel-realm-url'),
              testRealmHref,
              'realm url header is correct',
            );
            assert.deepEqual(json, {
              data: {
                id: `${testRealmHref}Friend/local-id-3`,
                type: 'card',
                attributes: {
                  firstName: 'Boris',
                  title: 'Boris',
                  description: null,
                  thumbnailURL: null,
                  cardInfo: {},
                },
                relationships: {
                  friend: {
                    links: {
                      self: null,
                    },
                  },
                  'cardInfo.theme': {
                    links: {
                      self: null,
                    },
                  },
                },
                meta: {
                  adoptsFrom: {
                    name: 'Friend',
                    module: 'http://localhost:4202/node-test/friend',
                  },
                  realmInfo: {
                    ...testRealmInfo,
                    realmUserId: '@node-test_realm:localhost',
                  },
                  realmURL: testRealmHref,
                },
                links: {
                  self: `${testRealmHref}Friend/local-id-3`,
                },
              },
            });
          }
        });

        test('ignores "lid" for other realms', async function (assert) {
          let response = await request
            .post('/')
            .send({
              data: {
                type: 'card',
                attributes: {
                  firstName: 'Hassan',
                },
                relationships: {
                  friend: {
                    data: {
                      lid: 'local-id-3',
                      type: 'card',
                    },
                  },
                },
                meta: {
                  adoptsFrom: {
                    module: 'http://localhost:4202/node-test/friend',
                    name: 'Friend',
                  },
                },
              },
              included: [
                {
                  lid: 'local-id-3',
                  type: 'card',
                  attributes: {
                    firstName: 'Boris',
                  },
                  meta: {
                    adoptsFrom: {
                      module: 'http://localhost:4202/node-test/friend',
                      name: 'Friend',
                    },
                    realmURL: `http://some-other-realm/`,
                  },
                },
              ],
            } as LooseSingleCardDocument)
            .set('Accept', 'application/vnd.card+json');

          assert.strictEqual(response.status, 201, 'HTTP 201 status');
          assert.strictEqual(
            response.get('X-boxel-realm-url'),
            testRealmHref,
            'realm url header is correct',
          );
          assert.strictEqual(
            response.get('X-boxel-realm-public-readable'),
            'true',
            'realm is public readable',
          );
          let json = response.body as SingleCardDocument;
          let id = json.data.id!.split('/').pop()!;
          {
            let cardFile = join(
              dir.name,
              'realm_server_1',
              'test',
              'Friend',
              `${id}.json`,
            );
            assert.ok(existsSync(cardFile), `card json ${cardFile} exists`);
            let card = readJSONSync(cardFile);
            assert.deepEqual(
              card,
              {
                data: {
                  type: 'card',
                  attributes: {
                    firstName: 'Hassan',
<<<<<<< HEAD
=======
                    cardInfo: {},
                    description: null,
                    thumbnailURL: null,
>>>>>>> fd0e4855
                  },
                  relationships: {
                    friend: {
                      links: { self: null },
                    },
                  },
                  meta: {
                    adoptsFrom: {
                      module: 'http://localhost:4202/node-test/friend',
                      name: 'Friend',
                    },
                  },
                },
              } as LooseSingleCardDocument,
              `file contents ${cardFile} are correct`,
            );
          }
          {
            let cardFile = join(
              dir.name,
              'realm_server_1',
              'test',
              'Friend',
              `local-id-3.json`,
            );
            assert.false(
              existsSync(cardFile),
              `card json ${cardFile} does not exist`,
            );
          }
        });
      });

      module('permissioned realm', function (hooks) {
        setupPermissionedRealm(hooks, {
          permissions: {
            john: ['read', 'write'],
          },
          onRealmSetup,
        });

        test('401 with invalid JWT', async function (assert) {
          let response = await request
            .post('/')
            .send({})
            .set('Accept', 'application/vnd.card+json')
            .set('Authorization', `Bearer invalid-token`);

          assert.strictEqual(response.status, 401, 'HTTP 401 status');
        });

        test('401 without a JWT', async function (assert) {
          let response = await request
            .post('/')
            .send({})
            .set('Accept', 'application/vnd.card+json'); // no Authorization header

          assert.strictEqual(response.status, 401, 'HTTP 401 status');
        });

        test('401 permissions have been updated', async function (assert) {
          let response = await request
            .post('/')
            .send({})
            .set('Accept', 'application/vnd.card+json')
            .set(
              'Authorization',
              `Bearer ${createJWT(testRealm, 'john', ['read'])}`,
            );

          assert.strictEqual(response.status, 401, 'HTTP 401 status');
        });

        test('403 without permission', async function (assert) {
          let response = await request
            .post('/')
            .send({})
            .set('Accept', 'application/vnd.card+json')
            .set('Authorization', `Bearer ${createJWT(testRealm, 'not-john')}`);

          assert.strictEqual(response.status, 403, 'HTTP 403 status');
        });

        test('201 with permission', async function (assert) {
          let response = await request
            .post('/')
            .send({
              data: {
                type: 'card',
                attributes: {},
                meta: {
                  adoptsFrom: {
                    module: 'https://cardstack.com/base/card-api',
                    name: 'CardDef',
                  },
                },
              },
            })
            .set('Accept', 'application/vnd.card+json')
            .set(
              'Authorization',
              `Bearer ${createJWT(testRealm, 'john', ['read', 'write'])}`,
            );

          assert.strictEqual(response.status, 201, 'HTTP 201 status');
        });
      });
    });

    module('card PATCH request', function (_hooks) {
      module('public writable realm', function (hooks) {
        setupPermissionedRealm(hooks, {
          permissions: {
            '*': ['read', 'write'],
          },
          onRealmSetup,
        });

        let { getMessagesSince } = setupMatrixRoom(hooks, getRealmSetup);

        test('serves the request', async function (assert) {
          let entry = 'person-1.json';

          let response = await request
            .patch('/person-1')
            .send({
              data: {
                type: 'card',
                attributes: {
                  firstName: 'Van Gogh',
                },
                meta: {
                  adoptsFrom: {
                    module: './person.gts',
                    name: 'Person',
                  },
                },
              },
            })
            .set('Accept', 'application/vnd.card+json');

          assert.strictEqual(response.status, 200, 'HTTP 200 status');
          assert.strictEqual(
            response.get('X-boxel-realm-url'),
            testRealmHref,
            'realm url header is correct',
          );
          assert.strictEqual(
            response.get('X-boxel-realm-public-readable'),
            'true',
            'realm is public readable',
          );

          let json = response.body;
          assert.ok(json.data.meta.lastModified, 'lastModified exists');

          assert.true(
            isSingleCardDocument(json),
            'response body is a card document',
          );

          assert.strictEqual(
            json.data.attributes?.firstName,
            'Van Gogh',
            'the field data is correct',
          );
          assert.ok(json.data.meta.lastModified, 'lastModified is populated');
          delete json.data.meta.lastModified;
          delete json.data.meta.resourceCreatedAt;
          let cardFile = join(dir.name, 'realm_server_1', 'test', entry);
          assert.ok(existsSync(cardFile), 'card json exists');
          let card = readJSONSync(cardFile);
          assert.deepEqual(
            card,
            {
              data: {
                type: 'card',
                attributes: {
                  firstName: 'Van Gogh',
                  cardInfo: {},
                  description: null,
                  thumbnailURL: null,
                },
                relationships: {
                  'cardInfo.theme': {
                    links: {
                      self: null,
                    },
                  },
                },
                meta: {
                  adoptsFrom: {
                    module: `./person`,
                    name: 'Person',
                  },
                },
              },
            },
            'file contents are correct',
          );

          let query: Query = {
            filter: {
              on: {
                module: `${testRealmHref}person`,
                name: 'Person',
              },
              eq: {
                firstName: 'Van Gogh',
              },
            },
          };

          response = await request
            .get(`/_search?${stringify(query)}`)
            .set('Accept', 'application/vnd.card+json');

          assert.strictEqual(response.status, 200, 'HTTP 200 status');
          assert.strictEqual(response.body.data.length, 1, 'found one card');
        });

        test('creates card instances when it encounters "lid" in the request', async function (assert) {
          let response = await request
            .patch('/hassan')
            .send({
              data: {
                type: 'card',
                attributes: {
                  firstName: 'Paper',
                },
                relationships: {
                  friend: {
                    data: {
                      lid: 'local-id-1',
                      type: 'card',
                    },
                  },
                },
                meta: {
                  adoptsFrom: {
                    module: './friend.gts',
                    name: 'Friend',
                  },
                },
              },
              included: [
                {
                  lid: 'local-id-1',
                  type: 'card',
                  attributes: {
                    firstName: 'Jade',
                  },
                  relationships: {
                    'friends.0': {
                      data: {
                        lid: 'local-id-2',
                        type: 'card',
                      },
                    },
                    'friends.1': {
                      data: {
                        lid: 'local-id-3',
                        type: 'card',
                      },
                    },
                  },
                  meta: {
                    adoptsFrom: {
                      module: 'http://localhost:4202/node-test/friend',
                      name: 'Friend',
                    },
                  },
                },
                {
                  lid: 'local-id-2',
                  type: 'card',
                  attributes: {
                    firstName: 'Germaine',
                  },
                  meta: {
                    adoptsFrom: {
                      module: 'http://localhost:4202/node-test/friend',
                      name: 'Friend',
                    },
                  },
                },
                {
                  lid: 'local-id-3',
                  type: 'card',
                  attributes: {
                    firstName: 'Boris',
                  },
                  meta: {
                    adoptsFrom: {
                      module: 'http://localhost:4202/node-test/friend',
                      name: 'Friend',
                    },
                  },
                },
              ],
            } as LooseSingleCardDocument)
            .set('Accept', 'application/vnd.card+json');

          assert.strictEqual(response.status, 200, 'HTTP 200 status');
          assert.strictEqual(
            response.get('X-boxel-realm-url'),
            testRealmHref,
            'realm url header is correct',
          );
          assert.strictEqual(
            response.get('X-boxel-realm-public-readable'),
            'true',
            'realm is public readable',
          );

          let json = response.body;
          assert.ok(json.data.meta.lastModified, 'lastModified exists');

          assert.true(
            isSingleCardDocument(json),
            'response body is a card document',
          );

          assert.strictEqual(
            json.data.attributes?.firstName,
            'Paper',
            'the field data is correct',
          );
          assert.ok(json.data.meta.lastModified, 'lastModified is populated');
          delete json.data.meta.lastModified;
          delete json.data.meta.resourceCreatedAt;
          {
            let cardFile = join(
              dir.name,
              'realm_server_1',
              'test',
              'hassan.json',
            );
            assert.ok(existsSync(cardFile), 'card json exists');
            let card = readJSONSync(cardFile);
            assert.deepEqual(
              card,
              {
                data: {
                  type: 'card',
                  attributes: {
                    firstName: 'Paper',
                    cardInfo: {},
                    description: null,
                    thumbnailURL: null,
                  },
                  relationships: {
                    friend: {
                      links: {
                        self: './Friend/local-id-1',
                      },
                    },
                    'cardInfo.theme': {
                      links: {
                        self: null,
                      },
                    },
                  },
                  meta: {
                    adoptsFrom: {
                      module: `./friend`,
                      name: 'Friend',
                    },
                  },
                },
              },
              'file contents are correct',
            );
          }
          {
            let cardFile = join(
              dir.name,
              'realm_server_1',
              'test',
              'Friend',
              `local-id-1.json`,
            );
            assert.ok(existsSync(cardFile), `card json ${cardFile} exists`);
            let card = readJSONSync(cardFile);
            assert.deepEqual(
              card,
              {
                data: {
                  type: 'card',
                  attributes: {
                    firstName: 'Jade',
<<<<<<< HEAD
=======
                    cardInfo: {},
                    description: null,
                    thumbnailURL: null,
>>>>>>> fd0e4855
                  },
                  relationships: {
                    'friends.0': {
                      links: {
                        self: './local-id-2',
                      },
                    },
                    'friends.1': {
                      links: {
                        self: './local-id-3',
                      },
                    },
                  },
                  meta: {
                    adoptsFrom: {
                      module: 'http://localhost:4202/node-test/friend',
                      name: 'Friend',
                    },
                  },
                },
              } as LooseSingleCardDocument,
              `file contents ${cardFile} are correct`,
            );
          }
          {
            let cardFile = join(
              dir.name,
              'realm_server_1',
              'test',
              'Friend',
              `local-id-2.json`,
            );
            assert.ok(existsSync(cardFile), `card json ${cardFile} exists`);
            let card = readJSONSync(cardFile);
            assert.deepEqual(
              card,
              {
                data: {
                  type: 'card',
                  attributes: {
                    firstName: 'Germaine',
<<<<<<< HEAD
=======
                    cardInfo: {},
                    description: null,
                    thumbnailURL: null,
>>>>>>> fd0e4855
                  },
                  meta: {
                    adoptsFrom: {
                      module: 'http://localhost:4202/node-test/friend',
                      name: 'Friend',
                    },
                  },
                },
              } as LooseSingleCardDocument,
              `file contents ${cardFile} are correct`,
            );
          }
          {
            let cardFile = join(
              dir.name,
              'realm_server_1',
              'test',
              'Friend',
              `local-id-3.json`,
            );
            assert.ok(existsSync(cardFile), `card json ${cardFile} exists`);
            let card = readJSONSync(cardFile);
            assert.deepEqual(
              card,
              {
                data: {
                  type: 'card',
                  attributes: {
                    firstName: 'Boris',
<<<<<<< HEAD
=======
                    cardInfo: {},
                    description: null,
                    thumbnailURL: null,
>>>>>>> fd0e4855
                  },
                  meta: {
                    adoptsFrom: {
                      module: 'http://localhost:4202/node-test/friend',
                      name: 'Friend',
                    },
                  },
                },
              } as LooseSingleCardDocument,
              `file contents ${cardFile} are correct`,
            );
          }
          {
            let response = await request
              .get(`/hassan`)
              .set('Accept', 'application/vnd.card+json');

            assert.strictEqual(response.status, 200, 'HTTP 200 status');
            let json = response.body;
            assert.ok(json.data.meta.lastModified, 'lastModified exists');
            delete json.data.meta.lastModified;
            delete json.data.meta.resourceCreatedAt;
            assert.strictEqual(
              response.get('X-boxel-realm-url'),
              testRealmHref,
              'realm url header is correct',
            );
            assert.deepEqual(json.data, {
              id: `${testRealmHref}hassan`,
              type: 'card',
              attributes: {
                firstName: 'Paper',
                cardInfo: {},
                title: 'Paper',
                description: null,
                thumbnailURL: null,
              },
              relationships: {
                friend: {
                  links: {
                    self: './Friend/local-id-1',
                  },
                  data: {
                    type: 'card',
                    id: `${testRealmHref}Friend/local-id-1`,
                  },
                },
                'cardInfo.theme': {
                  links: {
                    self: null,
                  },
                },
              },
              meta: {
                adoptsFrom: {
                  name: 'Friend',
                  module: './friend',
                },
                realmInfo: {
                  ...testRealmInfo,
                  realmUserId: '@node-test_realm:localhost',
                },
                realmURL: testRealmHref,
              },
              links: {
                self: `${testRealmHref}hassan`,
              },
            });

            for (let resource of json.included!) {
              delete resource.meta.realmURL;
              delete resource.meta.realmInfo;
              delete resource.meta.lastModified;
              delete resource.meta.resourceCreatedAt;
              delete resource.links;
            }
            assert.deepEqual(
              json.included,
              [
                {
                  id: `${testRealmHref}Friend/local-id-1`,
                  type: 'card',
                  attributes: {
                    firstName: 'Jade',
                    title: 'Jade',
                    cardInfo: {},
                    description: null,
                    thumbnailURL: null,
                  },
                  relationships: {
                    'friends.0': {
                      links: {
                        self: './local-id-2',
                      },
                      data: {
                        id: `${testRealmHref}Friend/local-id-2`,
                        type: 'card',
                      },
                    },
                    'friends.1': {
                      links: {
                        self: './local-id-3',
                      },
                      data: {
                        id: `${testRealmHref}Friend/local-id-3`,
                        type: 'card',
                      },
                    },
                    friend: {
                      links: {
                        self: null,
                      },
                    },
                    'cardInfo.theme': {
                      links: {
                        self: null,
                      },
                    },
                  },
                  meta: {
                    adoptsFrom: {
                      module: 'http://localhost:4202/node-test/friend',
                      name: 'Friend',
                    },
                  },
                },
                {
                  id: `${testRealmHref}Friend/local-id-2`,
                  type: 'card',
                  attributes: {
                    cardInfo: {},
                    firstName: 'Germaine',
                    title: 'Germaine',
                    description: null,
                    thumbnailURL: null,
                  },
                  relationships: {
                    friend: {
                      links: {
                        self: null,
                      },
                    },
                    'cardInfo.theme': {
                      links: {
                        self: null,
                      },
                    },
                  },
                  meta: {
                    adoptsFrom: {
                      module: 'http://localhost:4202/node-test/friend',
                      name: 'Friend',
                    },
                  },
                },
                {
                  id: `${testRealmHref}Friend/local-id-3`,
                  type: 'card',
                  attributes: {
                    cardInfo: {},
                    firstName: 'Boris',
                    title: 'Boris',
                    description: null,
                    thumbnailURL: null,
                  },
                  relationships: {
                    friend: {
                      links: {
                        self: null,
                      },
                    },
                    'cardInfo.theme': {
                      links: {
                        self: null,
                      },
                    },
                  },
                  meta: {
                    adoptsFrom: {
                      module: 'http://localhost:4202/node-test/friend',
                      name: 'Friend',
                    },
                  },
                },
              ],
              'included is correct',
            );
          }
          {
            let response = await request
              .get(`/Friend/local-id-1`)
              .set('Accept', 'application/vnd.card+json');

            assert.strictEqual(response.status, 200, 'HTTP 200 status');
            let json = response.body;
            assert.ok(json.data.meta.lastModified, 'lastModified exists');
            delete json.data.meta.lastModified;
            delete json.data.meta.resourceCreatedAt;
            assert.strictEqual(
              response.get('X-boxel-realm-url'),
              testRealmHref,
              'realm url header is correct',
            );
            assert.deepEqual(json.data, {
              id: `${testRealmHref}Friend/local-id-1`,
              type: 'card',
              attributes: {
                firstName: 'Jade',
                title: 'Jade',
                description: null,
                thumbnailURL: null,
                cardInfo: {},
              },
              relationships: {
                'friends.0': {
                  links: {
                    self: './local-id-2',
                  },
                  data: {
                    id: `${testRealmHref}Friend/local-id-2`,
                    type: 'card',
                  },
                },
                'friends.1': {
                  links: {
                    self: './local-id-3',
                  },
                  data: {
                    id: `${testRealmHref}Friend/local-id-3`,
                    type: 'card',
                  },
                },
                friend: {
                  links: {
                    self: null,
                  },
                },
                'cardInfo.theme': {
                  links: {
                    self: null,
                  },
                },
              },
              meta: {
                adoptsFrom: {
                  name: 'Friend',
                  module: 'http://localhost:4202/node-test/friend',
                },
                realmInfo: {
                  ...testRealmInfo,
                  realmUserId: '@node-test_realm:localhost',
                },
                realmURL: testRealmHref,
              },
              links: {
                self: `${testRealmHref}Friend/local-id-1`,
              },
            });

            for (let resource of json.included!) {
              delete resource.meta.realmURL;
              delete resource.meta.realmInfo;
              delete resource.meta.lastModified;
              delete resource.meta.resourceCreatedAt;
              delete resource.links;
            }
            assert.deepEqual(
              json.included,
              [
                {
                  id: `${testRealmHref}Friend/local-id-2`,
                  type: 'card',
                  attributes: {
                    firstName: 'Germaine',
                    title: 'Germaine',
                    description: null,
                    thumbnailURL: null,
                    cardInfo: {},
                  },
                  relationships: {
                    friend: {
                      links: {
                        self: null,
                      },
                    },
                    'cardInfo.theme': {
                      links: {
                        self: null,
                      },
                    },
                  },
                  meta: {
                    adoptsFrom: {
                      module: 'http://localhost:4202/node-test/friend',
                      name: 'Friend',
                    },
                  },
                },
                {
                  id: `${testRealmHref}Friend/local-id-3`,
                  type: 'card',
                  attributes: {
                    firstName: 'Boris',
                    title: 'Boris',
                    description: null,
                    thumbnailURL: null,
                    cardInfo: {},
                  },
                  relationships: {
                    friend: {
                      links: {
                        self: null,
                      },
                    },
                    'cardInfo.theme': {
                      links: {
                        self: null,
                      },
                    },
                  },
                  meta: {
                    adoptsFrom: {
                      module: 'http://localhost:4202/node-test/friend',
                      name: 'Friend',
                    },
                  },
                },
              ],
              'included is correct',
            );
          }
          {
            let response = await request
              .get(`/Friend/local-id-2`)
              .set('Accept', 'application/vnd.card+json');

            assert.strictEqual(response.status, 200, 'HTTP 200 status');
            let json = response.body;
            assert.ok(json.data.meta.lastModified, 'lastModified exists');
            delete json.data.meta.lastModified;
            delete json.data.meta.resourceCreatedAt;
            assert.strictEqual(
              response.get('X-boxel-realm-url'),
              testRealmHref,
              'realm url header is correct',
            );
            assert.deepEqual(json, {
              data: {
                id: `${testRealmHref}Friend/local-id-2`,
                type: 'card',
                attributes: {
                  firstName: 'Germaine',
                  title: 'Germaine',
                  description: null,
                  thumbnailURL: null,
                  cardInfo: {},
                },
                relationships: {
                  friend: {
                    links: {
                      self: null,
                    },
                  },
                  'cardInfo.theme': {
                    links: {
                      self: null,
                    },
                  },
                },
                meta: {
                  adoptsFrom: {
                    name: 'Friend',
                    module: 'http://localhost:4202/node-test/friend',
                  },
                  realmInfo: {
                    ...testRealmInfo,
                    realmUserId: '@node-test_realm:localhost',
                  },
                  realmURL: testRealmHref,
                },
                links: {
                  self: `${testRealmHref}Friend/local-id-2`,
                },
              },
            });
          }
          {
            let response = await request
              .get(`/Friend/local-id-3`)
              .set('Accept', 'application/vnd.card+json');

            assert.strictEqual(response.status, 200, 'HTTP 200 status');
            let json = response.body;
            assert.ok(json.data.meta.lastModified, 'lastModified exists');
            delete json.data.meta.lastModified;
            delete json.data.meta.resourceCreatedAt;
            assert.strictEqual(
              response.get('X-boxel-realm-url'),
              testRealmHref,
              'realm url header is correct',
            );
            assert.deepEqual(json, {
              data: {
                id: `${testRealmHref}Friend/local-id-3`,
                type: 'card',
                attributes: {
                  firstName: 'Boris',
                  title: 'Boris',
                  description: null,
                  thumbnailURL: null,
                  cardInfo: {},
                },
                relationships: {
                  friend: {
                    links: {
                      self: null,
                    },
                  },
                  'cardInfo.theme': {
                    links: {
                      self: null,
                    },
                  },
                },
                meta: {
                  adoptsFrom: {
                    name: 'Friend',
                    module: 'http://localhost:4202/node-test/friend',
                  },
                  realmInfo: {
                    ...testRealmInfo,
                    realmUserId: '@node-test_realm:localhost',
                  },
                  realmURL: testRealmHref,
                },
                links: {
                  self: `${testRealmHref}Friend/local-id-3`,
                },
              },
            });
          }
        });

        test('creates card instances when it encounters "lid" in the request for requests that has "isUsed: true" links', async function (assert) {
          let response = await request
            .patch('/hassan-x')
            .send({
              data: {
                type: 'card',
                attributes: {
                  firstName: 'Paper',
                },
                relationships: {
                  friend: {
                    data: {
                      lid: 'local-id-1',
                      type: 'card',
                    },
                  },
                },
                meta: {
                  adoptsFrom: {
                    module: './friend-with-used-link.gts',
                    name: 'FriendWithUsedLink',
                  },
                },
              },
              included: [
                {
                  lid: 'local-id-1',
                  type: 'card',
                  attributes: {
                    firstName: 'Jade',
                  },
                  meta: {
                    adoptsFrom: {
                      module:
                        'http://localhost:4202/node-test/friend-with-used-link',
                      name: 'FriendWithUsedLink',
                    },
                  },
                },
              ],
            } as LooseSingleCardDocument)
            .set('Accept', 'application/vnd.card+json');

          assert.strictEqual(response.status, 200, 'HTTP 200 status');
          assert.strictEqual(
            response.get('X-boxel-realm-url'),
            testRealmHref,
            'realm url header is correct',
          );
          assert.strictEqual(
            response.get('X-boxel-realm-public-readable'),
            'true',
            'realm is public readable',
          );

          let json = response.body;
          assert.ok(json.data.meta.lastModified, 'lastModified exists');

          assert.true(
            isSingleCardDocument(json),
            'response body is a card document',
          );

          assert.strictEqual(
            json.data.attributes?.firstName,
            'Paper',
            'the field data is correct',
          );
          assert.ok(json.data.meta.lastModified, 'lastModified is populated');
          delete json.data.meta.lastModified;
          delete json.data.meta.resourceCreatedAt;
          {
            let cardFile = join(
              dir.name,
              'realm_server_1',
              'test',
              'hassan-x.json',
            );
            assert.ok(existsSync(cardFile), 'card json exists');
            let card = readJSONSync(cardFile);
            assert.deepEqual(
              card,
              {
                data: {
                  type: 'card',
                  attributes: {
                    firstName: 'Paper',
                    cardInfo: {},
                    description: null,
                    thumbnailURL: null,
                  },
                  relationships: {
                    friend: {
                      links: {
                        self: './FriendWithUsedLink/local-id-1',
                      },
                    },
                    'cardInfo.theme': {
                      links: {
                        self: null,
                      },
                    },
                  },
                  meta: {
                    adoptsFrom: {
                      module: `./friend-with-used-link`,
                      name: 'FriendWithUsedLink',
                    },
                  },
                },
              },
              'file contents are correct',
            );
          }
          {
            let cardFile = join(
              dir.name,
              'realm_server_1',
              'test',
              'FriendWithUsedLink',
              `local-id-1.json`,
            );
            assert.ok(existsSync(cardFile), `card json ${cardFile} exists`);
            let card = readJSONSync(cardFile);
            assert.deepEqual(
              card,
              {
                data: {
                  type: 'card',
                  attributes: {
                    firstName: 'Jade',
<<<<<<< HEAD
=======
                    description: null,
                    thumbnailURL: null,
                    cardInfo: {},
                  },
                  relationships: {
                    friend: {
                      links: {
                        self: null,
                      },
                    },
>>>>>>> fd0e4855
                  },
                  meta: {
                    adoptsFrom: {
                      module:
                        'http://localhost:4202/node-test/friend-with-used-link',
                      name: 'FriendWithUsedLink',
                    },
                  },
                },
              } as LooseSingleCardDocument,
              `file contents ${cardFile} are correct`,
            );
          }
          {
            let response = await request
              .get(`/hassan-x`)
              .set('Accept', 'application/vnd.card+json');

            assert.strictEqual(response.status, 200, 'HTTP 200 status');
            let json = response.body;
            assert.ok(json.data.meta.lastModified, 'lastModified exists');
            delete json.data.meta.lastModified;
            delete json.data.meta.resourceCreatedAt;
            assert.strictEqual(
              response.get('X-boxel-realm-url'),
              testRealmHref,
              'realm url header is correct',
            );
            assert.deepEqual(json.data, {
              id: `${testRealmHref}hassan-x`,
              type: 'card',
              attributes: {
                firstName: 'Paper',
                title: 'Paper',
                description: null,
                thumbnailURL: null,
                cardInfo: {},
              },
              relationships: {
                friend: {
                  links: {
                    self: './FriendWithUsedLink/local-id-1',
                  },
                  data: {
                    type: 'card',
                    id: `${testRealmHref}FriendWithUsedLink/local-id-1`,
                  },
                },
                'cardInfo.theme': {
                  links: {
                    self: null,
                  },
                },
              },
              meta: {
                adoptsFrom: {
                  name: 'FriendWithUsedLink',
                  module: './friend-with-used-link',
                },
                realmInfo: {
                  ...testRealmInfo,
                  realmUserId: '@node-test_realm:localhost',
                },
                realmURL: testRealmHref,
              },
              links: {
                self: `${testRealmHref}hassan-x`,
              },
            });

            for (let resource of json.included!) {
              delete resource.meta.realmURL;
              delete resource.meta.realmInfo;
              delete resource.meta.lastModified;
              delete resource.meta.resourceCreatedAt;
              delete resource.links;
            }
            assert.deepEqual(
              json.included,
              [
                {
                  id: `${testRealmHref}FriendWithUsedLink/local-id-1`,
                  type: 'card',
                  attributes: {
                    firstName: 'Jade',
                    title: 'Jade',
                    description: null,
                    thumbnailURL: null,
                    cardInfo: {},
                  },
                  relationships: {
                    friend: {
                      links: {
                        self: null,
                      },
                    },
                    'cardInfo.theme': {
                      links: {
                        self: null,
                      },
                    },
                  },
                  meta: {
                    adoptsFrom: {
                      module:
                        'http://localhost:4202/node-test/friend-with-used-link',
                      name: 'FriendWithUsedLink',
                    },
                  },
                },
              ],
              'included is correct',
            );
          }
          {
            let response = await request
              .get(`/FriendWithUsedLink/local-id-1`)
              .set('Accept', 'application/vnd.card+json');

            assert.strictEqual(response.status, 200, 'HTTP 200 status');
            let json = response.body;
            assert.ok(json.data.meta.lastModified, 'lastModified exists');
            delete json.data.meta.lastModified;
            delete json.data.meta.resourceCreatedAt;
            assert.strictEqual(
              response.get('X-boxel-realm-url'),
              testRealmHref,
              'realm url header is correct',
            );
            assert.deepEqual(json.data, {
              id: `${testRealmHref}FriendWithUsedLink/local-id-1`,
              type: 'card',
              attributes: {
                firstName: 'Jade',
                title: 'Jade',
                description: null,
                thumbnailURL: null,
                cardInfo: {},
              },
              relationships: {
                friend: {
                  links: {
                    self: null,
                  },
                },
                'cardInfo.theme': {
                  links: {
                    self: null,
                  },
                },
              },
              meta: {
                adoptsFrom: {
                  name: 'FriendWithUsedLink',
                  module:
                    'http://localhost:4202/node-test/friend-with-used-link',
                },
                realmInfo: {
                  ...testRealmInfo,
                  realmUserId: '@node-test_realm:localhost',
                },
                realmURL: testRealmHref,
              },
              links: {
                self: `${testRealmHref}FriendWithUsedLink/local-id-1`,
              },
            });
          }
        });

        test('ignores "lid" for other realms', async function (assert) {
          let response = await request
            .patch('/hassan')
            .send({
              data: {
                type: 'card',
                attributes: {
                  firstName: 'Paper',
                },
                relationships: {
                  friend: {
                    data: {
                      lid: 'local-id-3',
                      type: 'card',
                    },
                  },
                },
                meta: {
                  adoptsFrom: {
                    module: './friend.gts',
                    name: 'Friend',
                  },
                },
              },
              included: [
                {
                  lid: 'local-id-3',
                  type: 'card',
                  attributes: {
                    firstName: 'Boris',
                  },
                  meta: {
                    adoptsFrom: {
                      module: 'http://localhost:4202/node-test/friend',
                      name: 'Friend',
                    },
                    realmURL: `http://some-other-realm/`,
                  },
                },
              ],
            } as LooseSingleCardDocument)
            .set('Accept', 'application/vnd.card+json');

          assert.strictEqual(response.status, 200, 'HTTP 200 status');
          assert.strictEqual(
            response.get('X-boxel-realm-url'),
            testRealmHref,
            'realm url header is correct',
          );
          assert.strictEqual(
            response.get('X-boxel-realm-public-readable'),
            'true',
            'realm is public readable',
          );
          {
            let cardFile = join(
              dir.name,
              'realm_server_1',
              'test',
              'hassan.json',
            );
            assert.ok(existsSync(cardFile), `card json ${cardFile} exists`);
            let card = readJSONSync(cardFile);
            assert.deepEqual(
              card,
              {
                data: {
                  type: 'card',
                  attributes: {
                    firstName: 'Paper',
                    cardInfo: {},
                    description: null,
                    thumbnailURL: null,
                  },
                  relationships: {
                    friend: {
                      links: { self: './jade' },
                    },
                    'cardInfo.theme': {
                      links: {
                        self: null,
                      },
                    },
                  },
                  meta: {
                    adoptsFrom: {
                      module: './friend',
                      name: 'Friend',
                    },
                  },
                },
              } as LooseSingleCardDocument,
              `file contents ${cardFile} are correct`,
            );
          }
          {
            let cardFile = join(
              dir.name,
              'realm_server_1',
              'test',
              'Friend',
              `local-id-3.json`,
            );
            assert.false(
              existsSync(cardFile),
              `card json ${cardFile} does not exist`,
            );
          }
        });

        test('broadcasts realm events', async function (assert) {
          let realmEventTimestampStart = Date.now();

          await request
            .patch('/person-1')
            .send({
              data: {
                type: 'card',
                attributes: {
                  firstName: 'Van Gogh',
                },
                meta: {
                  adoptsFrom: {
                    module: './person.gts',
                    name: 'Person',
                  },
                },
              },
            })
            .set('Accept', 'application/vnd.card+json');

          await expectIncrementalIndexEvent(
            `${testRealmHref}person-1.json`,
            realmEventTimestampStart,
            {
              assert,
              getMessagesSince,
              realm: testRealmHref,
            },
          );
        });
      });

      module('permissioned realm', function (hooks) {
        setupPermissionedRealm(hooks, {
          permissions: {
            john: ['read', 'write'],
          },
          onRealmSetup,
        });

        test('401 with invalid JWT', async function (assert) {
          let response = await request
            .patch('/person-1')
            .send({})
            .set('Accept', 'application/vnd.card+json')
            .set('Authorization', `Bearer invalid-token`);

          assert.strictEqual(response.status, 401, 'HTTP 401 status');
        });

        test('403 without permission', async function (assert) {
          let response = await request
            .patch('/person-1')
            .send({
              data: {
                type: 'card',
                attributes: {
                  firstName: 'Van Gogh',
                },
                meta: {
                  adoptsFrom: {
                    module: './person.gts',
                    name: 'Person',
                  },
                },
              },
            })
            .set('Accept', 'application/vnd.card+json')
            .set('Authorization', `Bearer ${createJWT(testRealm, 'not-john')}`);

          assert.strictEqual(response.status, 403, 'HTTP 403 status');
        });

        test('200 with permission', async function (assert) {
          let response = await request
            .patch('/person-1')
            .send({
              data: {
                type: 'card',
                attributes: {
                  firstName: 'Van Gogh',
                },
                meta: {
                  adoptsFrom: {
                    module: './person.gts',
                    name: 'Person',
                  },
                },
              },
            })
            .set('Accept', 'application/vnd.card+json')
            .set(
              'Authorization',
              `Bearer ${createJWT(testRealm, 'john', ['read', 'write'])}`,
            );

          assert.strictEqual(response.status, 200, 'HTTP 200 status');
        });
      });
    });

    module('card DELETE request', function (_hooks) {
      module('public writable realm', function (hooks) {
        setupPermissionedRealm(hooks, {
          permissions: {
            '*': ['read', 'write'],
          },
          onRealmSetup,
        });

        let { getMessagesSince } = setupMatrixRoom(hooks, getRealmSetup);

        test('serves the request', async function (assert) {
          let entry = 'person-1.json';

          let response = await request
            .delete('/person-1')
            .set('Accept', 'application/vnd.card+json');

          assert.strictEqual(response.status, 204, 'HTTP 204 status');
          assert.strictEqual(
            response.get('X-boxel-realm-url'),
            testRealmHref,
            'realm url header is correct',
          );
          assert.strictEqual(
            response.get('X-boxel-realm-public-readable'),
            'true',
            'realm is public readable',
          );
          let cardFile = join(dir.name, entry);
          assert.false(existsSync(cardFile), 'card json does not exist');
        });

        test('broadcasts realm events', async function (assert) {
          let realmEventTimestampStart = Date.now();

          await request
            .delete('/person-1')
            .set('Accept', 'application/vnd.card+json');

          await expectIncrementalIndexEvent(
            `${testRealmHref}person-1.json`,
            realmEventTimestampStart,
            {
              assert,
              getMessagesSince,
              realm: testRealmHref,
            },
          );
        });

        test('serves a card DELETE request with .json extension in the url', async function (assert) {
          let entry = 'person-1.json';

          let response = await request
            .delete('/person-1.json')
            .set('Accept', 'application/vnd.card+json');

          assert.strictEqual(response.status, 204, 'HTTP 204 status');
          assert.strictEqual(
            response.get('X-boxel-realm-url'),
            testRealmHref,
            'realm url header is correct',
          );
          assert.strictEqual(
            response.get('X-boxel-realm-public-readable'),
            'true',
            'realm is public readable',
          );
          let cardFile = join(dir.name, entry);
          assert.false(existsSync(cardFile), 'card json does not exist');
        });
      });

      module('permissioned realm', function (hooks) {
        setupPermissionedRealm(hooks, {
          permissions: {
            john: ['read', 'write'],
          },
          onRealmSetup,
        });

        test('401 with invalid JWT', async function (assert) {
          let response = await request
            .delete('/person-1')

            .set('Accept', 'application/vnd.card+json')
            .set('Authorization', `Bearer invalid-token`);

          assert.strictEqual(response.status, 401, 'HTTP 401 status');
        });

        test('403 without permission', async function (assert) {
          let response = await request
            .delete('/person-1')
            .set('Accept', 'application/vnd.card+json')
            .set('Authorization', `Bearer ${createJWT(testRealm, 'not-john')}`);

          assert.strictEqual(response.status, 403, 'HTTP 403 status');
        });

        test('204 with permission', async function (assert) {
          let response = await request
            .delete('/person-1')
            .set('Accept', 'application/vnd.card+json')
            .set(
              'Authorization',
              `Bearer ${createJWT(testRealm, 'john', ['read', 'write'])}`,
            );

          assert.strictEqual(response.status, 204, 'HTTP 204 status');
        });
      });
    });
  });
});

function assertScopedCssUrlsContain(
  assert: Assert,
  scopedCssUrls: string[],
  moduleUrls: string[],
) {
  moduleUrls.forEach((url) => {
    let pattern = new RegExp(`^${url}\\.[^.]+\\.glimmer-scoped\\.css$`);

    assert.true(
      scopedCssUrls.some((scopedCssUrl) => pattern.test(scopedCssUrl)),
      `css url for ${url} is in the deps`,
    );
  });
}

// These modules have CSS that CardDef consumes, so we expect to see them in all relationships of a prerendered card
let cardDefModuleDependencies = [
  'https://cardstack.com/base/default-templates/embedded.gts',
  'https://cardstack.com/base/default-templates/isolated-and-edit.gts',
  'https://cardstack.com/base/default-templates/field-edit.gts',
  'https://cardstack.com/base/field-component.gts',
  'https://cardstack.com/base/contains-many-component.gts',
  'https://cardstack.com/base/links-to-editor.gts',
  'https://cardstack.com/base/links-to-many-component.gts',
];<|MERGE_RESOLUTION|>--- conflicted
+++ resolved
@@ -429,16 +429,9 @@
             card,
             {
               data: {
-<<<<<<< HEAD
-                attributes: {},
-=======
                 attributes: {
                   cardInfo: {},
-                  title: null,
-                  description: null,
-                  thumbnailURL: null,
-                },
->>>>>>> fd0e4855
+                },
                 type: 'card',
                 meta: {
                   adoptsFrom: {
@@ -564,12 +557,7 @@
                   type: 'card',
                   attributes: {
                     firstName: 'Hassan',
-<<<<<<< HEAD
-=======
                     cardInfo: {},
-                    description: null,
-                    thumbnailURL: null,
->>>>>>> fd0e4855
                   },
                   relationships: {
                     friend: {
@@ -606,12 +594,7 @@
                   type: 'card',
                   attributes: {
                     firstName: 'Jade',
-<<<<<<< HEAD
-=======
-                    description: null,
-                    thumbnailURL: null,
                     cardInfo: {},
->>>>>>> fd0e4855
                   },
                   relationships: {
                     'friends.0': {
@@ -653,12 +636,7 @@
                   type: 'card',
                   attributes: {
                     firstName: 'Germaine',
-<<<<<<< HEAD
-=======
-                    description: null,
-                    thumbnailURL: null,
                     cardInfo: {},
->>>>>>> fd0e4855
                   },
                   meta: {
                     adoptsFrom: {
@@ -688,12 +666,7 @@
                   type: 'card',
                   attributes: {
                     firstName: 'Boris',
-<<<<<<< HEAD
-=======
-                    description: null,
-                    thumbnailURL: null,
                     cardInfo: {},
->>>>>>> fd0e4855
                   },
                   meta: {
                     adoptsFrom: {
@@ -1210,12 +1183,7 @@
                   type: 'card',
                   attributes: {
                     firstName: 'Hassan',
-<<<<<<< HEAD
-=======
                     cardInfo: {},
-                    description: null,
-                    thumbnailURL: null,
->>>>>>> fd0e4855
                   },
                   relationships: {
                     friend: {
@@ -1607,12 +1575,7 @@
                   type: 'card',
                   attributes: {
                     firstName: 'Jade',
-<<<<<<< HEAD
-=======
                     cardInfo: {},
-                    description: null,
-                    thumbnailURL: null,
->>>>>>> fd0e4855
                   },
                   relationships: {
                     'friends.0': {
@@ -1654,12 +1617,7 @@
                   type: 'card',
                   attributes: {
                     firstName: 'Germaine',
-<<<<<<< HEAD
-=======
                     cardInfo: {},
-                    description: null,
-                    thumbnailURL: null,
->>>>>>> fd0e4855
                   },
                   meta: {
                     adoptsFrom: {
@@ -1689,12 +1647,7 @@
                   type: 'card',
                   attributes: {
                     firstName: 'Boris',
-<<<<<<< HEAD
-=======
                     cardInfo: {},
-                    description: null,
-                    thumbnailURL: null,
->>>>>>> fd0e4855
                   },
                   meta: {
                     adoptsFrom: {
@@ -2269,19 +2222,7 @@
                   type: 'card',
                   attributes: {
                     firstName: 'Jade',
-<<<<<<< HEAD
-=======
-                    description: null,
-                    thumbnailURL: null,
                     cardInfo: {},
-                  },
-                  relationships: {
-                    friend: {
-                      links: {
-                        self: null,
-                      },
-                    },
->>>>>>> fd0e4855
                   },
                   meta: {
                     adoptsFrom: {
