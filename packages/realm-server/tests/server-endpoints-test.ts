import { module, test } from 'qunit';
import supertest, { Test, SuperTest } from 'supertest';
import { join, basename } from 'path';
import { Server } from 'http';
import { dirSync, type DirResult } from 'tmp';
import { copySync, existsSync, ensureDirSync, readJSONSync } from 'fs-extra';
import {
  Deferred,
  Realm,
  fetchRealmPermissions,
  baseCardRef,
  type SingleCardDocument,
  type QueuePublisher,
  type QueueRunner,
  DEFAULT_PERMISSIONS,
  VirtualNetwork,
  asExpressions,
  insert,
  query,
} from '@cardstack/runtime-common';
import { cardSrc } from '@cardstack/runtime-common/etc/test-fixtures';
import { stringify } from 'qs';
import { v4 as uuidv4 } from 'uuid';
import { Query } from '@cardstack/runtime-common/query';
import {
  setupBaseRealmServer,
  setupPermissionedRealm,
  runTestRealmServer,
  setupDB,
  realmServerTestMatrix,
  realmSecretSeed,
  createVirtualNetwork,
  matrixURL,
  closeServer,
  testRealmInfo,
  insertUser,
  insertPlan,
  fetchSubscriptionsByUserId,
  insertJob,
  testRealmURL,
  createJWT,
  grafanaSecret,
} from './helpers';
import '@cardstack/runtime-common/helpers/code-equality-assertion';
import { RealmServer } from '../server';
import { MatrixClient } from '@cardstack/runtime-common/matrix-client';
import jwt from 'jsonwebtoken';
import { type CardCollectionDocument } from '@cardstack/runtime-common/document-types';
import { type PgAdapter } from '@cardstack/postgres';
import {
  getUserByMatrixUserId,
  sumUpCreditsLedger,
} from '@cardstack/billing/billing-queries';
import {
  createJWT as createRealmServerJWT,
  RealmServerTokenClaim,
} from '../utils/jwt';
import Stripe from 'stripe';
import sinon from 'sinon';
import { getStripe } from '@cardstack/billing/stripe-webhook-handlers/stripe';
import * as boxelUIChangeChecker from '../lib/boxel-ui-change-checker';
import { APP_BOXEL_REALM_SERVER_EVENT_MSGTYPE } from '@cardstack/runtime-common/matrix-constants';
import type {
  MatrixEvent,
  RealmServerEventContent,
} from 'https://cardstack.com/base/matrix-event';
import { monitoringAuthToken } from '../utils/monitoring';

const testRealm2URL = new URL('http://127.0.0.1:4445/test/');

module(basename(__filename), function () {
  module(
    'Realm Server Endpoints (not specific to one realm)',
    function (hooks) {
      let testRealm: Realm;
      let request: SuperTest<Test>;
      let dir: DirResult;
      let dbAdapter: PgAdapter;

      function onRealmSetup(args: {
        testRealm: Realm;
        request: SuperTest<Test>;
        dir: DirResult;
        dbAdapter: PgAdapter;
      }) {
        testRealm = args.testRealm;
        request = args.request;
        dir = args.dir;
        dbAdapter = args.dbAdapter;
      }
      setupBaseRealmServer(hooks, matrixURL);

      hooks.beforeEach(async function () {
        dir = dirSync();
        copySync(join(__dirname, 'cards'), dir.name);
      });

      module('various other realm tests', function (hooks) {
        let testRealmHttpServer2: Server;
        let testRealmServer2: RealmServer;
        let dbAdapter: PgAdapter;
        let publisher: QueuePublisher;
        let runner: QueueRunner;
        let request2: SuperTest<Test>;
        let testRealmDir: string;
        let virtualNetwork: VirtualNetwork;
        let ownerUserId = '@mango:localhost';

        setupPermissionedRealm(hooks, {
          permissions: {
            '*': ['read', 'write'],
          },
          onRealmSetup,
        });

        async function startRealmServer(
          dbAdapter: PgAdapter,
          publisher: QueuePublisher,
          runner: QueueRunner,
        ) {
          virtualNetwork = createVirtualNetwork();
          ({
            testRealmServer: testRealmServer2,
            testRealmHttpServer: testRealmHttpServer2,
          } = await runTestRealmServer({
            virtualNetwork,
            testRealmDir,
            realmsRootPath: join(dir.name, 'realm_server_2'),
            realmURL: testRealm2URL,
            dbAdapter,
            publisher,
            runner,
            matrixURL,
            permissions: {
              '*': ['read', 'write'],
              [ownerUserId]: DEFAULT_PERMISSIONS,
            },
          }));
          request2 = supertest(testRealmHttpServer2);
        }

        setupDB(hooks, {
          beforeEach: async (_dbAdapter, _publisher, _runner) => {
            dbAdapter = _dbAdapter;
            publisher = _publisher;
            runner = _runner;
            testRealmDir = join(dir.name, 'realm_server_2', 'test');
            ensureDirSync(testRealmDir);
            copySync(join(__dirname, 'cards'), testRealmDir);
            await startRealmServer(dbAdapter, publisher, runner);
          },
          afterEach: async () => {
            await closeServer(testRealmHttpServer2);
          },
        });

        test('POST /_create-realm', async function (assert) {
          // we randomize the realm and owner names so that we can isolate matrix
          // test state--there is no "delete user" matrix API
          let endpoint = `test-realm-${uuidv4()}`;
          let owner = 'mango';
          let ownerUserId = '@mango:localhost';
          let response = await request2
            .post('/_create-realm')
            .set('Accept', 'application/vnd.api+json')
            .set('Content-Type', 'application/json')
            .set(
              'Authorization',
              `Bearer ${createRealmServerJWT(
                { user: ownerUserId, sessionRoom: 'session-room-test' },
                realmSecretSeed,
              )}`,
            )
            .send(
              JSON.stringify({
                data: {
                  type: 'realm',
                  attributes: {
                    ...testRealmInfo,
                    endpoint,
                    backgroundURL: 'http://example.com/background.jpg',
                    iconURL: 'http://example.com/icon.jpg',
                  },
                },
              }),
            );

          assert.strictEqual(response.status, 201, 'HTTP 201 status');
          let json = response.body;
          assert.deepEqual(
            json,
            {
              data: {
                type: 'realm',
                id: `${testRealm2URL.origin}/${owner}/${endpoint}/`,
                attributes: {
                  ...testRealmInfo,
                  endpoint,
                  backgroundURL: 'http://example.com/background.jpg',
                  iconURL: 'http://example.com/icon.jpg',
                  publishable: true,
                },
              },
            },
            'realm creation JSON is correct',
          );

          let realmPath = join(dir.name, 'realm_server_2', owner, endpoint);
          let realmJSON = readJSONSync(join(realmPath, '.realm.json'));
          assert.deepEqual(
            realmJSON,
            {
              name: 'Test Realm',
              backgroundURL: 'http://example.com/background.jpg',
              iconURL: 'http://example.com/icon.jpg',
              publishable: true,
            },
            '.realm.json is correct',
          );
          assert.ok(
            existsSync(join(realmPath, 'index.json')),
            'seed file index.json exists',
          );
          let permissions = await fetchRealmPermissions(
            dbAdapter,
            new URL(json.data.id),
          );
          assert.deepEqual(permissions, {
            [`@realm/mango_${endpoint}:localhost`]: [
              'read',
              'write',
              'realm-owner',
            ],
            [ownerUserId]: ['read', 'write', 'realm-owner'],
          });

          let id: string;
          let realm = testRealmServer2.testingOnlyRealms.find(
            (r) => r.url === json.data.id,
          )!;
          {
            // owner can create an instance
            let response = await request2
              .post(`/${owner}/${endpoint}/`)
              .send({
                data: {
                  type: 'card',
                  attributes: { cardInfo: { title: 'Test Card' } },
                  meta: {
                    adoptsFrom: {
                      module: 'https://cardstack.com/base/card-api',
                      name: 'CardDef',
                    },
                  },
                },
              })
              .set('Accept', 'application/vnd.card+json')
              .set(
                'Authorization',
                `Bearer ${createJWT(realm, ownerUserId, [
                  'read',
                  'write',
                  'realm-owner',
                ])}`,
              );

            assert.strictEqual(response.status, 201, 'HTTP 201 status');
            let doc = response.body as SingleCardDocument;
            id = doc.data.id!;
          }

          {
            // owner can get an instance
            let response = await request2
              .get(new URL(id).pathname)
              .set('Accept', 'application/vnd.card+json')
              .set(
                'Authorization',
                `Bearer ${createJWT(realm, ownerUserId, [
                  'read',
                  'write',
                  'realm-owner',
                ])}`,
              );

            assert.strictEqual(response.status, 200, 'HTTP 200 status');
            let doc = response.body as SingleCardDocument;
            assert.strictEqual(
              doc.data.attributes?.title,
              'Test Card',
              'instance data is correct',
            );
          }

          {
            // owner can search in the realm
            let response = await request2
              .get(
                `${new URL(realm.url).pathname}_search?${stringify({
                  filter: {
                    on: baseCardRef,
                    eq: {
                      title: 'Test Card',
                    },
                  },
                } as Query)}`,
              )
              .set('Accept', 'application/vnd.card+json')
              .set(
                'Authorization',
                `Bearer ${createJWT(realm, ownerUserId, [
                  'read',
                  'write',
                  'realm-owner',
                ])}`,
              );

            assert.strictEqual(response.status, 200, 'HTTP 200 status');
            let results = response.body as CardCollectionDocument;
            (assert.strictEqual(results.data.length, 1),
              'correct number of search results');
          }
        });

        test('dynamically created realms are not publicly readable or writable', async function (assert) {
          let endpoint = `test-realm-${uuidv4()}`;
          let owner = 'mango';
          let ownerUserId = '@mango:localhost';
          let response = await request2
            .post('/_create-realm')
            .set('Accept', 'application/vnd.api+json')
            .set('Content-Type', 'application/json')
            .set(
              'Authorization',
              `Bearer ${createRealmServerJWT(
                { user: ownerUserId, sessionRoom: 'session-room-test' },
                realmSecretSeed,
              )}`,
            )
            .send(
              JSON.stringify({
                data: {
                  type: 'realm',
                  attributes: {
                    name: 'Test Realm',
                    endpoint,
                  },
                },
              }),
            );

          let realmURL = response.body.data.id;
          assert.strictEqual(response.status, 201, 'HTTP 201 status');
          let realm = testRealmServer2.testingOnlyRealms.find(
            (r) => r.url === realmURL,
          )!;

          {
            let response = await request2
              .get(
                `${new URL(realmURL).pathname}_search?${stringify({
                  filter: {
                    on: baseCardRef,
                    eq: {
                      title: 'Test Card',
                    },
                  },
                } as Query)}`,
              )
              .set('Accept', 'application/vnd.card+json')
              .set('Authorization', `Bearer ${createJWT(realm, 'rando')}`);

            assert.strictEqual(response.status, 403, 'HTTP 403 status');

            response = await request2
              .post(`/${owner}/${endpoint}/`)
              .send({
                data: {
                  type: 'card',
                  attributes: {
                    title: 'Test Card',
                  },
                  meta: {
                    adoptsFrom: {
                      module: 'https://cardstack.com/base/card-api',
                      name: 'CardDef',
                    },
                  },
                },
              })
              .set('Accept', 'application/vnd.card+json')
              .set('Authorization', `Bearer ${createJWT(realm, 'rando')}`);

            assert.strictEqual(response.status, 403, 'HTTP 403 status');
          }
        });

        test('can restart a realm that was created dynamically', async function (assert) {
          let endpoint = `test-realm-${uuidv4()}`;
          let owner = 'mango';
          let ownerUserId = '@mango:localhost';
          let realmURL: string;
          {
            let response = await request2
              .post('/_create-realm')
              .set('Accept', 'application/vnd.api+json')
              .set('Content-Type', 'application/json')
              .set(
                'Authorization',
                `Bearer ${createRealmServerJWT(
                  {
                    user: '@mango:localhost',
                    sessionRoom: 'session-room-test',
                  },
                  realmSecretSeed,
                )}`,
              )
              .send(
                JSON.stringify({
                  data: {
                    type: 'realm',
                    attributes: {
                      name: 'Test Realm',
                      endpoint,
                    },
                  },
                }),
              );
            assert.strictEqual(response.status, 201, 'HTTP 201 status');
            realmURL = response.body.data.id;
          }

          let id: string;
          let realm = testRealmServer2.testingOnlyRealms.find(
            (r) => r.url === realmURL,
          )!;
          {
            let response = await request2
              .post(`/${owner}/${endpoint}/`)
              .send({
                data: {
                  type: 'card',
                  attributes: { cardInfo: { title: 'Test Card' } },
                  meta: {
                    adoptsFrom: {
                      module: 'https://cardstack.com/base/card-api',
                      name: 'CardDef',
                    },
                  },
                },
              })
              .set('Accept', 'application/vnd.card+json')
              .set(
                'Authorization',
                `Bearer ${createJWT(realm, ownerUserId, [
                  'read',
                  'write',
                  'realm-owner',
                ])}`,
              );

            assert.strictEqual(response.status, 201, 'HTTP 201 status');
            id = response.body.data.id;
          }

          let jobsBeforeRestart = await dbAdapter.execute('select * from jobs');

          // Stop and restart the server
          testRealmServer2.testingOnlyUnmountRealms();
          await closeServer(testRealmHttpServer2);
          await startRealmServer(dbAdapter, publisher, runner);
          await testRealmServer2.start();

          let jobsAfterRestart = await dbAdapter.execute('select * from jobs');
          assert.strictEqual(
            jobsBeforeRestart.length,
            jobsAfterRestart.length,
            'no new indexing jobs were created on boot for the created realm',
          );

          {
            let response = await request2
              .get(new URL(id).pathname)
              .set('Accept', 'application/vnd.card+json')
              .set(
                'Authorization',
                `Bearer ${createJWT(realm, ownerUserId, [
                  'read',
                  'write',
                  'realm-owner',
                ])}`,
              );

            assert.strictEqual(response.status, 200, 'HTTP 200 status');
            let doc = response.body as SingleCardDocument;
            assert.strictEqual(
              doc.data.attributes?.title,
              'Test Card',
              'instance data is correct',
            );
          }
        });

        test('POST /_create-realm without JWT', async function (assert) {
          let endpoint = `test-realm-${uuidv4()}`;
          let response = await request2
            .post('/_create-realm')
            .set('Accept', 'application/vnd.api+json')
            .set('Content-Type', 'application/json')
            .send(
              JSON.stringify({
                data: {
                  type: 'realm',
                  attributes: {
                    name: 'Test Realm',
                    endpoint,
                  },
                },
              }),
            );
          assert.strictEqual(response.status, 401, 'HTTP 401 status');
          let error = response.body.errors[0];
          assert.strictEqual(
            error,
            'Missing Authorization header',
            'error message is correct',
          );
        });

        test('POST /_create-realm with invalid JWT', async function (assert) {
          let endpoint = `test-realm-${uuidv4()}`;
          let response = await request2
            .post('/_create-realm')
            .set('Accept', 'application/vnd.api+json')
            .set('Content-Type', 'application/json')
            .set('Authorization', 'Bearer invalid-jwt')
            .send(
              JSON.stringify({
                data: {
                  type: 'realm',
                  attributes: {
                    name: 'Test Realm',
                    endpoint,
                  },
                },
              }),
            );
          assert.strictEqual(response.status, 401, 'HTTP 401 status');
          let error = response.body.errors[0];
          assert.strictEqual(
            error,
            'Token invalid',
            'error message is correct',
          );
        });

        test('POST /_create-realm with invalid JSON', async function (assert) {
          let response = await request2
            .post('/_create-realm')
            .set('Accept', 'application/vnd.api+json')
            .set('Content-Type', 'application/json')
            .set(
              'Authorization',
              `Bearer ${createRealmServerJWT(
                { user: '@mango:localhost', sessionRoom: 'session-room-test' },
                realmSecretSeed,
              )}`,
            )
            .send('make a new realm please!');
          assert.strictEqual(response.status, 400, 'HTTP 400 status');
          let error = response.body.errors[0];
          assert.ok(
            error.match(/not valid JSON-API/),
            'error message is correct',
          );
        });

        test('POST /_create-realm with bad JSON-API', async function (assert) {
          let response = await request2
            .post('/_create-realm')
            .set('Accept', 'application/vnd.api+json')
            .set('Content-Type', 'application/json')
            .set(
              'Authorization',
              `Bearer ${createRealmServerJWT(
                { user: '@mango:localhost', sessionRoom: 'session-room-test' },
                realmSecretSeed,
              )}`,
            )
            .send(
              JSON.stringify({
                name: 'mango-realm',
              }),
            );
          assert.strictEqual(response.status, 400, 'HTTP 400 status');
          let error = response.body.errors[0];
          assert.ok(
            error.match(/not valid JSON-API/),
            'error message is correct',
          );
        });

        test('POST /_create-realm without a realm endpoint', async function (assert) {
          let response = await request2
            .post('/_create-realm')
            .set('Accept', 'application/vnd.api+json')
            .set('Content-Type', 'application/json')
            .set(
              'Authorization',
              `Bearer ${createRealmServerJWT(
                { user: '@mango:localhost', sessionRoom: 'session-room-test' },
                realmSecretSeed,
              )}`,
            )
            .send(
              JSON.stringify({
                data: {
                  type: 'realm',
                  attributes: {
                    name: 'Test Realm',
                  },
                },
              }),
            );
          assert.strictEqual(response.status, 400, 'HTTP 400 status');
          let error = response.body.errors[0];
          assert.ok(
            error.match(/endpoint is required and must be a string/),
            'error message is correct',
          );
        });

        test('POST /_create-realm without a realm name', async function (assert) {
          let endpoint = `test-realm-${uuidv4()}`;
          let response = await request2
            .post('/_create-realm')
            .set('Accept', 'application/vnd.api+json')
            .set('Content-Type', 'application/json')
            .set(
              'Authorization',
              `Bearer ${createRealmServerJWT(
                { user: '@mango:localhost', sessionRoom: 'session-room-test' },
                realmSecretSeed,
              )}`,
            )
            .send(
              JSON.stringify({
                data: {
                  type: 'realm',
                  attributes: {
                    endpoint,
                  },
                },
              }),
            );
          assert.strictEqual(response.status, 400, 'HTTP 400 status');
          let error = response.body.errors[0];
          assert.ok(
            error.match(/name is required and must be a string/),
            'error message is correct',
          );
        });

        test('cannot create a realm on a realm server that has a realm mounted at the origin', async function (assert) {
          let response = await request
            .post('/_create-realm')
            .set('Accept', 'application/vnd.api+json')
            .set('Content-Type', 'application/json')
            .set(
              'Authorization',
              `Bearer ${createRealmServerJWT(
                { user: '@mango:localhost', sessionRoom: 'session-room-test' },
                realmSecretSeed,
              )}`,
            )
            .send(
              JSON.stringify({
                data: {
                  type: 'realm',
                  attributes: {
                    endpoint: 'mango-realm',
                    name: 'Test Realm',
                  },
                },
              }),
            );
          assert.strictEqual(response.status, 400, 'HTTP 400 status');
          let error = response.body.errors[0];
          assert.ok(
            error.match(
              /a realm is already mounted at the origin of this server/,
            ),
            'error message is correct',
          );
        });

        test('cannot create a new realm that collides with an existing realm', async function (assert) {
          let endpoint = `test-realm-${uuidv4()}`;
          let ownerUserId = '@mango:localhost';
          let response = await request2
            .post('/_create-realm')
            .set('Accept', 'application/vnd.api+json')
            .set('Content-Type', 'application/json')
            .set(
              'Authorization',
              `Bearer ${createRealmServerJWT(
                { user: ownerUserId, sessionRoom: 'session-room-test' },
                realmSecretSeed,
              )}`,
            )
            .send(
              JSON.stringify({
                data: {
                  type: 'realm',
                  attributes: {
                    endpoint,
                    name: 'Test Realm',
                  },
                },
              }),
            );
          assert.strictEqual(response.status, 201, 'HTTP 201 status');
          {
            let response = await request2
              .post('/_create-realm')
              .set('Accept', 'application/vnd.api+json')
              .set('Content-Type', 'application/json')
              .set(
                'Authorization',
                `Bearer ${createRealmServerJWT(
                  { user: ownerUserId, sessionRoom: 'session-room-test' },
                  realmSecretSeed,
                )}`,
              )
              .send(
                JSON.stringify({
                  data: {
                    type: 'realm',
                    attributes: {
                      endpoint,
                      name: 'Another Test Realm',
                    },
                  },
                }),
              );
            assert.strictEqual(response.status, 400, 'HTTP 400 status');
            let error = response.body.errors[0];
            assert.ok(
              error.match(/already exists on this server/),
              'error message is correct',
            );
          }
        });

        test('cannot create a realm with invalid characters in endpoint', async function (assert) {
          let ownerUserId = '@mango:localhost';
          {
            let response = await request2
              .post('/_create-realm')
              .set('Accept', 'application/vnd.api+json')
              .set('Content-Type', 'application/json')
              .set(
                'Authorization',
                `Bearer ${createRealmServerJWT(
                  { user: ownerUserId, sessionRoom: 'session-room-test' },
                  realmSecretSeed,
                )}`,
              )
              .send(
                JSON.stringify({
                  data: {
                    type: 'realm',
                    attributes: {
                      endpoint: 'invalid_realm_endpoint',
                      name: 'Test Realm',
                    },
                  },
                }),
              );
            assert.strictEqual(response.status, 400, 'HTTP 400 status');
            let error = response.body.errors[0];
            assert.ok(
              error.match(/contains invalid characters/),
              'error message is correct',
            );
          }
          {
            let response = await request2
              .post('/_create-realm')
              .set('Accept', 'application/vnd.api+json')
              .set('Content-Type', 'application/json')
              .set(
                'Authorization',
                `Bearer ${createRealmServerJWT(
                  { user: ownerUserId, sessionRoom: 'session-room-test' },
                  realmSecretSeed,
                )}`,
              )
              .send(
                JSON.stringify({
                  data: {
                    type: 'realm',
                    attributes: {
                      endpoint: 'invalid realm endpoint',
                      name: 'Test Realm',
                    },
                  },
                }),
              );
            assert.strictEqual(response.status, 400, 'HTTP 400 status');
            let error = response.body.errors[0];
            assert.ok(
              error.match(/contains invalid characters/),
              'error message is correct',
            );
          }
        });

        test('can create instance in private realm using card def from a different private realm both owned by the same user', async function (assert) {
          let owner = 'mango';
          let ownerUserId = '@mango:localhost';
          let providerEndpoint = `test-realm-provider-${uuidv4()}`;
          let providerRealmURL: string;
          {
            let response = await request2
              .post('/_create-realm')
              .set('Accept', 'application/vnd.api+json')
              .set('Content-Type', 'application/json')
              .set(
                'Authorization',
                `Bearer ${createRealmServerJWT(
                  {
                    user: '@mango:localhost',
                    sessionRoom: 'session-room-test',
                  },
                  realmSecretSeed,
                )}`,
              )
              .send(
                JSON.stringify({
                  data: {
                    type: 'realm',
                    attributes: {
                      name: 'Test Provider Realm',
                      endpoint: providerEndpoint,
                    },
                  },
                }),
              );
            assert.strictEqual(response.status, 201, 'HTTP 201 status');
            providerRealmURL = response.body.data.id;
          }
          let providerRealm = testRealmServer2.testingOnlyRealms.find(
            (r) => r.url === providerRealmURL,
          )!;
          {
            // create a card def
            let response = await request2
              .post(`/${owner}/${providerEndpoint}/test-card.gts`)
              .set('Accept', 'application/vnd.card+source')
              .set(
                'Authorization',
                `Bearer ${createJWT(providerRealm, ownerUserId, [
                  'read',
                  'write',
                  'realm-owner',
                ])}`,
              )
              .send(cardSrc);
            assert.strictEqual(response.status, 204, 'HTTP 204 status');
          }

          let consumerEndpoint = `test-realm-consumer-${uuidv4()}`;
          let consumerRealmURL: string;
          {
            let response = await request2
              .post('/_create-realm')
              .set('Accept', 'application/vnd.api+json')
              .set('Content-Type', 'application/json')
              .set(
                'Authorization',
                `Bearer ${createRealmServerJWT(
                  {
                    user: '@mango:localhost',
                    sessionRoom: 'session-room-test',
                  },
                  realmSecretSeed,
                )}`,
              )
              .send(
                JSON.stringify({
                  data: {
                    type: 'realm',
                    attributes: {
                      name: 'Test Consumer Realm',
                      endpoint: consumerEndpoint,
                    },
                  },
                }),
              );
            assert.strictEqual(response.status, 201, 'HTTP 201 status');
            consumerRealmURL = response.body.data.id;
          }

          let consumerRealm = testRealmServer2.testingOnlyRealms.find(
            (r) => r.url === consumerRealmURL,
          )!;
          let id: string;
          {
            // create an instance using card def in different private realm
            let response = await request2
              .post(`/${owner}/${consumerEndpoint}/`)
              .send({
                data: {
                  type: 'card',
                  attributes: {
                    firstName: 'Mango',
                  },
                  meta: {
                    adoptsFrom: {
                      module: `${providerRealmURL}test-card`,
                      name: 'Person',
                    },
                  },
                },
              })
              .set('Accept', 'application/vnd.card+json')
              .set(
                'Authorization',
                `Bearer ${createJWT(consumerRealm, ownerUserId, [
                  'read',
                  'write',
                  'realm-owner',
                ])}`,
              );

            assert.strictEqual(response.status, 201, 'HTTP 201 status');
            let doc = response.body as SingleCardDocument;
            id = doc.data.id!;
          }

          {
            // get the instance
            let response = await request2
              .get(new URL(id).pathname)
              .set('Accept', 'application/vnd.card+json')
              .set(
                'Authorization',
                `Bearer ${createJWT(consumerRealm, ownerUserId, [
                  'read',
                  'write',
                  'realm-owner',
                ])}`,
              );

            assert.strictEqual(response.status, 200, 'HTTP 200 status');
            let doc = response.body as SingleCardDocument;
            assert.strictEqual(
              doc.data.attributes?.firstName,
              'Mango',
              'instance data is correct',
            );
          }
        });

        test('can force job completion by job_id via grafana endpoint', async function (assert) {
          let [{ id }] = (await dbAdapter.execute(`INSERT INTO jobs
            (args, job_type, concurrency_group, timeout, priority)
            VALUES
            (
              '{"realmURL": "${testRealm2URL.href}", "realmUsername":"node-test_realm"}',
              'from-scratch-index',
              'indexing:${testRealm2URL.href}',
              180,
              0
            ) RETURNING id`)) as { id: string }[];
          let response = await request2
            .get(
              `/_grafana-complete-job?authHeader=${grafanaSecret}&job_id=${id}`,
            )
            .set('Content-Type', 'application/json');
          assert.strictEqual(response.status, 204, 'HTTP 204 response');
          let [job] = await dbAdapter.execute(
            `SELECT * FROM jobs WHERE id = ${id}`,
          );
          assert.strictEqual(job.status, 'rejected', 'job status is correct');
          assert.deepEqual(
            job.result,
            {
              status: 418,
              message: 'User initiated job cancellation',
            },
            'job result is correct',
          );
          assert.ok(job.finished_at, 'job was marked with finish time');
        });

        test('can force job completion by reservation_id via grafana endpoint', async function (assert) {
          let [{ id: jobId }] = (await dbAdapter.execute(`INSERT INTO jobs
            (args, job_type, concurrency_group, timeout, priority)
            VALUES
            (
              '{"realmURL": "${testRealm2URL.href}", "realmUsername":"node-test_realm"}',
              'from-scratch-index',
              'indexing:${testRealm2URL.href}',
              180,
              0
            ) RETURNING id`)) as { id: string }[];
          let [{ id: reservationId }] =
            (await dbAdapter.execute(`INSERT INTO job_reservations
            (job_id, locked_until ) VALUES (${jobId}, NOW() + INTERVAL '3 minutes') RETURNING id `)) as {
              id: string;
            }[];
          let response = await request2
            .get(
              `/_grafana-complete-job?authHeader=${grafanaSecret}&reservation_id=${reservationId}`,
            )
            .set('Content-Type', 'application/json');
          assert.strictEqual(response.status, 204, 'HTTP 204 response');
          let [reservation] = await dbAdapter.execute(
            `SELECT * FROM job_reservations WHERE id = ${reservationId}`,
          );
          assert.ok(reservation.completed_at, 'completed_at time set');
          let [job] = await dbAdapter.execute(
            `SELECT * FROM jobs WHERE id = ${jobId}`,
          );
          assert.strictEqual(job.status, 'rejected', 'job status is correct');
          assert.deepEqual(
            job.result,
            {
              status: 418,
              message: 'User initiated job cancellation',
            },
            'job result is correct',
          );
          assert.ok(job.finished_at, 'job was marked with finish time');
        });

        test('can force job completion by job_id where reservation id exists via grafana endpoint', async function (assert) {
          let [{ id: jobId }] = (await dbAdapter.execute(`INSERT INTO jobs
            (args, job_type, concurrency_group, timeout, priority)
            VALUES
            (
              '{"realmURL": "${testRealm2URL.href}", "realmUsername":"node-test_realm"}',
              'from-scratch-index',
              'indexing:${testRealm2URL.href}',
              180,
              0
            ) RETURNING id`)) as { id: string }[];
          let [{ id: reservationId }] =
            (await dbAdapter.execute(`INSERT INTO job_reservations
            (job_id, locked_until ) VALUES (${jobId}, NOW() + INTERVAL '3 minutes') RETURNING id `)) as {
              id: string;
            }[];
          let response = await request2
            .get(
              `/_grafana-complete-job?authHeader=${grafanaSecret}&job_id=${jobId}`,
            )
            .set('Content-Type', 'application/json');
          assert.strictEqual(response.status, 204, 'HTTP 204 response');
          let [reservation] = await dbAdapter.execute(
            `SELECT * FROM job_reservations WHERE id = ${reservationId}`,
          );
          assert.ok(reservation.completed_at, 'completed_at time set');
          let [job] = await dbAdapter.execute(
            `SELECT * FROM jobs WHERE id = ${jobId}`,
          );
          assert.strictEqual(job.status, 'rejected', 'job status is correct');
          assert.deepEqual(
            job.result,
            {
              status: 418,
              message: 'User initiated job cancellation',
            },
            'job result is correct',
          );
          assert.ok(job.finished_at, 'job was marked with finish time');
        });

        test('returns 401 when calling grafana job completion endpoint without a grafana secret', async function (assert) {
          let [{ id }] = (await dbAdapter.execute(`INSERT INTO jobs
            (args, job_type, concurrency_group, timeout, priority)
            VALUES
            (
              '{"realmURL": "${testRealm2URL.href}", "realmUsername":"node-test_realm"}',
              'from-scratch-index',
              'indexing:${testRealm2URL.href}',
              180,
              0
            ) RETURNING id`)) as { id: string }[];
          let response = await request2
            .get(`/_grafana-complete-job?job_id=${id}`)
            .set('Content-Type', 'application/json');
          assert.strictEqual(response.status, 401, 'HTTP 401 status');
          let [job] = await dbAdapter.execute(
            `SELECT * FROM jobs WHERE id = ${id}`,
          );
          assert.strictEqual(
            job.status,
            'unfulfilled',
            'job status is correct',
          );
          assert.strictEqual(
            job.finished_at,
            null,
            'job was not marked with finish time',
          );
        });

        test('can add user credit via grafana endpoint', async function (assert) {
          let user = await insertUser(
            dbAdapter,
            'user@test',
            'cus_123',
            'user@test.com',
          );
          let sum = await sumUpCreditsLedger(dbAdapter, {
            creditType: ['extra_credit', 'extra_credit_used'],
            userId: user.id,
          });
          assert.strictEqual(sum, 0, `user has 0 extra credit`);

          let response = await request2
            .get(
              `/_grafana-add-credit?authHeader=${grafanaSecret}&user=${user.matrixUserId}&credit=1000`,
            )
            .set('Content-Type', 'application/json');
          assert.strictEqual(response.status, 200, 'HTTP 200 status');
          assert.deepEqual(
            response.body,
            {
              message: `Added 1000 credits to user '${user.matrixUserId}'`,
            },
            `response body is correct`,
          );
          sum = await sumUpCreditsLedger(dbAdapter, {
            creditType: ['extra_credit', 'extra_credit_used'],
            userId: user.id,
          });
          assert.strictEqual(sum, 1000, `user has 1000 extra credit`);
        });

        test('returns 400 when calling grafana add credit endpoint without a user', async function (assert) {
          let response = await request2
            .get(`/_grafana-add-credit?authHeader=${grafanaSecret}&credit=1000`)
            .set('Content-Type', 'application/json');
          assert.strictEqual(response.status, 400, 'HTTP 400 status');
        });

        test('returns 400 when calling grafana add credit endpoint with credit amount that is not a number', async function (assert) {
          let user = await insertUser(
            dbAdapter,
            'user@test',
            'cus_123',
            'user@test.com',
          );
          let response = await request2
            .get(
              `/_grafana-add-credit?authHeader=${grafanaSecret}&user=${user.matrixUserId}&credit=a+million+dollars`,
            )
            .set('Content-Type', 'application/json');
          assert.strictEqual(response.status, 400, 'HTTP 400 status');
          let sum = await sumUpCreditsLedger(dbAdapter, {
            creditType: ['extra_credit', 'extra_credit_used'],
            userId: user.id,
          });
          assert.strictEqual(sum, 0, `user has 0 extra credit`);
        });

        test("returns 400 when calling grafana add credit endpoint when user doesn't exist", async function (assert) {
          let response = await request2
            .get(
              `/_grafana-add-credit?authHeader=${grafanaSecret}&user=nobody&credit=1000`,
            )
            .set('Content-Type', 'application/json');
          assert.strictEqual(response.status, 400, 'HTTP 400 status');
        });

        test('returns 401 when calling grafana add credit endpoint without a grafana secret', async function (assert) {
          let user = await insertUser(
            dbAdapter,
            'user@test',
            'cus_123',
            'user@test.com',
          );
          let response = await request2
            .get(`/_grafana-add-credit?user=${user.matrixUserId}&credit=1000`)
            .set('Content-Type', 'application/json');
          assert.strictEqual(response.status, 401, 'HTTP 401 status');
          let sum = await sumUpCreditsLedger(dbAdapter, {
            creditType: ['extra_credit', 'extra_credit_used'],
            userId: user.id,
          });
          assert.strictEqual(sum, 0, `user has 0 extra credit`);
        });

        test('can reindex a realm via grafana endpoint', async function (assert) {
          let endpoint = `test-realm-${uuidv4()}`;
          let owner = 'mango';
          let ownerUserId = `@${owner}:localhost`;
          let realmURL: string;
          {
            let response = await request2
              .post('/_create-realm')
              .set('Accept', 'application/vnd.api+json')
              .set('Content-Type', 'application/json')
              .set(
                'Authorization',
                `Bearer ${createRealmServerJWT(
                  { user: ownerUserId, sessionRoom: 'session-room-test' },
                  realmSecretSeed,
                )}`,
              )
              .send(
                JSON.stringify({
                  data: {
                    type: 'realm',
                    attributes: {
                      name: 'Test Realm',
                      endpoint,
                    },
                  },
                }),
              );
            assert.strictEqual(response.status, 201, 'HTTP 201 status');
            realmURL = response.body.data.id;
          }
          let initialJobs = await dbAdapter.execute('select * from jobs');
          assert.strictEqual(
            initialJobs.length,
            2,
            'number of jobs initially is correct',
          );
          {
            let realmPath = realmURL.substring(
              new URL(testRealm2URL.origin).href.length,
            );
            let response = await request2
              .get(
                `/_grafana-reindex?authHeader=${grafanaSecret}&realm=${realmPath}`,
              )
              .set('Content-Type', 'application/json');
            assert.deepEqual(response.body, {
              moduleErrors: 0,
              instanceErrors: 0,
              modulesIndexed: 0,
              instancesIndexed: 1,
              definitionErrors: 0,
              definitionsIndexed: 0,
              totalIndexEntries: 1,
            });
          }
          let finalJobs = await dbAdapter.execute('select * from jobs');
          assert.strictEqual(finalJobs.length, 3, 'an index job was created');
          let job = finalJobs.pop()!;
          assert.strictEqual(
            job.job_type,
            'from-scratch-index',
            'job type is correct',
          );
          assert.strictEqual(
            job.concurrency_group,
            `indexing:${realmURL}`,
            'concurrency group is correct',
          );
          assert.strictEqual(
            job.status,
            'resolved',
            'job completed successfully',
          );
          assert.ok(job.finished_at, 'job was marked with a finish time');
          assert.deepEqual(
            job.args,
            {
              realmURL,
              realmUsername: owner,
            },
            'realm args are correct',
          );
        });

        test('returns 401 when calling grafana reindex endpoint without a grafana secret', async function (assert) {
          let endpoint = `test-realm-${uuidv4()}`;
          let owner = 'mango';
          let ownerUserId = `@${owner}:localhost`;
          let realmURL: string;
          {
            let response = await request2
              .post('/_create-realm')
              .set('Accept', 'application/vnd.api+json')
              .set('Content-Type', 'application/json')
              .set(
                'Authorization',
                `Bearer ${createRealmServerJWT(
                  { user: ownerUserId, sessionRoom: 'session-room-test' },
                  realmSecretSeed,
                )}`,
              )
              .send(
                JSON.stringify({
                  data: {
                    type: 'realm',
                    attributes: {
                      name: 'Test Realm',
                      endpoint,
                    },
                  },
                }),
              );
            assert.strictEqual(response.status, 201, 'HTTP 201 status');
            realmURL = response.body.data.id;
          }
          let initialJobs = await dbAdapter.execute('select * from jobs');
          {
            let response = await request2
              .get(`/_grafana-reindex?realm=${encodeURIComponent(realmURL)}`)
              .set('Content-Type', 'application/json');
            assert.strictEqual(response.status, 401, 'HTTP 401 status');
          }
          let finalJobs = await dbAdapter.execute('select * from jobs');
          assert.strictEqual(
            finalJobs.length,
            initialJobs.length,
            'an index job was not created',
          );
        });

        test('can reindex all realms via post-deployment endpoint called from CI pipeline', async function (assert: Assert) {
          let compareCurrentBoxelUIChecksumStub: sinon.SinonStub;
          let writeCurrentBoxelUIChecksumStub: sinon.SinonStub;

          // Test case 1: Missing authorization header - should be unauthorized
          {
            let response = await request2
              .post('/_post-deployment')
              .set('Content-Type', 'application/json');

            assert.strictEqual(
              response.status,
              401,
              'HTTP 401 status for missing auth header',
            );
          }

          // Test case 2: Wrong authorization header - should be unauthorized
          {
            let response = await request2
              .post('/_post-deployment')
              .set('Content-Type', 'application/json')
              .set('Authorization', 'wrong-secret');

            assert.strictEqual(
              response.status,
              401,
              'HTTP 401 status for wrong auth header',
            );
          }

          // Test case 3: Checksums are different - should trigger reindex
          {
            compareCurrentBoxelUIChecksumStub = sinon
              .stub(boxelUIChangeChecker, 'compareCurrentBoxelUIChecksum')
              .resolves({
                previousChecksum: 'old-checksum-123',
                currentChecksum: 'new-checksum-456',
              });
            writeCurrentBoxelUIChecksumStub = sinon.stub(
              boxelUIChangeChecker,
              'writeCurrentBoxelUIChecksum',
            );

            let initialJobs = await dbAdapter.execute('select * from jobs');
            let initialJobCount = initialJobs.length;

            let response = await request2
              .post('/_post-deployment')
              .set('Content-Type', 'application/json')
              .set('Authorization', "mum's the word");

            assert.strictEqual(response.status, 200, 'HTTP 200 status');
            assert.deepEqual(
              response.body,
              {
                previousChecksum: 'old-checksum-123',
                currentChecksum: 'new-checksum-456',
              },
              'response body contains checksum comparison result',
            );

            // Verify that a full-reindex job was published
            let finalJobs = await dbAdapter.execute('select * from jobs');
            assert.strictEqual(
              finalJobs.length,
              initialJobCount + 1,
              'a new full-reindex job was created when checksums differ',
            );

            let reindexJob = finalJobs.find(
              (job) => job.job_type === 'full-reindex',
            );
            assert.ok(reindexJob, 'full-reindex job exists');
            if (reindexJob) {
              assert.strictEqual(
                reindexJob.concurrency_group,
                'full-reindex-group',
                'job has correct concurrency group',
              );
              assert.strictEqual(
                reindexJob.timeout,
                360,
                'job has correct timeout (6 minutes)',
              );
            }

            // Verify that writeCurrentBoxelUIChecksum was called
            assert.ok(
              writeCurrentBoxelUIChecksumStub.calledOnce,
              'writeCurrentBoxelUIChecksum was called',
            );
            assert.ok(
              writeCurrentBoxelUIChecksumStub.calledWith('new-checksum-456'),
              'writeCurrentBoxelUIChecksum called with new checksum',
            );

            compareCurrentBoxelUIChecksumStub.restore();
            writeCurrentBoxelUIChecksumStub.restore();
          }

          // Test case 4: Checksums are the same - should not trigger reindex
          {
            compareCurrentBoxelUIChecksumStub = sinon
              .stub(boxelUIChangeChecker, 'compareCurrentBoxelUIChecksum')
              .resolves({
                previousChecksum: 'same-checksum-789',
                currentChecksum: 'same-checksum-789',
              });
            writeCurrentBoxelUIChecksumStub = sinon.stub(
              boxelUIChangeChecker,
              'writeCurrentBoxelUIChecksum',
            );

            let initialJobs = await dbAdapter.execute('select * from jobs');
            let initialJobCount = initialJobs.length;

            let response = await request2
              .post('/_post-deployment')
              .set('Content-Type', 'application/json')
              .set('Authorization', "mum's the word");

            assert.strictEqual(response.status, 200, 'HTTP 200 status');
            assert.deepEqual(
              response.body,
              {
                previousChecksum: 'same-checksum-789',
                currentChecksum: 'same-checksum-789',
              },
              'response body contains checksum comparison result',
            );

            // Verify that no new job was published
            let finalJobs = await dbAdapter.execute('select * from jobs');
            assert.strictEqual(
              finalJobs.length,
              initialJobCount,
              'no new job was created when checksums are the same',
            );

            // Verify that writeCurrentBoxelUIChecksum was not called
            assert.ok(
              writeCurrentBoxelUIChecksumStub.notCalled,
              'writeCurrentBoxelUIChecksum was not called when checksums are same',
            );

            compareCurrentBoxelUIChecksumStub.restore();
            writeCurrentBoxelUIChecksumStub.restore();
          }
        });

        test('can reindex all realms via grafana endpoint', async function (assert) {
          let endpoint = `test-realm-${uuidv4()}`;
          let owner = 'mango';
          let ownerUserId = `@${owner}:localhost`;
          let realmURL: string;
          {
            let response = await request2
              .post('/_create-realm')
              .set('Accept', 'application/vnd.api+json')
              .set('Content-Type', 'application/json')
              .set(
                'Authorization',
                `Bearer ${createRealmServerJWT(
                  { user: ownerUserId, sessionRoom: 'session-room-test' },
                  realmSecretSeed,
                )}`,
              )
              .send(
                JSON.stringify({
                  data: {
                    type: 'realm',
                    attributes: {
                      name: 'Test Realm',
                      endpoint,
                    },
                  },
                }),
              );
            assert.strictEqual(response.status, 201, 'HTTP 201 status');
            realmURL = response.body.data.id;
          }
          let initialJobs = await dbAdapter.execute('select * from jobs');
          assert.strictEqual(
            initialJobs.length,
            2,
            'number of jobs initially is correct',
          );
          {
            let response = await request2
              .get(`/_grafana-full-reindex?authHeader=${grafanaSecret}`)
              .set('Content-Type', 'application/json');
            assert.deepEqual(
              response.body.realms,
              [testRealm2URL.href, realmURL],
              'indexed realms are correct',
            );
          }
          let finalJobs = await dbAdapter.execute('select * from jobs');
          assert.strictEqual(
            finalJobs.length,
            3,
            'realm full reindex job was created',
          );
          let jobs = finalJobs.slice(2);
          assert.strictEqual(
            jobs[0].job_type,
            'full-reindex',
            'job type is correct',
          );
          assert.strictEqual(
            jobs[0].concurrency_group,
            `full-reindex-group`,
            'concurrency group is correct',
          );
        });

        test('returns 401 when calling grafana full reindex endpoint without a grafana secret', async function (assert) {
          let initialJobs = await dbAdapter.execute('select * from jobs');
          {
            let response = await request2
              .get(`/_grafana-full-reindex`)
              .set('Content-Type', 'application/json');
            assert.strictEqual(response.status, 401, 'HTTP 401 status');
          }
          let finalJobs = await dbAdapter.execute('select * from jobs');
          assert.strictEqual(
            finalJobs.length,
            initialJobs.length,
            'an index job was not created',
          );
        });

        test('returns 404 for request that has malformed URI', async function (assert) {
          let response = await request2.get('/%c0').set('Accept', '*/*');
          assert.strictEqual(response.status, 404, 'HTTP 404 status');
        });

        test('can create a user', async function (assert) {
          let ownerUserId = '@mango:localhost';
          let response = await request2
            .post('/_user')
            .set('Accept', 'application/json')
            .set('Content-Type', 'application/json')
            .set(
              'Authorization',
              `Bearer ${createRealmServerJWT(
                { user: ownerUserId, sessionRoom: 'session-room-test' },
                realmSecretSeed,
              )}`,
            )
            .send({
              data: {
                type: 'user',
                attributes: {
                  registrationToken: 'reg_token_123',
                },
              },
            });

          assert.strictEqual(response.status, 200, 'HTTP 200 status');
          assert.strictEqual(response.text, 'ok', 'response body is correct');

          let user = await getUserByMatrixUserId(dbAdapter, ownerUserId);
          if (!user) {
            throw new Error('user does not exist in db');
          }
          assert.strictEqual(
            user.matrixUserId,
            ownerUserId,
            'matrix user ID is correct',
          );
          assert.strictEqual(
            user.matrixRegistrationToken,
            'reg_token_123',
            'registration token is correct',
          );
        });

        test('can not create a user without a jwt', async function (assert) {
          let response = await request2.post('/_user').send({});
          assert.strictEqual(response.status, 401, 'HTTP 401 status');
        });

        test('can fetch catalog realms', async function (assert) {
          let response = await request2
            .get('/_catalog-realms')
            .set('Accept', 'application/json');

          assert.strictEqual(response.status, 200, 'HTTP 200 status');
          assert.deepEqual(response.body, {
            data: [
              {
                type: 'catalog-realm',
                id: `${testRealm2URL}`,
                attributes: {
                  ...testRealmInfo,
                  realmUserId: '@node-test_realm:localhost',
                },
              },
            ],
          });
        });

        test(`returns 200 with empty data if failed to fetch catalog realm's info`, async function (assert) {
          let failedRealmInfoMock = async (req: Request) => {
            if (req.url.includes('_info')) {
              return new Response('Failed to fetch realm info', {
                status: 500,
                statusText: 'Internal Server Error',
              });
            }
            return null;
          };
          virtualNetwork.mount(failedRealmInfoMock, { prepend: true });
          let response = await request2
            .get('/_catalog-realms')
            .set('Accept', 'application/json');

          assert.strictEqual(response.status, 200, 'HTTP 200 status');
          assert.deepEqual(response.body, {
            data: [],
          });
        });

        test('GET /_check-site-name-availability without JWT returns 401', async function (assert) {
          let response = await request2
            .get('/_check-site-name-availability?subdomain=test-site')
            .set('Accept', 'application/json');

          assert.strictEqual(response.status, 401, 'HTTP 401 status');
        });

        test('GET /_check-site-name-availability with invalid JWT returns 401', async function (assert) {
          let response = await request2
            .get('/_check-site-name-availability?subdomain=test-site')
            .set('Accept', 'application/json')
            .set('Authorization', 'Bearer invalid-jwt');

          assert.strictEqual(response.status, 401, 'HTTP 401 status');
        });

        test('GET /_check-site-name-availability with valid JWT returns 200', async function (assert) {
          let ownerUserId = '@mango:localhost';
          let response = await request2
            .get('/_check-site-name-availability?subdomain=valid-site')
            .set('Accept', 'application/json')
            .set(
              'Authorization',
              `Bearer ${createRealmServerJWT(
                { user: ownerUserId, sessionRoom: 'session-room-test' },
                realmSecretSeed,
              )}`,
            );

          assert.strictEqual(response.status, 200, 'HTTP 200 status');
        });

<<<<<<< HEAD
        test('GET /_boxel-site-hostname without JWT returns 401', async function (assert) {
          let response = await request2
            .get('/_boxel-site-hostname')
            .query({ source_realm_url: 'https://test-realm.com' })
            .set('Accept', 'application/json');
=======
        test('POST /_boxel-site-hostname without JWT returns 401', async function (assert) {
          let response = await request2
            .post('/_boxel-site-hostname')
            .set('Accept', 'application/json')
            .send({
              data: {
                type: 'claimed-site-hostname',
                attributes: {
                  source_realm_url: 'https://test-realm.com',
                  hostname: 'test-site.localhost',
                },
              },
            });
>>>>>>> 7ce2d444

          assert.strictEqual(response.status, 401, 'HTTP 401 status');
        });

<<<<<<< HEAD
        test('GET /_boxel-site-hostname with invalid JWT returns 401', async function (assert) {
          let response = await request2
            .get('/_boxel-site-hostname')
            .query({ source_realm_url: 'https://test-realm.com' })
            .set('Accept', 'application/json')
            .set('Authorization', 'Bearer invalid-jwt');
=======
        test('POST /_boxel-site-hostname with invalid JWT returns 401', async function (assert) {
          let response = await request2
            .post('/_boxel-site-hostname')
            .set('Accept', 'application/json')
            .set('Authorization', 'Bearer invalid-jwt')
            .send({
              data: {
                type: 'claimed-site-hostname',
                attributes: {
                  source_realm_url: 'https://test-realm.com',
                  hostname: 'test-site.localhost',
                },
              },
            });
>>>>>>> 7ce2d444

          assert.strictEqual(response.status, 401, 'HTTP 401 status');
        });

<<<<<<< HEAD
        test('GET /_boxel-site-hostname without source_realm_url returns 400', async function (assert) {
=======
        test('POST /_boxel-site-hostname with valid JWT returns 201', async function (assert) {
>>>>>>> 7ce2d444
          let ownerUserId = '@mango:localhost';

          // Create user in database
          await insertUser(dbAdapter, ownerUserId, '', '');

          let response = await request2
<<<<<<< HEAD
            .get('/_boxel-site-hostname')
            .set('Accept', 'application/json')
            .set(
              'Authorization',
              `Bearer ${createRealmServerJWT(
                { user: ownerUserId, sessionRoom: 'session-room-test' },
                realmSecretSeed,
              )}`,
            );

          assert.strictEqual(response.status, 400, 'HTTP 400 status');
        });

        test('GET /_boxel-site-hostname with valid JWT returns 200 when claim exists', async function (assert) {
          let ownerUserId = '@mango:localhost';
          let sourceRealmURL = 'https://test-realm.com';
          let hostname = 'my-site.localhost';

          // Create user in database
          let user = await insertUser(dbAdapter, ownerUserId, '', '');

          // Create a claim
          let { valueExpressions, nameExpressions } = asExpressions({
            user_id: user.id,
            source_realm_url: sourceRealmURL,
            hostname: hostname,
            claimed_at: Math.floor(Date.now() / 1000),
          });
          await query(
            dbAdapter,
            insert(
              'claimed_domains_for_sites',
              nameExpressions,
              valueExpressions,
            ),
          );

          let response = await request2
            .get('/_boxel-site-hostname')
            .query({ source_realm_url: sourceRealmURL })
=======
            .post('/_boxel-site-hostname')
>>>>>>> 7ce2d444
            .set('Accept', 'application/json')
            .set(
              'Authorization',
              `Bearer ${createRealmServerJWT(
                { user: ownerUserId, sessionRoom: 'session-room-test' },
                realmSecretSeed,
              )}`,
<<<<<<< HEAD
            );

          assert.strictEqual(response.status, 200, 'HTTP 200 status');
          assert.strictEqual(
            response.body.data.attributes.hostname,
            hostname,
            'Should return correct hostname',
          );
          assert.strictEqual(
            response.body.data.attributes.subdomain,
            'my-site',
            'Should return correct subdomain',
          );
          assert.strictEqual(
            response.body.data.attributes.sourceRealmURL,
            sourceRealmURL,
            'Should return correct source realm URL',
          );
=======
            )
            .send({
              data: {
                type: 'claimed-site-hostname',
                attributes: {
                  source_realm_url: 'https://test-realm.com',
                  hostname: 'valid-site.localhost',
                },
              },
            });

          assert.strictEqual(response.status, 201, 'HTTP 201 status');
>>>>>>> 7ce2d444
        });
      });

      module('stripe webhook handler', function (hooks) {
        let createSubscriptionStub: sinon.SinonStub;
        let fetchPriceListStub: sinon.SinonStub;
        let matrixClient: MatrixClient;
        let roomId: string;
        let userId = '@test_realm:localhost';
        let waitForBillingNotification = async function (
          assert: Assert,
          done: () => void,
        ) {
          let messages = await matrixClient.roomMessages(roomId);
          let firstMessageContent = messages[0].content;

          if (messageEventContentIsRealmServerEvent(firstMessageContent)) {
            assert.strictEqual(
              (firstMessageContent as RealmServerEventContent).body,
              JSON.stringify({ eventType: 'billing-notification' }),
            );
            done();
          } else {
            setTimeout(() => waitForBillingNotification(assert, done), 1);
          }
        };

        setupPermissionedRealm(hooks, {
          permissions: {
            '*': ['read', 'write'],
          },
          onRealmSetup,
        });

        hooks.beforeEach(async function () {
          let stripe = getStripe();
          createSubscriptionStub = sinon.stub(stripe.subscriptions, 'create');
          fetchPriceListStub = sinon.stub(stripe.prices, 'list');

          matrixClient = new MatrixClient({
            matrixURL: realmServerTestMatrix.url,
            username: 'test_realm',
            seed: realmSecretSeed,
          });
          await matrixClient.login();
          let userId = matrixClient.getUserId();

          let response = await request
            .post('/_server-session')
            .send(JSON.stringify({ user: userId }))
            .set('Accept', 'application/json')
            .set('Content-Type', 'application/json');
          let json = response.body;

          let { joined_rooms: rooms } = await matrixClient.getJoinedRooms();

          if (!rooms.includes(json.room)) {
            await matrixClient.joinRoom(json.room);
          }

          await matrixClient.sendEvent(json.room, 'm.room.message', {
            body: `auth-response: ${json.challenge}`,
            msgtype: 'm.text',
          });

          response = await request
            .post('/_server-session')
            .send(JSON.stringify({ user: userId, challenge: json.challenge }))
            .set('Accept', 'application/json')
            .set('Content-Type', 'application/json');
          roomId = json.room;
        });

        hooks.afterEach(async function () {
          createSubscriptionStub.restore();
          fetchPriceListStub.restore();
        });

        test('subscribes user back to free plan when the current subscription is expired', async function (assert) {
          const secret = process.env.STRIPE_WEBHOOK_SECRET;
          let user = await insertUser(
            dbAdapter,
            userId,
            'cus_123',
            'user@test.com',
          );
          let freePlan = await insertPlan(
            dbAdapter,
            'Free plan',
            0,
            100,
            'prod_free',
          );
          let creatorPlan = await insertPlan(
            dbAdapter,
            'Creator',
            12,
            5000,
            'prod_creator',
          );

          if (!secret) {
            throw new Error('STRIPE_WEBHOOK_SECRET is not set');
          }
          let stripeInvoicePaymentSucceededEvent = {
            id: 'evt_1234567890',
            object: 'event',
            type: 'invoice.payment_succeeded',
            data: {
              object: {
                id: 'in_1234567890',
                object: 'invoice',
                amount_paid: 12,
                billing_reason: 'subscription_create',
                period_end: 1638465600,
                period_start: 1635873600,
                subscription: 'sub_1234567890',
                customer: 'cus_123',
                lines: {
                  data: [
                    {
                      amount: 12,
                      price: { product: 'prod_creator' },
                    },
                  ],
                },
              },
            },
          };

          let timestamp = Math.floor(Date.now() / 1000);
          let stripeInvoicePaymentSucceededPayload = JSON.stringify(
            stripeInvoicePaymentSucceededEvent,
          );
          let stripeInvoicePaymentSucceededSignature =
            Stripe.webhooks.generateTestHeaderString({
              payload: stripeInvoicePaymentSucceededPayload,
              secret,
              timestamp,
            });
          await request
            .post('/_stripe-webhook')
            .send(stripeInvoicePaymentSucceededPayload)
            .set('Accept', 'application/json')
            .set('Content-Type', 'application/json')
            .set('stripe-signature', stripeInvoicePaymentSucceededSignature);

          let subscriptions = await fetchSubscriptionsByUserId(
            dbAdapter,
            user.id,
          );
          assert.strictEqual(subscriptions.length, 1);
          assert.strictEqual(subscriptions[0].status, 'active');
          assert.strictEqual(subscriptions[0].planId, creatorPlan.id);

          let waitForSubscriptionExpiryProcessed = new Deferred<void>();
          let waitForFreePlanSubscriptionProcessed = new Deferred<void>();

          // A function to simulate webhook call from stripe after we call 'stripe.subscription.create' endpoint
          let subscribeToFreePlan = async function () {
            await waitForSubscriptionExpiryProcessed.promise;
            let stripeInvoicePaymentSucceededEvent = {
              id: 'evt_1234567892',
              object: 'event',
              type: 'invoice.payment_succeeded',
              data: {
                object: {
                  id: 'in_1234567890',
                  object: 'invoice',
                  amount_paid: 0, // free plan
                  billing_reason: 'subscription_create',
                  period_end: 1638465600,
                  period_start: 1635873600,
                  subscription: 'sub_1234567890',
                  customer: 'cus_123',
                  lines: {
                    data: [
                      {
                        amount: 0,
                        price: { product: 'prod_free' },
                      },
                    ],
                  },
                },
              },
            };
            let stripeInvoicePaymentSucceededPayload = JSON.stringify(
              stripeInvoicePaymentSucceededEvent,
            );
            let stripeInvoicePaymentSucceededSignature =
              Stripe.webhooks.generateTestHeaderString({
                payload: stripeInvoicePaymentSucceededPayload,
                secret,
                timestamp,
              });
            await request
              .post('/_stripe-webhook')
              .send(stripeInvoicePaymentSucceededPayload)
              .set('Accept', 'application/json')
              .set('Content-Type', 'application/json')
              .set('stripe-signature', stripeInvoicePaymentSucceededSignature);
            waitForFreePlanSubscriptionProcessed.fulfill();
          };
          const createSubscriptionResponse = {
            id: 'sub_1MowQVLkdIwHu7ixeRlqHVzs',
            object: 'subscription',
            automatic_tax: {
              enabled: false,
            },
            billing_cycle_anchor: 1679609767,
            cancel_at_period_end: false,
            collection_method: 'charge_automatically',
            created: 1679609767,
            currency: 'usd',
            current_period_end: 1682288167,
            current_period_start: 1679609767,
            customer: 'cus_123',
            invoice_settings: {
              issuer: {
                type: 'self',
              },
            },
          };
          createSubscriptionStub.callsFake(() => {
            subscribeToFreePlan();
            return createSubscriptionResponse;
          });

          let fetchPriceListResponse = {
            object: 'list',
            data: [
              {
                id: 'price_1QMRCxH9rBd1yAHRD4BXhAHW',
                object: 'price',
                active: true,
                billing_scheme: 'per_unit',
                created: 1731921923,
                currency: 'usd',
                custom_unit_amount: null,
                livemode: false,
                lookup_key: null,
                metadata: {},
                nickname: null,
                product: 'prod_REv3E69DbAPv4K',
                recurring: {
                  aggregate_usage: null,
                  interval: 'month',
                  interval_count: 1,
                  meter: null,
                  trial_period_days: null,
                  usage_type: 'licensed',
                },
                tax_behavior: 'unspecified',
                tiers_mode: null,
                transform_quantity: null,
                type: 'recurring',
                unit_amount: 0,
                unit_amount_decimal: '0',
              },
            ],
            has_more: false,
            url: '/v1/prices',
          };
          fetchPriceListStub.resolves(fetchPriceListResponse);

          let stripeSubscriptionDeletedEvent = {
            id: 'evt_sub_deleted_1',
            object: 'event',
            type: 'customer.subscription.deleted',
            data: {
              object: {
                id: 'sub_1234567890',
                canceled_at: 2,
                cancellation_details: {
                  reason: 'payment_failure',
                },
                customer: 'cus_123',
              },
            },
          };
          let stripeSubscriptionDeletedPayload = JSON.stringify(
            stripeSubscriptionDeletedEvent,
          );
          let stripeSubscriptionDeletedSignature =
            Stripe.webhooks.generateTestHeaderString({
              payload: stripeSubscriptionDeletedPayload,
              secret,
              timestamp,
            });
          await request
            .post('/_stripe-webhook')
            .send(stripeSubscriptionDeletedPayload)
            .set('Accept', 'application/json')
            .set('Content-Type', 'application/json')
            .set('stripe-signature', stripeSubscriptionDeletedSignature);
          waitForSubscriptionExpiryProcessed.fulfill();

          await waitForFreePlanSubscriptionProcessed.promise;
          subscriptions = await fetchSubscriptionsByUserId(dbAdapter, user.id);
          assert.strictEqual(subscriptions.length, 2);
          assert.strictEqual(subscriptions[0].status, 'expired');
          assert.strictEqual(subscriptions[0].planId, creatorPlan.id);

          assert.strictEqual(subscriptions[1].status, 'active');
          assert.strictEqual(subscriptions[1].planId, freePlan.id);
          waitForBillingNotification(assert, assert.async());
        });

        test('ensures the current subscription expires when free plan subscription fails', async function (assert) {
          const secret = process.env.STRIPE_WEBHOOK_SECRET;
          let user = await insertUser(
            dbAdapter,
            userId,
            'cus_123',
            'user@test.com',
          );
          await insertPlan(dbAdapter, 'Free plan', 0, 100, 'prod_free');
          let creatorPlan = await insertPlan(
            dbAdapter,
            'Creator',
            12,
            5000,
            'prod_creator',
          );

          if (!secret) {
            throw new Error('STRIPE_WEBHOOK_SECRET is not set');
          }
          let stripeInvoicePaymentSucceededEvent = {
            id: 'evt_1234567890',
            object: 'event',
            type: 'invoice.payment_succeeded',
            data: {
              object: {
                id: 'in_1234567890',
                object: 'invoice',
                amount_paid: 12,
                billing_reason: 'subscription_create',
                period_end: 1638465600,
                period_start: 1635873600,
                subscription: 'sub_1234567890',
                customer: 'cus_123',
                lines: {
                  data: [
                    {
                      amount: 12,
                      price: { product: 'prod_creator' },
                    },
                  ],
                },
              },
            },
          };

          let timestamp = Math.floor(Date.now() / 1000);
          let stripeInvoicePaymentSucceededPayload = JSON.stringify(
            stripeInvoicePaymentSucceededEvent,
          );
          let stripeInvoicePaymentSucceededSignature =
            Stripe.webhooks.generateTestHeaderString({
              payload: stripeInvoicePaymentSucceededPayload,
              secret,
              timestamp,
            });
          await request
            .post('/_stripe-webhook')
            .send(stripeInvoicePaymentSucceededPayload)
            .set('Accept', 'application/json')
            .set('Content-Type', 'application/json')
            .set('stripe-signature', stripeInvoicePaymentSucceededSignature);

          let subscriptions = await fetchSubscriptionsByUserId(
            dbAdapter,
            user.id,
          );
          assert.strictEqual(subscriptions.length, 1);
          assert.strictEqual(subscriptions[0].status, 'active');
          assert.strictEqual(subscriptions[0].planId, creatorPlan.id);

          createSubscriptionStub.throws({
            message: 'Failed subscribing to free plan',
          });
          let fetchPriceListResponse = {
            object: 'list',
            data: [
              {
                id: 'price_1QMRCxH9rBd1yAHRD4BXhAHW',
                object: 'price',
                active: true,
                billing_scheme: 'per_unit',
                created: 1731921923,
                currency: 'usd',
                custom_unit_amount: null,
                livemode: false,
                lookup_key: null,
                metadata: {},
                nickname: null,
                product: 'prod_REv3E69DbAPv4K',
                recurring: {
                  aggregate_usage: null,
                  interval: 'month',
                  interval_count: 1,
                  meter: null,
                  trial_period_days: null,
                  usage_type: 'licensed',
                },
                tax_behavior: 'unspecified',
                tiers_mode: null,
                transform_quantity: null,
                type: 'recurring',
                unit_amount: 0,
                unit_amount_decimal: '0',
              },
            ],
            has_more: false,
            url: '/v1/prices',
          };
          fetchPriceListStub.resolves(fetchPriceListResponse);

          let stripeSubscriptionDeletedEvent = {
            id: 'evt_sub_deleted_1',
            object: 'event',
            type: 'customer.subscription.deleted',
            data: {
              object: {
                id: 'sub_1234567890',
                canceled_at: 2,
                cancellation_details: {
                  reason: 'payment_failure',
                },
                customer: 'cus_123',
              },
            },
          };
          let stripeSubscriptionDeletedPayload = JSON.stringify(
            stripeSubscriptionDeletedEvent,
          );
          let stripeSubscriptionDeletedSignature =
            Stripe.webhooks.generateTestHeaderString({
              payload: stripeSubscriptionDeletedPayload,
              secret,
              timestamp,
            });
          await request
            .post('/_stripe-webhook')
            .send(stripeSubscriptionDeletedPayload)
            .set('Accept', 'application/json')
            .set('Content-Type', 'application/json')
            .set('stripe-signature', stripeSubscriptionDeletedSignature);

          subscriptions = await fetchSubscriptionsByUserId(dbAdapter, user.id);
          assert.strictEqual(subscriptions.length, 1);
          assert.strictEqual(subscriptions[0].status, 'expired');
          assert.strictEqual(subscriptions[0].planId, creatorPlan.id);

          let response = await request
            .get(`/_user`)
            .set('Accept', 'application/vnd.api+json')
            .set(
              'Authorization',
              `Bearer ${createJWT(testRealm, '@test_realm:localhost', [
                'read',
                'write',
              ])}`,
            );
          assert.strictEqual(response.status, 200, 'HTTP 200 status');
          let json = response.body;
          assert.deepEqual(
            json,
            {
              data: {
                type: 'user',
                id: user.id,
                attributes: {
                  matrixUserId: user.matrixUserId,
                  stripeCustomerId: user.stripeCustomerId,
                  stripeCustomerEmail: user.stripeCustomerEmail,
                  creditsAvailableInPlanAllowance: null,
                  creditsIncludedInPlanAllowance: null,
                  extraCreditsAvailableInBalance: 0,
                },
                relationships: {
                  subscription: null,
                },
              },
              included: [
                {
                  type: 'plan',
                  id: 'free',
                  attributes: {
                    name: 'Free',
                    monthlyPrice: 0,
                    creditsIncluded: 0,
                  },
                },
              ],
            },
            '/_user response is correct',
          );
        });

        test('sends billing notification on invoice payment succeeded event', async function (assert) {
          const secret = process.env.STRIPE_WEBHOOK_SECRET;
          await insertUser(dbAdapter, userId!, 'cus_123', 'user@test.com');
          await insertPlan(dbAdapter, 'Free plan', 0, 100, 'prod_free');
          if (!secret) {
            throw new Error('STRIPE_WEBHOOK_SECRET is not set');
          }
          let event = {
            id: 'evt_1234567890',
            object: 'event',
            type: 'invoice.payment_succeeded',
            data: {
              object: {
                id: 'in_1234567890',
                object: 'invoice',
                amount_paid: 0, // free plan
                billing_reason: 'subscription_create',
                period_end: 1638465600,
                period_start: 1635873600,
                subscription: 'sub_1234567890',
                customer: 'cus_123',
                lines: {
                  data: [
                    {
                      amount: 0,
                      price: { product: 'prod_free' },
                    },
                  ],
                },
              },
            },
          };

          let payload = JSON.stringify(event);
          let timestamp = Math.floor(Date.now() / 1000);
          let signature = Stripe.webhooks.generateTestHeaderString({
            payload,
            secret,
            timestamp,
          });

          await request
            .post('/_stripe-webhook')
            .send(payload)
            .set('Accept', 'application/json')
            .set('Content-Type', 'application/json')
            .set('stripe-signature', signature);
          waitForBillingNotification(assert, assert.async());
        });

        test('sends billing notification on checkout session completed event', async function (assert) {
          const secret = process.env.STRIPE_WEBHOOK_SECRET;
          let user = await insertUser(
            dbAdapter,
            userId!,
            'cus_123',
            'user@test.com',
          );
          await insertPlan(dbAdapter, 'Free plan', 0, 100, 'prod_free');
          if (!secret) {
            throw new Error('STRIPE_WEBHOOK_SECRET is not set');
          }
          let event = {
            id: 'evt_1234567890',
            object: 'event',
            data: {
              object: {
                id: 'cs_test_1234567890',
                object: 'checkout.session',
                customer: 'cus_123',
                metadata: {
                  user_id: user.id,
                },
              },
            },
            type: 'checkout.session.completed',
          };

          let payload = JSON.stringify(event);
          let timestamp = Math.floor(Date.now() / 1000);
          let signature = Stripe.webhooks.generateTestHeaderString({
            payload,
            secret,
            timestamp,
          });

          await request
            .post('/_stripe-webhook')
            .send(payload)
            .set('Accept', 'application/json')
            .set('Content-Type', 'application/json')
            .set('stripe-signature', signature);
          waitForBillingNotification(assert, assert.async());
        });
      });

      module('stripe session handler', function (hooks) {
        let createCustomerStub: sinon.SinonStub;
        let createCheckoutSessionStub: sinon.SinonStub;
        let listSubscriptionsStub: sinon.SinonStub;
        let retrieveProductStub: sinon.SinonStub;
        let createBillingPortalSessionStub: sinon.SinonStub;
        let matrixClient: MatrixClient;
        let userId = '@test_realm:localhost';
        let jwtToken: string;

        setupPermissionedRealm(hooks, {
          permissions: {
            '*': ['read', 'write'],
          },
          onRealmSetup,
        });

        hooks.beforeEach(async function () {
          let stripe = getStripe();
          createCustomerStub = sinon.stub(stripe.customers, 'create');
          createCheckoutSessionStub = sinon.stub(
            stripe.checkout.sessions,
            'create',
          );
          listSubscriptionsStub = sinon.stub(stripe.subscriptions, 'list');
          retrieveProductStub = sinon.stub(stripe.products, 'retrieve');
          createBillingPortalSessionStub = sinon.stub(
            stripe.billingPortal.sessions,
            'create',
          );

          matrixClient = new MatrixClient({
            matrixURL: realmServerTestMatrix.url,
            username: 'test_realm',
            seed: realmSecretSeed,
          });
          await matrixClient.login();
          let userId = matrixClient.getUserId();

          let response = await request
            .post('/_server-session')
            .send(JSON.stringify({ user: userId }))
            .set('Accept', 'application/json')
            .set('Content-Type', 'application/json');
          let json = response.body;

          let { joined_rooms: rooms } = await matrixClient.getJoinedRooms();

          if (!rooms.includes(json.room)) {
            await matrixClient.joinRoom(json.room);
          }

          await matrixClient.sendEvent(json.room, 'm.room.message', {
            body: `auth-response: ${json.challenge}`,
            msgtype: 'm.text',
          });

          response = await request
            .post('/_server-session')
            .send(JSON.stringify({ user: userId, challenge: json.challenge }))
            .set('Accept', 'application/json')
            .set('Content-Type', 'application/json');

          jwtToken = response.headers['authorization'];
        });

        hooks.afterEach(async function () {
          createCustomerStub.restore();
          createCheckoutSessionStub.restore();
          listSubscriptionsStub.restore();
          retrieveProductStub.restore();
          createBillingPortalSessionStub.restore();
        });

        test('creates checkout session for AI tokens when user has no Stripe customer', async function (assert) {
          let user = await insertUser(
            dbAdapter,
            userId,
            '', // no stripe customer id
            '',
          );

          const mockCustomer = {
            id: 'cus_test123',
            email: 'test@example.com',
          };

          const mockSession = {
            id: 'cs_test123',
            url: 'https://checkout.stripe.com/test123',
          };

          createCustomerStub.resolves(mockCustomer);
          createCheckoutSessionStub.resolves(mockSession);

          let response = await request
            .post(
              '/_stripe-session?returnUrl=http%3A//example.com/return&email=test@example.com&aiTokenAmount=2500',
            )
            .set('Accept', 'application/json')
            .set('Content-Type', 'application/json')
            .set('Authorization', jwtToken);

          assert.strictEqual(response.status, 200, 'HTTP 200 status');
          let json = response.body;
          assert.deepEqual(
            json,
            {
              url: 'https://checkout.stripe.com/test123',
              sessionId: 'cs_test123',
              type: 'checkout',
            },
            'response body is correct',
          );

          // Verify Stripe customer was created
          assert.ok(
            createCustomerStub.calledOnce,
            'customer.create was called',
          );
          assert.deepEqual(
            createCustomerStub.firstCall.args[0],
            { email: 'test@example.com' },
            'customer created with correct email',
          );

          // Verify checkout session was created
          assert.ok(
            createCheckoutSessionStub.calledOnce,
            'checkout.sessions.create was called',
          );
          let sessionArgs = createCheckoutSessionStub.firstCall.args[0];
          assert.strictEqual(
            sessionArgs.customer,
            'cus_test123',
            'session created with correct customer',
          );
          assert.strictEqual(
            sessionArgs.mode,
            'payment',
            'session mode is payment',
          );
          assert.strictEqual(
            sessionArgs.success_url,
            'http://example.com/return',
            'success URL is correct',
          );
          assert.strictEqual(
            sessionArgs.cancel_url,
            'http://example.com/return',
            'cancel URL is correct',
          );
          assert.strictEqual(
            sessionArgs.line_items[0].price_data.unit_amount,
            500,
            'price is correct (5 USD)',
          );
          assert.strictEqual(
            sessionArgs.line_items[0].price_data.product_data.name,
            '2,500 AI credits',
            'product name is correct',
          );
          assert.strictEqual(
            sessionArgs.metadata.credit_reload_amount,
            '2500',
            'metadata has correct credit amount',
          );
          assert.strictEqual(
            sessionArgs.metadata.user_id,
            user.id,
            'metadata has correct user id',
          );

          // Verify user was updated with Stripe customer info
          let updatedUser = await getUserByMatrixUserId(dbAdapter, userId);
          assert.strictEqual(
            updatedUser?.stripeCustomerId,
            'cus_test123',
            'user updated with customer ID',
          );
          assert.strictEqual(
            updatedUser?.stripeCustomerEmail,
            'test@example.com',
            'user updated with customer email',
          );
        });

        test('creates checkout session for AI tokens when user already has Stripe customer', async function (assert) {
          let user = await insertUser(
            dbAdapter,
            userId,
            'cus_existing123', // existing stripe customer id
            'existing@example.com',
          );

          const mockSession = {
            id: 'cs_test456',
            url: 'https://checkout.stripe.com/test456',
          };

          createCheckoutSessionStub.resolves(mockSession);

          let response = await request
            .post(
              '/_stripe-session?returnUrl=http%3A//example.com/return&email=test@example.com&aiTokenAmount=20000',
            )
            .set('Accept', 'application/json')
            .set('Content-Type', 'application/json')
            .set('Authorization', jwtToken);

          assert.strictEqual(response.status, 200, 'HTTP 200 status');
          let json = response.body;
          assert.deepEqual(
            json,
            {
              url: 'https://checkout.stripe.com/test456',
              sessionId: 'cs_test456',
              type: 'checkout',
            },
            'response body is correct',
          );

          // Verify Stripe customer was NOT created (since user already has one)
          assert.ok(
            createCustomerStub.notCalled,
            'customer.create was not called',
          );

          // Verify checkout session was created with existing customer
          assert.ok(
            createCheckoutSessionStub.calledOnce,
            'checkout.sessions.create was called',
          );
          let sessionArgs = createCheckoutSessionStub.firstCall.args[0];
          assert.strictEqual(
            sessionArgs.customer,
            'cus_existing123',
            'session created with existing customer ID',
          );
          assert.strictEqual(
            sessionArgs.mode,
            'payment',
            'session mode is payment',
          );
          assert.strictEqual(
            sessionArgs.success_url,
            'http://example.com/return',
            'success URL is correct',
          );
          assert.strictEqual(
            sessionArgs.cancel_url,
            'http://example.com/return',
            'cancel URL is correct',
          );
          assert.strictEqual(
            sessionArgs.line_items[0].price_data.unit_amount,
            3000,
            'price is correct (30 USD for 20000 tokens)',
          );
          assert.strictEqual(
            sessionArgs.line_items[0].price_data.product_data.name,
            '20,000 AI credits',
            'product name is correct',
          );
          assert.strictEqual(
            sessionArgs.metadata.credit_reload_amount,
            '20000',
            'metadata has correct credit amount',
          );
          assert.strictEqual(
            sessionArgs.metadata.user_id,
            user.id,
            'metadata has correct user id',
          );

          // Verify user info remains unchanged
          let updatedUser = await getUserByMatrixUserId(dbAdapter, userId);
          assert.strictEqual(
            updatedUser?.stripeCustomerId,
            'cus_existing123',
            'user customer ID unchanged',
          );
          assert.strictEqual(
            updatedUser?.stripeCustomerEmail,
            'existing@example.com',
            'user customer email unchanged',
          );
        });

        test('creates checkout session for subscription when user has no active subscription', async function (assert) {
          let user = await insertUser(
            dbAdapter,
            userId,
            'cus_existing123', // existing stripe customer id
            'existing@example.com',
          );

          // Create a test plan
          let plan = await insertPlan(
            dbAdapter,
            'TestPlan',
            12,
            5000,
            'prod_test_plan',
          );

          const mockSession = {
            id: 'cs_subscription_test',
            url: 'https://checkout.stripe.com/subscription',
          };

          const mockProduct = {
            id: 'prod_test_plan',
            default_price: 'price_123',
          };

          // User has no active subscriptions
          listSubscriptionsStub.resolves({ data: [] });
          retrieveProductStub.resolves(mockProduct);
          createCheckoutSessionStub.resolves(mockSession);

          let response = await request
            .post(
              '/_stripe-session?returnUrl=http%3A//example.com/return&plan=TestPlan',
            )
            .set('Accept', 'application/json')
            .set('Content-Type', 'application/json')
            .set('Authorization', jwtToken);

          assert.strictEqual(response.status, 200, 'HTTP 200 status');
          let json = response.body;
          assert.deepEqual(
            json,
            {
              url: 'https://checkout.stripe.com/subscription',
              sessionId: 'cs_subscription_test',
              type: 'checkout',
            },
            'response body is correct',
          );

          // Verify subscriptions.list was called to check for active subscriptions
          assert.ok(
            listSubscriptionsStub.calledOnce,
            'subscriptions.list was called',
          );
          assert.deepEqual(
            listSubscriptionsStub.firstCall.args[0],
            {
              customer: 'cus_existing123',
              status: 'active',
              limit: 1,
            },
            'subscriptions listed with correct parameters',
          );

          // Verify product was retrieved
          assert.ok(
            retrieveProductStub.calledOnce,
            'products.retrieve was called',
          );
          assert.strictEqual(
            retrieveProductStub.firstCall.args[0],
            'prod_test_plan',
            'correct product ID was used',
          );

          // Verify checkout session was created for subscription
          assert.ok(
            createCheckoutSessionStub.calledOnce,
            'checkout.sessions.create was called',
          );
          let sessionArgs = createCheckoutSessionStub.firstCall.args[0];
          assert.strictEqual(
            sessionArgs.customer,
            'cus_existing123',
            'session created with correct customer',
          );
          assert.strictEqual(
            sessionArgs.mode,
            'subscription',
            'session mode is subscription',
          );
          assert.strictEqual(
            sessionArgs.success_url,
            'http://example.com/return',
            'success URL is correct',
          );
          assert.strictEqual(
            sessionArgs.cancel_url,
            'http://example.com/return',
            'cancel URL is correct',
          );
          assert.deepEqual(
            sessionArgs.line_items,
            [
              {
                price: 'price_123',
                quantity: 1,
              },
            ],
            'line items are correct',
          );
          assert.deepEqual(
            sessionArgs.payment_method_data,
            {
              allow_redisplay: 'always',
            },
            'payment method data allows redisplay',
          );
          assert.deepEqual(
            sessionArgs.metadata,
            {
              plan_name: 'TestPlan',
              plan_id: plan.id,
              user_id: user.id,
            },
            'metadata is correct',
          );

          // Verify Stripe customer was NOT created (since user already has one)
          assert.ok(
            createCustomerStub.notCalled,
            'customer.create was not called',
          );
        });

        test('creates billing portal session when user already has active subscription', async function (assert) {
          // Create a test plan
          await insertPlan(
            dbAdapter,
            'ExistingPlan',
            15,
            7500,
            'prod_existing_plan',
          );

          await insertUser(
            dbAdapter,
            userId,
            'cus_existing456',
            'existing@example.com',
          );

          const mockPortalSession = {
            url: 'https://billing.stripe.com/portal123',
          };

          // User has an active subscription
          listSubscriptionsStub.resolves({
            data: [
              {
                id: 'sub_active123',
                status: 'active',
                customer: 'cus_existing456',
              },
            ],
          });
          createBillingPortalSessionStub.resolves(mockPortalSession);

          let response = await request
            .post(
              '/_stripe-session?returnUrl=http%3A//example.com/return&plan=ExistingPlan',
            )
            .set('Accept', 'application/json')
            .set('Content-Type', 'application/json')
            .set('Authorization', jwtToken);

          assert.strictEqual(response.status, 200, 'HTTP 200 status');
          let json = response.body;
          assert.deepEqual(
            json,
            {
              url: 'https://billing.stripe.com/portal123',
              type: 'portal',
              message:
                'You already have an active subscription. Redirecting to manage your subscription...',
            },
            'response body is correct',
          );

          // Verify subscriptions.list was called to check for active subscriptions
          assert.ok(
            listSubscriptionsStub.calledOnce,
            'subscriptions.list was called',
          );
          assert.deepEqual(
            listSubscriptionsStub.firstCall.args[0],
            {
              customer: 'cus_existing456',
              status: 'active',
              limit: 1,
            },
            'subscriptions listed with correct parameters',
          );

          // Verify billing portal session was created
          assert.ok(
            createBillingPortalSessionStub.calledOnce,
            'billingPortal.sessions.create was called',
          );
          assert.deepEqual(
            createBillingPortalSessionStub.firstCall.args[0],
            {
              customer: 'cus_existing456',
              return_url: 'http://example.com/return',
            },
            'billing portal session created with correct parameters',
          );

          // Verify product retrieval and checkout session creation were NOT called
          assert.ok(
            retrieveProductStub.notCalled,
            'products.retrieve was not called',
          );
          assert.ok(
            createCheckoutSessionStub.notCalled,
            'checkout.sessions.create was not called',
          );

          // Verify Stripe customer was NOT created
          assert.ok(
            createCustomerStub.notCalled,
            'customer.create was not called',
          );
        });
      });

      module('_queue-status', function (hooks) {
        setupPermissionedRealm(hooks, {
          permissions: {
            '*': ['read', 'write'],
          },
          onRealmSetup,
        });

        test('returns 200 with JSON-API doc', async function (assert) {
          await insertJob(dbAdapter, {
            job_type: 'test-job',
          });
          await insertJob(dbAdapter, {
            job_type: 'test-job',
            status: 'resolved',
            finished_at: new Date().toISOString(),
          });
          let response = await request.get('/_queue-status');
          assert.strictEqual(response.status, 401, 'HTTP 401 status');
          response = await request
            .get('/_queue-status')
            .set('Authorization', `Bearer no-good`);
          assert.strictEqual(response.status, 401, 'HTTP 401 status');
          const REALM_SERVER_SECRET_SEED = "mum's the word";
          response = await request
            .get('/_queue-status')
            .set(
              'Authorization',
              `Bearer ${monitoringAuthToken(REALM_SERVER_SECRET_SEED)}`,
            );
          assert.strictEqual(response.status, 200, 'HTTP 200 status');
          let json = response.body;
          assert.deepEqual(json, {
            data: {
              type: 'queue-status',
              id: 'queue-status',
              attributes: {
                pending: 1,
              },
            },
          });
        });
      });
    },
  );
  module('Realm server authentication', function (hooks) {
    let testRealmServer: Server;
    let request: SuperTest<Test>;
    let dir: DirResult;

    setupBaseRealmServer(hooks, matrixURL);

    hooks.beforeEach(async function () {
      dir = dirSync();
    });

    setupDB(hooks, {
      beforeEach: async (dbAdapter, publisher, runner) => {
        let testRealmDir = join(dir.name, 'realm_server_5', 'test');
        ensureDirSync(testRealmDir);
        copySync(join(__dirname, 'cards'), testRealmDir);
        testRealmServer = (
          await runTestRealmServer({
            virtualNetwork: createVirtualNetwork(),
            testRealmDir,
            realmsRootPath: join(dir.name, 'realm_server_5'),
            realmURL: testRealmURL,
            dbAdapter,
            publisher,
            runner,
            matrixURL,
          })
        ).testRealmHttpServer;
        request = supertest(testRealmServer);
      },
      afterEach: async () => {
        await closeServer(testRealmServer);
      },
    });

    test('authenticates user', async function (assert) {
      let matrixClient = new MatrixClient({
        matrixURL: realmServerTestMatrix.url,
        // it's a little awkward that we are hijacking a realm user to pretend to
        // act like a normal user, but that's what's happening here
        username: 'test_realm',
        seed: realmSecretSeed,
      });
      await matrixClient.login();
      let userId = matrixClient.getUserId();

      let response = await request
        .post('/_server-session')
        .send(JSON.stringify({ user: userId }))
        .set('Accept', 'application/json')
        .set('Content-Type', 'application/json');

      assert.strictEqual(response.status, 401, 'HTTP 401 status');
      let json = response.body;

      let { joined_rooms: rooms } = await matrixClient.getJoinedRooms();

      if (!rooms.includes(json.room)) {
        await matrixClient.joinRoom(json.room);
      }

      await matrixClient.sendEvent(json.room, 'm.room.message', {
        body: `auth-response: ${json.challenge}`,
        msgtype: 'm.text',
      });

      response = await request
        .post('/_server-session')
        .send(JSON.stringify({ user: userId, challenge: json.challenge }))
        .set('Accept', 'application/json')
        .set('Content-Type', 'application/json');
      assert.strictEqual(response.status, 201, 'HTTP 201 status');
      let token = response.headers['authorization'];
      let decoded = jwt.verify(token, realmSecretSeed) as RealmServerTokenClaim;
      assert.strictEqual(decoded.user, userId);
      assert.notStrictEqual(
        decoded.sessionRoom,
        undefined,
        'sessionRoom should be defined',
      );
    });
  });
});

function messageEventContentIsRealmServerEvent(
  content: MatrixEvent['content'],
): content is RealmServerEventContent {
  return (
    'msgtype' in content &&
    (content.msgtype as string) === APP_BOXEL_REALM_SERVER_EVENT_MSGTYPE
  );
}<|MERGE_RESOLUTION|>--- conflicted
+++ resolved
@@ -14,9 +14,6 @@
   type QueueRunner,
   DEFAULT_PERMISSIONS,
   VirtualNetwork,
-  asExpressions,
-  insert,
-  query,
 } from '@cardstack/runtime-common';
 import { cardSrc } from '@cardstack/runtime-common/etc/test-fixtures';
 import { stringify } from 'qs';
@@ -1683,13 +1680,6 @@
           assert.strictEqual(response.status, 200, 'HTTP 200 status');
         });
 
-<<<<<<< HEAD
-        test('GET /_boxel-site-hostname without JWT returns 401', async function (assert) {
-          let response = await request2
-            .get('/_boxel-site-hostname')
-            .query({ source_realm_url: 'https://test-realm.com' })
-            .set('Accept', 'application/json');
-=======
         test('POST /_boxel-site-hostname without JWT returns 401', async function (assert) {
           let response = await request2
             .post('/_boxel-site-hostname')
@@ -1703,19 +1693,10 @@
                 },
               },
             });
->>>>>>> 7ce2d444
 
           assert.strictEqual(response.status, 401, 'HTTP 401 status');
         });
 
-<<<<<<< HEAD
-        test('GET /_boxel-site-hostname with invalid JWT returns 401', async function (assert) {
-          let response = await request2
-            .get('/_boxel-site-hostname')
-            .query({ source_realm_url: 'https://test-realm.com' })
-            .set('Accept', 'application/json')
-            .set('Authorization', 'Bearer invalid-jwt');
-=======
         test('POST /_boxel-site-hostname with invalid JWT returns 401', async function (assert) {
           let response = await request2
             .post('/_boxel-site-hostname')
@@ -1730,24 +1711,18 @@
                 },
               },
             });
->>>>>>> 7ce2d444
 
           assert.strictEqual(response.status, 401, 'HTTP 401 status');
         });
 
-<<<<<<< HEAD
-        test('GET /_boxel-site-hostname without source_realm_url returns 400', async function (assert) {
-=======
         test('POST /_boxel-site-hostname with valid JWT returns 201', async function (assert) {
->>>>>>> 7ce2d444
           let ownerUserId = '@mango:localhost';
 
           // Create user in database
           await insertUser(dbAdapter, ownerUserId, '', '');
 
           let response = await request2
-<<<<<<< HEAD
-            .get('/_boxel-site-hostname')
+            .post('/_boxel-site-hostname')
             .set('Accept', 'application/json')
             .set(
               'Authorization',
@@ -1755,68 +1730,6 @@
                 { user: ownerUserId, sessionRoom: 'session-room-test' },
                 realmSecretSeed,
               )}`,
-            );
-
-          assert.strictEqual(response.status, 400, 'HTTP 400 status');
-        });
-
-        test('GET /_boxel-site-hostname with valid JWT returns 200 when claim exists', async function (assert) {
-          let ownerUserId = '@mango:localhost';
-          let sourceRealmURL = 'https://test-realm.com';
-          let hostname = 'my-site.localhost';
-
-          // Create user in database
-          let user = await insertUser(dbAdapter, ownerUserId, '', '');
-
-          // Create a claim
-          let { valueExpressions, nameExpressions } = asExpressions({
-            user_id: user.id,
-            source_realm_url: sourceRealmURL,
-            hostname: hostname,
-            claimed_at: Math.floor(Date.now() / 1000),
-          });
-          await query(
-            dbAdapter,
-            insert(
-              'claimed_domains_for_sites',
-              nameExpressions,
-              valueExpressions,
-            ),
-          );
-
-          let response = await request2
-            .get('/_boxel-site-hostname')
-            .query({ source_realm_url: sourceRealmURL })
-=======
-            .post('/_boxel-site-hostname')
->>>>>>> 7ce2d444
-            .set('Accept', 'application/json')
-            .set(
-              'Authorization',
-              `Bearer ${createRealmServerJWT(
-                { user: ownerUserId, sessionRoom: 'session-room-test' },
-                realmSecretSeed,
-              )}`,
-<<<<<<< HEAD
-            );
-
-          assert.strictEqual(response.status, 200, 'HTTP 200 status');
-          assert.strictEqual(
-            response.body.data.attributes.hostname,
-            hostname,
-            'Should return correct hostname',
-          );
-          assert.strictEqual(
-            response.body.data.attributes.subdomain,
-            'my-site',
-            'Should return correct subdomain',
-          );
-          assert.strictEqual(
-            response.body.data.attributes.sourceRealmURL,
-            sourceRealmURL,
-            'Should return correct source realm URL',
-          );
-=======
             )
             .send({
               data: {
@@ -1829,7 +1742,6 @@
             });
 
           assert.strictEqual(response.status, 201, 'HTTP 201 status');
->>>>>>> 7ce2d444
         });
       });
 
