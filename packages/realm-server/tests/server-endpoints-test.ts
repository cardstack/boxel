import { module, test } from 'qunit';
import supertest, { Test, SuperTest } from 'supertest';
import { join, basename } from 'path';
import { Server } from 'http';
import { dirSync, type DirResult } from 'tmp';
import { copySync, existsSync, ensureDirSync, readJSONSync } from 'fs-extra';
import {
  baseRealm,
  Deferred,
  Realm,
  fetchUserPermissions,
  baseCardRef,
  type SingleCardDocument,
  type QueuePublisher,
  type QueueRunner,
  encodeWebSafeBase64,
} from '@cardstack/runtime-common';
import { stringify } from 'qs';
import { v4 as uuidv4 } from 'uuid';
import { Query } from '@cardstack/runtime-common/query';
import {
  setupCardLogs,
  setupBaseRealmServer,
  setupPermissionedRealm,
  runTestRealmServer,
  setupDB,
  realmServerTestMatrix,
  realmSecretSeed,
  createVirtualNetwork,
  createVirtualNetworkAndLoader,
  matrixURL,
  closeServer,
  testRealmInfo,
  insertUser,
  insertPlan,
  fetchSubscriptionsByUserId,
  insertJob,
  testRealmURL,
  createJWT,
} from './helpers';
import '@cardstack/runtime-common/helpers/code-equality-assertion';
import { RealmServer } from '../server';
import { MatrixClient } from '@cardstack/runtime-common/matrix-client';
import jwt from 'jsonwebtoken';
import { type CardCollectionDocument } from '@cardstack/runtime-common/card-document';
import { type PgAdapter } from '@cardstack/postgres';
import { getUserByMatrixUserId } from '@cardstack/billing/billing-queries';
import {
  createJWT as createRealmServerJWT,
  RealmServerTokenClaim,
} from '../utils/jwt';
import Stripe from 'stripe';
import sinon from 'sinon';
import { getStripe } from '@cardstack/billing/stripe-webhook-handlers/stripe';
import { APP_BOXEL_REALM_SERVER_EVENT_MSGTYPE } from '@cardstack/runtime-common/matrix-constants';
import type {
  MatrixEvent,
  RealmServerEventContent,
} from 'https://cardstack.com/base/matrix-event';
import { monitoringAuthToken } from '../utils/monitoring';

const testRealm2URL = new URL('http://127.0.0.1:4445/test/');

module(basename(__filename), function () {
  module(
    'Realm Server Endpoints (not specific to one realm)',
    function (hooks) {
      let testRealm: Realm;
      let request: SuperTest<Test>;
      let dir: DirResult;
      let dbAdapter: PgAdapter;

      let { virtualNetwork, loader } = createVirtualNetworkAndLoader();

      function onRealmSetup(args: {
        testRealm: Realm;
        request: SuperTest<Test>;
        dir: DirResult;
        dbAdapter: PgAdapter;
      }) {
        testRealm = args.testRealm;
        request = args.request;
        dir = args.dir;
        dbAdapter = args.dbAdapter;
      }

      setupCardLogs(
        hooks,
        async () => await loader.import(`${baseRealm.url}card-api`),
      );

      setupBaseRealmServer(hooks, virtualNetwork, matrixURL);

      hooks.beforeEach(async function () {
        dir = dirSync();
        copySync(join(__dirname, 'cards'), dir.name);
      });

      module('various other realm tests', function (hooks) {
        let testRealmHttpServer2: Server;
        let testRealmServer2: RealmServer;
        let testRealm2: Realm;
        let dbAdapter: PgAdapter;
        let publisher: QueuePublisher;
        let runner: QueueRunner;
        let request2: SuperTest<Test>;
        let testRealmDir: string;
        let seedRealm: Realm | undefined;

        setupPermissionedRealm(hooks, {
          permissions: {
            '*': ['read', 'write'],
          },
          onRealmSetup,
        });

        async function startRealmServer(
          dbAdapter: PgAdapter,
          publisher: QueuePublisher,
          runner: QueueRunner,
        ) {
          if (testRealm2) {
            virtualNetwork.unmount(testRealm2.handle);
          }
          ({
            seedRealm,
            testRealm: testRealm2,
            testRealmServer: testRealmServer2,
            testRealmHttpServer: testRealmHttpServer2,
          } = await runTestRealmServer({
            virtualNetwork,
            testRealmDir,
            realmsRootPath: join(dir.name, 'realm_server_2'),
            realmURL: testRealm2URL,
            dbAdapter,
            publisher,
            runner,
            matrixURL,
          }));
          request2 = supertest(testRealmHttpServer2);
        }

        setupDB(hooks, {
          beforeEach: async (_dbAdapter, _publisher, _runner) => {
            dbAdapter = _dbAdapter;
            publisher = _publisher;
            runner = _runner;
            testRealmDir = join(dir.name, 'realm_server_2', 'test');
            ensureDirSync(testRealmDir);
            copySync(join(__dirname, 'cards'), testRealmDir);
            await startRealmServer(dbAdapter, publisher, runner);
          },
          afterEach: async () => {
            if (seedRealm) {
              virtualNetwork.unmount(seedRealm.handle);
            }
            await closeServer(testRealmHttpServer2);
          },
        });

        test('POST /_create-realm', async function (assert) {
          // we randomize the realm and owner names so that we can isolate matrix
          // test state--there is no "delete user" matrix API
          let endpoint = `test-realm-${uuidv4()}`;
          let owner = 'mango';
          let ownerUserId = '@mango:boxel.ai';
          let response = await request2
            .post('/_create-realm')
            .set('Accept', 'application/vnd.api+json')
            .set('Content-Type', 'application/json')
            .set(
              'Authorization',
              `Bearer ${createRealmServerJWT(
                { user: ownerUserId, sessionRoom: 'session-room-test' },
                realmSecretSeed,
              )}`,
            )
            .send(
              JSON.stringify({
                data: {
                  type: 'realm',
                  attributes: {
                    ...testRealmInfo,
                    endpoint,
                    backgroundURL: 'http://example.com/background.jpg',
                    iconURL: 'http://example.com/icon.jpg',
                  },
                },
              }),
            );

          assert.strictEqual(response.status, 201, 'HTTP 201 status');
          let json = response.body;
          assert.deepEqual(
            json,
            {
              data: {
                type: 'realm',
                id: `${testRealm2URL.origin}/${owner}/${endpoint}/`,
                attributes: {
                  ...testRealmInfo,
                  endpoint,
                  backgroundURL: 'http://example.com/background.jpg',
                  iconURL: 'http://example.com/icon.jpg',
                },
              },
            },
            'realm creation JSON is correct',
          );

          let realmPath = join(dir.name, 'realm_server_2', owner, endpoint);
          let realmJSON = readJSONSync(join(realmPath, '.realm.json'));
          assert.deepEqual(
            realmJSON,
            {
              name: 'Test Realm',
              backgroundURL: 'http://example.com/background.jpg',
              iconURL: 'http://example.com/icon.jpg',
            },
            '.realm.json is correct',
          );
          assert.ok(
            existsSync(join(realmPath, 'index.json')),
            'seed file index.json exists',
          );
          assert.ok(
            existsSync(
              join(
                realmPath,
                'HelloWorld/47c0fc54-5099-4e9c-ad0d-8a58572d05c0.json',
              ),
            ),
            'seed file HelloWorld/47c0fc54-5099-4e9c-ad0d-8a58572d05c0.json exists',
          );
          assert.notOk(
            existsSync(join(realmPath, 'package.json')),
            'ignored seed file package.json does not exist',
          );
          assert.notOk(
            existsSync(join(realmPath, 'node_modules')),
            'ignored seed file node_modules/ does not exist',
          );
          assert.notOk(
            existsSync(join(realmPath, '.gitignore')),
            'ignored seed file .gitignore does not exist',
          );
          assert.notOk(
            existsSync(join(realmPath, 'tsconfig.json')),
            'ignored seed file tsconfig.json does not exist',
          );

          let permissions = await fetchUserPermissions(
            dbAdapter,
            new URL(json.data.id),
          );
          assert.deepEqual(permissions, {
            [`@realm/mango_${endpoint}:localhost`]: [
              'read',
              'write',
              'realm-owner',
            ],
            [ownerUserId]: ['read', 'write', 'realm-owner'],
          });

          let id: string;
          let realm = testRealmServer2.testingOnlyRealms.find(
            (r) => r.url === json.data.id,
          )!;
          {
            // owner can get a seeded instance
            let response = await request2
              .get(`/${owner}/${endpoint}/jade`)
              .set('Accept', 'application/vnd.card+json')
              .set(
                'Authorization',
                `Bearer ${createJWT(realm, ownerUserId, [
                  'read',
                  'write',
                  'realm-owner',
                ])}`,
              );

            assert.strictEqual(response.status, 200, 'HTTP 200 status');
            let doc = response.body as SingleCardDocument;
            assert.strictEqual(
              doc.data.attributes?.title,
              'Jade',
              'instance data is correct',
            );
          }
          {
            // owner can create an instance
            let response = await request2
              .post(`/${owner}/${endpoint}/`)
              .send({
                data: {
                  type: 'card',
                  attributes: {
                    title: 'Test Card',
                  },
                  meta: {
                    adoptsFrom: {
                      module: 'https://cardstack.com/base/card-api',
                      name: 'CardDef',
                    },
                  },
                },
              })
              .set('Accept', 'application/vnd.card+json')
              .set(
                'Authorization',
                `Bearer ${createJWT(realm, ownerUserId, [
                  'read',
                  'write',
                  'realm-owner',
                ])}`,
              );

            assert.strictEqual(response.status, 201, 'HTTP 201 status');
            let doc = response.body as SingleCardDocument;
            id = doc.data.id;
          }

          {
            // owner can get an instance
            let response = await request2
              .get(new URL(id).pathname)
              .set('Accept', 'application/vnd.card+json')
              .set(
                'Authorization',
                `Bearer ${createJWT(realm, ownerUserId, [
                  'read',
                  'write',
                  'realm-owner',
                ])}`,
              );

            assert.strictEqual(response.status, 200, 'HTTP 200 status');
            let doc = response.body as SingleCardDocument;
            assert.strictEqual(
              doc.data.attributes?.title,
              'Test Card',
              'instance data is correct',
            );
          }

          {
            // owner can search in the realm
            let response = await request2
              .get(
                `${new URL(realm.url).pathname}_search?${stringify({
                  filter: {
                    on: baseCardRef,
                    eq: {
                      title: 'Test Card',
                    },
                  },
                } as Query)}`,
              )
              .set('Accept', 'application/vnd.card+json')
              .set(
                'Authorization',
                `Bearer ${createJWT(realm, ownerUserId, [
                  'read',
                  'write',
                  'realm-owner',
                ])}`,
              );

            assert.strictEqual(response.status, 200, 'HTTP 200 status');
            let results = response.body as CardCollectionDocument;
            assert.strictEqual(results.data.length, 1),
              'correct number of search results';
          }
        });

        test('POST /_create-realm without copying seed realm', async function (assert) {
          // we randomize the realm and owner names so that we can isolate matrix
          // test state--there is no "delete user" matrix API
          let endpoint = `test-realm-${uuidv4()}`;
          let owner = 'mango';
          let ownerUserId = '@mango:boxel.ai';
          let response = await request2
            .post('/_create-realm')
            .set('Accept', 'application/vnd.api+json')
            .set('Content-Type', 'application/json')
            .set(
              'Authorization',
              `Bearer ${createRealmServerJWT(
                { user: ownerUserId, sessionRoom: 'session-room-test' },
                realmSecretSeed,
              )}`,
            )
            .send(
              JSON.stringify({
                data: {
                  type: 'realm',
                  attributes: {
                    ...testRealmInfo,
                    endpoint,
                    backgroundURL: 'http://example.com/background.jpg',
                    iconURL: 'http://example.com/icon.jpg',
                    copyFromSeedRealm: false,
                  },
                },
              }),
            );

          assert.strictEqual(response.status, 201, 'HTTP 201 status');
          let json = response.body;
          assert.deepEqual(
            json,
            {
              data: {
                type: 'realm',
                id: `${testRealm2URL.origin}/${owner}/${endpoint}/`,
                attributes: {
                  ...testRealmInfo,
                  endpoint,
                  backgroundURL: 'http://example.com/background.jpg',
                  iconURL: 'http://example.com/icon.jpg',
                  copyFromSeedRealm: false,
                },
              },
            },
            'realm creation JSON is correct',
          );

          let realmPath = join(dir.name, 'realm_server_2', owner, endpoint);
          let realmJSON = readJSONSync(join(realmPath, '.realm.json'));
          assert.deepEqual(
            realmJSON,
            {
              name: 'Test Realm',
              backgroundURL: 'http://example.com/background.jpg',
              iconURL: 'http://example.com/icon.jpg',
            },
            '.realm.json is correct',
          );
          assert.ok(
            existsSync(join(realmPath, 'index.json')),
            'seed file index.json exists',
          );
          assert.notOk(
            existsSync(
              join(
                realmPath,
                'HelloWorld/47c0fc54-5099-4e9c-ad0d-8a58572d05c0.json',
              ),
            ),
            'seed file HelloWorld/47c0fc54-5099-4e9c-ad0d-8a58572d05c0.json exists',
          );
          assert.notOk(
            existsSync(join(realmPath, 'package.json')),
            'ignored seed file package.json does not exist',
          );
          assert.notOk(
            existsSync(join(realmPath, 'node_modules')),
            'ignored seed file node_modules/ does not exist',
          );
          assert.notOk(
            existsSync(join(realmPath, '.gitignore')),
            'ignored seed file .gitignore does not exist',
          );
          assert.notOk(
            existsSync(join(realmPath, 'tsconfig.json')),
            'ignored seed file tsconfig.json does not exist',
          );
        });

        test('dynamically created realms are not publicly readable or writable', async function (assert) {
          let endpoint = `test-realm-${uuidv4()}`;
          let owner = 'mango';
          let ownerUserId = '@mango:boxel.ai';
          let response = await request2
            .post('/_create-realm')
            .set('Accept', 'application/vnd.api+json')
            .set('Content-Type', 'application/json')
            .set(
              'Authorization',
              `Bearer ${createRealmServerJWT(
                { user: ownerUserId, sessionRoom: 'session-room-test' },
                realmSecretSeed,
              )}`,
            )
            .send(
              JSON.stringify({
                data: {
                  type: 'realm',
                  attributes: {
                    name: 'Test Realm',
                    endpoint,
                  },
                },
              }),
            );

          let realmURL = response.body.data.id;
          assert.strictEqual(response.status, 201, 'HTTP 201 status');
          let realm = testRealmServer2.testingOnlyRealms.find(
            (r) => r.url === realmURL,
          )!;

          {
            let response = await request2
              .get(
                `${new URL(realmURL).pathname}_search?${stringify({
                  filter: {
                    on: baseCardRef,
                    eq: {
                      title: 'Test Card',
                    },
                  },
                } as Query)}`,
              )
              .set('Accept', 'application/vnd.card+json')
              .set('Authorization', `Bearer ${createJWT(realm, 'rando')}`);

            assert.strictEqual(response.status, 403, 'HTTP 403 status');

            response = await request2
              .post(`/${owner}/${endpoint}/`)
              .send({
                data: {
                  type: 'card',
                  attributes: {
                    title: 'Test Card',
                  },
                  meta: {
                    adoptsFrom: {
                      module: 'https://cardstack.com/base/card-api',
                      name: 'CardDef',
                    },
                  },
                },
              })
              .set('Accept', 'application/vnd.card+json')
              .set('Authorization', `Bearer ${createJWT(realm, 'rando')}`);

            assert.strictEqual(response.status, 403, 'HTTP 403 status');
          }
        });

        test('can restart a realm that was created dynamically', async function (assert) {
          let endpoint = `test-realm-${uuidv4()}`;
          let owner = 'mango';
          let ownerUserId = '@mango:boxel.ai';
          let realmURL: string;
          {
            let response = await request2
              .post('/_create-realm')
              .set('Accept', 'application/vnd.api+json')
              .set('Content-Type', 'application/json')
              .set(
                'Authorization',
                `Bearer ${createRealmServerJWT(
                  { user: '@mango:boxel.ai', sessionRoom: 'session-room-test' },
                  realmSecretSeed,
                )}`,
              )
              .send(
                JSON.stringify({
                  data: {
                    type: 'realm',
                    attributes: {
                      name: 'Test Realm',
                      endpoint,
                    },
                  },
                }),
              );
            assert.strictEqual(response.status, 201, 'HTTP 201 status');
            realmURL = response.body.data.id;
          }

          let id: string;
          let realm = testRealmServer2.testingOnlyRealms.find(
            (r) => r.url === realmURL,
          )!;
          {
            let response = await request2
              .post(`/${owner}/${endpoint}/`)
              .send({
                data: {
                  type: 'card',
                  attributes: {
                    title: 'Test Card',
                  },
                  meta: {
                    adoptsFrom: {
                      module: 'https://cardstack.com/base/card-api',
                      name: 'CardDef',
                    },
                  },
                },
              })
              .set('Accept', 'application/vnd.card+json')
              .set(
                'Authorization',
                `Bearer ${createJWT(realm, ownerUserId, [
                  'read',
                  'write',
                  'realm-owner',
                ])}`,
              );

            assert.strictEqual(response.status, 201, 'HTTP 201 status');
            id = response.body.data.id;
          }

          // Stop and restart the server
          testRealmServer2.testingOnlyUnmountRealms();
          await closeServer(testRealmHttpServer2);
          await startRealmServer(dbAdapter, publisher, runner);
          await testRealmServer2.start();

          {
            let response = await request2
              .get(new URL(id).pathname)
              .set('Accept', 'application/vnd.card+json')
              .set(
                'Authorization',
                `Bearer ${createJWT(realm, ownerUserId, [
                  'read',
                  'write',
                  'realm-owner',
                ])}`,
              );

            assert.strictEqual(response.status, 200, 'HTTP 200 status');
            let doc = response.body as SingleCardDocument;
            assert.strictEqual(
              doc.data.attributes?.title,
              'Test Card',
              'instance data is correct',
            );
          }
        });

        test('POST /_create-realm without JWT', async function (assert) {
          let endpoint = `test-realm-${uuidv4()}`;
          let response = await request2
            .post('/_create-realm')
            .set('Accept', 'application/vnd.api+json')
            .set('Content-Type', 'application/json')
            .send(
              JSON.stringify({
                data: {
                  type: 'realm',
                  attributes: {
                    name: 'Test Realm',
                    endpoint,
                  },
                },
              }),
            );
          assert.strictEqual(response.status, 401, 'HTTP 401 status');
          let error = response.body.errors[0];
          assert.strictEqual(
            error,
            'Missing Authorization header',
            'error message is correct',
          );
        });

        test('POST /_create-realm with invalid JWT', async function (assert) {
          let endpoint = `test-realm-${uuidv4()}`;
          let response = await request2
            .post('/_create-realm')
            .set('Accept', 'application/vnd.api+json')
            .set('Content-Type', 'application/json')
            .set('Authorization', 'Bearer invalid-jwt')
            .send(
              JSON.stringify({
                data: {
                  type: 'realm',
                  attributes: {
                    name: 'Test Realm',
                    endpoint,
                  },
                },
              }),
            );
          assert.strictEqual(response.status, 401, 'HTTP 401 status');
          let error = response.body.errors[0];
          assert.strictEqual(
            error,
            'Token invalid',
            'error message is correct',
          );
        });

        test('POST /_create-realm with invalid JSON', async function (assert) {
          let response = await request2
            .post('/_create-realm')
            .set('Accept', 'application/vnd.api+json')
            .set('Content-Type', 'application/json')
            .set(
              'Authorization',
              `Bearer ${createRealmServerJWT(
                { user: '@mango:boxel.ai', sessionRoom: 'session-room-test' },
                realmSecretSeed,
              )}`,
            )
            .send('make a new realm please!');
          assert.strictEqual(response.status, 400, 'HTTP 400 status');
          let error = response.body.errors[0];
          assert.ok(
            error.match(/not valid JSON-API/),
            'error message is correct',
          );
        });

        test('POST /_create-realm with bad JSON-API', async function (assert) {
          let response = await request2
            .post('/_create-realm')
            .set('Accept', 'application/vnd.api+json')
            .set('Content-Type', 'application/json')
            .set(
              'Authorization',
              `Bearer ${createRealmServerJWT(
                { user: '@mango:boxel.ai', sessionRoom: 'session-room-test' },
                realmSecretSeed,
              )}`,
            )
            .send(
              JSON.stringify({
                name: 'mango-realm',
              }),
            );
          assert.strictEqual(response.status, 400, 'HTTP 400 status');
          let error = response.body.errors[0];
          assert.ok(
            error.match(/not valid JSON-API/),
            'error message is correct',
          );
        });

        test('POST /_create-realm without a realm endpoint', async function (assert) {
          let response = await request2
            .post('/_create-realm')
            .set('Accept', 'application/vnd.api+json')
            .set('Content-Type', 'application/json')
            .set(
              'Authorization',
              `Bearer ${createRealmServerJWT(
                { user: '@mango:boxel.ai', sessionRoom: 'session-room-test' },
                realmSecretSeed,
              )}`,
            )
            .send(
              JSON.stringify({
                data: {
                  type: 'realm',
                  attributes: {
                    name: 'Test Realm',
                  },
                },
              }),
            );
          assert.strictEqual(response.status, 400, 'HTTP 400 status');
          let error = response.body.errors[0];
          assert.ok(
            error.match(/endpoint is required and must be a string/),
            'error message is correct',
          );
        });

        test('POST /_create-realm without a realm name', async function (assert) {
          let endpoint = `test-realm-${uuidv4()}`;
          let response = await request2
            .post('/_create-realm')
            .set('Accept', 'application/vnd.api+json')
            .set('Content-Type', 'application/json')
            .set(
              'Authorization',
              `Bearer ${createRealmServerJWT(
                { user: '@mango:boxel.ai', sessionRoom: 'session-room-test' },
                realmSecretSeed,
              )}`,
            )
            .send(
              JSON.stringify({
                data: {
                  type: 'realm',
                  attributes: {
                    endpoint,
                  },
                },
              }),
            );
          assert.strictEqual(response.status, 400, 'HTTP 400 status');
          let error = response.body.errors[0];
          assert.ok(
            error.match(/name is required and must be a string/),
            'error message is correct',
          );
        });

        test('cannot create a realm on a realm server that has a realm mounted at the origin', async function (assert) {
          let response = await request
            .post('/_create-realm')
            .set('Accept', 'application/vnd.api+json')
            .set('Content-Type', 'application/json')
            .set(
              'Authorization',
              `Bearer ${createRealmServerJWT(
                { user: '@mango:boxel.ai', sessionRoom: 'session-room-test' },
                realmSecretSeed,
              )}`,
            )
            .send(
              JSON.stringify({
                data: {
                  type: 'realm',
                  attributes: {
                    endpoint: 'mango-realm',
                    name: 'Test Realm',
                  },
                },
              }),
            );
          assert.strictEqual(response.status, 400, 'HTTP 400 status');
          let error = response.body.errors[0];
          assert.ok(
            error.match(
              /a realm is already mounted at the origin of this server/,
            ),
            'error message is correct',
          );
        });

        test('cannot create a new realm that collides with an existing realm', async function (assert) {
          let endpoint = `test-realm-${uuidv4()}`;
          let ownerUserId = '@mango:boxel.ai';
          let response = await request2
            .post('/_create-realm')
            .set('Accept', 'application/vnd.api+json')
            .set('Content-Type', 'application/json')
            .set(
              'Authorization',
              `Bearer ${createRealmServerJWT(
                { user: ownerUserId, sessionRoom: 'session-room-test' },
                realmSecretSeed,
              )}`,
            )
            .send(
              JSON.stringify({
                data: {
                  type: 'realm',
                  attributes: {
                    endpoint,
                    name: 'Test Realm',
                  },
                },
              }),
            );
          assert.strictEqual(response.status, 201, 'HTTP 201 status');
          {
            let response = await request2
              .post('/_create-realm')
              .set('Accept', 'application/vnd.api+json')
              .set('Content-Type', 'application/json')
              .set(
                'Authorization',
                `Bearer ${createRealmServerJWT(
                  { user: ownerUserId, sessionRoom: 'session-room-test' },
                  realmSecretSeed,
                )}`,
              )
              .send(
                JSON.stringify({
                  data: {
                    type: 'realm',
                    attributes: {
                      endpoint,
                      name: 'Another Test Realm',
                    },
                  },
                }),
              );
            assert.strictEqual(response.status, 400, 'HTTP 400 status');
            let error = response.body.errors[0];
            assert.ok(
              error.match(/already exists on this server/),
              'error message is correct',
            );
          }
        });

        test('cannot create a realm with invalid characters in endpoint', async function (assert) {
          let ownerUserId = '@mango:boxel.ai';
          {
            let response = await request2
              .post('/_create-realm')
              .set('Accept', 'application/vnd.api+json')
              .set('Content-Type', 'application/json')
              .set(
                'Authorization',
                `Bearer ${createRealmServerJWT(
                  { user: ownerUserId, sessionRoom: 'session-room-test' },
                  realmSecretSeed,
                )}`,
              )
              .send(
                JSON.stringify({
                  data: {
                    type: 'realm',
                    attributes: {
                      endpoint: 'invalid_realm_endpoint',
                      name: 'Test Realm',
                    },
                  },
                }),
              );
            assert.strictEqual(response.status, 400, 'HTTP 400 status');
            let error = response.body.errors[0];
            assert.ok(
              error.match(/contains invalid characters/),
              'error message is correct',
            );
          }
          {
            let response = await request2
              .post('/_create-realm')
              .set('Accept', 'application/vnd.api+json')
              .set('Content-Type', 'application/json')
              .set(
                'Authorization',
                `Bearer ${createRealmServerJWT(
                  { user: ownerUserId, sessionRoom: 'session-room-test' },
                  realmSecretSeed,
                )}`,
              )
              .send(
                JSON.stringify({
                  data: {
                    type: 'realm',
                    attributes: {
                      endpoint: 'invalid realm endpoint',
                      name: 'Test Realm',
                    },
                  },
                }),
              );
            assert.strictEqual(response.status, 400, 'HTTP 400 status');
            let error = response.body.errors[0];
            assert.ok(
              error.match(/contains invalid characters/),
              'error message is correct',
            );
          }
        });

        test('returns 404 for request that has malformed URI', async function (assert) {
          let response = await request2.get('/%c0').set('Accept', '*/*');
          assert.strictEqual(response.status, 404, 'HTTP 404 status');
        });

        test('can create a user', async function (assert) {
          let ownerUserId = '@mango:boxel.ai';
          let response = await request2
            .post('/_user')
            .set('Accept', 'application/json')
            .set('Content-Type', 'application/json')
            .set(
              'Authorization',
              `Bearer ${createRealmServerJWT(
                { user: ownerUserId, sessionRoom: 'session-room-test' },
                realmSecretSeed,
              )}`,
            )
            .send({
              data: {
                type: 'user',
                attributes: {
                  registrationToken: 'reg_token_123',
                },
              },
            });

          assert.strictEqual(response.status, 200, 'HTTP 200 status');
          assert.strictEqual(response.text, 'ok', 'response body is correct');

          let user = await getUserByMatrixUserId(dbAdapter, ownerUserId);
          if (!user) {
            throw new Error('user does not exist in db');
          }
          assert.strictEqual(
            user.matrixUserId,
            ownerUserId,
            'matrix user ID is correct',
          );
          assert.strictEqual(
            user.matrixRegistrationToken,
            'reg_token_123',
            'registration token is correct',
          );
        });

        test('can not create a user without a jwt', async function (assert) {
          let response = await request2.post('/_user').send({});
          assert.strictEqual(response.status, 401, 'HTTP 401 status');
        });

        test('can fetch catalog realms', async function (assert) {
          let response = await request2
            .get('/_catalog-realms')
            .set('Accept', 'application/json');

          assert.strictEqual(response.status, 200, 'HTTP 200 status');
          assert.deepEqual(response.body, {
            data: [
              {
                type: 'catalog-realm',
                id: `${testRealm2URL}`,
                attributes: {
                  ...testRealmInfo,
                  realmUserId: '@node-test_realm:localhost',
                },
              },
              // the seed realm is automatically added to the realm server running
              // on port 4445 as a public realm
              {
                type: 'catalog-realm',
                id: `${new URL('/seed/', testRealm2URL)}`,
                attributes: testRealmInfo,
              },
            ],
          });
        });

        test(`returns 200 with empty data if failed to fetch catalog realm's info`, async function (assert) {
          virtualNetwork.mount(
            async (req: Request) => {
              if (req.url.includes('_info')) {
                return new Response('Failed to fetch realm info', {
                  status: 500,
                  statusText: 'Internal Server Error',
                });
              }
              return null;
            },
            { prepend: true },
          );
          let response = await request2
            .get('/_catalog-realms')
            .set('Accept', 'application/json');

          assert.strictEqual(response.status, 200, 'HTTP 200 status');
          assert.deepEqual(response.body, {
            data: [],
          });
        });
      });

      module('stripe webhook handler', function (hooks) {
        let createSubscriptionStub: sinon.SinonStub;
        let fetchPriceListStub: sinon.SinonStub;
        let matrixClient: MatrixClient;
        let roomId: string;
        let userId = '@test_realm:localhost';
        let waitForBillingNotification = async function (
          assert: Assert,
          done: () => void,
        ) {
          let messages = await matrixClient.roomMessages(roomId);
          let firstMessageContent = messages[0].content;

          if (messageEventContentIsRealmServerEvent(firstMessageContent)) {
            assert.strictEqual(
              (firstMessageContent as RealmServerEventContent).body,
              JSON.stringify({ eventType: 'billing-notification' }),
            );
            done();
          } else {
            setTimeout(() => waitForBillingNotification(assert, done), 1);
          }
        };

        setupPermissionedRealm(hooks, {
          permissions: {
            '*': ['read', 'write'],
          },
          onRealmSetup,
        });

        hooks.beforeEach(async function () {
          let stripe = getStripe();
          createSubscriptionStub = sinon.stub(stripe.subscriptions, 'create');
          fetchPriceListStub = sinon.stub(stripe.prices, 'list');

          matrixClient = new MatrixClient({
            matrixURL: realmServerTestMatrix.url,
            username: 'test_realm',
            seed: realmSecretSeed,
          });
          await matrixClient.login();
          let userId = matrixClient.getUserId();

          let response = await request
            .post('/_server-session')
            .send(JSON.stringify({ user: userId }))
            .set('Accept', 'application/json')
            .set('Content-Type', 'application/json');
          let json = response.body;

          let { joined_rooms: rooms } = await matrixClient.getJoinedRooms();

          if (!rooms.includes(json.room)) {
            await matrixClient.joinRoom(json.room);
          }

          await matrixClient.sendEvent(json.room, 'm.room.message', {
            body: `auth-response: ${json.challenge}`,
            msgtype: 'm.text',
          });

          response = await request
            .post('/_server-session')
            .send(JSON.stringify({ user: userId, challenge: json.challenge }))
            .set('Accept', 'application/json')
            .set('Content-Type', 'application/json');
          roomId = json.room;
        });

        hooks.afterEach(async function () {
          createSubscriptionStub.restore();
          fetchPriceListStub.restore();
        });

        test('subscribes user back to free plan when the current subscription is expired', async function (assert) {
          const secret = process.env.STRIPE_WEBHOOK_SECRET;
          let user = await insertUser(
            dbAdapter,
            userId,
            'cus_123',
            'user@test.com',
          );
          let freePlan = await insertPlan(
            dbAdapter,
            'Free plan',
            0,
            100,
            'prod_free',
          );
          let creatorPlan = await insertPlan(
            dbAdapter,
            'Creator',
            12,
            5000,
            'prod_creator',
          );

          if (!secret) {
            throw new Error('STRIPE_WEBHOOK_SECRET is not set');
          }
          let stripeInvoicePaymentSucceededEvent = {
            id: 'evt_1234567890',
            object: 'event',
            type: 'invoice.payment_succeeded',
            data: {
              object: {
                id: 'in_1234567890',
                object: 'invoice',
                amount_paid: 12,
                billing_reason: 'subscription_create',
                period_end: 1638465600,
                period_start: 1635873600,
                subscription: 'sub_1234567890',
                customer: 'cus_123',
                lines: {
                  data: [
                    {
                      amount: 12,
                      price: { product: 'prod_creator' },
                    },
                  ],
                },
              },
            },
          };

          let timestamp = Math.floor(Date.now() / 1000);
          let stripeInvoicePaymentSucceededPayload = JSON.stringify(
            stripeInvoicePaymentSucceededEvent,
          );
          let stripeInvoicePaymentSucceededSignature =
            Stripe.webhooks.generateTestHeaderString({
              payload: stripeInvoicePaymentSucceededPayload,
              secret,
              timestamp,
            });
          await request
            .post('/_stripe-webhook')
            .send(stripeInvoicePaymentSucceededPayload)
            .set('Accept', 'application/json')
            .set('Content-Type', 'application/json')
            .set('stripe-signature', stripeInvoicePaymentSucceededSignature);

          let subscriptions = await fetchSubscriptionsByUserId(
            dbAdapter,
            user.id,
          );
          assert.strictEqual(subscriptions.length, 1);
          assert.strictEqual(subscriptions[0].status, 'active');
          assert.strictEqual(subscriptions[0].planId, creatorPlan.id);

          let waitForSubscriptionExpiryProcessed = new Deferred<void>();
          let waitForFreePlanSubscriptionProcessed = new Deferred<void>();

          // A function to simulate webhook call from stripe after we call 'stripe.subscription.create' endpoint
          let subscribeToFreePlan = async function () {
            await waitForSubscriptionExpiryProcessed.promise;
            let stripeInvoicePaymentSucceededEvent = {
              id: 'evt_1234567892',
              object: 'event',
              type: 'invoice.payment_succeeded',
              data: {
                object: {
                  id: 'in_1234567890',
                  object: 'invoice',
                  amount_paid: 0, // free plan
                  billing_reason: 'subscription_create',
                  period_end: 1638465600,
                  period_start: 1635873600,
                  subscription: 'sub_1234567890',
                  customer: 'cus_123',
                  lines: {
                    data: [
                      {
                        amount: 0,
                        price: { product: 'prod_free' },
                      },
                    ],
                  },
                },
              },
            };
            let stripeInvoicePaymentSucceededPayload = JSON.stringify(
              stripeInvoicePaymentSucceededEvent,
            );
            let stripeInvoicePaymentSucceededSignature =
              Stripe.webhooks.generateTestHeaderString({
                payload: stripeInvoicePaymentSucceededPayload,
                secret,
                timestamp,
              });
            await request
              .post('/_stripe-webhook')
              .send(stripeInvoicePaymentSucceededPayload)
              .set('Accept', 'application/json')
              .set('Content-Type', 'application/json')
              .set('stripe-signature', stripeInvoicePaymentSucceededSignature);
            waitForFreePlanSubscriptionProcessed.fulfill();
          };
          const createSubscriptionResponse = {
            id: 'sub_1MowQVLkdIwHu7ixeRlqHVzs',
            object: 'subscription',
            automatic_tax: {
              enabled: false,
            },
            billing_cycle_anchor: 1679609767,
            cancel_at_period_end: false,
            collection_method: 'charge_automatically',
            created: 1679609767,
            currency: 'usd',
            current_period_end: 1682288167,
            current_period_start: 1679609767,
            customer: 'cus_123',
            invoice_settings: {
              issuer: {
                type: 'self',
              },
            },
          };
          createSubscriptionStub.callsFake(() => {
            subscribeToFreePlan();
            return createSubscriptionResponse;
          });

          let fetchPriceListResponse = {
            object: 'list',
            data: [
              {
                id: 'price_1QMRCxH9rBd1yAHRD4BXhAHW',
                object: 'price',
                active: true,
                billing_scheme: 'per_unit',
                created: 1731921923,
                currency: 'usd',
                custom_unit_amount: null,
                livemode: false,
                lookup_key: null,
                metadata: {},
                nickname: null,
                product: 'prod_REv3E69DbAPv4K',
                recurring: {
                  aggregate_usage: null,
                  interval: 'month',
                  interval_count: 1,
                  meter: null,
                  trial_period_days: null,
                  usage_type: 'licensed',
                },
                tax_behavior: 'unspecified',
                tiers_mode: null,
                transform_quantity: null,
                type: 'recurring',
                unit_amount: 0,
                unit_amount_decimal: '0',
              },
            ],
            has_more: false,
            url: '/v1/prices',
          };
          fetchPriceListStub.resolves(fetchPriceListResponse);

          let stripeSubscriptionDeletedEvent = {
            id: 'evt_sub_deleted_1',
            object: 'event',
            type: 'customer.subscription.deleted',
            data: {
              object: {
                id: 'sub_1234567890',
                canceled_at: 2,
                cancellation_details: {
                  reason: 'payment_failure',
                },
                customer: 'cus_123',
              },
            },
          };
          let stripeSubscriptionDeletedPayload = JSON.stringify(
            stripeSubscriptionDeletedEvent,
          );
          let stripeSubscriptionDeletedSignature =
            Stripe.webhooks.generateTestHeaderString({
              payload: stripeSubscriptionDeletedPayload,
              secret,
              timestamp,
            });
          await request
            .post('/_stripe-webhook')
            .send(stripeSubscriptionDeletedPayload)
            .set('Accept', 'application/json')
            .set('Content-Type', 'application/json')
            .set('stripe-signature', stripeSubscriptionDeletedSignature);
          waitForSubscriptionExpiryProcessed.fulfill();

          await waitForFreePlanSubscriptionProcessed.promise;
          subscriptions = await fetchSubscriptionsByUserId(dbAdapter, user.id);
          assert.strictEqual(subscriptions.length, 2);
          assert.strictEqual(subscriptions[0].status, 'expired');
          assert.strictEqual(subscriptions[0].planId, creatorPlan.id);

          assert.strictEqual(subscriptions[1].status, 'active');
          assert.strictEqual(subscriptions[1].planId, freePlan.id);
          waitForBillingNotification(assert, assert.async());
        });

        test('ensures the current subscription expires when free plan subscription fails', async function (assert) {
          const secret = process.env.STRIPE_WEBHOOK_SECRET;
          let user = await insertUser(
            dbAdapter,
            userId,
            'cus_123',
            'user@test.com',
          );
          await insertPlan(dbAdapter, 'Free plan', 0, 100, 'prod_free');
          let creatorPlan = await insertPlan(
            dbAdapter,
            'Creator',
            12,
            5000,
            'prod_creator',
          );

          if (!secret) {
            throw new Error('STRIPE_WEBHOOK_SECRET is not set');
          }
          let stripeInvoicePaymentSucceededEvent = {
            id: 'evt_1234567890',
            object: 'event',
            type: 'invoice.payment_succeeded',
            data: {
              object: {
                id: 'in_1234567890',
                object: 'invoice',
                amount_paid: 12,
                billing_reason: 'subscription_create',
                period_end: 1638465600,
                period_start: 1635873600,
                subscription: 'sub_1234567890',
                customer: 'cus_123',
                lines: {
                  data: [
                    {
                      amount: 12,
                      price: { product: 'prod_creator' },
                    },
                  ],
                },
              },
            },
          };

          let timestamp = Math.floor(Date.now() / 1000);
          let stripeInvoicePaymentSucceededPayload = JSON.stringify(
            stripeInvoicePaymentSucceededEvent,
          );
          let stripeInvoicePaymentSucceededSignature =
            Stripe.webhooks.generateTestHeaderString({
              payload: stripeInvoicePaymentSucceededPayload,
              secret,
              timestamp,
            });
          await request
            .post('/_stripe-webhook')
            .send(stripeInvoicePaymentSucceededPayload)
            .set('Accept', 'application/json')
            .set('Content-Type', 'application/json')
            .set('stripe-signature', stripeInvoicePaymentSucceededSignature);

          let subscriptions = await fetchSubscriptionsByUserId(
            dbAdapter,
            user.id,
          );
          assert.strictEqual(subscriptions.length, 1);
          assert.strictEqual(subscriptions[0].status, 'active');
          assert.strictEqual(subscriptions[0].planId, creatorPlan.id);

          createSubscriptionStub.throws({
            message: 'Failed subscribing to free plan',
          });
          let fetchPriceListResponse = {
            object: 'list',
            data: [
              {
                id: 'price_1QMRCxH9rBd1yAHRD4BXhAHW',
                object: 'price',
                active: true,
                billing_scheme: 'per_unit',
                created: 1731921923,
                currency: 'usd',
                custom_unit_amount: null,
                livemode: false,
                lookup_key: null,
                metadata: {},
                nickname: null,
                product: 'prod_REv3E69DbAPv4K',
                recurring: {
                  aggregate_usage: null,
                  interval: 'month',
                  interval_count: 1,
                  meter: null,
                  trial_period_days: null,
                  usage_type: 'licensed',
                },
                tax_behavior: 'unspecified',
                tiers_mode: null,
                transform_quantity: null,
                type: 'recurring',
                unit_amount: 0,
                unit_amount_decimal: '0',
              },
            ],
            has_more: false,
            url: '/v1/prices',
          };
          fetchPriceListStub.resolves(fetchPriceListResponse);

          let stripeSubscriptionDeletedEvent = {
            id: 'evt_sub_deleted_1',
            object: 'event',
            type: 'customer.subscription.deleted',
            data: {
              object: {
                id: 'sub_1234567890',
                canceled_at: 2,
                cancellation_details: {
                  reason: 'payment_failure',
                },
                customer: 'cus_123',
              },
            },
          };
          let stripeSubscriptionDeletedPayload = JSON.stringify(
            stripeSubscriptionDeletedEvent,
          );
          let stripeSubscriptionDeletedSignature =
            Stripe.webhooks.generateTestHeaderString({
              payload: stripeSubscriptionDeletedPayload,
              secret,
              timestamp,
            });
          await request
            .post('/_stripe-webhook')
            .send(stripeSubscriptionDeletedPayload)
            .set('Accept', 'application/json')
            .set('Content-Type', 'application/json')
            .set('stripe-signature', stripeSubscriptionDeletedSignature);

          subscriptions = await fetchSubscriptionsByUserId(dbAdapter, user.id);
          assert.strictEqual(subscriptions.length, 1);
          assert.strictEqual(subscriptions[0].status, 'expired');
          assert.strictEqual(subscriptions[0].planId, creatorPlan.id);

          // ensures the subscription info is null,
          // so the host can use that to redirect user to checkout free plan page
          let response = await request
            .get(`/_user`)
            .set('Accept', 'application/vnd.api+json')
            .set(
              'Authorization',
              `Bearer ${createJWT(testRealm, '@test_realm:localhost', [
                'read',
                'write',
              ])}`,
            );
          assert.strictEqual(response.status, 200, 'HTTP 200 status');
          let json = response.body;
          assert.deepEqual(
            json,
            {
              data: {
                type: 'user',
                id: user.id,
                attributes: {
                  matrixUserId: user.matrixUserId,
                  stripeCustomerId: user.stripeCustomerId,
                  stripeCustomerEmail: user.stripeCustomerEmail,
                  creditsAvailableInPlanAllowance: null,
                  creditsIncludedInPlanAllowance: null,
                  extraCreditsAvailableInBalance: null,
                },
                relationships: {
                  subscription: null,
                },
              },
              included: null,
            },
            '/_user response is correct',
          );
        });

        test('sends billing notification on invoice payment succeeded event', async function (assert) {
          const secret = process.env.STRIPE_WEBHOOK_SECRET;
          await insertUser(dbAdapter, userId!, 'cus_123', 'user@test.com');
          await insertPlan(dbAdapter, 'Free plan', 0, 100, 'prod_free');
          if (!secret) {
            throw new Error('STRIPE_WEBHOOK_SECRET is not set');
          }
          let event = {
            id: 'evt_1234567890',
            object: 'event',
            type: 'invoice.payment_succeeded',
            data: {
              object: {
                id: 'in_1234567890',
                object: 'invoice',
                amount_paid: 0, // free plan
                billing_reason: 'subscription_create',
                period_end: 1638465600,
                period_start: 1635873600,
                subscription: 'sub_1234567890',
                customer: 'cus_123',
                lines: {
                  data: [
                    {
                      amount: 0,
                      price: { product: 'prod_free' },
                    },
                  ],
                },
              },
            },
          };

          let payload = JSON.stringify(event);
          let timestamp = Math.floor(Date.now() / 1000);
          let signature = Stripe.webhooks.generateTestHeaderString({
            payload,
            secret,
            timestamp,
          });

          await request
            .post('/_stripe-webhook')
            .send(payload)
            .set('Accept', 'application/json')
            .set('Content-Type', 'application/json')
            .set('stripe-signature', signature);
          waitForBillingNotification(assert, assert.async());
        });

        test('sends billing notification on checkout session completed event', async function (assert) {
          const secret = process.env.STRIPE_WEBHOOK_SECRET;
          await insertUser(dbAdapter, userId!, 'cus_123', 'user@test.com');
          await insertPlan(dbAdapter, 'Free plan', 0, 100, 'prod_free');
          if (!secret) {
            throw new Error('STRIPE_WEBHOOK_SECRET is not set');
          }
          let event = {
            id: 'evt_1234567890',
            object: 'event',
            data: {
              object: {
                id: 'cs_test_1234567890',
                object: 'checkout.session',
                client_reference_id: encodeWebSafeBase64(userId),
                customer: undefined,
                metadata: {},
              },
            },
            type: 'checkout.session.completed',
          };

          let payload = JSON.stringify(event);
          let timestamp = Math.floor(Date.now() / 1000);
          let signature = Stripe.webhooks.generateTestHeaderString({
            payload,
            secret,
            timestamp,
          });

          await request
            .post('/_stripe-webhook')
            .send(payload)
            .set('Accept', 'application/json')
            .set('Content-Type', 'application/json')
            .set('stripe-signature', signature);
          waitForBillingNotification(assert, assert.async());
        });
      });

      module('_queue-status', function (hooks) {
        setupPermissionedRealm(hooks, {
<<<<<<< HEAD
          '*': ['read', 'write'],
=======
          permissions: {
            '*': ['read', 'write'],
          },
          onRealmSetup,
>>>>>>> 6618a19c
        });

        test('returns 200 with JSON-API doc', async function (assert) {
          await insertJob(dbAdapter, {
            job_type: 'test-job',
          });
          await insertJob(dbAdapter, {
            job_type: 'test-job',
            status: 'resolved',
            finished_at: new Date().toISOString(),
          });
          let response = await request.get('/_queue-status');
          assert.strictEqual(response.status, 401, 'HTTP 401 status');
          response = await request
            .get('/_queue-status')
            .set('Authorization', `Bearer no-good`);
          assert.strictEqual(response.status, 401, 'HTTP 401 status');
          const REALM_SERVER_SECRET_SEED = "mum's the word";
          response = await request
            .get('/_queue-status')
            .set(
              'Authorization',
              `Bearer ${monitoringAuthToken(REALM_SERVER_SECRET_SEED)}`,
            );
          assert.strictEqual(response.status, 200, 'HTTP 200 status');
          let json = response.body;
          assert.deepEqual(json, {
            data: {
              type: 'queue-status',
              id: 'queue-status',
              attributes: {
                pending: 1,
              },
            },
          });
        });
      });
    },
  );
  module('Realm server authentication', function (hooks) {
    let testRealmServer: Server;

    let request: SuperTest<Test>;

    let dir: DirResult;

    let { virtualNetwork, loader } = createVirtualNetworkAndLoader();

    setupCardLogs(
      hooks,
      async () => await loader.import(`${baseRealm.url}card-api`),
    );

    setupBaseRealmServer(hooks, virtualNetwork, matrixURL);

    hooks.beforeEach(async function () {
      dir = dirSync();
    });

    setupDB(hooks, {
      beforeEach: async (dbAdapter, publisher, runner) => {
        let testRealmDir = join(dir.name, 'realm_server_5', 'test');
        ensureDirSync(testRealmDir);
        copySync(join(__dirname, 'cards'), testRealmDir);
        testRealmServer = (
          await runTestRealmServer({
            virtualNetwork: createVirtualNetwork(),
            testRealmDir,
            realmsRootPath: join(dir.name, 'realm_server_5'),
            realmURL: testRealmURL,
            dbAdapter,
            publisher,
            runner,
            matrixURL,
          })
        ).testRealmHttpServer;
        request = supertest(testRealmServer);
      },
      afterEach: async () => {
        await closeServer(testRealmServer);
      },
    });

    test('authenticates user', async function (assert) {
      let matrixClient = new MatrixClient({
        matrixURL: realmServerTestMatrix.url,
        // it's a little awkward that we are hijacking a realm user to pretend to
        // act like a normal user, but that's what's happening here
        username: 'test_realm',
        seed: realmSecretSeed,
      });
      await matrixClient.login();
      let userId = matrixClient.getUserId();

      let response = await request
        .post('/_server-session')
        .send(JSON.stringify({ user: userId }))
        .set('Accept', 'application/json')
        .set('Content-Type', 'application/json');

      assert.strictEqual(response.status, 401, 'HTTP 401 status');
      let json = response.body;

      let { joined_rooms: rooms } = await matrixClient.getJoinedRooms();

      if (!rooms.includes(json.room)) {
        await matrixClient.joinRoom(json.room);
      }

      await matrixClient.sendEvent(json.room, 'm.room.message', {
        body: `auth-response: ${json.challenge}`,
        msgtype: 'm.text',
      });

      response = await request
        .post('/_server-session')
        .send(JSON.stringify({ user: userId, challenge: json.challenge }))
        .set('Accept', 'application/json')
        .set('Content-Type', 'application/json');
      assert.strictEqual(response.status, 201, 'HTTP 201 status');
      let token = response.headers['authorization'];
      let decoded = jwt.verify(token, realmSecretSeed) as RealmServerTokenClaim;
      assert.strictEqual(decoded.user, userId);
      assert.notStrictEqual(
        decoded.sessionRoom,
        undefined,
        'sessionRoom should be defined',
      );
    });
  });
});

function messageEventContentIsRealmServerEvent(
  content: MatrixEvent['content'],
): content is RealmServerEventContent {
  return (
    'msgtype' in content &&
    (content.msgtype as string) === APP_BOXEL_REALM_SERVER_EVENT_MSGTYPE
  );
}<|MERGE_RESOLUTION|>--- conflicted
+++ resolved
@@ -1636,14 +1636,10 @@
 
       module('_queue-status', function (hooks) {
         setupPermissionedRealm(hooks, {
-<<<<<<< HEAD
-          '*': ['read', 'write'],
-=======
           permissions: {
             '*': ['read', 'write'],
           },
           onRealmSetup,
->>>>>>> 6618a19c
         });
 
         test('returns 200 with JSON-API doc', async function (assert) {
