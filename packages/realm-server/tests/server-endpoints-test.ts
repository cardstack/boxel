--- conflicted
+++ resolved
@@ -314,12 +314,8 @@
 
             assert.strictEqual(response.status, 200, 'HTTP 200 status');
             let results = response.body as CardCollectionDocument;
-<<<<<<< HEAD
-            assert.strictEqual(results.data.length, 1);
-=======
             (assert.strictEqual(results.data.length, 1),
               'correct number of search results');
->>>>>>> 677ef85d
           }
         });
 
