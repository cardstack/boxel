import { module, test } from 'qunit';
import supertest, { Test, SuperTest } from 'supertest';
import { join, basename } from 'path';
import { Server } from 'http';
import { dirSync, type DirResult } from 'tmp';
import { copySync, existsSync, ensureDirSync, readJSONSync } from 'fs-extra';
import {
  Deferred,
  Realm,
  fetchRealmPermissions,
  baseCardRef,
  type SingleCardDocument,
  type QueuePublisher,
  type QueueRunner,
  DEFAULT_PERMISSIONS,
  VirtualNetwork,
} from '@cardstack/runtime-common';
import { cardSrc } from '@cardstack/runtime-common/etc/test-fixtures';
import { stringify } from 'qs';
import { v4 as uuidv4 } from 'uuid';
import { Query } from '@cardstack/runtime-common/query';
import {
  setupBaseRealmServer,
  setupPermissionedRealm,
  runTestRealmServer,
  setupDB,
  realmServerTestMatrix,
  realmSecretSeed,
  createVirtualNetwork,
  matrixURL,
  closeServer,
  testRealmInfo,
  insertUser,
  insertPlan,
  fetchSubscriptionsByUserId,
  insertJob,
  testRealmURL,
  createJWT,
  grafanaSecret,
} from './helpers';
import '@cardstack/runtime-common/helpers/code-equality-assertion';
import { RealmServer } from '../server';
import { MatrixClient } from '@cardstack/runtime-common/matrix-client';
import jwt from 'jsonwebtoken';
import { type CardCollectionDocument } from '@cardstack/runtime-common/document-types';
import { type PgAdapter } from '@cardstack/postgres';
import {
  getUserByMatrixUserId,
  sumUpCreditsLedger,
} from '@cardstack/billing/billing-queries';
import {
  createJWT as createRealmServerJWT,
  RealmServerTokenClaim,
} from '../utils/jwt';
import Stripe from 'stripe';
import sinon from 'sinon';
import { getStripe } from '@cardstack/billing/stripe-webhook-handlers/stripe';
import * as boxelUIChangeChecker from '../lib/boxel-ui-change-checker';
import { APP_BOXEL_REALM_SERVER_EVENT_MSGTYPE } from '@cardstack/runtime-common/matrix-constants';
import type {
  MatrixEvent,
  RealmServerEventContent,
} from 'https://cardstack.com/base/matrix-event';
import { monitoringAuthToken } from '../utils/monitoring';

const testRealm2URL = new URL('http://127.0.0.1:4445/test/');

module(basename(__filename), function () {
  module(
    'Realm Server Endpoints (not specific to one realm)',
    function (hooks) {
      let testRealm: Realm;
      let request: SuperTest<Test>;
      let dir: DirResult;
      let dbAdapter: PgAdapter;

      function onRealmSetup(args: {
        testRealm: Realm;
        request: SuperTest<Test>;
        dir: DirResult;
        dbAdapter: PgAdapter;
      }) {
        testRealm = args.testRealm;
        request = args.request;
        dir = args.dir;
        dbAdapter = args.dbAdapter;
      }
      setupBaseRealmServer(hooks, matrixURL);

      hooks.beforeEach(async function () {
        dir = dirSync();
        copySync(join(__dirname, 'cards'), dir.name);
      });

      module('various other realm tests', function (hooks) {
        let testRealmHttpServer2: Server;
        let testRealmServer2: RealmServer;
        let dbAdapter: PgAdapter;
        let publisher: QueuePublisher;
        let runner: QueueRunner;
        let request2: SuperTest<Test>;
        let testRealmDir: string;
        let virtualNetwork: VirtualNetwork;
        let ownerUserId = '@mango:localhost';

        setupPermissionedRealm(hooks, {
          permissions: {
            '*': ['read', 'write'],
          },
          onRealmSetup,
        });

        async function startRealmServer(
          dbAdapter: PgAdapter,
          publisher: QueuePublisher,
          runner: QueueRunner,
        ) {
          virtualNetwork = createVirtualNetwork();
          ({
            testRealmServer: testRealmServer2,
            testRealmHttpServer: testRealmHttpServer2,
          } = await runTestRealmServer({
            virtualNetwork,
            testRealmDir,
            realmsRootPath: join(dir.name, 'realm_server_2'),
            realmURL: testRealm2URL,
            dbAdapter,
            publisher,
            runner,
            matrixURL,
            permissions: {
              '*': ['read', 'write'],
              [ownerUserId]: DEFAULT_PERMISSIONS,
            },
          }));
          request2 = supertest(testRealmHttpServer2);
        }

        setupDB(hooks, {
          beforeEach: async (_dbAdapter, _publisher, _runner) => {
            dbAdapter = _dbAdapter;
            publisher = _publisher;
            runner = _runner;
            testRealmDir = join(dir.name, 'realm_server_2', 'test');
            ensureDirSync(testRealmDir);
            copySync(join(__dirname, 'cards'), testRealmDir);
            await startRealmServer(dbAdapter, publisher, runner);
          },
          afterEach: async () => {
            await closeServer(testRealmHttpServer2);
          },
        });

        test('POST /_create-realm', async function (assert) {
          // we randomize the realm and owner names so that we can isolate matrix
          // test state--there is no "delete user" matrix API
          let endpoint = `test-realm-${uuidv4()}`;
          let owner = 'mango';
          let ownerUserId = '@mango:localhost';
          let response = await request2
            .post('/_create-realm')
            .set('Accept', 'application/vnd.api+json')
            .set('Content-Type', 'application/json')
            .set(
              'Authorization',
              `Bearer ${createRealmServerJWT(
                { user: ownerUserId, sessionRoom: 'session-room-test' },
                realmSecretSeed,
              )}`,
            )
            .send(
              JSON.stringify({
                data: {
                  type: 'realm',
                  attributes: {
                    ...testRealmInfo,
                    endpoint,
                    backgroundURL: 'http://example.com/background.jpg',
                    iconURL: 'http://example.com/icon.jpg',
                  },
                },
              }),
            );

          assert.strictEqual(response.status, 201, 'HTTP 201 status');
          let json = response.body;
          assert.deepEqual(
            json,
            {
              data: {
                type: 'realm',
                id: `${testRealm2URL.origin}/${owner}/${endpoint}/`,
                attributes: {
                  ...testRealmInfo,
                  endpoint,
                  backgroundURL: 'http://example.com/background.jpg',
                  iconURL: 'http://example.com/icon.jpg',
                },
              },
            },
            'realm creation JSON is correct',
          );

          let realmPath = join(dir.name, 'realm_server_2', owner, endpoint);
          let realmJSON = readJSONSync(join(realmPath, '.realm.json'));
          assert.deepEqual(
            realmJSON,
            {
              name: 'Test Realm',
              backgroundURL: 'http://example.com/background.jpg',
              iconURL: 'http://example.com/icon.jpg',
            },
            '.realm.json is correct',
          );
          assert.ok(
            existsSync(join(realmPath, 'index.json')),
            'seed file index.json exists',
          );
          let permissions = await fetchRealmPermissions(
            dbAdapter,
            new URL(json.data.id),
          );
          assert.deepEqual(permissions, {
            [`@realm/mango_${endpoint}:localhost`]: [
              'read',
              'write',
              'realm-owner',
            ],
            [ownerUserId]: ['read', 'write', 'realm-owner'],
          });

          let id: string;
          let realm = testRealmServer2.testingOnlyRealms.find(
            (r) => r.url === json.data.id,
          )!;
          {
            // owner can create an instance
            let response = await request2
              .post(`/${owner}/${endpoint}/`)
              .send({
                data: {
                  type: 'card',
                  attributes: { cardInfo: { title: 'Test Card' } },
                  meta: {
                    adoptsFrom: {
                      module: 'https://cardstack.com/base/card-api',
                      name: 'CardDef',
                    },
                  },
                },
              })
              .set('Accept', 'application/vnd.card+json')
              .set(
                'Authorization',
                `Bearer ${createJWT(realm, ownerUserId, [
                  'read',
                  'write',
                  'realm-owner',
                ])}`,
              );

            assert.strictEqual(response.status, 201, 'HTTP 201 status');
            let doc = response.body as SingleCardDocument;
            id = doc.data.id!;
          }

          {
            // owner can get an instance
            let response = await request2
              .get(new URL(id).pathname)
              .set('Accept', 'application/vnd.card+json')
              .set(
                'Authorization',
                `Bearer ${createJWT(realm, ownerUserId, [
                  'read',
                  'write',
                  'realm-owner',
                ])}`,
              );

            assert.strictEqual(response.status, 200, 'HTTP 200 status');
            let doc = response.body as SingleCardDocument;
            assert.strictEqual(
              doc.data.attributes?.title,
              'Test Card',
              'instance data is correct',
            );
          }

          {
            // owner can search in the realm
            let response = await request2
              .get(
                `${new URL(realm.url).pathname}_search?${stringify({
                  filter: {
                    on: baseCardRef,
                    eq: {
                      title: 'Test Card',
                    },
                  },
                } as Query)}`,
              )
              .set('Accept', 'application/vnd.card+json')
              .set(
                'Authorization',
                `Bearer ${createJWT(realm, ownerUserId, [
                  'read',
                  'write',
                  'realm-owner',
                ])}`,
              );

            assert.strictEqual(response.status, 200, 'HTTP 200 status');
            let results = response.body as CardCollectionDocument;
            assert.strictEqual(results.data.length, 1),
              'correct number of search results';
          }
        });

        test('dynamically created realms are not publicly readable or writable', async function (assert) {
          let endpoint = `test-realm-${uuidv4()}`;
          let owner = 'mango';
          let ownerUserId = '@mango:localhost';
          let response = await request2
            .post('/_create-realm')
            .set('Accept', 'application/vnd.api+json')
            .set('Content-Type', 'application/json')
            .set(
              'Authorization',
              `Bearer ${createRealmServerJWT(
                { user: ownerUserId, sessionRoom: 'session-room-test' },
                realmSecretSeed,
              )}`,
            )
            .send(
              JSON.stringify({
                data: {
                  type: 'realm',
                  attributes: {
                    name: 'Test Realm',
                    endpoint,
                  },
                },
              }),
            );

          let realmURL = response.body.data.id;
          assert.strictEqual(response.status, 201, 'HTTP 201 status');
          let realm = testRealmServer2.testingOnlyRealms.find(
            (r) => r.url === realmURL,
          )!;

          {
            let response = await request2
              .get(
                `${new URL(realmURL).pathname}_search?${stringify({
                  filter: {
                    on: baseCardRef,
                    eq: {
                      title: 'Test Card',
                    },
                  },
                } as Query)}`,
              )
              .set('Accept', 'application/vnd.card+json')
              .set('Authorization', `Bearer ${createJWT(realm, 'rando')}`);

            assert.strictEqual(response.status, 403, 'HTTP 403 status');

            response = await request2
              .post(`/${owner}/${endpoint}/`)
              .send({
                data: {
                  type: 'card',
                  attributes: {
                    title: 'Test Card',
                  },
                  meta: {
                    adoptsFrom: {
                      module: 'https://cardstack.com/base/card-api',
                      name: 'CardDef',
                    },
                  },
                },
              })
              .set('Accept', 'application/vnd.card+json')
              .set('Authorization', `Bearer ${createJWT(realm, 'rando')}`);

            assert.strictEqual(response.status, 403, 'HTTP 403 status');
          }
        });

        test('can restart a realm that was created dynamically', async function (assert) {
          let endpoint = `test-realm-${uuidv4()}`;
          let owner = 'mango';
          let ownerUserId = '@mango:localhost';
          let realmURL: string;
          {
            let response = await request2
              .post('/_create-realm')
              .set('Accept', 'application/vnd.api+json')
              .set('Content-Type', 'application/json')
              .set(
                'Authorization',
                `Bearer ${createRealmServerJWT(
                  {
                    user: '@mango:localhost',
                    sessionRoom: 'session-room-test',
                  },
                  realmSecretSeed,
                )}`,
              )
              .send(
                JSON.stringify({
                  data: {
                    type: 'realm',
                    attributes: {
                      name: 'Test Realm',
                      endpoint,
                    },
                  },
                }),
              );
            assert.strictEqual(response.status, 201, 'HTTP 201 status');
            realmURL = response.body.data.id;
          }

          let id: string;
          let realm = testRealmServer2.testingOnlyRealms.find(
            (r) => r.url === realmURL,
          )!;
          {
            let response = await request2
              .post(`/${owner}/${endpoint}/`)
              .send({
                data: {
                  type: 'card',
                  attributes: { cardInfo: { title: 'Test Card' } },
                  meta: {
                    adoptsFrom: {
                      module: 'https://cardstack.com/base/card-api',
                      name: 'CardDef',
                    },
                  },
                },
              })
              .set('Accept', 'application/vnd.card+json')
              .set(
                'Authorization',
                `Bearer ${createJWT(realm, ownerUserId, [
                  'read',
                  'write',
                  'realm-owner',
                ])}`,
              );

            assert.strictEqual(response.status, 201, 'HTTP 201 status');
            id = response.body.data.id;
          }

          let jobsBeforeRestart = await dbAdapter.execute('select * from jobs');

          // Stop and restart the server
          testRealmServer2.testingOnlyUnmountRealms();
          await closeServer(testRealmHttpServer2);
          await startRealmServer(dbAdapter, publisher, runner);
          await testRealmServer2.start();

          let jobsAfterRestart = await dbAdapter.execute('select * from jobs');
          assert.strictEqual(
            jobsBeforeRestart.length,
            jobsAfterRestart.length,
            'no new indexing jobs were created on boot for the created realm',
          );

          {
            let response = await request2
              .get(new URL(id).pathname)
              .set('Accept', 'application/vnd.card+json')
              .set(
                'Authorization',
                `Bearer ${createJWT(realm, ownerUserId, [
                  'read',
                  'write',
                  'realm-owner',
                ])}`,
              );

            assert.strictEqual(response.status, 200, 'HTTP 200 status');
            let doc = response.body as SingleCardDocument;
            assert.strictEqual(
              doc.data.attributes?.title,
              'Test Card',
              'instance data is correct',
            );
          }
        });

        test('POST /_create-realm without JWT', async function (assert) {
          let endpoint = `test-realm-${uuidv4()}`;
          let response = await request2
            .post('/_create-realm')
            .set('Accept', 'application/vnd.api+json')
            .set('Content-Type', 'application/json')
            .send(
              JSON.stringify({
                data: {
                  type: 'realm',
                  attributes: {
                    name: 'Test Realm',
                    endpoint,
                  },
                },
              }),
            );
          assert.strictEqual(response.status, 401, 'HTTP 401 status');
          let error = response.body.errors[0];
          assert.strictEqual(
            error,
            'Missing Authorization header',
            'error message is correct',
          );
        });

        test('POST /_create-realm with invalid JWT', async function (assert) {
          let endpoint = `test-realm-${uuidv4()}`;
          let response = await request2
            .post('/_create-realm')
            .set('Accept', 'application/vnd.api+json')
            .set('Content-Type', 'application/json')
            .set('Authorization', 'Bearer invalid-jwt')
            .send(
              JSON.stringify({
                data: {
                  type: 'realm',
                  attributes: {
                    name: 'Test Realm',
                    endpoint,
                  },
                },
              }),
            );
          assert.strictEqual(response.status, 401, 'HTTP 401 status');
          let error = response.body.errors[0];
          assert.strictEqual(
            error,
            'Token invalid',
            'error message is correct',
          );
        });

        test('POST /_create-realm with invalid JSON', async function (assert) {
          let response = await request2
            .post('/_create-realm')
            .set('Accept', 'application/vnd.api+json')
            .set('Content-Type', 'application/json')
            .set(
              'Authorization',
              `Bearer ${createRealmServerJWT(
                { user: '@mango:localhost', sessionRoom: 'session-room-test' },
                realmSecretSeed,
              )}`,
            )
            .send('make a new realm please!');
          assert.strictEqual(response.status, 400, 'HTTP 400 status');
          let error = response.body.errors[0];
          assert.ok(
            error.match(/not valid JSON-API/),
            'error message is correct',
          );
        });

        test('POST /_create-realm with bad JSON-API', async function (assert) {
          let response = await request2
            .post('/_create-realm')
            .set('Accept', 'application/vnd.api+json')
            .set('Content-Type', 'application/json')
            .set(
              'Authorization',
              `Bearer ${createRealmServerJWT(
                { user: '@mango:localhost', sessionRoom: 'session-room-test' },
                realmSecretSeed,
              )}`,
            )
            .send(
              JSON.stringify({
                name: 'mango-realm',
              }),
            );
          assert.strictEqual(response.status, 400, 'HTTP 400 status');
          let error = response.body.errors[0];
          assert.ok(
            error.match(/not valid JSON-API/),
            'error message is correct',
          );
        });

        test('POST /_create-realm without a realm endpoint', async function (assert) {
          let response = await request2
            .post('/_create-realm')
            .set('Accept', 'application/vnd.api+json')
            .set('Content-Type', 'application/json')
            .set(
              'Authorization',
              `Bearer ${createRealmServerJWT(
                { user: '@mango:localhost', sessionRoom: 'session-room-test' },
                realmSecretSeed,
              )}`,
            )
            .send(
              JSON.stringify({
                data: {
                  type: 'realm',
                  attributes: {
                    name: 'Test Realm',
                  },
                },
              }),
            );
          assert.strictEqual(response.status, 400, 'HTTP 400 status');
          let error = response.body.errors[0];
          assert.ok(
            error.match(/endpoint is required and must be a string/),
            'error message is correct',
          );
        });

        test('POST /_create-realm without a realm name', async function (assert) {
          let endpoint = `test-realm-${uuidv4()}`;
          let response = await request2
            .post('/_create-realm')
            .set('Accept', 'application/vnd.api+json')
            .set('Content-Type', 'application/json')
            .set(
              'Authorization',
              `Bearer ${createRealmServerJWT(
                { user: '@mango:localhost', sessionRoom: 'session-room-test' },
                realmSecretSeed,
              )}`,
            )
            .send(
              JSON.stringify({
                data: {
                  type: 'realm',
                  attributes: {
                    endpoint,
                  },
                },
              }),
            );
          assert.strictEqual(response.status, 400, 'HTTP 400 status');
          let error = response.body.errors[0];
          assert.ok(
            error.match(/name is required and must be a string/),
            'error message is correct',
          );
        });

        test('cannot create a realm on a realm server that has a realm mounted at the origin', async function (assert) {
          let response = await request
            .post('/_create-realm')
            .set('Accept', 'application/vnd.api+json')
            .set('Content-Type', 'application/json')
            .set(
              'Authorization',
              `Bearer ${createRealmServerJWT(
                { user: '@mango:localhost', sessionRoom: 'session-room-test' },
                realmSecretSeed,
              )}`,
            )
            .send(
              JSON.stringify({
                data: {
                  type: 'realm',
                  attributes: {
                    endpoint: 'mango-realm',
                    name: 'Test Realm',
                  },
                },
              }),
            );
          assert.strictEqual(response.status, 400, 'HTTP 400 status');
          let error = response.body.errors[0];
          assert.ok(
            error.match(
              /a realm is already mounted at the origin of this server/,
            ),
            'error message is correct',
          );
        });

        test('cannot create a new realm that collides with an existing realm', async function (assert) {
          let endpoint = `test-realm-${uuidv4()}`;
          let ownerUserId = '@mango:localhost';
          let response = await request2
            .post('/_create-realm')
            .set('Accept', 'application/vnd.api+json')
            .set('Content-Type', 'application/json')
            .set(
              'Authorization',
              `Bearer ${createRealmServerJWT(
                { user: ownerUserId, sessionRoom: 'session-room-test' },
                realmSecretSeed,
              )}`,
            )
            .send(
              JSON.stringify({
                data: {
                  type: 'realm',
                  attributes: {
                    endpoint,
                    name: 'Test Realm',
                  },
                },
              }),
            );
          assert.strictEqual(response.status, 201, 'HTTP 201 status');
          {
            let response = await request2
              .post('/_create-realm')
              .set('Accept', 'application/vnd.api+json')
              .set('Content-Type', 'application/json')
              .set(
                'Authorization',
                `Bearer ${createRealmServerJWT(
                  { user: ownerUserId, sessionRoom: 'session-room-test' },
                  realmSecretSeed,
                )}`,
              )
              .send(
                JSON.stringify({
                  data: {
                    type: 'realm',
                    attributes: {
                      endpoint,
                      name: 'Another Test Realm',
                    },
                  },
                }),
              );
            assert.strictEqual(response.status, 400, 'HTTP 400 status');
            let error = response.body.errors[0];
            assert.ok(
              error.match(/already exists on this server/),
              'error message is correct',
            );
          }
        });

        test('cannot create a realm with invalid characters in endpoint', async function (assert) {
          let ownerUserId = '@mango:localhost';
          {
            let response = await request2
              .post('/_create-realm')
              .set('Accept', 'application/vnd.api+json')
              .set('Content-Type', 'application/json')
              .set(
                'Authorization',
                `Bearer ${createRealmServerJWT(
                  { user: ownerUserId, sessionRoom: 'session-room-test' },
                  realmSecretSeed,
                )}`,
              )
              .send(
                JSON.stringify({
                  data: {
                    type: 'realm',
                    attributes: {
                      endpoint: 'invalid_realm_endpoint',
                      name: 'Test Realm',
                    },
                  },
                }),
              );
            assert.strictEqual(response.status, 400, 'HTTP 400 status');
            let error = response.body.errors[0];
            assert.ok(
              error.match(/contains invalid characters/),
              'error message is correct',
            );
          }
          {
            let response = await request2
              .post('/_create-realm')
              .set('Accept', 'application/vnd.api+json')
              .set('Content-Type', 'application/json')
              .set(
                'Authorization',
                `Bearer ${createRealmServerJWT(
                  { user: ownerUserId, sessionRoom: 'session-room-test' },
                  realmSecretSeed,
                )}`,
              )
              .send(
                JSON.stringify({
                  data: {
                    type: 'realm',
                    attributes: {
                      endpoint: 'invalid realm endpoint',
                      name: 'Test Realm',
                    },
                  },
                }),
              );
            assert.strictEqual(response.status, 400, 'HTTP 400 status');
            let error = response.body.errors[0];
            assert.ok(
              error.match(/contains invalid characters/),
              'error message is correct',
            );
          }
        });

        test('can create instance in private realm using card def from a different private realm both owned by the same user', async function (assert) {
          let owner = 'mango';
          let ownerUserId = '@mango:localhost';
          let providerEndpoint = `test-realm-provider-${uuidv4()}`;
          let providerRealmURL: string;
          {
            let response = await request2
              .post('/_create-realm')
              .set('Accept', 'application/vnd.api+json')
              .set('Content-Type', 'application/json')
              .set(
                'Authorization',
                `Bearer ${createRealmServerJWT(
                  {
                    user: '@mango:localhost',
                    sessionRoom: 'session-room-test',
                  },
                  realmSecretSeed,
                )}`,
              )
              .send(
                JSON.stringify({
                  data: {
                    type: 'realm',
                    attributes: {
                      name: 'Test Provider Realm',
                      endpoint: providerEndpoint,
                    },
                  },
                }),
              );
            assert.strictEqual(response.status, 201, 'HTTP 201 status');
            providerRealmURL = response.body.data.id;
          }
          let providerRealm = testRealmServer2.testingOnlyRealms.find(
            (r) => r.url === providerRealmURL,
          )!;
          {
            // create a card def
            let response = await request2
              .post(`/${owner}/${providerEndpoint}/test-card.gts`)
              .set('Accept', 'application/vnd.card+source')
              .set(
                'Authorization',
                `Bearer ${createJWT(providerRealm, ownerUserId, [
                  'read',
                  'write',
                  'realm-owner',
                ])}`,
              )
              .send(cardSrc);
            assert.strictEqual(response.status, 204, 'HTTP 204 status');
          }

          let consumerEndpoint = `test-realm-consumer-${uuidv4()}`;
          let consumerRealmURL: string;
          {
            let response = await request2
              .post('/_create-realm')
              .set('Accept', 'application/vnd.api+json')
              .set('Content-Type', 'application/json')
              .set(
                'Authorization',
                `Bearer ${createRealmServerJWT(
                  {
                    user: '@mango:localhost',
                    sessionRoom: 'session-room-test',
                  },
                  realmSecretSeed,
                )}`,
              )
              .send(
                JSON.stringify({
                  data: {
                    type: 'realm',
                    attributes: {
                      name: 'Test Consumer Realm',
                      endpoint: consumerEndpoint,
                    },
                  },
                }),
              );
            assert.strictEqual(response.status, 201, 'HTTP 201 status');
            consumerRealmURL = response.body.data.id;
          }

          let consumerRealm = testRealmServer2.testingOnlyRealms.find(
            (r) => r.url === consumerRealmURL,
          )!;
          let id: string;
          {
            // create an instance using card def in different private realm
            let response = await request2
              .post(`/${owner}/${consumerEndpoint}/`)
              .send({
                data: {
                  type: 'card',
                  attributes: {
                    firstName: 'Mango',
                  },
                  meta: {
                    adoptsFrom: {
                      module: `${providerRealmURL}test-card`,
                      name: 'Person',
                    },
                  },
                },
              })
              .set('Accept', 'application/vnd.card+json')
              .set(
                'Authorization',
                `Bearer ${createJWT(consumerRealm, ownerUserId, [
                  'read',
                  'write',
                  'realm-owner',
                ])}`,
              );

            assert.strictEqual(response.status, 201, 'HTTP 201 status');
            let doc = response.body as SingleCardDocument;
            id = doc.data.id!;
          }

          {
            // get the instance
            let response = await request2
              .get(new URL(id).pathname)
              .set('Accept', 'application/vnd.card+json')
              .set(
                'Authorization',
                `Bearer ${createJWT(consumerRealm, ownerUserId, [
                  'read',
                  'write',
                  'realm-owner',
                ])}`,
              );

            assert.strictEqual(response.status, 200, 'HTTP 200 status');
            let doc = response.body as SingleCardDocument;
            assert.strictEqual(
              doc.data.attributes?.firstName,
              'Mango',
              'instance data is correct',
            );
          }
        });

        test('can force job completion by job_id via grafana endpoint', async function (assert) {
          let [{ id }] = (await dbAdapter.execute(`INSERT INTO jobs
            (args, job_type, concurrency_group, timeout, priority)
            VALUES
            (
              '{"realmURL": "${testRealm2URL.href}", "realmUsername":"node-test_realm"}',
              'from-scratch-index',
              'indexing:${testRealm2URL.href}',
              180,
              0
            ) RETURNING id`)) as { id: string }[];
          let response = await request2
            .get(
              `/_grafana-complete-job?authHeader=${grafanaSecret}&job_id=${id}`,
            )
            .set('Content-Type', 'application/json');
          assert.strictEqual(response.status, 204, 'HTTP 204 response');
          let [job] = await dbAdapter.execute(
            `SELECT * FROM jobs WHERE id = ${id}`,
          );
          assert.strictEqual(job.status, 'rejected', 'job status is correct');
          assert.deepEqual(
            job.result,
            {
              status: 418,
              message: 'User initiated job cancellation',
            },
            'job result is correct',
          );
          assert.ok(job.finished_at, 'job was marked with finish time');
        });

        test('can force job completion by reservation_id via grafana endpoint', async function (assert) {
          let [{ id: jobId }] = (await dbAdapter.execute(`INSERT INTO jobs
            (args, job_type, concurrency_group, timeout, priority)
            VALUES
            (
              '{"realmURL": "${testRealm2URL.href}", "realmUsername":"node-test_realm"}',
              'from-scratch-index',
              'indexing:${testRealm2URL.href}',
              180,
              0
            ) RETURNING id`)) as { id: string }[];
          let [{ id: reservationId }] =
            (await dbAdapter.execute(`INSERT INTO job_reservations
            (job_id, locked_until ) VALUES (${jobId}, NOW() + INTERVAL '3 minutes') RETURNING id `)) as {
              id: string;
            }[];
          let response = await request2
            .get(
              `/_grafana-complete-job?authHeader=${grafanaSecret}&reservation_id=${reservationId}`,
            )
            .set('Content-Type', 'application/json');
          assert.strictEqual(response.status, 204, 'HTTP 204 response');
          let [reservation] = await dbAdapter.execute(
            `SELECT * FROM job_reservations WHERE id = ${reservationId}`,
          );
          assert.ok(reservation.completed_at, 'completed_at time set');
          let [job] = await dbAdapter.execute(
            `SELECT * FROM jobs WHERE id = ${jobId}`,
          );
          assert.strictEqual(job.status, 'rejected', 'job status is correct');
          assert.deepEqual(
            job.result,
            {
              status: 418,
              message: 'User initiated job cancellation',
            },
            'job result is correct',
          );
          assert.ok(job.finished_at, 'job was marked with finish time');
        });

        test('can force job completion by job_id where reservation id exists via grafana endpoint', async function (assert) {
          let [{ id: jobId }] = (await dbAdapter.execute(`INSERT INTO jobs
            (args, job_type, concurrency_group, timeout, priority)
            VALUES
            (
              '{"realmURL": "${testRealm2URL.href}", "realmUsername":"node-test_realm"}',
              'from-scratch-index',
              'indexing:${testRealm2URL.href}',
              180,
              0
            ) RETURNING id`)) as { id: string }[];
          let [{ id: reservationId }] =
            (await dbAdapter.execute(`INSERT INTO job_reservations
            (job_id, locked_until ) VALUES (${jobId}, NOW() + INTERVAL '3 minutes') RETURNING id `)) as {
              id: string;
            }[];
          let response = await request2
            .get(
              `/_grafana-complete-job?authHeader=${grafanaSecret}&job_id=${jobId}`,
            )
            .set('Content-Type', 'application/json');
          assert.strictEqual(response.status, 204, 'HTTP 204 response');
          let [reservation] = await dbAdapter.execute(
            `SELECT * FROM job_reservations WHERE id = ${reservationId}`,
          );
          assert.ok(reservation.completed_at, 'completed_at time set');
          let [job] = await dbAdapter.execute(
            `SELECT * FROM jobs WHERE id = ${jobId}`,
          );
          assert.strictEqual(job.status, 'rejected', 'job status is correct');
          assert.deepEqual(
            job.result,
            {
              status: 418,
              message: 'User initiated job cancellation',
            },
            'job result is correct',
          );
          assert.ok(job.finished_at, 'job was marked with finish time');
        });

        test('returns 401 when calling grafana job completion endpoint without a grafana secret', async function (assert) {
          let [{ id }] = (await dbAdapter.execute(`INSERT INTO jobs
            (args, job_type, concurrency_group, timeout, priority)
            VALUES
            (
              '{"realmURL": "${testRealm2URL.href}", "realmUsername":"node-test_realm"}',
              'from-scratch-index',
              'indexing:${testRealm2URL.href}',
              180,
              0
            ) RETURNING id`)) as { id: string }[];
          let response = await request2
            .get(`/_grafana-complete-job?job_id=${id}`)
            .set('Content-Type', 'application/json');
          assert.strictEqual(response.status, 401, 'HTTP 401 status');
          let [job] = await dbAdapter.execute(
            `SELECT * FROM jobs WHERE id = ${id}`,
          );
          assert.strictEqual(
            job.status,
            'unfulfilled',
            'job status is correct',
          );
          assert.strictEqual(
            job.finished_at,
            null,
            'job was not marked with finish time',
          );
        });

        test('can add user credit via grafana endpoint', async function (assert) {
          let user = await insertUser(
            dbAdapter,
            'user@test',
            'cus_123',
            'user@test.com',
          );
          let sum = await sumUpCreditsLedger(dbAdapter, {
            creditType: ['extra_credit', 'extra_credit_used'],
            userId: user.id,
          });
          assert.strictEqual(sum, 0, `user has 0 extra credit`);

          let response = await request2
            .get(
              `/_grafana-add-credit?authHeader=${grafanaSecret}&user=${user.matrixUserId}&credit=1000`,
            )
            .set('Content-Type', 'application/json');
          assert.strictEqual(response.status, 200, 'HTTP 200 status');
          assert.deepEqual(
            response.body,
            {
              message: `Added 1000 credits to user '${user.matrixUserId}'`,
            },
            `response body is correct`,
          );
          sum = await sumUpCreditsLedger(dbAdapter, {
            creditType: ['extra_credit', 'extra_credit_used'],
            userId: user.id,
          });
          assert.strictEqual(sum, 1000, `user has 1000 extra credit`);
        });

        test('returns 400 when calling grafana add credit endpoint without a user', async function (assert) {
          let response = await request2
            .get(`/_grafana-add-credit?authHeader=${grafanaSecret}&credit=1000`)
            .set('Content-Type', 'application/json');
          assert.strictEqual(response.status, 400, 'HTTP 400 status');
        });

        test('returns 400 when calling grafana add credit endpoint with credit amount that is not a number', async function (assert) {
          let user = await insertUser(
            dbAdapter,
            'user@test',
            'cus_123',
            'user@test.com',
          );
          let response = await request2
            .get(
              `/_grafana-add-credit?authHeader=${grafanaSecret}&user=${user.matrixUserId}&credit=a+million+dollars`,
            )
            .set('Content-Type', 'application/json');
          assert.strictEqual(response.status, 400, 'HTTP 400 status');
          let sum = await sumUpCreditsLedger(dbAdapter, {
            creditType: ['extra_credit', 'extra_credit_used'],
            userId: user.id,
          });
          assert.strictEqual(sum, 0, `user has 0 extra credit`);
        });

        test("returns 400 when calling grafana add credit endpoint when user doesn't exist", async function (assert) {
          let response = await request2
            .get(
              `/_grafana-add-credit?authHeader=${grafanaSecret}&user=nobody&credit=1000`,
            )
            .set('Content-Type', 'application/json');
          assert.strictEqual(response.status, 400, 'HTTP 400 status');
        });

        test('returns 401 when calling grafana add credit endpoint without a grafana secret', async function (assert) {
          let user = await insertUser(
            dbAdapter,
            'user@test',
            'cus_123',
            'user@test.com',
          );
          let response = await request2
            .get(`/_grafana-add-credit?user=${user.matrixUserId}&credit=1000`)
            .set('Content-Type', 'application/json');
          assert.strictEqual(response.status, 401, 'HTTP 401 status');
          let sum = await sumUpCreditsLedger(dbAdapter, {
            creditType: ['extra_credit', 'extra_credit_used'],
            userId: user.id,
          });
          assert.strictEqual(sum, 0, `user has 0 extra credit`);
        });

        test('can reindex a realm via grafana endpoint', async function (assert) {
          let endpoint = `test-realm-${uuidv4()}`;
          let owner = 'mango';
          let ownerUserId = `@${owner}:localhost`;
          let realmURL: string;
          {
            let response = await request2
              .post('/_create-realm')
              .set('Accept', 'application/vnd.api+json')
              .set('Content-Type', 'application/json')
              .set(
                'Authorization',
                `Bearer ${createRealmServerJWT(
                  { user: ownerUserId, sessionRoom: 'session-room-test' },
                  realmSecretSeed,
                )}`,
              )
              .send(
                JSON.stringify({
                  data: {
                    type: 'realm',
                    attributes: {
                      name: 'Test Realm',
                      endpoint,
                    },
                  },
                }),
              );
            assert.strictEqual(response.status, 201, 'HTTP 201 status');
            realmURL = response.body.data.id;
          }
          let initialJobs = await dbAdapter.execute('select * from jobs');
          assert.strictEqual(
            initialJobs.length,
            2,
            'number of jobs initially is correct',
          );
          {
            let realmPath = realmURL.substring(
              new URL(testRealm2URL.origin).href.length,
            );
            let response = await request2
              .get(
                `/_grafana-reindex?authHeader=${grafanaSecret}&realm=${realmPath}`,
              )
              .set('Content-Type', 'application/json');
            assert.deepEqual(response.body, {
              moduleErrors: 0,
              instanceErrors: 0,
              modulesIndexed: 0,
              instancesIndexed: 1,
              definitionErrors: 0,
              definitionsIndexed: 0,
              totalIndexEntries: 1,
            });
          }
          let finalJobs = await dbAdapter.execute('select * from jobs');
          assert.strictEqual(finalJobs.length, 3, 'an index job was created');
          let job = finalJobs.pop()!;
          assert.strictEqual(
            job.job_type,
            'from-scratch-index',
            'job type is correct',
          );
          assert.strictEqual(
            job.concurrency_group,
            `indexing:${realmURL}`,
            'concurrency group is correct',
          );
          assert.strictEqual(
            job.status,
            'resolved',
            'job completed successfully',
          );
          assert.ok(job.finished_at, 'job was marked with a finish time');
          assert.deepEqual(
            job.args,
            {
              realmURL,
              realmUsername: owner,
            },
            'realm args are correct',
          );
        });

        test('returns 401 when calling grafana reindex endpoint without a grafana secret', async function (assert) {
          let endpoint = `test-realm-${uuidv4()}`;
          let owner = 'mango';
          let ownerUserId = `@${owner}:localhost`;
          let realmURL: string;
          {
            let response = await request2
              .post('/_create-realm')
              .set('Accept', 'application/vnd.api+json')
              .set('Content-Type', 'application/json')
              .set(
                'Authorization',
                `Bearer ${createRealmServerJWT(
                  { user: ownerUserId, sessionRoom: 'session-room-test' },
                  realmSecretSeed,
                )}`,
              )
              .send(
                JSON.stringify({
                  data: {
                    type: 'realm',
                    attributes: {
                      name: 'Test Realm',
                      endpoint,
                    },
                  },
                }),
              );
            assert.strictEqual(response.status, 201, 'HTTP 201 status');
            realmURL = response.body.data.id;
          }
          let initialJobs = await dbAdapter.execute('select * from jobs');
          {
            let response = await request2
              .get(`/_grafana-reindex?realm=${encodeURIComponent(realmURL)}`)
              .set('Content-Type', 'application/json');
            assert.strictEqual(response.status, 401, 'HTTP 401 status');
          }
          let finalJobs = await dbAdapter.execute('select * from jobs');
          assert.strictEqual(
            finalJobs.length,
            initialJobs.length,
            'an index job was not created',
          );
        });

        test('can reindex all realms via post-deployment endpoint called from CI pipeline', async function (assert: Assert) {
          let compareCurrentBoxelUIChecksumStub: sinon.SinonStub;
          let writeCurrentBoxelUIChecksumStub: sinon.SinonStub;

          // Test case 1: Missing authorization header - should be unauthorized
          {
            let response = await request2
              .post('/_post-deployment')
              .set('Content-Type', 'application/json');

            assert.strictEqual(
              response.status,
              401,
              'HTTP 401 status for missing auth header',
            );
          }

          // Test case 2: Wrong authorization header - should be unauthorized
          {
            let response = await request2
              .post('/_post-deployment')
              .set('Content-Type', 'application/json')
              .set('Authorization', 'wrong-secret');

            assert.strictEqual(
              response.status,
              401,
              'HTTP 401 status for wrong auth header',
            );
          }

          // Test case 3: Checksums are different - should trigger reindex
          {
            compareCurrentBoxelUIChecksumStub = sinon
              .stub(boxelUIChangeChecker, 'compareCurrentBoxelUIChecksum')
              .resolves({
                previousChecksum: 'old-checksum-123',
                currentChecksum: 'new-checksum-456',
              });
            writeCurrentBoxelUIChecksumStub = sinon.stub(
              boxelUIChangeChecker,
              'writeCurrentBoxelUIChecksum',
            );

            let initialJobs = await dbAdapter.execute('select * from jobs');
            let initialJobCount = initialJobs.length;

            let response = await request2
              .post('/_post-deployment')
              .set('Content-Type', 'application/json')
              .set('Authorization', "mum's the word");

            assert.strictEqual(response.status, 200, 'HTTP 200 status');
            assert.deepEqual(
              response.body,
              {
                previousChecksum: 'old-checksum-123',
                currentChecksum: 'new-checksum-456',
              },
              'response body contains checksum comparison result',
            );

            // Verify that a full-reindex job was published
            let finalJobs = await dbAdapter.execute('select * from jobs');
            assert.strictEqual(
              finalJobs.length,
              initialJobCount + 1,
              'a new full-reindex job was created when checksums differ',
            );

            let reindexJob = finalJobs.find(
              (job) => job.job_type === 'full-reindex',
            );
            assert.ok(reindexJob, 'full-reindex job exists');
            if (reindexJob) {
              assert.strictEqual(
                reindexJob.concurrency_group,
                'full-reindex-group',
                'job has correct concurrency group',
              );
              assert.strictEqual(
                reindexJob.timeout,
                360,
                'job has correct timeout (6 minutes)',
              );
            }

            // Verify that writeCurrentBoxelUIChecksum was called
            assert.ok(
              writeCurrentBoxelUIChecksumStub.calledOnce,
              'writeCurrentBoxelUIChecksum was called',
            );
            assert.ok(
              writeCurrentBoxelUIChecksumStub.calledWith('new-checksum-456'),
              'writeCurrentBoxelUIChecksum called with new checksum',
            );

            compareCurrentBoxelUIChecksumStub.restore();
            writeCurrentBoxelUIChecksumStub.restore();
          }

          // Test case 4: Checksums are the same - should not trigger reindex
          {
            compareCurrentBoxelUIChecksumStub = sinon
              .stub(boxelUIChangeChecker, 'compareCurrentBoxelUIChecksum')
              .resolves({
                previousChecksum: 'same-checksum-789',
                currentChecksum: 'same-checksum-789',
              });
            writeCurrentBoxelUIChecksumStub = sinon.stub(
              boxelUIChangeChecker,
              'writeCurrentBoxelUIChecksum',
            );

            let initialJobs = await dbAdapter.execute('select * from jobs');
            let initialJobCount = initialJobs.length;

            let response = await request2
              .post('/_post-deployment')
              .set('Content-Type', 'application/json')
              .set('Authorization', "mum's the word");

            assert.strictEqual(response.status, 200, 'HTTP 200 status');
            assert.deepEqual(
              response.body,
              {
                previousChecksum: 'same-checksum-789',
                currentChecksum: 'same-checksum-789',
              },
              'response body contains checksum comparison result',
            );

            // Verify that no new job was published
            let finalJobs = await dbAdapter.execute('select * from jobs');
            assert.strictEqual(
              finalJobs.length,
              initialJobCount,
              'no new job was created when checksums are the same',
            );

            // Verify that writeCurrentBoxelUIChecksum was not called
            assert.ok(
              writeCurrentBoxelUIChecksumStub.notCalled,
              'writeCurrentBoxelUIChecksum was not called when checksums are same',
            );

            compareCurrentBoxelUIChecksumStub.restore();
            writeCurrentBoxelUIChecksumStub.restore();
          }
        });

        test('can reindex all realms via grafana endpoint', async function (assert) {
          let endpoint = `test-realm-${uuidv4()}`;
          let owner = 'mango';
          let ownerUserId = `@${owner}:localhost`;
          let realmURL: string;
          {
            let response = await request2
              .post('/_create-realm')
              .set('Accept', 'application/vnd.api+json')
              .set('Content-Type', 'application/json')
              .set(
                'Authorization',
                `Bearer ${createRealmServerJWT(
                  { user: ownerUserId, sessionRoom: 'session-room-test' },
                  realmSecretSeed,
                )}`,
              )
              .send(
                JSON.stringify({
                  data: {
                    type: 'realm',
                    attributes: {
                      name: 'Test Realm',
                      endpoint,
                    },
                  },
                }),
              );
            assert.strictEqual(response.status, 201, 'HTTP 201 status');
            realmURL = response.body.data.id;
          }
          let initialJobs = await dbAdapter.execute('select * from jobs');
          assert.strictEqual(
            initialJobs.length,
            2,
            'number of jobs initially is correct',
          );
          {
            let response = await request2
              .get(`/_grafana-full-reindex?authHeader=${grafanaSecret}`)
              .set('Content-Type', 'application/json');
            assert.deepEqual(
              response.body.realms,
              [testRealm2URL.href, realmURL],
              'indexed realms are correct',
            );
          }
          let finalJobs = await dbAdapter.execute('select * from jobs');
          assert.strictEqual(
            finalJobs.length,
            3,
            'realm full reindex job was created',
          );
          let jobs = finalJobs.slice(2);
          assert.strictEqual(
            jobs[0].job_type,
            'full-reindex',
            'job type is correct',
          );
          assert.strictEqual(
            jobs[0].concurrency_group,
            `full-reindex-group`,
            'concurrency group is correct',
          );
        });

        test('returns 401 when calling grafana full reindex endpoint without a grafana secret', async function (assert) {
          let initialJobs = await dbAdapter.execute('select * from jobs');
          {
            let response = await request2
              .get(`/_grafana-full-reindex`)
              .set('Content-Type', 'application/json');
            assert.strictEqual(response.status, 401, 'HTTP 401 status');
          }
          let finalJobs = await dbAdapter.execute('select * from jobs');
          assert.strictEqual(
            finalJobs.length,
            initialJobs.length,
            'an index job was not created',
          );
        });

        test('returns 404 for request that has malformed URI', async function (assert) {
          let response = await request2.get('/%c0').set('Accept', '*/*');
          assert.strictEqual(response.status, 404, 'HTTP 404 status');
        });

        test('can create a user', async function (assert) {
          let ownerUserId = '@mango:localhost';
          let response = await request2
            .post('/_user')
            .set('Accept', 'application/json')
            .set('Content-Type', 'application/json')
            .set(
              'Authorization',
              `Bearer ${createRealmServerJWT(
                { user: ownerUserId, sessionRoom: 'session-room-test' },
                realmSecretSeed,
              )}`,
            )
            .send({
              data: {
                type: 'user',
                attributes: {
                  registrationToken: 'reg_token_123',
                },
              },
            });

          assert.strictEqual(response.status, 200, 'HTTP 200 status');
          assert.strictEqual(response.text, 'ok', 'response body is correct');

          let user = await getUserByMatrixUserId(dbAdapter, ownerUserId);
          if (!user) {
            throw new Error('user does not exist in db');
          }
          assert.strictEqual(
            user.matrixUserId,
            ownerUserId,
            'matrix user ID is correct',
          );
          assert.strictEqual(
            user.matrixRegistrationToken,
            'reg_token_123',
            'registration token is correct',
          );
        });

        test('can not create a user without a jwt', async function (assert) {
          let response = await request2.post('/_user').send({});
          assert.strictEqual(response.status, 401, 'HTTP 401 status');
        });

        test('can fetch catalog realms', async function (assert) {
          let response = await request2
            .get('/_catalog-realms')
            .set('Accept', 'application/json');

          assert.strictEqual(response.status, 200, 'HTTP 200 status');
          assert.deepEqual(response.body, {
            data: [
              {
                type: 'catalog-realm',
                id: `${testRealm2URL}`,
                attributes: {
                  ...testRealmInfo,
                  realmUserId: '@node-test_realm:localhost',
                },
              },
            ],
          });
        });

        test(`returns 200 with empty data if failed to fetch catalog realm's info`, async function (assert) {
          let failedRealmInfoMock = async (req: Request) => {
            if (req.url.includes('_info')) {
              return new Response('Failed to fetch realm info', {
                status: 500,
                statusText: 'Internal Server Error',
              });
            }
            return null;
          };
          virtualNetwork.mount(failedRealmInfoMock, { prepend: true });
          let response = await request2
            .get('/_catalog-realms')
            .set('Accept', 'application/json');

          assert.strictEqual(response.status, 200, 'HTTP 200 status');
          assert.deepEqual(response.body, {
            data: [],
          });
        });
<<<<<<< HEAD

        test('GET /_realm-info returns lastPublishedAt as null for unpublished realm', async function (assert) {
          let response = await request2
            .get('/test/_info')
            .set('Accept', 'application/vnd.api+json');

          assert.strictEqual(response.status, 200, 'HTTP 200 status');
          assert.strictEqual(
            response.body.data.attributes.lastPublishedAt,
            null,
            'unpublished realm has lastPublishedAt as null',
          );
        });

        test('POST /_publish-realm can publish realm successfully', async function (assert) {
          let response = await request2
            .post('/_publish-realm')
            .set('Accept', 'application/vnd.api+json')
            .set('Content-Type', 'application/json')
            .set(
              'Authorization',
              `Bearer ${createRealmServerJWT(
                { user: ownerUserId, sessionRoom: 'session-room-test' },
                realmSecretSeed,
              )}`,
            )
            .send(
              JSON.stringify({
                sourceRealmURL: testRealm2.url,
                publishedRealmURL: 'http://testuser.localhost/test-realm/',
              }),
            );

          assert.strictEqual(response.status, 201, 'HTTP 201 status');
          assert.strictEqual(response.body.data.type, 'published_realm');
          assert.ok(response.body.data.id, 'published realm has an ID');
          assert.strictEqual(
            response.body.data.attributes.sourceRealmURL,
            testRealm2.url,
            'source realm URL is correct',
          );
          assert.ok(
            response.body.data.attributes.publishedRealmURL,
            'published realm URL is present',
          );
          assert.ok(
            response.body.data.attributes.lastPublishedAt,
            'last published at timestamp is present',
          );

          // Verify that the correct directory within _published was created
          let publishedRealmId = response.body.data.id;
          let publishedDir = join(dir.name, 'realm_server_2', '_published');
          let publishedRealmPath = join(publishedDir, publishedRealmId);

          assert.ok(existsSync(publishedDir), '_published directory exists');
          assert.ok(
            existsSync(publishedRealmPath),
            'published realm directory exists',
          );
          assert.ok(
            existsSync(join(publishedRealmPath, 'index.json')),
            'published realm has index.json',
          );

          // Test that source realm info includes lastPublishedAt as an object
          let sourceRealmInfoResponse = await request2
            .get('/test/_info')
            .set('Accept', 'application/vnd.api+json');

          assert.strictEqual(
            sourceRealmInfoResponse.status,
            200,
            'source realm info HTTP 200 status',
          );
          assert.ok(
            sourceRealmInfoResponse.body.data.attributes.lastPublishedAt,
            'source realm has lastPublishedAt field',
          );

          // For source realm, lastPublishedAt should be an object
          let sourceLastPublishedAt =
            sourceRealmInfoResponse.body.data.attributes.lastPublishedAt;
          assert.strictEqual(
            typeof sourceLastPublishedAt,
            'object',
            'source realm lastPublishedAt is an object',
          );

          // Verify the object contains the published realm URL
          let publishedRealmURL =
            response.body.data.attributes.publishedRealmURL;
          assert.ok(
            sourceLastPublishedAt[publishedRealmURL],
            'source realm lastPublishedAt contains published realm URL',
          );

          // Test that published realm info includes lastPublishedAt as a string
          let publishedRealmInfoResponse = await request2
            .get('/test-realm/_info')
            .set('Accept', 'application/vnd.api+json')
            .set('Host', new URL(publishedRealmURL).host)
            .set(
              'Authorization',
              `Bearer ${createRealmServerJWT(
                { user: ownerUserId, sessionRoom: 'session-room-test' },
                realmSecretSeed,
              )}`,
            );

          assert.strictEqual(
            publishedRealmInfoResponse.status,
            200,
            'published realm info HTTP 200 status',
          );
          assert.ok(
            publishedRealmInfoResponse.body.data.attributes.lastPublishedAt,
            'published realm has lastPublishedAt field',
          );

          // For published realm, lastPublishedAt should be a number (bigint)
          let publishedLastPublishedAt =
            publishedRealmInfoResponse.body.data.attributes.lastPublishedAt;
          assert.strictEqual(
            typeof publishedLastPublishedAt,
            'number',
            'published realm lastPublishedAt is a number',
          );

          // Verify the timestamp matches what was returned from the publish response
          assert.strictEqual(
            publishedLastPublishedAt,
            response.body.data.attributes.lastPublishedAt,
            'published realm lastPublishedAt matches publish response timestamp',
          );
        });

        test('POST /_publish-realm can republish realm with updated timestamp', async function (assert) {
          // First publish
          let firstResponse = await request2
            .post('/_publish-realm')
            .set('Accept', 'application/vnd.api+json')
            .set('Content-Type', 'application/json')
            .set(
              'Authorization',
              `Bearer ${createRealmServerJWT(
                { user: ownerUserId, sessionRoom: 'session-room-test' },
                realmSecretSeed,
              )}`,
            )
            .send(
              JSON.stringify({
                sourceRealmURL: testRealm2.url,
                publishedRealmURL: 'http://testuser.localhost/test-realm/',
              }),
            );

          assert.strictEqual(
            firstResponse.status,
            201,
            'First publish succeeds',
          );
          let firstTimestamp =
            firstResponse.body.data.attributes.lastPublishedAt;

          // Wait a bit to ensure timestamp difference
          await new Promise((resolve) => setTimeout(resolve, 10));

          // Republish
          let secondResponse = await request2
            .post('/_publish-realm')
            .set('Accept', 'application/vnd.api+json')
            .set('Content-Type', 'application/json')
            .set(
              'Authorization',
              `Bearer ${createRealmServerJWT(
                { user: ownerUserId, sessionRoom: 'session-room-test' },
                realmSecretSeed,
              )}`,
            )
            .send(
              JSON.stringify({
                sourceRealmURL: testRealm2.url,
                publishedRealmURL: 'http://testuser.localhost/test-realm/',
              }),
            );

          assert.strictEqual(secondResponse.status, 201, 'Republish succeeds');
          assert.strictEqual(
            secondResponse.body.data.id,
            firstResponse.body.data.id,
            'Same published realm ID',
          );
          assert.strictEqual(
            secondResponse.body.data.attributes.publishedRealmURL,
            firstResponse.body.data.attributes.publishedRealmURL,
            'Same published realm URL',
          );
          assert.notEqual(
            secondResponse.body.data.attributes.lastPublishedAt,
            firstTimestamp,
            'Timestamp is updated on republish',
          );
        });

        test('POST /_publish-realm returns bad request for missing sourceRealmURL', async function (assert) {
          let response = await request2
            .post('/_publish-realm')
            .set('Accept', 'application/vnd.api+json')
            .set('Content-Type', 'application/json')
            .set(
              'Authorization',
              `Bearer ${createRealmServerJWT(
                { user: ownerUserId, sessionRoom: 'session-room-test' },
                realmSecretSeed,
              )}`,
            )
            .send(JSON.stringify({}));

          assert.strictEqual(response.status, 400, 'HTTP 400 status');
          assert.strictEqual(
            response.text,
            '{"errors":["sourceRealmURL is required"]}',
            'Error message is correct',
          );
        });

        test('POST /_publish-realm returns bad request for missing publishedRealmURL', async function (assert) {
          let response = await request2
            .post('/_publish-realm')
            .set('Accept', 'application/vnd.api+json')
            .set('Content-Type', 'application/json')
            .set(
              'Authorization',
              `Bearer ${createRealmServerJWT(
                { user: ownerUserId, sessionRoom: 'session-room-test' },
                realmSecretSeed,
              )}`,
            )
            .send(
              JSON.stringify({
                sourceRealmURL: testRealm2.url,
              }),
            );

          assert.strictEqual(response.status, 400, 'HTTP 400 status');
          assert.strictEqual(
            response.text,
            '{"errors":["publishedRealmURL is required"]}',
            'Error message is correct',
          );
        });

        test('POST /_publish-realm returns forbidden for user without realm-owner permission', async function (assert) {
          let ownerUserId = '@non-realm-owner:localhost';
          let response = await request2
            .post('/_publish-realm')
            .set('Accept', 'application/vnd.api+json')
            .set('Content-Type', 'application/json')
            .set(
              'Authorization',
              `Bearer ${createRealmServerJWT(
                { user: ownerUserId, sessionRoom: 'session-room-test' },
                realmSecretSeed,
              )}`,
            )
            .send(
              JSON.stringify({
                sourceRealmURL: testRealm2.url,
                publishedRealmURL: 'http://testuser.localhost/test-realm/',
              }),
            );

          assert.strictEqual(response.status, 403, 'HTTP 403 status');
          assert.true(
            response.text.includes(
              'does not have enough permission to publish this realm',
            ),
            'Error message is correct',
          );
        });

        test('POST /_publish-realm returns bad request for invalid publishedRealmURL domain', async function (assert) {
          let response = await request2
            .post('/_publish-realm')
            .set('Accept', 'application/vnd.api+json')
            .set('Content-Type', 'application/json')
            .set(
              'Authorization',
              `Bearer ${createRealmServerJWT(
                { user: ownerUserId, sessionRoom: 'session-room-test' },
                realmSecretSeed,
              )}`,
            )
            .send(
              JSON.stringify({
                sourceRealmURL: testRealm2.url,
                publishedRealmURL: 'http://invalid-domain.com/test-realm/',
              }),
            );

          assert.strictEqual(response.status, 400, 'HTTP 400 status');
          assert.true(
            response.text.includes(
              'publishedRealmURL must use a valid domain ending with one of: localhost',
            ),
            'Error message is correct',
          );
        });

        test('POST /_publish-realm sets read-only permissions for published realm', async function (assert) {
          let response = await request2
            .post('/_publish-realm')
            .set('Accept', 'application/vnd.api+json')
            .set('Content-Type', 'application/json')
            .set(
              'Authorization',
              `Bearer ${createRealmServerJWT(
                { user: ownerUserId, sessionRoom: 'session-room-test' },
                realmSecretSeed,
              )}`,
            )
            .send(
              JSON.stringify({
                sourceRealmURL: testRealm2.url,
                publishedRealmURL:
                  'http://testuser.localhost/test-realm-permissions/',
              }),
            );

          assert.strictEqual(response.status, 201, 'HTTP 201 status');

          // Get the published realm URL from the response
          let publishedRealmURL =
            response.body.data.attributes.publishedRealmURL;

          // Query the database to check the permissions
          let results = await dbAdapter.execute(
            `SELECT * FROM realm_user_permissions WHERE realm_url = '${publishedRealmURL}'`,
          );

          assert.ok(
            results.length > 0,
            'Permissions should exist for published realm',
          );

          let realmPermissions = results.map((r) => ({
            username: r.username,
            read: r.read,
            write: r.write,
            realm_owner: r.realm_owner,
          }));

          // Check that owner has only read permissions
          let ownerPermissions = realmPermissions.find(
            (r) => r.username === ownerUserId,
          );
          assert.ok(ownerPermissions, 'Owner permissions should exist');
          assert.true(
            ownerPermissions!.read,
            'Owner should have read permission',
          );
          assert.false(
            ownerPermissions!.write,
            'Owner should not have write permission',
          );
          assert.true(
            ownerPermissions!.realm_owner,
            'Owner should not have realm_owner permission',
          );

          // Check that public users have only read permissions
          let publicPermissions = realmPermissions.find(
            (r) => r.username === '*',
          );
          assert.ok(publicPermissions, 'Public permissions should exist');
          assert.true(
            publicPermissions!.read,
            'Public users should have read permission',
          );
          assert.false(
            publicPermissions!.write,
            'Public users should not have write permission',
          );
          assert.false(
            publicPermissions!.realm_owner,
            'Public users should not have realm_owner permission',
          );

          // Find the realm bot user (should be the only other user with permissions)
          let botPermissions = realmPermissions.find(
            (r) => r.username !== ownerUserId && r.username !== '*',
          );

          assert.ok(botPermissions, 'Realm bot user should exist');
          assert.true(
            botPermissions!.read,
            'Realm bot user should have read permission',
          );
          assert.false(
            botPermissions!.write,
            'Realm bot user should not have write permission',
          );
          assert.true(
            botPermissions!.realm_owner,
            'Realm bot user should not have realm_owner permission',
          );
        });
=======
>>>>>>> 47cec665
      });

      module('stripe webhook handler', function (hooks) {
        let createSubscriptionStub: sinon.SinonStub;
        let fetchPriceListStub: sinon.SinonStub;
        let matrixClient: MatrixClient;
        let roomId: string;
        let userId = '@test_realm:localhost';
        let waitForBillingNotification = async function (
          assert: Assert,
          done: () => void,
        ) {
          let messages = await matrixClient.roomMessages(roomId);
          let firstMessageContent = messages[0].content;

          if (messageEventContentIsRealmServerEvent(firstMessageContent)) {
            assert.strictEqual(
              (firstMessageContent as RealmServerEventContent).body,
              JSON.stringify({ eventType: 'billing-notification' }),
            );
            done();
          } else {
            setTimeout(() => waitForBillingNotification(assert, done), 1);
          }
        };

        setupPermissionedRealm(hooks, {
          permissions: {
            '*': ['read', 'write'],
          },
          onRealmSetup,
        });

        hooks.beforeEach(async function () {
          let stripe = getStripe();
          createSubscriptionStub = sinon.stub(stripe.subscriptions, 'create');
          fetchPriceListStub = sinon.stub(stripe.prices, 'list');

          matrixClient = new MatrixClient({
            matrixURL: realmServerTestMatrix.url,
            username: 'test_realm',
            seed: realmSecretSeed,
          });
          await matrixClient.login();
          let userId = matrixClient.getUserId();

          let response = await request
            .post('/_server-session')
            .send(JSON.stringify({ user: userId }))
            .set('Accept', 'application/json')
            .set('Content-Type', 'application/json');
          let json = response.body;

          let { joined_rooms: rooms } = await matrixClient.getJoinedRooms();

          if (!rooms.includes(json.room)) {
            await matrixClient.joinRoom(json.room);
          }

          await matrixClient.sendEvent(json.room, 'm.room.message', {
            body: `auth-response: ${json.challenge}`,
            msgtype: 'm.text',
          });

          response = await request
            .post('/_server-session')
            .send(JSON.stringify({ user: userId, challenge: json.challenge }))
            .set('Accept', 'application/json')
            .set('Content-Type', 'application/json');
          roomId = json.room;
        });

        hooks.afterEach(async function () {
          createSubscriptionStub.restore();
          fetchPriceListStub.restore();
        });

        test('subscribes user back to free plan when the current subscription is expired', async function (assert) {
          const secret = process.env.STRIPE_WEBHOOK_SECRET;
          let user = await insertUser(
            dbAdapter,
            userId,
            'cus_123',
            'user@test.com',
          );
          let freePlan = await insertPlan(
            dbAdapter,
            'Free plan',
            0,
            100,
            'prod_free',
          );
          let creatorPlan = await insertPlan(
            dbAdapter,
            'Creator',
            12,
            5000,
            'prod_creator',
          );

          if (!secret) {
            throw new Error('STRIPE_WEBHOOK_SECRET is not set');
          }
          let stripeInvoicePaymentSucceededEvent = {
            id: 'evt_1234567890',
            object: 'event',
            type: 'invoice.payment_succeeded',
            data: {
              object: {
                id: 'in_1234567890',
                object: 'invoice',
                amount_paid: 12,
                billing_reason: 'subscription_create',
                period_end: 1638465600,
                period_start: 1635873600,
                subscription: 'sub_1234567890',
                customer: 'cus_123',
                lines: {
                  data: [
                    {
                      amount: 12,
                      price: { product: 'prod_creator' },
                    },
                  ],
                },
              },
            },
          };

          let timestamp = Math.floor(Date.now() / 1000);
          let stripeInvoicePaymentSucceededPayload = JSON.stringify(
            stripeInvoicePaymentSucceededEvent,
          );
          let stripeInvoicePaymentSucceededSignature =
            Stripe.webhooks.generateTestHeaderString({
              payload: stripeInvoicePaymentSucceededPayload,
              secret,
              timestamp,
            });
          await request
            .post('/_stripe-webhook')
            .send(stripeInvoicePaymentSucceededPayload)
            .set('Accept', 'application/json')
            .set('Content-Type', 'application/json')
            .set('stripe-signature', stripeInvoicePaymentSucceededSignature);

          let subscriptions = await fetchSubscriptionsByUserId(
            dbAdapter,
            user.id,
          );
          assert.strictEqual(subscriptions.length, 1);
          assert.strictEqual(subscriptions[0].status, 'active');
          assert.strictEqual(subscriptions[0].planId, creatorPlan.id);

          let waitForSubscriptionExpiryProcessed = new Deferred<void>();
          let waitForFreePlanSubscriptionProcessed = new Deferred<void>();

          // A function to simulate webhook call from stripe after we call 'stripe.subscription.create' endpoint
          let subscribeToFreePlan = async function () {
            await waitForSubscriptionExpiryProcessed.promise;
            let stripeInvoicePaymentSucceededEvent = {
              id: 'evt_1234567892',
              object: 'event',
              type: 'invoice.payment_succeeded',
              data: {
                object: {
                  id: 'in_1234567890',
                  object: 'invoice',
                  amount_paid: 0, // free plan
                  billing_reason: 'subscription_create',
                  period_end: 1638465600,
                  period_start: 1635873600,
                  subscription: 'sub_1234567890',
                  customer: 'cus_123',
                  lines: {
                    data: [
                      {
                        amount: 0,
                        price: { product: 'prod_free' },
                      },
                    ],
                  },
                },
              },
            };
            let stripeInvoicePaymentSucceededPayload = JSON.stringify(
              stripeInvoicePaymentSucceededEvent,
            );
            let stripeInvoicePaymentSucceededSignature =
              Stripe.webhooks.generateTestHeaderString({
                payload: stripeInvoicePaymentSucceededPayload,
                secret,
                timestamp,
              });
            await request
              .post('/_stripe-webhook')
              .send(stripeInvoicePaymentSucceededPayload)
              .set('Accept', 'application/json')
              .set('Content-Type', 'application/json')
              .set('stripe-signature', stripeInvoicePaymentSucceededSignature);
            waitForFreePlanSubscriptionProcessed.fulfill();
          };
          const createSubscriptionResponse = {
            id: 'sub_1MowQVLkdIwHu7ixeRlqHVzs',
            object: 'subscription',
            automatic_tax: {
              enabled: false,
            },
            billing_cycle_anchor: 1679609767,
            cancel_at_period_end: false,
            collection_method: 'charge_automatically',
            created: 1679609767,
            currency: 'usd',
            current_period_end: 1682288167,
            current_period_start: 1679609767,
            customer: 'cus_123',
            invoice_settings: {
              issuer: {
                type: 'self',
              },
            },
          };
          createSubscriptionStub.callsFake(() => {
            subscribeToFreePlan();
            return createSubscriptionResponse;
          });

          let fetchPriceListResponse = {
            object: 'list',
            data: [
              {
                id: 'price_1QMRCxH9rBd1yAHRD4BXhAHW',
                object: 'price',
                active: true,
                billing_scheme: 'per_unit',
                created: 1731921923,
                currency: 'usd',
                custom_unit_amount: null,
                livemode: false,
                lookup_key: null,
                metadata: {},
                nickname: null,
                product: 'prod_REv3E69DbAPv4K',
                recurring: {
                  aggregate_usage: null,
                  interval: 'month',
                  interval_count: 1,
                  meter: null,
                  trial_period_days: null,
                  usage_type: 'licensed',
                },
                tax_behavior: 'unspecified',
                tiers_mode: null,
                transform_quantity: null,
                type: 'recurring',
                unit_amount: 0,
                unit_amount_decimal: '0',
              },
            ],
            has_more: false,
            url: '/v1/prices',
          };
          fetchPriceListStub.resolves(fetchPriceListResponse);

          let stripeSubscriptionDeletedEvent = {
            id: 'evt_sub_deleted_1',
            object: 'event',
            type: 'customer.subscription.deleted',
            data: {
              object: {
                id: 'sub_1234567890',
                canceled_at: 2,
                cancellation_details: {
                  reason: 'payment_failure',
                },
                customer: 'cus_123',
              },
            },
          };
          let stripeSubscriptionDeletedPayload = JSON.stringify(
            stripeSubscriptionDeletedEvent,
          );
          let stripeSubscriptionDeletedSignature =
            Stripe.webhooks.generateTestHeaderString({
              payload: stripeSubscriptionDeletedPayload,
              secret,
              timestamp,
            });
          await request
            .post('/_stripe-webhook')
            .send(stripeSubscriptionDeletedPayload)
            .set('Accept', 'application/json')
            .set('Content-Type', 'application/json')
            .set('stripe-signature', stripeSubscriptionDeletedSignature);
          waitForSubscriptionExpiryProcessed.fulfill();

          await waitForFreePlanSubscriptionProcessed.promise;
          subscriptions = await fetchSubscriptionsByUserId(dbAdapter, user.id);
          assert.strictEqual(subscriptions.length, 2);
          assert.strictEqual(subscriptions[0].status, 'expired');
          assert.strictEqual(subscriptions[0].planId, creatorPlan.id);

          assert.strictEqual(subscriptions[1].status, 'active');
          assert.strictEqual(subscriptions[1].planId, freePlan.id);
          waitForBillingNotification(assert, assert.async());
        });

        test('ensures the current subscription expires when free plan subscription fails', async function (assert) {
          const secret = process.env.STRIPE_WEBHOOK_SECRET;
          let user = await insertUser(
            dbAdapter,
            userId,
            'cus_123',
            'user@test.com',
          );
          await insertPlan(dbAdapter, 'Free plan', 0, 100, 'prod_free');
          let creatorPlan = await insertPlan(
            dbAdapter,
            'Creator',
            12,
            5000,
            'prod_creator',
          );

          if (!secret) {
            throw new Error('STRIPE_WEBHOOK_SECRET is not set');
          }
          let stripeInvoicePaymentSucceededEvent = {
            id: 'evt_1234567890',
            object: 'event',
            type: 'invoice.payment_succeeded',
            data: {
              object: {
                id: 'in_1234567890',
                object: 'invoice',
                amount_paid: 12,
                billing_reason: 'subscription_create',
                period_end: 1638465600,
                period_start: 1635873600,
                subscription: 'sub_1234567890',
                customer: 'cus_123',
                lines: {
                  data: [
                    {
                      amount: 12,
                      price: { product: 'prod_creator' },
                    },
                  ],
                },
              },
            },
          };

          let timestamp = Math.floor(Date.now() / 1000);
          let stripeInvoicePaymentSucceededPayload = JSON.stringify(
            stripeInvoicePaymentSucceededEvent,
          );
          let stripeInvoicePaymentSucceededSignature =
            Stripe.webhooks.generateTestHeaderString({
              payload: stripeInvoicePaymentSucceededPayload,
              secret,
              timestamp,
            });
          await request
            .post('/_stripe-webhook')
            .send(stripeInvoicePaymentSucceededPayload)
            .set('Accept', 'application/json')
            .set('Content-Type', 'application/json')
            .set('stripe-signature', stripeInvoicePaymentSucceededSignature);

          let subscriptions = await fetchSubscriptionsByUserId(
            dbAdapter,
            user.id,
          );
          assert.strictEqual(subscriptions.length, 1);
          assert.strictEqual(subscriptions[0].status, 'active');
          assert.strictEqual(subscriptions[0].planId, creatorPlan.id);

          createSubscriptionStub.throws({
            message: 'Failed subscribing to free plan',
          });
          let fetchPriceListResponse = {
            object: 'list',
            data: [
              {
                id: 'price_1QMRCxH9rBd1yAHRD4BXhAHW',
                object: 'price',
                active: true,
                billing_scheme: 'per_unit',
                created: 1731921923,
                currency: 'usd',
                custom_unit_amount: null,
                livemode: false,
                lookup_key: null,
                metadata: {},
                nickname: null,
                product: 'prod_REv3E69DbAPv4K',
                recurring: {
                  aggregate_usage: null,
                  interval: 'month',
                  interval_count: 1,
                  meter: null,
                  trial_period_days: null,
                  usage_type: 'licensed',
                },
                tax_behavior: 'unspecified',
                tiers_mode: null,
                transform_quantity: null,
                type: 'recurring',
                unit_amount: 0,
                unit_amount_decimal: '0',
              },
            ],
            has_more: false,
            url: '/v1/prices',
          };
          fetchPriceListStub.resolves(fetchPriceListResponse);

          let stripeSubscriptionDeletedEvent = {
            id: 'evt_sub_deleted_1',
            object: 'event',
            type: 'customer.subscription.deleted',
            data: {
              object: {
                id: 'sub_1234567890',
                canceled_at: 2,
                cancellation_details: {
                  reason: 'payment_failure',
                },
                customer: 'cus_123',
              },
            },
          };
          let stripeSubscriptionDeletedPayload = JSON.stringify(
            stripeSubscriptionDeletedEvent,
          );
          let stripeSubscriptionDeletedSignature =
            Stripe.webhooks.generateTestHeaderString({
              payload: stripeSubscriptionDeletedPayload,
              secret,
              timestamp,
            });
          await request
            .post('/_stripe-webhook')
            .send(stripeSubscriptionDeletedPayload)
            .set('Accept', 'application/json')
            .set('Content-Type', 'application/json')
            .set('stripe-signature', stripeSubscriptionDeletedSignature);

          subscriptions = await fetchSubscriptionsByUserId(dbAdapter, user.id);
          assert.strictEqual(subscriptions.length, 1);
          assert.strictEqual(subscriptions[0].status, 'expired');
          assert.strictEqual(subscriptions[0].planId, creatorPlan.id);

          let response = await request
            .get(`/_user`)
            .set('Accept', 'application/vnd.api+json')
            .set(
              'Authorization',
              `Bearer ${createJWT(testRealm, '@test_realm:localhost', [
                'read',
                'write',
              ])}`,
            );
          assert.strictEqual(response.status, 200, 'HTTP 200 status');
          let json = response.body;
          assert.deepEqual(
            json,
            {
              data: {
                type: 'user',
                id: user.id,
                attributes: {
                  matrixUserId: user.matrixUserId,
                  stripeCustomerId: user.stripeCustomerId,
                  stripeCustomerEmail: user.stripeCustomerEmail,
                  creditsAvailableInPlanAllowance: null,
                  creditsIncludedInPlanAllowance: null,
                  extraCreditsAvailableInBalance: 0,
                },
                relationships: {
                  subscription: null,
                },
              },
              included: [
                {
                  type: 'plan',
                  id: 'free',
                  attributes: {
                    name: 'Free',
                    monthlyPrice: 0,
                    creditsIncluded: 0,
                  },
                },
              ],
            },
            '/_user response is correct',
          );
        });

        test('sends billing notification on invoice payment succeeded event', async function (assert) {
          const secret = process.env.STRIPE_WEBHOOK_SECRET;
          await insertUser(dbAdapter, userId!, 'cus_123', 'user@test.com');
          await insertPlan(dbAdapter, 'Free plan', 0, 100, 'prod_free');
          if (!secret) {
            throw new Error('STRIPE_WEBHOOK_SECRET is not set');
          }
          let event = {
            id: 'evt_1234567890',
            object: 'event',
            type: 'invoice.payment_succeeded',
            data: {
              object: {
                id: 'in_1234567890',
                object: 'invoice',
                amount_paid: 0, // free plan
                billing_reason: 'subscription_create',
                period_end: 1638465600,
                period_start: 1635873600,
                subscription: 'sub_1234567890',
                customer: 'cus_123',
                lines: {
                  data: [
                    {
                      amount: 0,
                      price: { product: 'prod_free' },
                    },
                  ],
                },
              },
            },
          };

          let payload = JSON.stringify(event);
          let timestamp = Math.floor(Date.now() / 1000);
          let signature = Stripe.webhooks.generateTestHeaderString({
            payload,
            secret,
            timestamp,
          });

          await request
            .post('/_stripe-webhook')
            .send(payload)
            .set('Accept', 'application/json')
            .set('Content-Type', 'application/json')
            .set('stripe-signature', signature);
          waitForBillingNotification(assert, assert.async());
        });

        test('sends billing notification on checkout session completed event', async function (assert) {
          const secret = process.env.STRIPE_WEBHOOK_SECRET;
          let user = await insertUser(
            dbAdapter,
            userId!,
            'cus_123',
            'user@test.com',
          );
          await insertPlan(dbAdapter, 'Free plan', 0, 100, 'prod_free');
          if (!secret) {
            throw new Error('STRIPE_WEBHOOK_SECRET is not set');
          }
          let event = {
            id: 'evt_1234567890',
            object: 'event',
            data: {
              object: {
                id: 'cs_test_1234567890',
                object: 'checkout.session',
                customer: 'cus_123',
                metadata: {
                  user_id: user.id,
                },
              },
            },
            type: 'checkout.session.completed',
          };

          let payload = JSON.stringify(event);
          let timestamp = Math.floor(Date.now() / 1000);
          let signature = Stripe.webhooks.generateTestHeaderString({
            payload,
            secret,
            timestamp,
          });

          await request
            .post('/_stripe-webhook')
            .send(payload)
            .set('Accept', 'application/json')
            .set('Content-Type', 'application/json')
            .set('stripe-signature', signature);
          waitForBillingNotification(assert, assert.async());
        });
      });

      module('stripe session handler', function (hooks) {
        let createCustomerStub: sinon.SinonStub;
        let createCheckoutSessionStub: sinon.SinonStub;
        let listSubscriptionsStub: sinon.SinonStub;
        let retrieveProductStub: sinon.SinonStub;
        let createBillingPortalSessionStub: sinon.SinonStub;
        let matrixClient: MatrixClient;
        let userId = '@test_realm:localhost';
        let jwtToken: string;

        setupPermissionedRealm(hooks, {
          permissions: {
            '*': ['read', 'write'],
          },
          onRealmSetup,
        });

        hooks.beforeEach(async function () {
          let stripe = getStripe();
          createCustomerStub = sinon.stub(stripe.customers, 'create');
          createCheckoutSessionStub = sinon.stub(
            stripe.checkout.sessions,
            'create',
          );
          listSubscriptionsStub = sinon.stub(stripe.subscriptions, 'list');
          retrieveProductStub = sinon.stub(stripe.products, 'retrieve');
          createBillingPortalSessionStub = sinon.stub(
            stripe.billingPortal.sessions,
            'create',
          );

          matrixClient = new MatrixClient({
            matrixURL: realmServerTestMatrix.url,
            username: 'test_realm',
            seed: realmSecretSeed,
          });
          await matrixClient.login();
          let userId = matrixClient.getUserId();

          let response = await request
            .post('/_server-session')
            .send(JSON.stringify({ user: userId }))
            .set('Accept', 'application/json')
            .set('Content-Type', 'application/json');
          let json = response.body;

          let { joined_rooms: rooms } = await matrixClient.getJoinedRooms();

          if (!rooms.includes(json.room)) {
            await matrixClient.joinRoom(json.room);
          }

          await matrixClient.sendEvent(json.room, 'm.room.message', {
            body: `auth-response: ${json.challenge}`,
            msgtype: 'm.text',
          });

          response = await request
            .post('/_server-session')
            .send(JSON.stringify({ user: userId, challenge: json.challenge }))
            .set('Accept', 'application/json')
            .set('Content-Type', 'application/json');

          jwtToken = response.headers['authorization'];
        });

        hooks.afterEach(async function () {
          createCustomerStub.restore();
          createCheckoutSessionStub.restore();
          listSubscriptionsStub.restore();
          retrieveProductStub.restore();
          createBillingPortalSessionStub.restore();
        });

        test('creates checkout session for AI tokens when user has no Stripe customer', async function (assert) {
          let user = await insertUser(
            dbAdapter,
            userId,
            '', // no stripe customer id
            '',
          );

          const mockCustomer = {
            id: 'cus_test123',
            email: 'test@example.com',
          };

          const mockSession = {
            id: 'cs_test123',
            url: 'https://checkout.stripe.com/test123',
          };

          createCustomerStub.resolves(mockCustomer);
          createCheckoutSessionStub.resolves(mockSession);

          let response = await request
            .post(
              '/_stripe-session?returnUrl=http%3A//example.com/return&email=test@example.com&aiTokenAmount=2500',
            )
            .set('Accept', 'application/json')
            .set('Content-Type', 'application/json')
            .set('Authorization', jwtToken);

          assert.strictEqual(response.status, 200, 'HTTP 200 status');
          let json = response.body;
          assert.deepEqual(
            json,
            {
              url: 'https://checkout.stripe.com/test123',
              sessionId: 'cs_test123',
              type: 'checkout',
            },
            'response body is correct',
          );

          // Verify Stripe customer was created
          assert.ok(
            createCustomerStub.calledOnce,
            'customer.create was called',
          );
          assert.deepEqual(
            createCustomerStub.firstCall.args[0],
            { email: 'test@example.com' },
            'customer created with correct email',
          );

          // Verify checkout session was created
          assert.ok(
            createCheckoutSessionStub.calledOnce,
            'checkout.sessions.create was called',
          );
          let sessionArgs = createCheckoutSessionStub.firstCall.args[0];
          assert.strictEqual(
            sessionArgs.customer,
            'cus_test123',
            'session created with correct customer',
          );
          assert.strictEqual(
            sessionArgs.mode,
            'payment',
            'session mode is payment',
          );
          assert.strictEqual(
            sessionArgs.success_url,
            'http://example.com/return',
            'success URL is correct',
          );
          assert.strictEqual(
            sessionArgs.cancel_url,
            'http://example.com/return',
            'cancel URL is correct',
          );
          assert.strictEqual(
            sessionArgs.line_items[0].price_data.unit_amount,
            500,
            'price is correct (5 USD)',
          );
          assert.strictEqual(
            sessionArgs.line_items[0].price_data.product_data.name,
            '2,500 AI credits',
            'product name is correct',
          );
          assert.strictEqual(
            sessionArgs.metadata.credit_reload_amount,
            '2500',
            'metadata has correct credit amount',
          );
          assert.strictEqual(
            sessionArgs.metadata.user_id,
            user.id,
            'metadata has correct user id',
          );

          // Verify user was updated with Stripe customer info
          let updatedUser = await getUserByMatrixUserId(dbAdapter, userId);
          assert.strictEqual(
            updatedUser?.stripeCustomerId,
            'cus_test123',
            'user updated with customer ID',
          );
          assert.strictEqual(
            updatedUser?.stripeCustomerEmail,
            'test@example.com',
            'user updated with customer email',
          );
        });

        test('creates checkout session for AI tokens when user already has Stripe customer', async function (assert) {
          let user = await insertUser(
            dbAdapter,
            userId,
            'cus_existing123', // existing stripe customer id
            'existing@example.com',
          );

          const mockSession = {
            id: 'cs_test456',
            url: 'https://checkout.stripe.com/test456',
          };

          createCheckoutSessionStub.resolves(mockSession);

          let response = await request
            .post(
              '/_stripe-session?returnUrl=http%3A//example.com/return&email=test@example.com&aiTokenAmount=20000',
            )
            .set('Accept', 'application/json')
            .set('Content-Type', 'application/json')
            .set('Authorization', jwtToken);

          assert.strictEqual(response.status, 200, 'HTTP 200 status');
          let json = response.body;
          assert.deepEqual(
            json,
            {
              url: 'https://checkout.stripe.com/test456',
              sessionId: 'cs_test456',
              type: 'checkout',
            },
            'response body is correct',
          );

          // Verify Stripe customer was NOT created (since user already has one)
          assert.ok(
            createCustomerStub.notCalled,
            'customer.create was not called',
          );

          // Verify checkout session was created with existing customer
          assert.ok(
            createCheckoutSessionStub.calledOnce,
            'checkout.sessions.create was called',
          );
          let sessionArgs = createCheckoutSessionStub.firstCall.args[0];
          assert.strictEqual(
            sessionArgs.customer,
            'cus_existing123',
            'session created with existing customer ID',
          );
          assert.strictEqual(
            sessionArgs.mode,
            'payment',
            'session mode is payment',
          );
          assert.strictEqual(
            sessionArgs.success_url,
            'http://example.com/return',
            'success URL is correct',
          );
          assert.strictEqual(
            sessionArgs.cancel_url,
            'http://example.com/return',
            'cancel URL is correct',
          );
          assert.strictEqual(
            sessionArgs.line_items[0].price_data.unit_amount,
            3000,
            'price is correct (30 USD for 20000 tokens)',
          );
          assert.strictEqual(
            sessionArgs.line_items[0].price_data.product_data.name,
            '20,000 AI credits',
            'product name is correct',
          );
          assert.strictEqual(
            sessionArgs.metadata.credit_reload_amount,
            '20000',
            'metadata has correct credit amount',
          );
          assert.strictEqual(
            sessionArgs.metadata.user_id,
            user.id,
            'metadata has correct user id',
          );

          // Verify user info remains unchanged
          let updatedUser = await getUserByMatrixUserId(dbAdapter, userId);
          assert.strictEqual(
            updatedUser?.stripeCustomerId,
            'cus_existing123',
            'user customer ID unchanged',
          );
          assert.strictEqual(
            updatedUser?.stripeCustomerEmail,
            'existing@example.com',
            'user customer email unchanged',
          );
        });

        test('creates checkout session for subscription when user has no active subscription', async function (assert) {
          let user = await insertUser(
            dbAdapter,
            userId,
            'cus_existing123', // existing stripe customer id
            'existing@example.com',
          );

          // Create a test plan
          let plan = await insertPlan(
            dbAdapter,
            'TestPlan',
            12,
            5000,
            'prod_test_plan',
          );

          const mockSession = {
            id: 'cs_subscription_test',
            url: 'https://checkout.stripe.com/subscription',
          };

          const mockProduct = {
            id: 'prod_test_plan',
            default_price: 'price_123',
          };

          // User has no active subscriptions
          listSubscriptionsStub.resolves({ data: [] });
          retrieveProductStub.resolves(mockProduct);
          createCheckoutSessionStub.resolves(mockSession);

          let response = await request
            .post(
              '/_stripe-session?returnUrl=http%3A//example.com/return&plan=TestPlan',
            )
            .set('Accept', 'application/json')
            .set('Content-Type', 'application/json')
            .set('Authorization', jwtToken);

          assert.strictEqual(response.status, 200, 'HTTP 200 status');
          let json = response.body;
          assert.deepEqual(
            json,
            {
              url: 'https://checkout.stripe.com/subscription',
              sessionId: 'cs_subscription_test',
              type: 'checkout',
            },
            'response body is correct',
          );

          // Verify subscriptions.list was called to check for active subscriptions
          assert.ok(
            listSubscriptionsStub.calledOnce,
            'subscriptions.list was called',
          );
          assert.deepEqual(
            listSubscriptionsStub.firstCall.args[0],
            {
              customer: 'cus_existing123',
              status: 'active',
              limit: 1,
            },
            'subscriptions listed with correct parameters',
          );

          // Verify product was retrieved
          assert.ok(
            retrieveProductStub.calledOnce,
            'products.retrieve was called',
          );
          assert.strictEqual(
            retrieveProductStub.firstCall.args[0],
            'prod_test_plan',
            'correct product ID was used',
          );

          // Verify checkout session was created for subscription
          assert.ok(
            createCheckoutSessionStub.calledOnce,
            'checkout.sessions.create was called',
          );
          let sessionArgs = createCheckoutSessionStub.firstCall.args[0];
          assert.strictEqual(
            sessionArgs.customer,
            'cus_existing123',
            'session created with correct customer',
          );
          assert.strictEqual(
            sessionArgs.mode,
            'subscription',
            'session mode is subscription',
          );
          assert.strictEqual(
            sessionArgs.success_url,
            'http://example.com/return',
            'success URL is correct',
          );
          assert.strictEqual(
            sessionArgs.cancel_url,
            'http://example.com/return',
            'cancel URL is correct',
          );
          assert.deepEqual(
            sessionArgs.line_items,
            [
              {
                price: 'price_123',
                quantity: 1,
              },
            ],
            'line items are correct',
          );
          assert.deepEqual(
            sessionArgs.payment_method_data,
            {
              allow_redisplay: 'always',
            },
            'payment method data allows redisplay',
          );
          assert.deepEqual(
            sessionArgs.metadata,
            {
              plan_name: 'TestPlan',
              plan_id: plan.id,
              user_id: user.id,
            },
            'metadata is correct',
          );

          // Verify Stripe customer was NOT created (since user already has one)
          assert.ok(
            createCustomerStub.notCalled,
            'customer.create was not called',
          );
        });

        test('creates billing portal session when user already has active subscription', async function (assert) {
          // Create a test plan
          await insertPlan(
            dbAdapter,
            'ExistingPlan',
            15,
            7500,
            'prod_existing_plan',
          );

          await insertUser(
            dbAdapter,
            userId,
            'cus_existing456',
            'existing@example.com',
          );

          const mockPortalSession = {
            url: 'https://billing.stripe.com/portal123',
          };

          // User has an active subscription
          listSubscriptionsStub.resolves({
            data: [
              {
                id: 'sub_active123',
                status: 'active',
                customer: 'cus_existing456',
              },
            ],
          });
          createBillingPortalSessionStub.resolves(mockPortalSession);

          let response = await request
            .post(
              '/_stripe-session?returnUrl=http%3A//example.com/return&plan=ExistingPlan',
            )
            .set('Accept', 'application/json')
            .set('Content-Type', 'application/json')
            .set('Authorization', jwtToken);

          assert.strictEqual(response.status, 200, 'HTTP 200 status');
          let json = response.body;
          assert.deepEqual(
            json,
            {
              url: 'https://billing.stripe.com/portal123',
              type: 'portal',
              message:
                'You already have an active subscription. Redirecting to manage your subscription...',
            },
            'response body is correct',
          );

          // Verify subscriptions.list was called to check for active subscriptions
          assert.ok(
            listSubscriptionsStub.calledOnce,
            'subscriptions.list was called',
          );
          assert.deepEqual(
            listSubscriptionsStub.firstCall.args[0],
            {
              customer: 'cus_existing456',
              status: 'active',
              limit: 1,
            },
            'subscriptions listed with correct parameters',
          );

          // Verify billing portal session was created
          assert.ok(
            createBillingPortalSessionStub.calledOnce,
            'billingPortal.sessions.create was called',
          );
          assert.deepEqual(
            createBillingPortalSessionStub.firstCall.args[0],
            {
              customer: 'cus_existing456',
              return_url: 'http://example.com/return',
            },
            'billing portal session created with correct parameters',
          );

          // Verify product retrieval and checkout session creation were NOT called
          assert.ok(
            retrieveProductStub.notCalled,
            'products.retrieve was not called',
          );
          assert.ok(
            createCheckoutSessionStub.notCalled,
            'checkout.sessions.create was not called',
          );

          // Verify Stripe customer was NOT created
          assert.ok(
            createCustomerStub.notCalled,
            'customer.create was not called',
          );
        });
      });

      module('_queue-status', function (hooks) {
        setupPermissionedRealm(hooks, {
          permissions: {
            '*': ['read', 'write'],
          },
          onRealmSetup,
        });

        test('returns 200 with JSON-API doc', async function (assert) {
          await insertJob(dbAdapter, {
            job_type: 'test-job',
          });
          await insertJob(dbAdapter, {
            job_type: 'test-job',
            status: 'resolved',
            finished_at: new Date().toISOString(),
          });
          let response = await request.get('/_queue-status');
          assert.strictEqual(response.status, 401, 'HTTP 401 status');
          response = await request
            .get('/_queue-status')
            .set('Authorization', `Bearer no-good`);
          assert.strictEqual(response.status, 401, 'HTTP 401 status');
          const REALM_SERVER_SECRET_SEED = "mum's the word";
          response = await request
            .get('/_queue-status')
            .set(
              'Authorization',
              `Bearer ${monitoringAuthToken(REALM_SERVER_SECRET_SEED)}`,
            );
          assert.strictEqual(response.status, 200, 'HTTP 200 status');
          let json = response.body;
          assert.deepEqual(json, {
            data: {
              type: 'queue-status',
              id: 'queue-status',
              attributes: {
                pending: 1,
              },
            },
          });
        });
      });
    },
  );
  module('Realm server authentication', function (hooks) {
    let testRealmServer: Server;
    let request: SuperTest<Test>;
    let dir: DirResult;

    setupBaseRealmServer(hooks, matrixURL);

    hooks.beforeEach(async function () {
      dir = dirSync();
    });

    setupDB(hooks, {
      beforeEach: async (dbAdapter, publisher, runner) => {
        let testRealmDir = join(dir.name, 'realm_server_5', 'test');
        ensureDirSync(testRealmDir);
        copySync(join(__dirname, 'cards'), testRealmDir);
        testRealmServer = (
          await runTestRealmServer({
            virtualNetwork: createVirtualNetwork(),
            testRealmDir,
            realmsRootPath: join(dir.name, 'realm_server_5'),
            realmURL: testRealmURL,
            dbAdapter,
            publisher,
            runner,
            matrixURL,
          })
        ).testRealmHttpServer;
        request = supertest(testRealmServer);
      },
      afterEach: async () => {
        await closeServer(testRealmServer);
      },
    });

    test('authenticates user', async function (assert) {
      let matrixClient = new MatrixClient({
        matrixURL: realmServerTestMatrix.url,
        // it's a little awkward that we are hijacking a realm user to pretend to
        // act like a normal user, but that's what's happening here
        username: 'test_realm',
        seed: realmSecretSeed,
      });
      await matrixClient.login();
      let userId = matrixClient.getUserId();

      let response = await request
        .post('/_server-session')
        .send(JSON.stringify({ user: userId }))
        .set('Accept', 'application/json')
        .set('Content-Type', 'application/json');

      assert.strictEqual(response.status, 401, 'HTTP 401 status');
      let json = response.body;

      let { joined_rooms: rooms } = await matrixClient.getJoinedRooms();

      if (!rooms.includes(json.room)) {
        await matrixClient.joinRoom(json.room);
      }

      await matrixClient.sendEvent(json.room, 'm.room.message', {
        body: `auth-response: ${json.challenge}`,
        msgtype: 'm.text',
      });

      response = await request
        .post('/_server-session')
        .send(JSON.stringify({ user: userId, challenge: json.challenge }))
        .set('Accept', 'application/json')
        .set('Content-Type', 'application/json');
      assert.strictEqual(response.status, 201, 'HTTP 201 status');
      let token = response.headers['authorization'];
      let decoded = jwt.verify(token, realmSecretSeed) as RealmServerTokenClaim;
      assert.strictEqual(decoded.user, userId);
      assert.notStrictEqual(
        decoded.sessionRoom,
        undefined,
        'sessionRoom should be defined',
      );
    });
  });
});

function messageEventContentIsRealmServerEvent(
  content: MatrixEvent['content'],
): content is RealmServerEventContent {
  return (
    'msgtype' in content &&
    (content.msgtype as string) === APP_BOXEL_REALM_SERVER_EVENT_MSGTYPE
  );
}<|MERGE_RESOLUTION|>--- conflicted
+++ resolved
@@ -1644,417 +1644,6 @@
             data: [],
           });
         });
-<<<<<<< HEAD
-
-        test('GET /_realm-info returns lastPublishedAt as null for unpublished realm', async function (assert) {
-          let response = await request2
-            .get('/test/_info')
-            .set('Accept', 'application/vnd.api+json');
-
-          assert.strictEqual(response.status, 200, 'HTTP 200 status');
-          assert.strictEqual(
-            response.body.data.attributes.lastPublishedAt,
-            null,
-            'unpublished realm has lastPublishedAt as null',
-          );
-        });
-
-        test('POST /_publish-realm can publish realm successfully', async function (assert) {
-          let response = await request2
-            .post('/_publish-realm')
-            .set('Accept', 'application/vnd.api+json')
-            .set('Content-Type', 'application/json')
-            .set(
-              'Authorization',
-              `Bearer ${createRealmServerJWT(
-                { user: ownerUserId, sessionRoom: 'session-room-test' },
-                realmSecretSeed,
-              )}`,
-            )
-            .send(
-              JSON.stringify({
-                sourceRealmURL: testRealm2.url,
-                publishedRealmURL: 'http://testuser.localhost/test-realm/',
-              }),
-            );
-
-          assert.strictEqual(response.status, 201, 'HTTP 201 status');
-          assert.strictEqual(response.body.data.type, 'published_realm');
-          assert.ok(response.body.data.id, 'published realm has an ID');
-          assert.strictEqual(
-            response.body.data.attributes.sourceRealmURL,
-            testRealm2.url,
-            'source realm URL is correct',
-          );
-          assert.ok(
-            response.body.data.attributes.publishedRealmURL,
-            'published realm URL is present',
-          );
-          assert.ok(
-            response.body.data.attributes.lastPublishedAt,
-            'last published at timestamp is present',
-          );
-
-          // Verify that the correct directory within _published was created
-          let publishedRealmId = response.body.data.id;
-          let publishedDir = join(dir.name, 'realm_server_2', '_published');
-          let publishedRealmPath = join(publishedDir, publishedRealmId);
-
-          assert.ok(existsSync(publishedDir), '_published directory exists');
-          assert.ok(
-            existsSync(publishedRealmPath),
-            'published realm directory exists',
-          );
-          assert.ok(
-            existsSync(join(publishedRealmPath, 'index.json')),
-            'published realm has index.json',
-          );
-
-          // Test that source realm info includes lastPublishedAt as an object
-          let sourceRealmInfoResponse = await request2
-            .get('/test/_info')
-            .set('Accept', 'application/vnd.api+json');
-
-          assert.strictEqual(
-            sourceRealmInfoResponse.status,
-            200,
-            'source realm info HTTP 200 status',
-          );
-          assert.ok(
-            sourceRealmInfoResponse.body.data.attributes.lastPublishedAt,
-            'source realm has lastPublishedAt field',
-          );
-
-          // For source realm, lastPublishedAt should be an object
-          let sourceLastPublishedAt =
-            sourceRealmInfoResponse.body.data.attributes.lastPublishedAt;
-          assert.strictEqual(
-            typeof sourceLastPublishedAt,
-            'object',
-            'source realm lastPublishedAt is an object',
-          );
-
-          // Verify the object contains the published realm URL
-          let publishedRealmURL =
-            response.body.data.attributes.publishedRealmURL;
-          assert.ok(
-            sourceLastPublishedAt[publishedRealmURL],
-            'source realm lastPublishedAt contains published realm URL',
-          );
-
-          // Test that published realm info includes lastPublishedAt as a string
-          let publishedRealmInfoResponse = await request2
-            .get('/test-realm/_info')
-            .set('Accept', 'application/vnd.api+json')
-            .set('Host', new URL(publishedRealmURL).host)
-            .set(
-              'Authorization',
-              `Bearer ${createRealmServerJWT(
-                { user: ownerUserId, sessionRoom: 'session-room-test' },
-                realmSecretSeed,
-              )}`,
-            );
-
-          assert.strictEqual(
-            publishedRealmInfoResponse.status,
-            200,
-            'published realm info HTTP 200 status',
-          );
-          assert.ok(
-            publishedRealmInfoResponse.body.data.attributes.lastPublishedAt,
-            'published realm has lastPublishedAt field',
-          );
-
-          // For published realm, lastPublishedAt should be a number (bigint)
-          let publishedLastPublishedAt =
-            publishedRealmInfoResponse.body.data.attributes.lastPublishedAt;
-          assert.strictEqual(
-            typeof publishedLastPublishedAt,
-            'number',
-            'published realm lastPublishedAt is a number',
-          );
-
-          // Verify the timestamp matches what was returned from the publish response
-          assert.strictEqual(
-            publishedLastPublishedAt,
-            response.body.data.attributes.lastPublishedAt,
-            'published realm lastPublishedAt matches publish response timestamp',
-          );
-        });
-
-        test('POST /_publish-realm can republish realm with updated timestamp', async function (assert) {
-          // First publish
-          let firstResponse = await request2
-            .post('/_publish-realm')
-            .set('Accept', 'application/vnd.api+json')
-            .set('Content-Type', 'application/json')
-            .set(
-              'Authorization',
-              `Bearer ${createRealmServerJWT(
-                { user: ownerUserId, sessionRoom: 'session-room-test' },
-                realmSecretSeed,
-              )}`,
-            )
-            .send(
-              JSON.stringify({
-                sourceRealmURL: testRealm2.url,
-                publishedRealmURL: 'http://testuser.localhost/test-realm/',
-              }),
-            );
-
-          assert.strictEqual(
-            firstResponse.status,
-            201,
-            'First publish succeeds',
-          );
-          let firstTimestamp =
-            firstResponse.body.data.attributes.lastPublishedAt;
-
-          // Wait a bit to ensure timestamp difference
-          await new Promise((resolve) => setTimeout(resolve, 10));
-
-          // Republish
-          let secondResponse = await request2
-            .post('/_publish-realm')
-            .set('Accept', 'application/vnd.api+json')
-            .set('Content-Type', 'application/json')
-            .set(
-              'Authorization',
-              `Bearer ${createRealmServerJWT(
-                { user: ownerUserId, sessionRoom: 'session-room-test' },
-                realmSecretSeed,
-              )}`,
-            )
-            .send(
-              JSON.stringify({
-                sourceRealmURL: testRealm2.url,
-                publishedRealmURL: 'http://testuser.localhost/test-realm/',
-              }),
-            );
-
-          assert.strictEqual(secondResponse.status, 201, 'Republish succeeds');
-          assert.strictEqual(
-            secondResponse.body.data.id,
-            firstResponse.body.data.id,
-            'Same published realm ID',
-          );
-          assert.strictEqual(
-            secondResponse.body.data.attributes.publishedRealmURL,
-            firstResponse.body.data.attributes.publishedRealmURL,
-            'Same published realm URL',
-          );
-          assert.notEqual(
-            secondResponse.body.data.attributes.lastPublishedAt,
-            firstTimestamp,
-            'Timestamp is updated on republish',
-          );
-        });
-
-        test('POST /_publish-realm returns bad request for missing sourceRealmURL', async function (assert) {
-          let response = await request2
-            .post('/_publish-realm')
-            .set('Accept', 'application/vnd.api+json')
-            .set('Content-Type', 'application/json')
-            .set(
-              'Authorization',
-              `Bearer ${createRealmServerJWT(
-                { user: ownerUserId, sessionRoom: 'session-room-test' },
-                realmSecretSeed,
-              )}`,
-            )
-            .send(JSON.stringify({}));
-
-          assert.strictEqual(response.status, 400, 'HTTP 400 status');
-          assert.strictEqual(
-            response.text,
-            '{"errors":["sourceRealmURL is required"]}',
-            'Error message is correct',
-          );
-        });
-
-        test('POST /_publish-realm returns bad request for missing publishedRealmURL', async function (assert) {
-          let response = await request2
-            .post('/_publish-realm')
-            .set('Accept', 'application/vnd.api+json')
-            .set('Content-Type', 'application/json')
-            .set(
-              'Authorization',
-              `Bearer ${createRealmServerJWT(
-                { user: ownerUserId, sessionRoom: 'session-room-test' },
-                realmSecretSeed,
-              )}`,
-            )
-            .send(
-              JSON.stringify({
-                sourceRealmURL: testRealm2.url,
-              }),
-            );
-
-          assert.strictEqual(response.status, 400, 'HTTP 400 status');
-          assert.strictEqual(
-            response.text,
-            '{"errors":["publishedRealmURL is required"]}',
-            'Error message is correct',
-          );
-        });
-
-        test('POST /_publish-realm returns forbidden for user without realm-owner permission', async function (assert) {
-          let ownerUserId = '@non-realm-owner:localhost';
-          let response = await request2
-            .post('/_publish-realm')
-            .set('Accept', 'application/vnd.api+json')
-            .set('Content-Type', 'application/json')
-            .set(
-              'Authorization',
-              `Bearer ${createRealmServerJWT(
-                { user: ownerUserId, sessionRoom: 'session-room-test' },
-                realmSecretSeed,
-              )}`,
-            )
-            .send(
-              JSON.stringify({
-                sourceRealmURL: testRealm2.url,
-                publishedRealmURL: 'http://testuser.localhost/test-realm/',
-              }),
-            );
-
-          assert.strictEqual(response.status, 403, 'HTTP 403 status');
-          assert.true(
-            response.text.includes(
-              'does not have enough permission to publish this realm',
-            ),
-            'Error message is correct',
-          );
-        });
-
-        test('POST /_publish-realm returns bad request for invalid publishedRealmURL domain', async function (assert) {
-          let response = await request2
-            .post('/_publish-realm')
-            .set('Accept', 'application/vnd.api+json')
-            .set('Content-Type', 'application/json')
-            .set(
-              'Authorization',
-              `Bearer ${createRealmServerJWT(
-                { user: ownerUserId, sessionRoom: 'session-room-test' },
-                realmSecretSeed,
-              )}`,
-            )
-            .send(
-              JSON.stringify({
-                sourceRealmURL: testRealm2.url,
-                publishedRealmURL: 'http://invalid-domain.com/test-realm/',
-              }),
-            );
-
-          assert.strictEqual(response.status, 400, 'HTTP 400 status');
-          assert.true(
-            response.text.includes(
-              'publishedRealmURL must use a valid domain ending with one of: localhost',
-            ),
-            'Error message is correct',
-          );
-        });
-
-        test('POST /_publish-realm sets read-only permissions for published realm', async function (assert) {
-          let response = await request2
-            .post('/_publish-realm')
-            .set('Accept', 'application/vnd.api+json')
-            .set('Content-Type', 'application/json')
-            .set(
-              'Authorization',
-              `Bearer ${createRealmServerJWT(
-                { user: ownerUserId, sessionRoom: 'session-room-test' },
-                realmSecretSeed,
-              )}`,
-            )
-            .send(
-              JSON.stringify({
-                sourceRealmURL: testRealm2.url,
-                publishedRealmURL:
-                  'http://testuser.localhost/test-realm-permissions/',
-              }),
-            );
-
-          assert.strictEqual(response.status, 201, 'HTTP 201 status');
-
-          // Get the published realm URL from the response
-          let publishedRealmURL =
-            response.body.data.attributes.publishedRealmURL;
-
-          // Query the database to check the permissions
-          let results = await dbAdapter.execute(
-            `SELECT * FROM realm_user_permissions WHERE realm_url = '${publishedRealmURL}'`,
-          );
-
-          assert.ok(
-            results.length > 0,
-            'Permissions should exist for published realm',
-          );
-
-          let realmPermissions = results.map((r) => ({
-            username: r.username,
-            read: r.read,
-            write: r.write,
-            realm_owner: r.realm_owner,
-          }));
-
-          // Check that owner has only read permissions
-          let ownerPermissions = realmPermissions.find(
-            (r) => r.username === ownerUserId,
-          );
-          assert.ok(ownerPermissions, 'Owner permissions should exist');
-          assert.true(
-            ownerPermissions!.read,
-            'Owner should have read permission',
-          );
-          assert.false(
-            ownerPermissions!.write,
-            'Owner should not have write permission',
-          );
-          assert.true(
-            ownerPermissions!.realm_owner,
-            'Owner should not have realm_owner permission',
-          );
-
-          // Check that public users have only read permissions
-          let publicPermissions = realmPermissions.find(
-            (r) => r.username === '*',
-          );
-          assert.ok(publicPermissions, 'Public permissions should exist');
-          assert.true(
-            publicPermissions!.read,
-            'Public users should have read permission',
-          );
-          assert.false(
-            publicPermissions!.write,
-            'Public users should not have write permission',
-          );
-          assert.false(
-            publicPermissions!.realm_owner,
-            'Public users should not have realm_owner permission',
-          );
-
-          // Find the realm bot user (should be the only other user with permissions)
-          let botPermissions = realmPermissions.find(
-            (r) => r.username !== ownerUserId && r.username !== '*',
-          );
-
-          assert.ok(botPermissions, 'Realm bot user should exist');
-          assert.true(
-            botPermissions!.read,
-            'Realm bot user should have read permission',
-          );
-          assert.false(
-            botPermissions!.write,
-            'Realm bot user should not have write permission',
-          );
-          assert.true(
-            botPermissions!.realm_owner,
-            'Realm bot user should not have realm_owner permission',
-          );
-        });
-=======
->>>>>>> 47cec665
       });
 
       module('stripe webhook handler', function (hooks) {
