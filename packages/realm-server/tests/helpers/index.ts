import {
  writeFileSync,
  writeJSONSync,
  readdirSync,
  statSync,
  ensureDirSync,
  copySync,
} from 'fs-extra';
import { NodeAdapter } from '../../node-realm';
import { resolve, join } from 'path';
import type {
  LooseSingleCardDocument,
  RealmPermissions,
  User,
  Subscription,
  Plan,
  RealmAdapter,
  DefinitionLookup,
} from '@cardstack/runtime-common';
import {
  Realm,
  baseRealm,
  VirtualNetwork,
  Worker,
  RunnerOptionsManager,
  insertPermissions,
  IndexWriter,
  asExpressions,
  query,
  insert,
  param,
  unixTime,
  uuidv4,
  RealmPaths,
  PUBLISHED_DIRECTORY_NAME,
  clearSessionRooms,
  upsertSessionRoom,
  type MatrixConfig,
  type QueuePublisher,
  type QueueRunner,
  type IndexRunner,
  type Definition,
  type Prerenderer,
  CachingDefinitionLookup,
} from '@cardstack/runtime-common';
import { resetCatalogRealms } from '../../handlers/handle-fetch-catalog-realms';
import { dirSync, setGracefulCleanup, type DirResult } from 'tmp';
import { getLocalConfig as getSynapseConfig } from '../../synapse';
import { makeFastBootIndexRunner } from '../../fastboot';
import { RealmServer } from '../../server';

import {
  PgAdapter,
  PgQueuePublisher,
  PgQueueRunner,
} from '@cardstack/postgres';
import type { Server } from 'http';
import { MatrixClient } from '@cardstack/runtime-common/matrix-client';

import type { SuperTest, Test } from 'supertest';
import supertest from 'supertest';
import { APP_BOXEL_REALM_EVENT_TYPE } from '@cardstack/runtime-common/matrix-constants';
import type {
  IncrementalIndexEventContent,
  MatrixEvent,
  RealmEvent,
  RealmEventContent,
} from 'https://cardstack.com/base/matrix-event';
import { createRemotePrerenderer } from '../../prerender/remote-prerenderer';
import { createPrerenderHttpServer } from '../../prerender/prerender-app';

const testRealmURL = new URL('http://127.0.0.1:4444/');
const testRealmHref = testRealmURL.href;

export const testRealmServerMatrixUsername = 'node-test_realm-server';
export const testRealmServerMatrixUserId = `@${testRealmServerMatrixUsername}:localhost`;

export { testRealmHref, testRealmURL };

const REALM_EVENT_TS_SKEW_BUFFER_MS = 2000;

export async function waitUntil<T>(
  condition: () => Promise<T>,
  options: {
    timeout?: number;
    interval?: number;
    timeoutMessage?: string;
  } = {},
): Promise<T> {
  let timeout = options.timeout ?? 1000;
  let interval = options.interval ?? 250;

  const start = Date.now();
  while (Date.now() - start < timeout) {
    const result = await condition();
    if (result) {
      return result;
    }
    await new Promise((resolve) => setTimeout(resolve, interval));
  }
  throw new Error(
    'Timeout waiting for condition' +
      (options.timeoutMessage ? `: ${options.timeoutMessage}` : ''),
  );
}

export const testRealm = 'http://test-realm/';
export const localBaseRealm = 'http://localhost:4441/';
export const matrixURL = new URL('http://localhost:8008');
const testPrerenderHost = '127.0.0.1';
const testPrerenderPort = 4460;
const testPrerenderURL = `http://${testPrerenderHost}:${testPrerenderPort}`;
const testMatrix: MatrixConfig = {
  url: matrixURL,
  username: 'node-test_realm',
};
export const testRealmInfo = {
  name: 'Test Realm',
  backgroundURL: null,
  iconURL: null,
  showAsCatalog: null,
  interactHome: null,
  hostHome: null,
  visibility: 'public',
  realmUserId: testMatrix.username,
  publishable: null,
  lastPublishedAt: null,
};

export const realmServerTestMatrix: MatrixConfig = {
  url: matrixURL,
  username: 'node-test_realm-server',
};
export const realmServerSecretSeed = "mum's the word";
export const realmSecretSeed = `shhh! it's a secret`;
export const grafanaSecret = `shhh! it's a secret`;
export const matrixRegistrationSecret: string =
  getSynapseConfig()!.registration_shared_secret; // as long as synapse has been started at least once, this will always exist

let prerenderServer: Server | undefined;
let prerenderServerStart: Promise<void> | undefined;

const basePath = resolve(join(__dirname, '..', '..', '..', 'base'));

let manager = new RunnerOptionsManager();
let fastbootState:
  | { getRunner: IndexRunner; getIndexHTML: () => Promise<string> }
  | undefined;

export function cleanWhiteSpace(text: string) {
  return text
    .replace(/<!---->/g, '')
    .replace(/\s+/g, ' ')
    .trim();
}

export function createVirtualNetwork() {
  let virtualNetwork = new VirtualNetwork();
  virtualNetwork.addURLMapping(new URL(baseRealm.url), new URL(localBaseRealm));
  return virtualNetwork;
}

export function prepareTestDB(): void {
  process.env.PGDATABASE = `test_db_${Math.floor(10000000 * Math.random())}`;
}

export async function closeServer(server: Server) {
  await new Promise<void>((r) => (server ? server.close(() => r()) : r()));
}

async function startTestPrerenderServer(): Promise<string> {
  if (prerenderServer?.listening) {
    return testPrerenderURL;
  }
  if (prerenderServerStart) {
    await prerenderServerStart;
    return testPrerenderURL;
  }
  let server = createPrerenderHttpServer({
    secretSeed: realmSecretSeed,
    silent: Boolean(process.env.SILENT_PRERENDERER),
  });
  prerenderServer = server;
  prerenderServerStart = new Promise<void>((resolve, reject) => {
    let onError = (error: Error) => {
      server.off('error', onError);
      prerenderServer = undefined;
      prerenderServerStart = undefined;
      if (server.listening) {
        server.close(() => reject(error));
      } else {
        reject(error);
      }
    };
    server.once('error', onError);
    server.listen(testPrerenderPort, testPrerenderHost, () => {
      server.off('error', onError);
      prerenderServerStart = undefined;
      resolve();
    });
  });
  await prerenderServerStart;
  return testPrerenderURL;
}

async function stopTestPrerenderServer() {
  if (prerenderServer && prerenderServer.listening) {
    await closeServer(prerenderServer);
  }
  prerenderServer = undefined;
  prerenderServerStart = undefined;
}

export async function getTestPrerenderer(): Promise<Prerenderer> {
  let url = await startTestPrerenderServer();
  return createRemotePrerenderer(url);
}

type BeforeAfterCallback = (
  dbAdapter: PgAdapter,
  publisher: QueuePublisher,
  runner: QueueRunner,
) => Promise<void>;

export function setupDB(
  hooks: NestedHooks,
  args: {
    before?: BeforeAfterCallback;
    after?: BeforeAfterCallback;
    beforeEach?: BeforeAfterCallback;
    afterEach?: BeforeAfterCallback;
  } = {},
) {
  let dbAdapter: PgAdapter;
  let publisher: QueuePublisher;
  let runner: QueueRunner;

  const runBeforeHook = async () => {
    prepareTestDB();
    dbAdapter = new PgAdapter({ autoMigrate: true });
    publisher = new PgQueuePublisher(dbAdapter);
    runner = new PgQueueRunner({ adapter: dbAdapter, workerId: 'test-worker' });
  };

  const runAfterHook = async () => {
    await publisher?.destroy();
    await runner?.destroy();
    if (dbAdapter) {
      await clearSessionRooms(dbAdapter);
    }
    await dbAdapter?.close();
    await stopTestPrerenderServer();
    delete (globalThis as any).__useHeadlessChromePrerender;
  };

  // we need to pair before/after and beforeEach/afterEach. within this setup
  // function we can't mix before/after with beforeEach/afterEach as that will
  // result in an unbalanced DB lifecycle (e.g. creating a DB in the before hook and
  // destroying in the afterEach hook)
  if (args.before) {
    if (args.beforeEach || args.afterEach) {
      throw new Error(
        `cannot pair a "before" hook with a "beforeEach" or "afterEach" hook in setupDB--the DB setup must be balanced, you can either create a new DB in "before" or in "beforeEach" but not both`,
      );
    }
    hooks.before(async function () {
      await runBeforeHook();
      await args.before!(dbAdapter, publisher, runner);
    });

    hooks.after(async function () {
      await args.after?.(dbAdapter, publisher, runner);
      await runAfterHook();
    });
  }

  if (args.beforeEach) {
    if (args.before || args.after) {
      throw new Error(
        `cannot pair a "beforeEach" hook with a "before" or "after" hook in setupDB--the DB setup must be balanced, you can either create a new DB in "before" or in "beforeEach" but not both`,
      );
    }
    hooks.beforeEach(async function () {
      await runBeforeHook();
      await args.beforeEach!(dbAdapter, publisher, runner);
    });

    hooks.afterEach(async function () {
      await args.afterEach?.(dbAdapter, publisher, runner);
      await runAfterHook();
    });
  }
}

export async function getFastbootState() {
  if (!fastbootState) {
    fastbootState = await makeFastBootIndexRunner(
      new URL(process.env.HOST_URL ?? 'http://localhost:4200/'),
      manager.getOptions.bind(manager),
    );
  }
  return fastbootState;
}

export async function createRealm({
  dir,
  definitionLookup,
  fileSystem = {},
  realmURL = testRealm,
  permissions = { '*': ['read'] },
  virtualNetwork,
  runner,
  publisher,
  dbAdapter,
  matrixConfig = testMatrix,
  withWorker,
  enableFileWatcher = false,
  disablePrerenderer = false,
}: {
  dir: string;
  definitionLookup: DefinitionLookup;
  fileSystem?: Record<string, string | LooseSingleCardDocument>;
  realmURL?: string;
  permissions?: RealmPermissions;
  virtualNetwork: VirtualNetwork;
  matrixConfig?: MatrixConfig;
  publisher: QueuePublisher;
  runner?: QueueRunner;
  dbAdapter: PgAdapter;
  deferStartUp?: true;
  enableFileWatcher?: boolean;
  // if you are creating a realm  to test it directly without a server, you can
  // also specify `withWorker: true` to also include a worker with your realm
  withWorker?: true;
  disablePrerenderer?: boolean;
}): Promise<{ realm: Realm; adapter: RealmAdapter }> {
  await insertPermissions(dbAdapter, new URL(realmURL), permissions);

  for (let [filename, contents] of Object.entries(fileSystem)) {
    if (typeof contents === 'string') {
      writeFileSync(join(dir, filename), contents);
    } else {
      writeJSONSync(join(dir, filename), contents);
    }
  }

  let adapter = new NodeAdapter(dir, enableFileWatcher);
  let worker: Worker | undefined;
  if (!disablePrerenderer) {
    (globalThis as any).__useHeadlessChromePrerender = true;
  }
  let prerenderer = await getTestPrerenderer();
  if (withWorker) {
    if (!runner) {
      throw new Error(`must provider a QueueRunner when using withWorker`);
    }
    let indexRunner = (await getFastbootState()).getRunner;
    worker = new Worker({
      indexWriter: new IndexWriter(dbAdapter),
      queue: runner,
      dbAdapter,
      queuePublisher: publisher,
      runnerOptsManager: manager,
      indexRunner,
      virtualNetwork,
      matrixURL: matrixConfig.url,
      secretSeed: realmSecretSeed,
      realmServerMatrixUsername: testRealmServerMatrixUsername,
      prerenderer,
      useHeadlessChromePrerender: Boolean(!disablePrerenderer),
    });
  }
  let realmServerMatrixClient = new MatrixClient({
    matrixURL: realmServerTestMatrix.url,
    username: realmServerTestMatrix.username,
    seed: realmSecretSeed,
  });
  let realm = new Realm({
    url: realmURL,
    adapter,
    matrix: matrixConfig,
    secretSeed: realmSecretSeed,
    virtualNetwork,
    dbAdapter,
    queue: publisher,
    realmServerMatrixClient,
    definitionLookup,
  });
  if (worker) {
    virtualNetwork.mount(realm.handle);
    await worker.run();
  }
  return { realm, adapter };
}

export function setupBaseRealmServer(
  hooks: NestedHooks,
  matrixURL: URL,
  options: { disablePrerenderer?: boolean } = {},
) {
  let baseRealmServer: Server | undefined;
  setupDB(hooks, {
    before: async (dbAdapter, publisher, runner) => {
      let dir = dirSync();
      baseRealmServer = await runBaseRealmServer(
        createVirtualNetwork(),
        publisher,
        runner,
        dbAdapter,
        matrixURL,
        dir.name,
        { '*': ['read'] },
        options,
      );
    },
    after: async () => {
      if (baseRealmServer) {
        await closeServer(baseRealmServer);
        baseRealmServer = undefined;
      }
    },
  });
}

export async function runBaseRealmServer(
  virtualNetwork: VirtualNetwork,
  publisher: QueuePublisher,
  runner: QueueRunner,
  dbAdapter: PgAdapter,
  matrixURL: URL,
  realmsRootPath: string,
  permissions: RealmPermissions = { '*': ['read'] },
  options: { disablePrerenderer?: boolean } = {},
) {
  let { disablePrerenderer = false } = options;
  let localBaseRealmURL = new URL(localBaseRealm);
  virtualNetwork.addURLMapping(new URL(baseRealm.url), localBaseRealmURL);

  let { getRunner: indexRunner, getIndexHTML } = await getFastbootState();
  if (!disablePrerenderer) {
    (globalThis as any).__useHeadlessChromePrerender = true;
  }

  let prerenderer = await getTestPrerenderer();
  let definitionLookup = new CachingDefinitionLookup(
    dbAdapter,
    prerenderer,
    virtualNetwork,
  );
  let worker = new Worker({
    indexWriter: new IndexWriter(dbAdapter),
    queue: runner,
    dbAdapter,
    queuePublisher: publisher,
    runnerOptsManager: manager,
    indexRunner,
    virtualNetwork,
    matrixURL,
    secretSeed: realmSecretSeed,
    realmServerMatrixUsername: testRealmServerMatrixUsername,
    prerenderer,
    useHeadlessChromePrerender: Boolean(!disablePrerenderer),
  });
  let { realm: testBaseRealm } = await createRealm({
    dir: basePath,
    realmURL: baseRealm.url,
    virtualNetwork,
    publisher,
    dbAdapter,
    permissions,
    definitionLookup,
  });
  // the base realm is public readable so it doesn't need a private network
  virtualNetwork.mount(testBaseRealm.handle);
  await worker.run();
  await testBaseRealm.start();
  let matrixClient = new MatrixClient({
    matrixURL: realmServerTestMatrix.url,
    username: realmServerTestMatrix.username,
    seed: realmSecretSeed,
  });
  let realms = [testBaseRealm];
  let testBaseRealmServer = new RealmServer({
    realms,
    virtualNetwork,
    matrixClient,
    realmServerSecretSeed,
    realmSecretSeed,
    matrixRegistrationSecret,
    realmsRootPath,
    dbAdapter,
    queue: publisher,
    getIndexHTML,
    grafanaSecret,
    serverURL: new URL(localBaseRealmURL.origin),
    assetsURL: new URL(`http://example.com/notional-assets-host/`),
    definitionLookup,
  });
  return testBaseRealmServer.listen(parseInt(localBaseRealmURL.port));
}

export async function runTestRealmServer({
  testRealmDir,
  realmsRootPath,
  fileSystem,
  realmURL,
  virtualNetwork,
  publisher,
  runner,
  dbAdapter,
  matrixConfig,
  matrixURL,
  permissions = { '*': ['read'] },
  enableFileWatcher = false,
  domainsForPublishedRealms = {
    boxelSpace: 'localhost',
    boxelSite: 'localhost',
  },
  disablePrerenderer = false,
  prerendererUrl,
}: {
  testRealmDir: string;
  realmsRootPath: string;
  fileSystem?: Record<string, string | LooseSingleCardDocument>;
  realmURL: URL;
  permissions?: RealmPermissions;
  virtualNetwork: VirtualNetwork;
  publisher: QueuePublisher;
  runner: QueueRunner;
  dbAdapter: PgAdapter;
  matrixURL: URL;
  matrixConfig?: MatrixConfig;
  enableFileWatcher?: boolean;
  domainsForPublishedRealms?: {
    boxelSpace?: string;
    boxelSite?: string;
  };
  disablePrerenderer?: boolean;
  prerendererUrl?: string;
}) {
  let { getRunner: indexRunner, getIndexHTML } = await getFastbootState();
  if (!disablePrerenderer) {
    (globalThis as any).__useHeadlessChromePrerender = true;
  }
  let prerenderer = await getTestPrerenderer();
  let definitionLookup = new CachingDefinitionLookup(
    dbAdapter,
    prerenderer,
    virtualNetwork,
  );
  let worker = new Worker({
    indexWriter: new IndexWriter(dbAdapter),
    queue: runner,
    dbAdapter,
    queuePublisher: publisher,
    runnerOptsManager: manager,
    indexRunner,
    virtualNetwork,
    matrixURL,
    secretSeed: realmSecretSeed,
    realmServerMatrixUsername: testRealmServerMatrixUsername,
    prerenderer,
    useHeadlessChromePrerender: Boolean(!disablePrerenderer),
  });
  await worker.run();
  let { realm: testRealm, adapter: testRealmAdapter } = await createRealm({
    dir: testRealmDir,
    fileSystem,
    realmURL: realmURL.href,
    permissions,
    virtualNetwork,
    matrixConfig,
    publisher,
    dbAdapter,
    enableFileWatcher,
    definitionLookup,
  });

  await testRealm.logInToMatrix();

  virtualNetwork.mount(testRealm.handle);
  let realms = [testRealm];
  let matrixClient = new MatrixClient({
    matrixURL: realmServerTestMatrix.url,
    username: realmServerTestMatrix.username,
    seed: realmSecretSeed,
  });

  let testRealmServer = new RealmServer({
    realms,
    virtualNetwork,
    matrixClient,
    realmServerSecretSeed,
    realmSecretSeed,
    matrixRegistrationSecret,
    realmsRootPath,
    dbAdapter,
    queue: publisher,
    getIndexHTML,
    grafanaSecret,
    serverURL: new URL(realmURL.origin),
    assetsURL: new URL(`http://example.com/notional-assets-host/`),
    domainsForPublishedRealms,
<<<<<<< HEAD
    prerendererUrl: prerendererUrl ? new URL(prerendererUrl) : undefined,
=======
    definitionLookup,
>>>>>>> 7754ebb4
  });
  let testRealmHttpServer = testRealmServer.listen(parseInt(realmURL.port));
  await testRealmServer.start();
  return {
    testRealmDir,
    testRealm,
    testRealmServer,
    testRealmHttpServer,
    testRealmAdapter,
    matrixClient,
  };
}

export async function insertUser(
  dbAdapter: PgAdapter,
  matrixUserId: string,
  stripeCustomerId: string,
  stripeCustomerEmail: string | null,
): Promise<User> {
  let { valueExpressions, nameExpressions } = asExpressions({
    matrix_user_id: matrixUserId,
    stripe_customer_id: stripeCustomerId,
    stripe_customer_email: stripeCustomerEmail,
  });
  let result = await query(
    dbAdapter,
    insert('users', nameExpressions, valueExpressions),
  );

  return {
    id: result[0].id,
    matrixUserId: result[0].matrix_user_id,
    stripeCustomerId: result[0].stripe_customer_id,
    stripeCustomerEmail: result[0].stripe_customer_email,
  } as User;
}

export async function insertPlan(
  dbAdapter: PgAdapter,
  name: string,
  monthlyPrice: number,
  creditsIncluded: number,
  stripePlanId: string,
): Promise<Plan> {
  let { valueExpressions, nameExpressions: nameExpressions } = asExpressions({
    name,
    monthly_price: monthlyPrice,
    credits_included: creditsIncluded,
    stripe_plan_id: stripePlanId,
  });
  let result = await query(
    dbAdapter,
    insert('plans', nameExpressions, valueExpressions),
  );
  return {
    id: result[0].id,
    name: result[0].name,
    monthlyPrice: parseFloat(result[0].monthly_price as string),
    creditsIncluded: result[0].credits_included,
    stripePlanId: result[0].stripe_plan_id,
  } as Plan;
}

export async function fetchSubscriptionsByUserId(
  dbAdapter: PgAdapter,
  userId: string,
): Promise<Subscription[]> {
  let results = (await query(dbAdapter, [
    `SELECT * FROM subscriptions WHERE user_id = `,
    param(userId),
  ])) as {
    id: string;
    user_id: string;
    plan_id: string;
    started_at: number;
    ended_at: number;
    status: string;
    stripe_subscription_id: string;
  }[];

  return results.map((result) => ({
    id: result.id,
    userId: result.user_id,
    planId: result.plan_id,
    startedAt: result.started_at,
    endedAt: result.ended_at,
    status: result.status,
    stripeSubscriptionId: result.stripe_subscription_id,
  }));
}

export function mtimes(
  path: string,
  realmURL: URL,
): { [path: string]: number } {
  const mtimes: { [path: string]: number } = {};
  let paths = new RealmPaths(realmURL);

  function traverseDir(currentPath: string) {
    const entries = readdirSync(currentPath, { withFileTypes: true });
    for (const entry of entries) {
      const fullPath = join(currentPath, entry.name);
      if (entry.isDirectory()) {
        traverseDir(fullPath);
      } else if (entry.isFile()) {
        const stats = statSync(fullPath);
        mtimes[paths.fileURL(fullPath.substring(path.length)).href] = unixTime(
          stats.mtime.getTime(),
        );
      }
    }
  }
  traverseDir(path);
  return mtimes;
}

export async function insertJob(
  dbAdapter: PgAdapter,
  params: {
    job_type: string;
    args?: Record<string, any>;
    concurrency_group?: string | null;
    timeout?: number;
    status?: string;
    finished_at?: string | null;
    result?: Record<string, any> | null;
    priority?: number;
  },
): Promise<Record<string, any>> {
  let { valueExpressions, nameExpressions: nameExpressions } = asExpressions({
    job_type: params.job_type,
    args: params.args ?? {},
    concurrency_group: params.concurrency_group ?? null,
    timeout: params.timeout ?? 240,
    status: params.status ?? 'unfulfilled',
    finished_at: params.finished_at ?? null,
    result: params.result ?? null,
    priority: params.priority ?? 0,
  });
  let result = await query(
    dbAdapter,
    insert('jobs', nameExpressions, valueExpressions),
  );
  return {
    id: result[0].id,
    job_type: result[0].job_type,
    args: result[0].args,
    concurrency_group: result[0].concurrency_group,
    timeout: result[0].timeout,
    status: result[0].status,
    finished_at: result[0].finished_at,
    result: result[0].result,
    priority: result[0].priority,
  };
}

export function setupMatrixRoom(
  hooks: NestedHooks,
  getRealmSetup: () => {
    testRealm: Realm;
    testRealmHttpServer: Server;
    request: SuperTest<Test>;
    dir: DirResult;
    dbAdapter: PgAdapter;
  },
) {
  let matrixClient = new MatrixClient({
    matrixURL: realmServerTestMatrix.url,
    username: 'node-test_realm',
    seed: realmSecretSeed,
  });

  let testAuthRoomId: string | undefined;

  hooks.beforeEach(async function () {
    await matrixClient.login();
    let userId = matrixClient.getUserId()!;

    let realmSetup = getRealmSetup();
    let response = await realmSetup.request
      .post('/_server-session')
      .send(JSON.stringify({ user: userId }))
      .set('Accept', 'application/json')
      .set('Content-Type', 'application/json');

    let json = response.body;

    let { joined_rooms: rooms } = await matrixClient.getJoinedRooms();

    if (!rooms.includes(json.room)) {
      await matrixClient.joinRoom(json.room);
    }

    await matrixClient.sendEvent(json.room, 'm.room.message', {
      body: `auth-response: ${json.challenge}`,
      msgtype: 'm.text',
    });

    response = await realmSetup.request
      .post('/_server-session')
      .send(JSON.stringify({ user: userId, challenge: json.challenge }))
      .set('Accept', 'application/json')
      .set('Content-Type', 'application/json');

    testAuthRoomId = json.room;

    await upsertSessionRoom(
      realmSetup.dbAdapter,
      realmSetup.testRealm.url,
      userId,
      json.room,
    );
  });

  return {
    matrixClient,
    getMessagesSince: async function (since: number) {
      let allMessages = await matrixClient.roomMessages(testAuthRoomId!);
      // Allow same-ms clock values between the test process and matrix so we don't
      // miss events that are emitted immediately after we record the start time.
      let messagesAfterSentinel = allMessages.filter(
        (m) => m.origin_server_ts >= since,
      );

      return messagesAfterSentinel;
    },
  };
}

export async function waitForRealmEvent(
  getMessagesSince: (since: number) => Promise<MatrixEvent[]>,
  since: number,
  options: {
    predicate?: (event: RealmEvent) => boolean;
    timeout?: number;
    timeoutMessage?: string;
  } = {},
): Promise<RealmEvent> {
  let { predicate = () => true, timeout, timeoutMessage } = options;

  let event = await waitUntil<RealmEvent | undefined>(
    async () => {
      let findMatchingEvent = (messages: MatrixEvent[]) =>
        messages.find((event): event is RealmEvent => {
          if (event.type !== APP_BOXEL_REALM_EVENT_TYPE) {
            return false;
          }
          return predicate(event as RealmEvent);
        });

      let matrixMessages = await getMessagesSince(since);
      let matchingEvent = findMatchingEvent(matrixMessages);

      if (!matchingEvent) {
        let skewedSince = Math.max(0, since - REALM_EVENT_TS_SKEW_BUFFER_MS);
        if (skewedSince !== since) {
          let skewedMessages = await getMessagesSince(skewedSince);
          matchingEvent = findMatchingEvent(skewedMessages);
        }
      }

      if (matchingEvent) {
        return matchingEvent;
      }

      return undefined;
    },
    {
      timeout: timeout ?? 5000,
      timeoutMessage,
    },
  );

  return event!;
}

export function findRealmEvent(
  events: MatrixEvent[],
  eventName: string,
  indexType: string,
): RealmEvent | undefined {
  return events.find(
    (m) =>
      m.type === APP_BOXEL_REALM_EVENT_TYPE &&
      m.content.eventName === eventName &&
      (realmEventIsIndex(m.content) ? m.content.indexType === indexType : true),
  ) as RealmEvent | undefined;
}

function realmEventIsIndex(
  event: RealmEventContent,
): event is IncrementalIndexEventContent {
  return event.eventName === 'index';
}

export function setupPermissionedRealm(
  hooks: NestedHooks,
  {
    permissions,
    fileSystem,
    onRealmSetup,
    subscribeToRealmEvents = false,
    mode = 'beforeEach',
    published = false,
  }: {
    permissions: RealmPermissions;
    fileSystem?: Record<string, string | LooseSingleCardDocument>;
    onRealmSetup?: (args: {
      dbAdapter: PgAdapter;
      testRealm: Realm;
      testRealmPath: string;
      testRealmHttpServer: Server;
      testRealmAdapter: RealmAdapter;
      request: SuperTest<Test>;
      dir: DirResult;
    }) => void;
    subscribeToRealmEvents?: boolean;
    mode?: 'beforeEach' | 'before';
    published?: boolean;
  },
) {
  let testRealmServer: Awaited<ReturnType<typeof runTestRealmServer>>;

  setGracefulCleanup();

  setupDB(hooks, {
    [mode]: async (
      dbAdapter: PgAdapter,
      publisher: QueuePublisher,
      runner: QueueRunner,
    ) => {
      let dir = dirSync();

      let testRealmDir;

      if (published) {
        let publishedRealmId = uuidv4();

        testRealmDir = join(
          dir.name,
          'realm_server_1',
          PUBLISHED_DIRECTORY_NAME,
          publishedRealmId,
        );

        dbAdapter.execute(
          `INSERT INTO
            published_realms
            (id, owner_username, source_realm_url, published_realm_url)
            VALUES
            (
              '${publishedRealmId}',
              '@user:localhost',
              'http://example.localhost/source',
              '${testRealmHref}'
            )`,
        );
      } else {
        testRealmDir = join(dir.name, 'realm_server_1', 'test');
      }

      ensureDirSync(testRealmDir);

      // If a fileSystem is provided, use it to populate the test realm, otherwise copy the default cards
      if (!fileSystem) {
        copySync(join(__dirname, '..', 'cards'), testRealmDir);
      }

      let virtualNetwork = createVirtualNetwork();

      testRealmServer = await runTestRealmServer({
        virtualNetwork,
        testRealmDir,
        realmsRootPath: join(dir.name, 'realm_server_1'),
        realmURL: testRealmURL,
        permissions,
        dbAdapter,
        runner,
        publisher,
        matrixURL,
        fileSystem,
        enableFileWatcher: subscribeToRealmEvents,
      });

      let request = supertest(testRealmServer.testRealmHttpServer);

      onRealmSetup?.({
        dbAdapter,
        testRealm: testRealmServer.testRealm,
        testRealmPath: testRealmServer.testRealmDir,
        testRealmHttpServer: testRealmServer.testRealmHttpServer,
        testRealmAdapter: testRealmServer.testRealmAdapter,
        request,
        dir,
      });
    },
  });

  hooks[mode === 'beforeEach' ? 'afterEach' : 'after'](async function () {
    testRealmServer.testRealm.unsubscribe();
    if (!testRealmServer.matrixClient.isLoggedIn()) {
      await testRealmServer.matrixClient.login();
    }
    await closeServer(testRealmServer.testRealmHttpServer);
    resetCatalogRealms();
  });
}

export function setupPermissionedRealms(
  hooks: NestedHooks,
  {
    mode = 'beforeEach',
    realms: realmsArg,
    onRealmSetup,
    disablePrerenderer,
  }: {
    mode?: 'beforeEach' | 'before';
    realms: {
      realmURL: string;
      permissions: RealmPermissions;
      fileSystem?: Record<string, string | LooseSingleCardDocument>;
    }[];
    onRealmSetup?: (args: {
      dbAdapter: PgAdapter;
      realms: {
        realm: Realm;
        realmPath: string;
        realmHttpServer: Server;
        realmAdapter: RealmAdapter;
      }[];
    }) => void;
    disablePrerenderer?: true;
  },
) {
  // We want 2 different realm users to test authorization between them - these
  // names are selected because they are already available in the test
  // environment (via register-realm-users.ts)
  let matrixUsers = ['test_realm', 'node-test_realm'];
  let realms: {
    realm: Realm;
    realmPath: string;
    realmHttpServer: Server;
    realmAdapter: RealmAdapter;
  }[] = [];
  let _dbAdapter: PgAdapter;
  setupDB(hooks, {
    [mode]: async (
      dbAdapter: PgAdapter,
      publisher: QueuePublisher,
      runner: QueueRunner,
    ) => {
      _dbAdapter = dbAdapter;
      for (let [i, realmArg] of realmsArg.entries()) {
        let {
          testRealmDir: realmPath,
          testRealm: realm,
          testRealmHttpServer: realmHttpServer,
          testRealmAdapter: realmAdapter,
        } = await runTestRealmServer({
          virtualNetwork: await createVirtualNetwork(),
          testRealmDir: dirSync().name,
          realmsRootPath: dirSync().name,
          realmURL: new URL(realmArg.realmURL),
          fileSystem: realmArg.fileSystem,
          permissions: realmArg.permissions,
          matrixURL,
          matrixConfig: {
            url: matrixURL,
            username: matrixUsers[i] ?? matrixUsers[0],
          },
          dbAdapter,
          publisher,
          runner,
          disablePrerenderer,
        });
        realms.push({
          realm,
          realmPath,
          realmHttpServer,
          realmAdapter,
        });
      }
      onRealmSetup?.({
        dbAdapter: _dbAdapter!,
        realms,
      });
    },
  });

  hooks[mode === 'beforeEach' ? 'afterEach' : 'after'](async function () {
    for (let realm of realms) {
      realm.realm.__testOnlyClearCaches();
      await closeServer(realm.realmHttpServer);
    }
    realms = [];
  });
}

export function createJWT(
  realm: Realm,
  user: string,
  permissions: RealmPermissions['user'] = [],
) {
  return realm.createJWT(
    {
      user,
      realm: realm.url,
      permissions,
      sessionRoom: `test-session-room-for-${user}`,
    },
    '7d',
  );
}

export const cardInfo = {
  notes: null,
  title: null,
  description: null,
  thumbnailURL: null,
};

export const cardDefinition: Definition['fields'] = {
  id: {
    type: 'contains',
    isComputed: false,
    fieldOrCard: {
      name: 'ReadOnlyField',
      module: 'https://cardstack.com/base/card-api',
    },
    isPrimitive: true,
  },
  title: {
    type: 'contains',
    isComputed: true,
    fieldOrCard: {
      name: 'StringField',
      module: 'https://cardstack.com/base/card-api',
    },
    isPrimitive: true,
  },
  description: {
    type: 'contains',
    isComputed: true,
    fieldOrCard: {
      name: 'StringField',
      module: 'https://cardstack.com/base/card-api',
    },
    isPrimitive: true,
  },
  thumbnailURL: {
    type: 'contains',
    isComputed: true,
    fieldOrCard: {
      name: 'MaybeBase64Field',
      module: 'https://cardstack.com/base/card-api',
    },
    isPrimitive: true,
  },
  cardInfo: {
    type: 'contains',
    isComputed: false,
    fieldOrCard: {
      name: 'CardInfoField',
      module: 'https://cardstack.com/base/card-api',
    },
    isPrimitive: false,
  },
  'cardInfo.title': {
    type: 'contains',
    isComputed: false,
    fieldOrCard: {
      name: 'StringField',
      module: 'https://cardstack.com/base/card-api',
    },
    isPrimitive: true,
  },
  'cardInfo.description': {
    type: 'contains',
    isComputed: false,
    fieldOrCard: {
      name: 'StringField',
      module: 'https://cardstack.com/base/card-api',
    },
    isPrimitive: true,
  },
  'cardInfo.thumbnailURL': {
    type: 'contains',
    isComputed: false,
    fieldOrCard: {
      name: 'MaybeBase64Field',
      module: 'https://cardstack.com/base/card-api',
    },
    isPrimitive: true,
  },
  'cardInfo.notes': {
    type: 'contains',
    isComputed: false,
    fieldOrCard: {
      name: 'MarkdownField',
      module: 'https://cardstack.com/base/card-api',
    },
    isPrimitive: true,
  },
  'cardInfo.theme': {
    type: 'linksTo',
    isComputed: false,
    fieldOrCard: {
      name: 'Theme',
      module: 'https://cardstack.com/base/card-api',
    },
    isPrimitive: false,
  },
  'cardInfo.theme.id': {
    type: 'contains',
    isComputed: false,
    fieldOrCard: {
      name: 'ReadOnlyField',
      module: 'https://cardstack.com/base/card-api',
    },
    isPrimitive: true,
  },
  'cardInfo.theme.title': {
    type: 'contains',
    isComputed: true,
    fieldOrCard: {
      name: 'StringField',
      module: 'https://cardstack.com/base/card-api',
    },
    isPrimitive: true,
  },
  'cardInfo.theme.description': {
    type: 'contains',
    isComputed: true,
    fieldOrCard: {
      name: 'StringField',
      module: 'https://cardstack.com/base/card-api',
    },
    isPrimitive: true,
  },
  'cardInfo.theme.thumbnailURL': {
    type: 'contains',
    isComputed: true,
    fieldOrCard: {
      name: 'MaybeBase64Field',
      module: 'https://cardstack.com/base/card-api',
    },
    isPrimitive: true,
  },
  'cardInfo.theme.cardInfo': {
    type: 'contains',
    isComputed: false,
    fieldOrCard: {
      name: 'CardInfoField',
      module: 'https://cardstack.com/base/card-api',
    },
    isPrimitive: false,
  },
  'cardInfo.theme.cardInfo.title': {
    type: 'contains',
    isComputed: false,
    fieldOrCard: {
      name: 'StringField',
      module: 'https://cardstack.com/base/card-api',
    },
    isPrimitive: true,
  },
  'cardInfo.theme.cardInfo.description': {
    type: 'contains',
    isComputed: false,
    fieldOrCard: {
      name: 'StringField',
      module: 'https://cardstack.com/base/card-api',
    },
    isPrimitive: true,
  },
  'cardInfo.theme.cardInfo.thumbnailURL': {
    type: 'contains',
    isComputed: false,
    fieldOrCard: {
      name: 'MaybeBase64Field',
      module: 'https://cardstack.com/base/card-api',
    },
    isPrimitive: true,
  },
  'cardInfo.theme.cardInfo.notes': {
    type: 'contains',
    isComputed: false,
    fieldOrCard: {
      name: 'MarkdownField',
      module: 'https://cardstack.com/base/card-api',
    },
    isPrimitive: true,
  },
  'cardInfo.theme.cssVariables': {
    type: 'contains',
    isComputed: false,
    fieldOrCard: {
      name: 'CSSField',
      module: 'https://cardstack.com/base/card-api',
    },
    isPrimitive: true,
  },
  'cardInfo.theme.cssImports': {
    type: 'containsMany',
    isComputed: false,
    fieldOrCard: {
      name: 'CssImportField',
      module: 'https://cardstack.com/base/card-api',
    },
    isPrimitive: true,
  },
  'cardInfo.theme.cardInfo.theme': {
    type: 'linksTo',
    isComputed: false,
    fieldOrCard: {
      name: 'Theme',
      module: 'https://cardstack.com/base/card-api',
    },
    isPrimitive: false,
  },
  'cardInfo.theme.cardInfo.theme.id': {
    type: 'contains',
    isComputed: false,
    fieldOrCard: {
      name: 'ReadOnlyField',
      module: 'https://cardstack.com/base/card-api',
    },
    isPrimitive: true,
  },
  'cardInfo.theme.cardInfo.theme.title': {
    type: 'contains',
    isComputed: true,
    fieldOrCard: {
      name: 'StringField',
      module: 'https://cardstack.com/base/card-api',
    },
    isPrimitive: true,
  },
  'cardInfo.theme.cardInfo.theme.cardInfo': {
    type: 'contains',
    isComputed: false,
    fieldOrCard: {
      name: 'CardInfoField',
      module: 'https://cardstack.com/base/card-api',
    },
    isPrimitive: false,
  },
  'cardInfo.theme.cardInfo.theme.cardInfo.title': {
    type: 'contains',
    isComputed: false,
    fieldOrCard: {
      name: 'StringField',
      module: 'https://cardstack.com/base/card-api',
    },
    isPrimitive: true,
  },
  'cardInfo.theme.cardInfo.theme.cardInfo.description': {
    type: 'contains',
    isComputed: false,
    fieldOrCard: {
      name: 'StringField',
      module: 'https://cardstack.com/base/card-api',
    },
    isPrimitive: true,
  },
  'cardInfo.theme.cardInfo.theme.cardInfo.thumbnailURL': {
    type: 'contains',
    isComputed: false,
    fieldOrCard: {
      name: 'MaybeBase64Field',
      module: 'https://cardstack.com/base/card-api',
    },
    isPrimitive: true,
  },
  'cardInfo.theme.cardInfo.theme.cardInfo.notes': {
    type: 'contains',
    isComputed: false,
    fieldOrCard: {
      name: 'MarkdownField',
      module: 'https://cardstack.com/base/card-api',
    },
    isPrimitive: true,
  },
  'cardInfo.theme.cardInfo.theme.description': {
    type: 'contains',
    isComputed: true,
    fieldOrCard: {
      name: 'StringField',
      module: 'https://cardstack.com/base/card-api',
    },
    isPrimitive: true,
  },
  'cardInfo.theme.cardInfo.theme.cssVariables': {
    type: 'contains',
    isComputed: false,
    fieldOrCard: {
      name: 'CSSField',
      module: 'https://cardstack.com/base/card-api',
    },
    isPrimitive: true,
  },
  'cardInfo.theme.cardInfo.theme.cssImports': {
    type: 'containsMany',
    isComputed: false,
    fieldOrCard: {
      name: 'CssImportField',
      module: 'https://cardstack.com/base/card-api',
    },
    isPrimitive: true,
  },
  'cardInfo.theme.cardInfo.theme.thumbnailURL': {
    type: 'contains',
    isComputed: true,
    fieldOrCard: {
      name: 'MaybeBase64Field',
      module: 'https://cardstack.com/base/card-api',
    },
    isPrimitive: true,
  },
  'cardInfo.theme.cardInfo.theme.cardInfo.theme': {
    type: 'linksTo',
    isComputed: false,
    fieldOrCard: {
      name: 'Theme',
      module: 'https://cardstack.com/base/card-api',
    },
    isPrimitive: false,
  },
  'cardInfo.theme.cardInfo.theme.cardInfo.theme.id': {
    type: 'contains',
    isComputed: false,
    fieldOrCard: {
      name: 'ReadOnlyField',
      module: 'https://cardstack.com/base/card-api',
    },
    isPrimitive: true,
  },
  'cardInfo.theme.cardInfo.theme.cardInfo.theme.title': {
    type: 'contains',
    isComputed: true,
    fieldOrCard: {
      name: 'StringField',
      module: 'https://cardstack.com/base/card-api',
    },
    isPrimitive: true,
  },
  'cardInfo.theme.cardInfo.theme.cardInfo.theme.cardInfo': {
    type: 'contains',
    isComputed: false,
    fieldOrCard: {
      name: 'CardInfoField',
      module: 'https://cardstack.com/base/card-api',
    },
    isPrimitive: false,
  },
  'cardInfo.theme.cardInfo.theme.cardInfo.theme.cardInfo.title': {
    type: 'contains',
    isComputed: false,
    fieldOrCard: {
      name: 'StringField',
      module: 'https://cardstack.com/base/card-api',
    },
    isPrimitive: true,
  },
  'cardInfo.theme.cardInfo.theme.cardInfo.theme.cardInfo.description': {
    type: 'contains',
    isComputed: false,
    fieldOrCard: {
      name: 'StringField',
      module: 'https://cardstack.com/base/card-api',
    },
    isPrimitive: true,
  },
  'cardInfo.theme.cardInfo.theme.cardInfo.theme.cardInfo.thumbnailURL': {
    type: 'contains',
    isComputed: false,
    fieldOrCard: {
      name: 'MaybeBase64Field',
      module: 'https://cardstack.com/base/card-api',
    },
    isPrimitive: true,
  },
  'cardInfo.theme.cardInfo.theme.cardInfo.theme.cardInfo.notes': {
    type: 'contains',
    isComputed: false,
    fieldOrCard: {
      name: 'MarkdownField',
      module: 'https://cardstack.com/base/card-api',
    },
    isPrimitive: true,
  },
  'cardInfo.theme.cardInfo.theme.cardInfo.theme.description': {
    type: 'contains',
    isComputed: true,
    fieldOrCard: {
      name: 'StringField',
      module: 'https://cardstack.com/base/card-api',
    },
    isPrimitive: true,
  },
  'cardInfo.theme.cardInfo.theme.cardInfo.theme.cssVariables': {
    type: 'contains',
    isComputed: false,
    fieldOrCard: {
      name: 'CSSField',
      module: 'https://cardstack.com/base/card-api',
    },
    isPrimitive: true,
  },
  'cardInfo.theme.cardInfo.theme.cardInfo.theme.cssImports': {
    type: 'containsMany',
    isComputed: false,
    fieldOrCard: {
      name: 'CssImportField',
      module: 'https://cardstack.com/base/card-api',
    },
    isPrimitive: true,
  },
  'cardInfo.theme.cardInfo.theme.cardInfo.theme.thumbnailURL': {
    type: 'contains',
    isComputed: true,
    fieldOrCard: {
      name: 'MaybeBase64Field',
      module: 'https://cardstack.com/base/card-api',
    },
    isPrimitive: true,
  },
  'cardInfo.theme.cardInfo.theme.cardInfo.theme.cardInfo.theme': {
    type: 'linksTo',
    isComputed: false,
    fieldOrCard: {
      name: 'Theme',
      module: 'https://cardstack.com/base/card-api',
    },
    isPrimitive: false,
  },
  'cardInfo.theme.cardInfo.theme.cardInfo.theme.cardInfo.theme.id': {
    type: 'contains',
    isComputed: false,
    fieldOrCard: {
      name: 'ReadOnlyField',
      module: 'https://cardstack.com/base/card-api',
    },
    isPrimitive: true,
  },
  'cardInfo.theme.cardInfo.theme.cardInfo.theme.cardInfo.theme.title': {
    type: 'contains',
    isComputed: true,
    fieldOrCard: {
      name: 'StringField',
      module: 'https://cardstack.com/base/card-api',
    },
    isPrimitive: true,
  },
  'cardInfo.theme.cardInfo.theme.cardInfo.theme.cardInfo.theme.cardInfo': {
    type: 'contains',
    isComputed: false,
    fieldOrCard: {
      name: 'CardInfoField',
      module: 'https://cardstack.com/base/card-api',
    },
    isPrimitive: false,
  },
  'cardInfo.theme.cardInfo.theme.cardInfo.theme.cardInfo.theme.cardInfo.title':
    {
      type: 'contains',
      isComputed: false,
      fieldOrCard: {
        name: 'StringField',
        module: 'https://cardstack.com/base/card-api',
      },
      isPrimitive: true,
    },
  'cardInfo.theme.cardInfo.theme.cardInfo.theme.cardInfo.theme.cardInfo.description':
    {
      type: 'contains',
      isComputed: false,
      fieldOrCard: {
        name: 'StringField',
        module: 'https://cardstack.com/base/card-api',
      },
      isPrimitive: true,
    },
  'cardInfo.theme.cardInfo.theme.cardInfo.theme.cardInfo.theme.cardInfo.thumbnailURL':
    {
      type: 'contains',
      isComputed: false,
      fieldOrCard: {
        name: 'MaybeBase64Field',
        module: 'https://cardstack.com/base/card-api',
      },
      isPrimitive: true,
    },
  'cardInfo.theme.cardInfo.theme.cardInfo.theme.cardInfo.theme.description': {
    type: 'contains',
    isComputed: true,
    fieldOrCard: {
      name: 'StringField',
      module: 'https://cardstack.com/base/card-api',
    },
    isPrimitive: true,
  },
  'cardInfo.theme.cardInfo.theme.cardInfo.theme.cardInfo.theme.cssVariables': {
    type: 'contains',
    isComputed: false,
    fieldOrCard: {
      name: 'CSSField',
      module: 'https://cardstack.com/base/card-api',
    },
    isPrimitive: true,
  },
  'cardInfo.theme.cardInfo.theme.cardInfo.theme.cardInfo.theme.cssImports': {
    type: 'containsMany',
    isComputed: false,
    fieldOrCard: {
      name: 'CssImportField',
      module: 'https://cardstack.com/base/card-api',
    },
    isPrimitive: true,
  },
  'cardInfo.theme.cardInfo.theme.cardInfo.theme.cardInfo.theme.thumbnailURL': {
    type: 'contains',
    isComputed: true,
    fieldOrCard: {
      name: 'MaybeBase64Field',
      module: 'https://cardstack.com/base/card-api',
    },
    isPrimitive: true,
  },
  'cardInfo.theme.cardInfo.theme.cardInfo.theme.cardInfo.theme.cardInfo.theme':
    {
      type: 'linksTo',
      isComputed: false,
      fieldOrCard: {
        name: 'Theme',
        module: 'https://cardstack.com/base/card-api',
      },
      isPrimitive: false,
    },
};<|MERGE_RESOLUTION|>--- conflicted
+++ resolved
@@ -517,7 +517,6 @@
     boxelSite: 'localhost',
   },
   disablePrerenderer = false,
-  prerendererUrl,
 }: {
   testRealmDir: string;
   realmsRootPath: string;
@@ -536,7 +535,6 @@
     boxelSite?: string;
   };
   disablePrerenderer?: boolean;
-  prerendererUrl?: string;
 }) {
   let { getRunner: indexRunner, getIndexHTML } = await getFastbootState();
   if (!disablePrerenderer) {
@@ -601,11 +599,7 @@
     serverURL: new URL(realmURL.origin),
     assetsURL: new URL(`http://example.com/notional-assets-host/`),
     domainsForPublishedRealms,
-<<<<<<< HEAD
-    prerendererUrl: prerendererUrl ? new URL(prerendererUrl) : undefined,
-=======
     definitionLookup,
->>>>>>> 7754ebb4
   });
   let testRealmHttpServer = testRealmServer.listen(parseInt(realmURL.port));
   await testRealmServer.start();
