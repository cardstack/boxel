import { module, test } from 'qunit';
import { dirSync } from 'tmp';
import {
  DBAdapter,
  LooseSingleCardDocument,
  Realm,
  RealmPermissions,
  type IndexedInstance,
  RealmAdapter,
} from '@cardstack/runtime-common';
import {
  createRealm,
  testRealm,
  setupBaseRealmServer,
  setupDB,
  runTestRealmServer,
  createVirtualNetwork,
  matrixURL,
  closeServer,
  cleanWhiteSpace,
  testRealmServerMatrixUserId,
  cardInfoDefinition,
} from './helpers';
import stripScopedCSSAttributes from '@cardstack/runtime-common/helpers/strip-scoped-css-attributes';
import { Server } from 'http';
import { basename } from 'path';

function trimCardContainer(text: string) {
  return cleanWhiteSpace(text).replace(
    /<div .*? data-test-field-component-card>\s?[<!---->]*? (.*?) <\/div>/g,
    '$1',
  );
}

let testDbAdapter: DBAdapter;

// Using the node tests for indexing as it is much easier to support the dynamic
// loading of cards necessary for indexing and the ability to manipulate the
// underlying filesystem in a manner that doesn't leak into other tests (as well
// as to test through loader caching)

module(basename(__filename), function () {
  module('indexing', function (hooks) {
    async function getInstance(
      realm: Realm,
      url: URL,
    ): Promise<IndexedInstance | undefined> {
      let maybeInstance = await realm.realmIndexQueryEngine.instance(url);
      if (maybeInstance?.type === 'error') {
        return undefined;
      }
      return maybeInstance;
    }

    let dir: string;
    let realm: Realm;
    let adapter: RealmAdapter;

    setupBaseRealmServer(hooks, matrixURL);

    setupDB(hooks, {
      beforeEach: async (dbAdapter, publisher, runner) => {
        testDbAdapter = dbAdapter;
        let virtualNetwork = createVirtualNetwork();
        dir = dirSync().name;
        ({ realm, adapter } = await createRealm({
          withWorker: true,
          dir,
          virtualNetwork,
          dbAdapter,
          publisher,
          runner,
          fileSystem: {
            'person.gts': `
            import { contains, field, CardDef, Component } from "https://cardstack.com/base/card-api";
            import StringField from "https://cardstack.com/base/string";
            import NumberField from "https://cardstack.com/base/number";

            export class Person extends CardDef {
              @field firstName = contains(StringField);
              @field hourlyRate = contains(NumberField);
              static isolated = class Isolated extends Component<typeof this> {
                <template>
                  <h1><@fields.firstName /> \${{@model.hourlyRate}}</h1>
                </template>
              }
              static embedded = class Embedded extends Component<typeof this> {
                <template>
                  <h1> Embedded Card Person: <@fields.firstName/></h1>

                  <style scoped>
                    h1 { color: red }
                  </style>
                </template>
              }
              static fitted = class Fitted extends Component<typeof this> {
                <template>
                  <h1> Fitted Card Person: <@fields.firstName/></h1>

                  <style scoped>
                    h1 { color: red }
                  </style>
                </template>
              }
            }
          `,
            'pet-person.gts': `
            import { contains, linksTo, field, CardDef, Component, StringField } from "https://cardstack.com/base/card-api";
            import { Pet } from "./pet";

            export class PetPerson extends CardDef {
              @field firstName = contains(StringField);
              @field pet = linksTo(() => Pet);
              @field nickName = contains(StringField, {
                computeVia: function (this: Person) {
                  if (this.pet?.firstName) {
                    return this.pet.firstName + "'s buddy";
                  }
                  return firstName;
                },
              });
            }
          `,
            'pet.gts': `
            import { contains, field, CardDef } from "https://cardstack.com/base/card-api";
            import StringField from "https://cardstack.com/base/string";

            export class Pet extends CardDef {
              @field firstName = contains(StringField);
            }
          `,
            'fancy-person.gts': `
            import { contains, field, Component } from "https://cardstack.com/base/card-api";
            import StringField from "https://cardstack.com/base/string";
            import { Person } from "./person";

            export class FancyPerson extends Person {
              @field favoriteColor = contains(StringField);

              static embedded = class Embedded extends Component<typeof this> {
                <template>
                  <h1> Embedded Card Fancy Person: <@fields.firstName/></h1>

                  <style scoped>
                    h1 { color: pink }
                  </style>
                </template>
              }
            }
          `,
            'post.gts': `
            import { contains, field, linksTo, CardDef, Component } from "https://cardstack.com/base/card-api";
            import StringField from "https://cardstack.com/base/string";
            import { Person } from "./person";

            export class Post extends CardDef {
              static displayName = 'Post';
              @field author = linksTo(Person);
              @field message = contains(StringField);
              static isolated = class Isolated extends Component<typeof this> {
                <template>
                  <h1><@fields.message/></h1>
                  <h2><@fields.author/></h2>
                </template>
              }
            }
          `,
            'boom.gts': `
            import { contains, field, CardDef, Component } from "https://cardstack.com/base/card-api";
            import StringField from "https://cardstack.com/base/string";

            export class Boom extends CardDef {
              @field firstName = contains(StringField);
              static isolated = class Isolated extends Component<typeof this> {
                <template>
                  <h1><@fields.firstName/>{{this.boom}}</h1>
                </template>
                get boom() {
                  throw new Error('intentional error');
                }
              }
            }
          `,
            'boom2.gts': `
            import { contains, field, CardDef, Component } from "https://cardstack.com/base/card-api";
            import StringField from "https://cardstack.com/base/string";

            export class Boom extends CardDef {
              @field firstName = contains(StringField);
              boom = () => {};
              static isolated = class Isolated extends Component<typeof this> {
                <template>
                  {{! From CS-7216 we are using a modifier in a strict mode template that is not imported }}
                  <h1 {{did-insert this.boom}}><@fields.firstName/></h1>
                </template>
              }
            }
          `,
            'atom-boom.gts': `
            import { contains, field, CardDef, Component } from "https://cardstack.com/base/card-api";
            import StringField from "https://cardstack.com/base/string";

            export class Boom extends CardDef {
              @field firstName = contains(StringField);
              static atom = class Atom extends Component<typeof this> {
                <template>
                  <h1><@fields.firstName/>{{this.boom}}</h1>
                </template>
                get boom() {
                  throw new Error('intentional error');
                }
              }
            }
          `,
            'embedded-boom.gts': `
            import { contains, field, CardDef, Component } from "https://cardstack.com/base/card-api";
            import StringField from "https://cardstack.com/base/string";

            export class Boom extends CardDef {
              @field firstName = contains(StringField);
              static embedded = class Embedded extends Component<typeof this> {
                <template>
                  <h1><@fields.firstName/>{{this.boom}}</h1>
                </template>
                get boom() {
                  throw new Error('intentional error');
                }
              }
            }
          `,
            'fitted-boom.gts': `
            import { contains, field, CardDef, Component } from "https://cardstack.com/base/card-api";
            import StringField from "https://cardstack.com/base/string";

            export class Boom extends CardDef {
              @field firstName = contains(StringField);
              static fitted = class Fitted extends Component<typeof this> {
                <template>
                  <h1><@fields.firstName/>{{this.boom}}</h1>
                </template>
                get boom() {
                  throw new Error('intentional error');
                }
              }
            }
          `,
            'mango.json': {
              data: {
                attributes: {
                  firstName: 'Mango',
                },
                meta: {
                  adoptsFrom: {
                    module: './person',
                    name: 'Person',
                  },
                },
              },
            },
            'vangogh.json': {
              data: {
                attributes: {
                  firstName: 'Van Gogh',
                  hourlyRate: 50,
                },
                meta: {
                  adoptsFrom: {
                    module: './person',
                    name: 'Person',
                  },
                },
              },
            },
            'hassan.json': {
              data: {
                attributes: {
                  firstName: 'Hassan',
                },
                relationships: {
                  pet: { links: { self: './ringo' } },
                },
                meta: {
                  adoptsFrom: {
                    module: './pet-person',
                    name: 'PetPerson',
                  },
                },
              },
            },
            'ringo.json': {
              data: {
                attributes: {
                  firstName: 'Ringo',
                },
                meta: {
                  adoptsFrom: {
                    module: './pet',
                    name: 'Pet',
                  },
                },
              },
            },
            'post-1.json': {
              data: {
                attributes: {
                  message: 'Who wants to fetch?!',
                },
                relationships: {
                  author: {
                    links: {
                      self: './vangogh',
                    },
                  },
                },
                meta: {
                  adoptsFrom: {
                    module: './post',
                    name: 'Post',
                  },
                },
              },
            },
            'bad-link.json': {
              data: {
                attributes: {
                  message: 'I have a bad link',
                },
                relationships: {
                  author: {
                    links: {
                      self: 'http://localhost:9000/this-is-a-link-to-nowhere',
                    },
                  },
                },
                meta: {
                  adoptsFrom: {
                    module: './post',
                    name: 'Post',
                  },
                },
              },
            },
            'boom.json': {
              data: {
                attributes: {
                  firstName: 'Boom!',
                },
                meta: {
                  adoptsFrom: {
                    module: './boom',
                    name: 'Boom',
                  },
                },
              },
            },
            'boom2.json': {
              data: {
                attributes: {
                  firstName: 'Boom!',
                },
                meta: {
                  adoptsFrom: {
                    module: './boom2',
                    name: 'Boom',
                  },
                },
              },
            },
            'atom-boom.json': {
              data: {
                attributes: {
                  firstName: 'Boom!',
                },
                meta: {
                  adoptsFrom: {
                    module: './atom-boom',
                    name: 'Boom',
                  },
                },
              },
            },
            'embedded-boom.json': {
              data: {
                attributes: {
                  firstName: 'Boom!',
                },
                meta: {
                  adoptsFrom: {
                    module: './embedded-boom',
                    name: 'Boom',
                  },
                },
              },
            },
            'fitted-boom.json': {
              data: {
                attributes: {
                  firstName: 'Boom!',
                },
                meta: {
                  adoptsFrom: {
                    module: './fitted-boom',
                    name: 'Boom',
                  },
                },
              },
            },
            'empty.json': {
              data: {
                attributes: {},
                meta: {
                  adoptsFrom: {
                    module: 'https://cardstack.com/base/card-api',
                    name: 'CardDef',
                  },
                },
              },
            },
            'random-file.txt': 'hello',
            'random-image.png': 'i am an image',
            '.DS_Store':
              'In  macOS, .DS_Store is a file that stores custom attributes of its containing folder',
          },
        }));
        await realm.start();
      },
    });

    test('realm is full indexed at boot', async function (assert) {
      let jobs = await testDbAdapter.execute('select * from jobs');
      assert.strictEqual(
        jobs.length,
        1,
        'there is one job that was run in the queue',
      );
      let [job] = jobs;
      assert.strictEqual(
        job.job_type,
        'from-scratch-index',
        'the job is a from scratch index job',
      );
      assert.strictEqual(
        job.concurrency_group,
        `indexing:${testRealm}`,
        'the job is an index of the test realm',
      );
      assert.strictEqual(
        job.status,
        'resolved',
        'the job completed successfully',
      );
      assert.ok(job.finished_at, 'the job was marked with a finish time');
    });

    test('can store card pre-rendered html in the index', async function (assert) {
      let entry = await realm.realmIndexQueryEngine.instance(
        new URL(`${testRealm}mango`),
      );
      if (entry?.type === 'instance') {
        assert.strictEqual(
          trimCardContainer(stripScopedCSSAttributes(entry!.isolatedHtml!)),
          cleanWhiteSpace(`<h1> Mango $</h1>`),
          'pre-rendered isolated format html is correct',
        );
        assert.strictEqual(
          trimCardContainer(
            stripScopedCSSAttributes(
              entry!.embeddedHtml![`${testRealm}person/Person`],
            ),
          ),
          cleanWhiteSpace(`<h1> Embedded Card Person: Mango </h1>`),
          'pre-rendered embedded format html is correct',
        );
        assert.strictEqual(
          trimCardContainer(
            stripScopedCSSAttributes(
              entry!.fittedHtml![`${testRealm}person/Person`],
            ),
          ),
          cleanWhiteSpace(`<h1> Fitted Card Person: Mango </h1>`),
          'pre-rendered fitted format html is correct',
        );
      } else {
        assert.ok(false, 'expected index entry not to be an error');
      }
    });

    test('can store error doc in the index when atom view throws error', async function (assert) {
      let entry = await realm.realmIndexQueryEngine.cardDocument(
        new URL(`${testRealm}atom-boom`),
      );
      if (entry?.type === 'error') {
        assert.strictEqual(
          entry.error.errorDetail.message,
          'Encountered error rendering HTML for card: intentional error',
        );
        assert.deepEqual(entry.error.errorDetail.deps, [
          `${testRealm}atom-boom`,
        ]);
      } else {
        assert.ok(false, 'expected index entry to be an error');
      }
    });

    test('can store error doc in the index when embedded view throws error', async function (assert) {
      let entry = await realm.realmIndexQueryEngine.cardDocument(
        new URL(`${testRealm}embedded-boom`),
      );
      if (entry?.type === 'error') {
        assert.strictEqual(
          entry.error.errorDetail.message,
          'Encountered error rendering HTML for card: intentional error',
        );
        assert.deepEqual(entry.error.errorDetail.deps, [
          `${testRealm}embedded-boom`,
        ]);
      } else {
        assert.ok(false, 'expected index entry to be an error');
      }
    });

    test('can store error doc in the index when fitted view throws error', async function (assert) {
      let entry = await realm.realmIndexQueryEngine.cardDocument(
        new URL(`${testRealm}fitted-boom`),
      );
      if (entry?.type === 'error') {
        assert.strictEqual(
          entry.error.errorDetail.message,
          'Encountered error rendering HTML for card: intentional error',
        );
        assert.deepEqual(entry.error.errorDetail.deps, [
          `${testRealm}fitted-boom`,
        ]);
      } else {
        assert.ok(false, 'expected index entry to be an error');
      }
    });

    test('can recover from rendering a card that has a template error', async function (assert) {
      {
        let entry = await realm.realmIndexQueryEngine.cardDocument(
          new URL(`${testRealm}boom`),
        );
        if (entry?.type === 'error') {
          assert.strictEqual(
            entry.error.errorDetail.message,
            'Encountered error rendering HTML for card: intentional error',
          );
          assert.deepEqual(entry.error.errorDetail.deps, [`${testRealm}boom`]);
        } else {
          assert.ok('false', 'expected search entry to be an error document');
        }
      }
      {
        let entry = await realm.realmIndexQueryEngine.cardDocument(
          new URL(`${testRealm}boom2`),
        );
        if (entry?.type === 'error') {
          assert.strictEqual(
            entry.error.errorDetail.message,
            'Encountered error rendering HTML for card: Attempted to resolve a modifier in a strict mode template, but it was not in scope: did-insert',
          );
          assert.deepEqual(entry.error.errorDetail.deps, [`${testRealm}boom2`]);
        } else {
          assert.ok('false', 'expected search entry to be an error document');
        }
      }
      {
        let entry = await realm.realmIndexQueryEngine.cardDocument(
          new URL(`${testRealm}vangogh`),
        );
        if (entry?.type === 'doc') {
          assert.deepEqual(entry.doc.data.attributes?.firstName, 'Van Gogh');
          let item = await realm.realmIndexQueryEngine.instance(
            new URL(`${testRealm}vangogh`),
          );
          if (item?.type === 'instance') {
            assert.strictEqual(
              trimCardContainer(stripScopedCSSAttributes(item.isolatedHtml!)),
              cleanWhiteSpace(`<h1> Van Gogh $50</h1>`),
            );
            assert.strictEqual(
              trimCardContainer(
                stripScopedCSSAttributes(
                  item.embeddedHtml![`${testRealm}person/Person`]!,
                ),
              ),
              cleanWhiteSpace(`<h1> Embedded Card Person: Van Gogh </h1>`),
            );
            assert.strictEqual(
              trimCardContainer(
                stripScopedCSSAttributes(
                  item.fittedHtml![`${testRealm}person/Person`]!,
                ),
              ),
              cleanWhiteSpace(`<h1> Fitted Card Person: Van Gogh </h1>`),
            );
          } else {
            assert.ok(false, 'expected index entry not to be an error');
          }
        } else {
          assert.ok(
            false,
            `expected search entry to be a document but was: ${entry?.error.errorDetail.message}`,
          );
        }
      }
    });

    test('can make an error doc for a card that has a link to a URL that is not a card', async function (assert) {
      let entry = await realm.realmIndexQueryEngine.cardDocument(
        new URL(`${testRealm}bad-link`),
      );
      if (entry?.type === 'error') {
        assert.strictEqual(
          entry.error.errorDetail.message,
          'unable to fetch http://localhost:9000/this-is-a-link-to-nowhere: fetch failed for http://localhost:9000/this-is-a-link-to-nowhere',
        );
        assert.deepEqual(entry.error.errorDetail.deps, [
          `${testRealm}post`,
          `http://localhost:9000/this-is-a-link-to-nowhere`,
        ]);
      } else {
        assert.ok('false', 'expected search entry to be an error document');
      }
    });

<<<<<<< HEAD
    test('can make a meta entry in the index', async function (assert) {
      let entry = await realm.realmIndexQueryEngine.getOwnMeta({
        module: `${testRealm}post.gts`,
        name: 'Post',
      });
      if (entry?.type === 'meta') {
=======
    test('can make a definition entry in the index', async function (assert) {
      let entry = await realm.realmIndexQueryEngine.getOwnDefinition({
        module: `${testRealm}post.gts`,
        name: 'Post',
      });
      if (entry?.type === 'definition') {
>>>>>>> 6f6e53eb
        assert.ok(entry.lastModified, 'last modified date is set');
        assert.ok(entry.resourceCreatedAt, 'created date is set');
        assert.deepEqual(
          entry.types,
          [
            `${testRealm}post/Post`,
            'https://cardstack.com/base/card-api/CardDef',
          ],
          'types are correct',
        );
        assert.deepEqual(
          entry.definition.codeRef,
          {
            name: 'Post',
            module: `${testRealm}post`,
          },
          'code ref is correct',
        );
        assert.strictEqual(
          entry.definition.displayName,
          'Post',
          'display name is correct',
        );

        assert.deepEqual(
          entry.definition.fields,
          {
            ...cardInfoDefinition,
            id: {
              type: 'contains',
              isComputed: false,
              fieldOrCard: {
                name: 'ReadOnlyField',
                module: 'https://cardstack.com/base/card-api',
              },
              isPrimitive: true,
            },
            title: {
              type: 'contains',
              isComputed: false,
              fieldOrCard: {
                name: 'StringField',
                module: 'https://cardstack.com/base/card-api',
              },
              isPrimitive: true,
            },
            description: {
              type: 'contains',
              isComputed: false,
              fieldOrCard: {
                name: 'StringField',
                module: 'https://cardstack.com/base/card-api',
              },
              isPrimitive: true,
            },
            thumbnailURL: {
              type: 'contains',
              isComputed: false,
              fieldOrCard: {
                name: 'MaybeBase64Field',
                module: 'https://cardstack.com/base/card-api',
              },
              isPrimitive: true,
            },
            message: {
              type: 'contains',
              isComputed: false,
              fieldOrCard: {
                name: 'StringField',
                module: 'https://cardstack.com/base/card-api',
              },
              isPrimitive: true,
            },
            author: {
              type: 'linksTo',
              isComputed: false,
              fieldOrCard: {
                name: 'Person',
                module: `${testRealm}person`,
              },
              isPrimitive: false,
            },
            'author.id': {
              type: 'contains',
              isComputed: false,
              fieldOrCard: {
                name: 'ReadOnlyField',
                module: 'https://cardstack.com/base/card-api',
              },
              isPrimitive: true,
            },
            'author.title': {
              type: 'contains',
              isComputed: false,
              fieldOrCard: {
                name: 'StringField',
                module: 'https://cardstack.com/base/card-api',
              },
              isPrimitive: true,
            },
            'author.firstName': {
              type: 'contains',
              isComputed: false,
              fieldOrCard: {
                name: 'StringField',
                module: 'https://cardstack.com/base/card-api',
              },
              isPrimitive: true,
            },
            'author.hourlyRate': {
              type: 'contains',
              isComputed: false,
              fieldOrCard: {
                name: 'default',
                module: 'https://cardstack.com/base/number',
              },
              isPrimitive: true,
              serializerName: 'number',
            },
            'author.description': {
              type: 'contains',
              isComputed: false,
              fieldOrCard: {
                name: 'StringField',
                module: 'https://cardstack.com/base/card-api',
              },
              isPrimitive: true,
            },
            'author.thumbnailURL': {
              type: 'contains',
              isComputed: false,
              fieldOrCard: {
                name: 'MaybeBase64Field',
                module: 'https://cardstack.com/base/card-api',
              },
              isPrimitive: true,
            },
            'author.cardInfo': {
              type: 'contains',
              isComputed: false,
              fieldOrCard: {
                name: 'CardInfoField',
                module: 'https://cardstack.com/base/card-api',
              },
              isPrimitive: false,
            },
            'author.cardInfo.theme': {
              type: 'linksTo',
              isComputed: false,
              fieldOrCard: {
                name: 'Theme',
                module: 'https://cardstack.com/base/card-api',
              },
              isPrimitive: false,
            },
            'author.cardInfo.theme.id': {
              type: 'contains',
              isComputed: false,
              fieldOrCard: {
                name: 'ReadOnlyField',
                module: 'https://cardstack.com/base/card-api',
              },
              isPrimitive: true,
            },
            'author.cardInfo.theme.title': {
              type: 'contains',
              isComputed: false,
              fieldOrCard: {
                name: 'StringField',
                module: 'https://cardstack.com/base/card-api',
              },
              isPrimitive: true,
            },
            'author.cardInfo.theme.description': {
              type: 'contains',
              isComputed: false,
              fieldOrCard: {
                name: 'StringField',
                module: 'https://cardstack.com/base/card-api',
              },
              isPrimitive: true,
            },
            'author.cardInfo.theme.thumbnailURL': {
              type: 'contains',
              isComputed: false,
              fieldOrCard: {
                name: 'MaybeBase64Field',
                module: 'https://cardstack.com/base/card-api',
              },
              isPrimitive: true,
            },
            'author.cardInfo.theme.cardInfo': {
              type: 'contains',
              isComputed: false,
              fieldOrCard: {
                name: 'CardInfoField',
                module: 'https://cardstack.com/base/card-api',
              },
              isPrimitive: false,
            },
            'author.cardInfo.theme.cssVariables': {
              type: 'contains',
              isComputed: false,
              fieldOrCard: {
                name: 'CSSField',
                module: 'https://cardstack.com/base/card-api',
              },
              isPrimitive: true,
            },
            'author.cardInfo.theme.cardInfo.theme': {
              type: 'linksTo',
              isComputed: false,
              fieldOrCard: {
                name: 'Theme',
                module: 'https://cardstack.com/base/card-api',
              },
              isPrimitive: false,
            },
            'author.cardInfo.theme.cardInfo.theme.id': {
              type: 'contains',
              isComputed: false,
              fieldOrCard: {
                name: 'ReadOnlyField',
                module: 'https://cardstack.com/base/card-api',
              },
              isPrimitive: true,
            },
            'author.cardInfo.theme.cardInfo.theme.title': {
              type: 'contains',
              isComputed: false,
              fieldOrCard: {
                name: 'StringField',
                module: 'https://cardstack.com/base/card-api',
              },
              isPrimitive: true,
            },
            'author.cardInfo.theme.cardInfo.theme.cardInfo': {
              type: 'contains',
              isComputed: false,
              fieldOrCard: {
                name: 'CardInfoField',
                module: 'https://cardstack.com/base/card-api',
              },
              isPrimitive: false,
            },
            'author.cardInfo.theme.cardInfo.theme.description': {
              type: 'contains',
              isComputed: false,
              fieldOrCard: {
                name: 'StringField',
                module: 'https://cardstack.com/base/card-api',
              },
              isPrimitive: true,
            },
            'author.cardInfo.theme.cardInfo.theme.cssVariables': {
              type: 'contains',
              isComputed: false,
              fieldOrCard: {
                name: 'CSSField',
                module: 'https://cardstack.com/base/card-api',
              },
              isPrimitive: true,
            },
            'author.cardInfo.theme.cardInfo.theme.thumbnailURL': {
              type: 'contains',
              isComputed: false,
              fieldOrCard: {
                name: 'MaybeBase64Field',
                module: 'https://cardstack.com/base/card-api',
              },
              isPrimitive: true,
            },
            'author.cardInfo.theme.cardInfo.theme.cardInfo.theme': {
              type: 'linksTo',
              isComputed: false,
              fieldOrCard: {
                name: 'Theme',
                module: 'https://cardstack.com/base/card-api',
              },
              isPrimitive: false,
            },
            'author.cardInfo.theme.cardInfo.theme.cardInfo.theme.id': {
              type: 'contains',
              isComputed: false,
              fieldOrCard: {
                name: 'ReadOnlyField',
                module: 'https://cardstack.com/base/card-api',
              },
              isPrimitive: true,
            },
            'author.cardInfo.theme.cardInfo.theme.cardInfo.theme.title': {
              type: 'contains',
              isComputed: false,
              fieldOrCard: {
                name: 'StringField',
                module: 'https://cardstack.com/base/card-api',
              },
              isPrimitive: true,
            },
            'author.cardInfo.theme.cardInfo.theme.cardInfo.theme.cardInfo': {
              type: 'contains',
              isComputed: false,
              fieldOrCard: {
                name: 'CardInfoField',
                module: 'https://cardstack.com/base/card-api',
              },
              isPrimitive: false,
            },
            'author.cardInfo.theme.cardInfo.theme.cardInfo.theme.description': {
              type: 'contains',
              isComputed: false,
              fieldOrCard: {
                name: 'StringField',
                module: 'https://cardstack.com/base/card-api',
              },
              isPrimitive: true,
            },
            'author.cardInfo.theme.cardInfo.theme.cardInfo.theme.cssVariables':
              {
                type: 'contains',
                isComputed: false,
                fieldOrCard: {
                  name: 'CSSField',
                  module: 'https://cardstack.com/base/card-api',
                },
                isPrimitive: true,
              },
            'author.cardInfo.theme.cardInfo.theme.cardInfo.theme.thumbnailURL':
              {
                type: 'contains',
                isComputed: false,
                fieldOrCard: {
                  name: 'MaybeBase64Field',
                  module: 'https://cardstack.com/base/card-api',
                },
                isPrimitive: true,
              },
            'author.cardInfo.theme.cardInfo.theme.cardInfo.theme.cardInfo.theme':
              {
                type: 'linksTo',
                isComputed: false,
                fieldOrCard: {
                  name: 'Theme',
                  module: 'https://cardstack.com/base/card-api',
                },
                isPrimitive: false,
              },
            'author.cardInfo.theme.cardInfo.theme.cardInfo.theme.cardInfo.theme.id':
              {
                type: 'contains',
                isComputed: false,
                fieldOrCard: {
                  name: 'ReadOnlyField',
                  module: 'https://cardstack.com/base/card-api',
                },
                isPrimitive: true,
              },
            'author.cardInfo.theme.cardInfo.theme.cardInfo.theme.cardInfo.theme.title':
              {
                type: 'contains',
                isComputed: false,
                fieldOrCard: {
                  name: 'StringField',
                  module: 'https://cardstack.com/base/card-api',
                },
                isPrimitive: true,
              },
            'author.cardInfo.theme.cardInfo.theme.cardInfo.theme.cardInfo.theme.cardInfo':
              {
                type: 'contains',
                isComputed: false,
                fieldOrCard: {
                  name: 'CardInfoField',
                  module: 'https://cardstack.com/base/card-api',
                },
                isPrimitive: false,
              },
            'author.cardInfo.theme.cardInfo.theme.cardInfo.theme.cardInfo.theme.description':
              {
                type: 'contains',
                isComputed: false,
                fieldOrCard: {
                  name: 'StringField',
                  module: 'https://cardstack.com/base/card-api',
                },
                isPrimitive: true,
              },
            'author.cardInfo.theme.cardInfo.theme.cardInfo.theme.cardInfo.theme.cssVariables':
              {
                type: 'contains',
                isComputed: false,
                fieldOrCard: {
                  name: 'CSSField',
                  module: 'https://cardstack.com/base/card-api',
                },
                isPrimitive: true,
              },
            'author.cardInfo.theme.cardInfo.theme.cardInfo.theme.cardInfo.theme.thumbnailURL':
              {
                type: 'contains',
                isComputed: false,
                fieldOrCard: {
                  name: 'MaybeBase64Field',
                  module: 'https://cardstack.com/base/card-api',
                },
                isPrimitive: true,
              },
            'author.cardInfo.theme.cardInfo.theme.cardInfo.theme.cardInfo.theme.cardInfo.theme':
              {
                type: 'linksTo',
                isComputed: false,
                fieldOrCard: {
                  name: 'Theme',
                  module: 'https://cardstack.com/base/card-api',
                },
                isPrimitive: false,
              },
          },
          'definition is correct',
        );

        // this is a crazy long list that includes encoded CSS, so we'll just
        // check a few deps
        assert.ok(
          entry!.deps!.includes(`${testRealm}post`),
          'deps include ./post',
        );
        assert.ok(
          entry!.deps!.includes(`${testRealm}person`),
          'deps include ./person',
        );
        assert.ok(
          entry!.deps!.includes(`https://cardstack.com/base/card-api`),
          'deps include card api',
        );
      } else {
        assert.ok('false', 'expected entry to be a card def');
      }
    });

    test('can incrementally index updated instance', async function (assert) {
      await realm.write(
        'mango.json',
        JSON.stringify({
          data: {
            attributes: {
              firstName: 'Mang-Mang',
            },
            meta: {
              adoptsFrom: {
                module: './person.gts',
                name: 'Person',
              },
            },
          },
        } as LooseSingleCardDocument),
      );

      let { data: result } = await realm.realmIndexQueryEngine.search({
        filter: {
          on: { module: `${testRealm}person`, name: 'Person' },
          eq: { firstName: 'Mang-Mang' },
        },
      });
      assert.strictEqual(result.length, 1, 'found updated document');
      assert.deepEqual(
        // we splat because despite having the same shape, the constructors are different
        { ...realm.realmIndexUpdater.stats },
        {
          instancesIndexed: 1,
          instanceErrors: 0,
          moduleErrors: 0,
          modulesIndexed: 0,
<<<<<<< HEAD
          metaErrors: 0,
          metasIndexed: 0,
=======
          definitionErrors: 0,
          definitionsIndexed: 0,
>>>>>>> 6f6e53eb
          totalIndexEntries: 26,
        },
        'indexed correct number of files',
      );
    });

    test('can recover from a card error after error is removed from card source', async function (assert) {
      // introduce errors into 2 cards and observe that invalidation doesn't
      // blindly invalidate all cards are in an error state
      await realm.write(
        'pet.gts',
        `
          import { contains, field, CardDef } from "https://cardstack.com/base/card-api";
          import StringField from "https://cardstack.com/base/string";
          export class Pet extends CardDef {
            @field firstName = contains(StringField);
          }
          throw new Error('boom!');
        `,
      );
      assert.deepEqual(
        // we splat because despite having the same shape, the constructors are different
        { ...realm.realmIndexUpdater.stats },
        {
          instancesIndexed: 0,
          instanceErrors: 2,
          moduleErrors: 2,
          modulesIndexed: 0,
<<<<<<< HEAD
          metaErrors: 0,
          metasIndexed: 0,
=======
          definitionErrors: 0,
          definitionsIndexed: 0,
>>>>>>> 6f6e53eb
          totalIndexEntries: 20,
        },
        'indexed correct number of files',
      );
<<<<<<< HEAD
      let petCardDefEntry = await realm.realmIndexQueryEngine.getOwnMeta({
        module: `${testRealm}pet`,
        name: 'Pet',
      });
=======
      let petDefinitionEntry =
        await realm.realmIndexQueryEngine.getOwnDefinition({
          module: `${testRealm}pet`,
          name: 'Pet',
        });
>>>>>>> 6f6e53eb
      assert.strictEqual(
        petDefinitionEntry,
        undefined,
        'Pet card def does not exist',
      );
      await realm.write(
        'person.gts',
        `
          // syntax error
          export class Intentionally Thrown Error {}
        `,
      );
      assert.deepEqual(
        // we splat because despite having the same shape, the constructors are different
        { ...realm.realmIndexUpdater.stats },
        {
          instancesIndexed: 0,
          instanceErrors: 4, // 1 post, 2 persons, 1 bad-link post
          moduleErrors: 3, // post, fancy person, person
          modulesIndexed: 0,
<<<<<<< HEAD
          metaErrors: 0,
          metasIndexed: 0,
=======
          definitionErrors: 0,
          definitionsIndexed: 0,
>>>>>>> 6f6e53eb
          totalIndexEntries: 11,
        },
        'indexed correct number of files',
      );
      let { data: result } = await realm.realmIndexQueryEngine.search({
        filter: {
          type: { module: `${testRealm}person`, name: 'Person' },
        },
      });
      assert.deepEqual(
        result,
        [],
        'the broken type results in no instance results',
      );
<<<<<<< HEAD
      let personCardDefEntry = await realm.realmIndexQueryEngine.getOwnMeta({
        module: `${testRealm}person`,
        name: 'Person',
      });
=======
      let personDefinitionEntry =
        await realm.realmIndexQueryEngine.getOwnDefinition({
          module: `${testRealm}person`,
          name: 'Person',
        });
>>>>>>> 6f6e53eb
      assert.strictEqual(
        personDefinitionEntry,
        undefined,
        'Person card def does not exist',
      );
<<<<<<< HEAD
      let fancyPersonCardDefEntry =
        await realm.realmIndexQueryEngine.getOwnMeta({
=======
      let fancyPersonDefinitionEntry =
        await realm.realmIndexQueryEngine.getOwnDefinition({
>>>>>>> 6f6e53eb
          module: `${testRealm}fancy-person`,
          name: 'FancyPerson',
        });
      assert.strictEqual(
        fancyPersonDefinitionEntry,
        undefined,
        'FancyPerson card def does not exist',
      );
      await realm.write(
        'person.gts',
        `
          import { contains, field, CardDef } from "https://cardstack.com/base/card-api";
          import StringField from "https://cardstack.com/base/string";

          export class Person extends CardDef {
            @field firstName = contains(StringField);
          }
        `,
      );
      assert.deepEqual(
        // we splat because despite having the same shape, the constructors are different
        { ...realm.realmIndexUpdater.stats },
        {
          instancesIndexed: 3, // 1 post and 2 persons
          instanceErrors: 1,
          moduleErrors: 0,
          modulesIndexed: 3,
<<<<<<< HEAD
          metaErrors: 0,
          metasIndexed: 3, // Person card, Post card, FancyPerson card
=======
          definitionErrors: 0,
          definitionsIndexed: 3, // Person card, Post card, FancyPerson card
>>>>>>> 6f6e53eb
          totalIndexEntries: 20,
        },
        'indexed correct number of files',
      );
      result = (
        await realm.realmIndexQueryEngine.search({
          filter: {
            type: { module: `${testRealm}person`, name: 'Person' },
          },
        })
      ).data;
      assert.strictEqual(
        result.length,
        2,
        'correct number of instances returned',
      );
<<<<<<< HEAD
      personCardDefEntry = await realm.realmIndexQueryEngine.getOwnMeta({
        module: `${testRealm}person`,
        name: 'Person',
      });
      assert.strictEqual(
        personCardDefEntry?.type,
        'meta',
        'Person card def has recovered',
      );
      fancyPersonCardDefEntry = await realm.realmIndexQueryEngine.getOwnMeta({
        module: `${testRealm}fancy-person`,
        name: 'FancyPerson',
      });
      assert.strictEqual(
        fancyPersonCardDefEntry?.type,
        'meta',
=======
      personDefinitionEntry =
        await realm.realmIndexQueryEngine.getOwnDefinition({
          module: `${testRealm}person`,
          name: 'Person',
        });
      assert.strictEqual(
        personDefinitionEntry?.type,
        'definition',
        'Person card def has recovered',
      );
      fancyPersonDefinitionEntry =
        await realm.realmIndexQueryEngine.getOwnDefinition({
          module: `${testRealm}fancy-person`,
          name: 'FancyPerson',
        });
      assert.strictEqual(
        fancyPersonDefinitionEntry?.type,
        'definition',
>>>>>>> 6f6e53eb
        'FancyPerson card def has recovered',
      );
    });

    test('can recover from a module sequence error', async function (assert) {
      // introduce errors into 2 gts file with first module has dependency on second module
      await realm.write(
        'pet.gts',
        `
          import { contains, field, CardDef } from "https://cardstack.com/base/card-api";
          import StringField from "https://cardstack.com/base/string";
          import { Name } from "./name"; // this is missing
          export class Pet extends CardDef {
            @field name = contains(Name);
          }
        `,
      );
      assert.deepEqual(
        { ...realm.realmIndexUpdater.stats },
        {
          instancesIndexed: 0,
          instanceErrors: 2,
          moduleErrors: 2,
          modulesIndexed: 0,
<<<<<<< HEAD
          metaErrors: 0,
          metasIndexed: 0,
=======
          definitionErrors: 0,
          definitionsIndexed: 0,
>>>>>>> 6f6e53eb
          totalIndexEntries: 20,
        },
        'indexed correct number of files',
      );
<<<<<<< HEAD
      let petCardDefEntry = await realm.realmIndexQueryEngine.getOwnMeta({
        module: `${testRealm}pet`,
        name: 'Pet',
      });
=======
      let petDefinitionEntry =
        await realm.realmIndexQueryEngine.getOwnDefinition({
          module: `${testRealm}pet`,
          name: 'Pet',
        });
>>>>>>> 6f6e53eb
      assert.strictEqual(
        petDefinitionEntry,
        undefined,
        'Pet card def does not exist',
      );
      await realm.write(
        'name.gts',
        `
          import { contains, field, FieldDef } from "https://cardstack.com/base/card-api";
          import StringField from "https://cardstack.com/base/string";

          export class Name extends FieldDef {
            @field firstName = contains(StringField);
            @field lastName = contains(StringField);
          }
        `,
      );

      // Aspect module should be indexed
      let name = await realm.realmIndexQueryEngine.module(
        new URL(`${testRealm}name`),
      );
      assert.strictEqual(
        name?.type,
        'module',
        'Name module is successfully indexed',
      );
<<<<<<< HEAD
      petCardDefEntry = await realm.realmIndexQueryEngine.getOwnMeta({
=======
      petDefinitionEntry = await realm.realmIndexQueryEngine.getOwnDefinition({
>>>>>>> 6f6e53eb
        module: `${testRealm}pet`,
        name: 'Pet',
      });
      assert.strictEqual(
<<<<<<< HEAD
        petCardDefEntry?.type,
        'meta',
=======
        petDefinitionEntry?.type,
        'definition',
>>>>>>> 6f6e53eb
        'Pet card def has recovered',
      );

      // Since the name is ready, the pet should be indexed and not in an error state
      assert.deepEqual(
        { ...realm.realmIndexUpdater.stats },
        {
          instancesIndexed: 1,
          instanceErrors: 1,
          moduleErrors: 0,
          modulesIndexed: 3,
<<<<<<< HEAD
          metaErrors: 0,
          metasIndexed: 3,
=======
          definitionErrors: 0,
          definitionsIndexed: 3,
>>>>>>> 6f6e53eb
          totalIndexEntries: 27,
        },
        'indexed correct number of files',
      );

      // Fetch the pet module
      let pet = await realm.realmIndexQueryEngine.module(
        new URL(`${testRealm}pet`),
      );
      assert.strictEqual(
        pet?.type,
        'module',
        'Pet module is successfully indexed',
      );
    });

    test('can successfully create instance after module sequence error is resolved', async function (assert) {
      // First create pet.gts that depends on name.gts which doesn't exist yet
      await realm.write(
        'pet.gts',
        `
          import { contains, field, CardDef } from "https://cardstack.com/base/card-api";
          import StringField from "https://cardstack.com/base/string";
          import { Name } from "./name";
          export class Pet extends CardDef {
            @field name = contains(Name);
          }
        `,
      );

      // Verify initial error state
      assert.deepEqual(
        { ...realm.realmIndexUpdater.stats },
        {
          instancesIndexed: 0,
          instanceErrors: 2,
          moduleErrors: 2,
          modulesIndexed: 0,

<<<<<<< HEAD
          metaErrors: 0,
          metasIndexed: 0,
=======
          definitionErrors: 0,
          definitionsIndexed: 0,
>>>>>>> 6f6e53eb
          totalIndexEntries: 20,
        },
        'instance and module are in error state before dependency is available',
      );

      // Now create the missing name.gts module
      await realm.write(
        'name.gts',
        `
          import { contains, field, FieldDef } from "https://cardstack.com/base/card-api";
          import StringField from "https://cardstack.com/base/string";

          export class Name extends FieldDef {
            @field firstName = contains(StringField);
            @field lastName = contains(StringField);
          }
        `,
      );

      // Verify the Name module is properly indexed
      let name = await realm.realmIndexQueryEngine.module(
        new URL(`${testRealm}name`),
      );
      assert.strictEqual(
        name?.type,
        'module',
        'Name module is successfully indexed',
      );

      // Create a pet instance
      await realm.write(
        'pet-apple.json',
        JSON.stringify({
          data: {
            attributes: {
              name: {
                firstName: 'Apple',
                lastName: 'Tangle',
              },
            },
            meta: {
              adoptsFrom: {
                module: './pet',
                name: 'Pet',
              },
            },
          },
        }),
      );

      let petApple = await realm.realmIndexQueryEngine.instance(
        new URL(`${testRealm}pet-apple`),
      );
      assert.strictEqual(
        petApple?.type,
        'instance',
        'pet-apple instance is created without error',
      );
    });

    test('can incrementally index deleted instance', async function (assert) {
      await realm.delete('mango.json');

      let { data: result } = await realm.realmIndexQueryEngine.search({
        filter: {
          on: { module: `${testRealm}person`, name: 'Person' },
          eq: { firstName: 'Mango' },
        },
      });
      assert.strictEqual(result.length, 0, 'found no documents');
      assert.deepEqual(
        // we splat because despite having the same shape, the constructors are different
        { ...realm.realmIndexUpdater.stats },
        {
          instancesIndexed: 0,
          instanceErrors: 0,
          moduleErrors: 0,
          modulesIndexed: 0,
<<<<<<< HEAD
          metaErrors: 0,
          metasIndexed: 0,
=======
          definitionErrors: 0,
          definitionsIndexed: 0,
>>>>>>> 6f6e53eb
          totalIndexEntries: 25,
        },
        'index did not touch any files',
      );
    });

    test('can incrementally index instance that depends on updated card source', async function (assert) {
      await realm.write(
        'post.gts',
        `
        import { contains, linksTo, field, CardDef } from "https://cardstack.com/base/card-api";
        import StringField from "https://cardstack.com/base/string";
        import { Person } from "./person";

        export class Post extends CardDef {
          @field author = linksTo(Person);
          @field message = contains(StringField);
          @field nickName = contains(StringField, {
            computeVia: function() {
              return this.author.firstName + '-poo';
            }
          })
        }
      `,
      );

      let { data: result } = await realm.realmIndexQueryEngine.search({
        filter: {
          on: { module: `${testRealm}post`, name: 'Post' },
          eq: { nickName: 'Van Gogh-poo' },
        },
      });
      assert.strictEqual(result.length, 1, 'found updated document');
      assert.deepEqual(
        // we splat because despite having the same shape, the constructors are different
        { ...realm.realmIndexUpdater.stats },
        {
          instancesIndexed: 1,
          instanceErrors: 1,
          moduleErrors: 0,
          modulesIndexed: 1,
<<<<<<< HEAD
          metaErrors: 0,
          metasIndexed: 1,
=======
          definitionErrors: 0,
          definitionsIndexed: 1,
>>>>>>> 6f6e53eb
          totalIndexEntries: 26,
        },
        'indexed correct number of files',
      );
    });

    test('can incrementally index instance that depends on updated card source consumed by other card sources', async function (assert) {
      await realm.write(
        'person.gts',
        `
          import { contains, field, Component, CardDef } from "https://cardstack.com/base/card-api";
          import StringField from "https://cardstack.com/base/string";

          export class Person extends CardDef {
            @field firstName = contains(StringField);
            @field nickName = contains(StringField, {
              computeVia: function() {
                return this.firstName + '-poo';
              }
            })
            static embedded = class Embedded extends Component<typeof this> {
              <template><@fields.firstName/> (<@fields.nickName/>)</template>
            }
          }
        `,
      );

      let { data: result } = await realm.realmIndexQueryEngine.search({
        filter: {
          on: { module: `${testRealm}post`, name: 'Post' },
          eq: { 'author.nickName': 'Van Gogh-poo' },
        },
      });
      assert.strictEqual(result.length, 1, 'found updated document');
      assert.deepEqual(
        // we splat because despite having the same shape, the constructors are different
        { ...realm.realmIndexUpdater.stats },
        {
          instancesIndexed: 3,
          instanceErrors: 1,
          moduleErrors: 0,
          modulesIndexed: 3,
<<<<<<< HEAD
          metaErrors: 0,
          metasIndexed: 3,
=======
          definitionErrors: 0,
          definitionsIndexed: 3,
>>>>>>> 6f6e53eb
          totalIndexEntries: 26,
        },
        'indexed correct number of files',
      );
    });

    test('can incrementally index instance that depends on deleted card source', async function (assert) {
      await realm.delete('post.gts');
      {
        let { data: result } = await realm.realmIndexQueryEngine.search({
          filter: {
            type: { module: `${testRealm}post`, name: 'Post' },
          },
        });
        assert.deepEqual(
          result,
          [],
          'the deleted type results in no card instance results',
        );
      }
      let actual = await realm.realmIndexQueryEngine.cardDocument(
        new URL(`${testRealm}post-1`),
      );
      if (actual?.type === 'error') {
        assert.ok(actual.error.errorDetail.stack, 'stack trace is included');
        delete actual.error.errorDetail.stack;
        assert.deepEqual(
          // we splat because despite having the same shape, the constructors are different
          { ...actual.error.errorDetail },
          {
            id: `${testRealm}post`,
            isCardError: true,
            additionalErrors: null,
            message: `${testRealm}post not found`,
            status: 404,
            title: 'Not Found',
            deps: [`${testRealm}post`],
          },
          'card instance is an error document',
        );
      } else {
        assert.ok(false, 'search index entry is not an error document');
      }
      assert.deepEqual(
        // we splat because despite having the same shape, the constructors are different
        { ...realm.realmIndexUpdater.stats },
        {
          instancesIndexed: 0,
          instanceErrors: 2,
          moduleErrors: 0,
          modulesIndexed: 0,
<<<<<<< HEAD
          metaErrors: 0,
          metasIndexed: 0,
=======
          definitionErrors: 0,
          definitionsIndexed: 0,
>>>>>>> 6f6e53eb
          totalIndexEntries: 23,
        },
        'indexed correct number of files',
      );

      // when the definitions is created again, the instance should mend its broken link
      await realm.write(
        'post.gts',
        `
        import { contains, linksTo, field, CardDef } from "https://cardstack.com/base/card-api";
        import StringField from "https://cardstack.com/base/string";
        import { Person } from "./person";

        export class Post extends CardDef {
          @field author = linksTo(Person);
          @field message = contains(StringField);
          @field nickName = contains(StringField, {
            computeVia: function() {
              return this.author.firstName + '-poo';
            }
          })
        }
      `,
      );
      {
        let { data: result } = await realm.realmIndexQueryEngine.search({
          filter: {
            on: { module: `${testRealm}post`, name: 'Post' },
            eq: { nickName: 'Van Gogh-poo' },
          },
        });
        assert.strictEqual(result.length, 1, 'found the post instance');
      }
      assert.deepEqual(
        // we splat because despite having the same shape, the constructors are different
        { ...realm.realmIndexUpdater.stats },
        {
          instancesIndexed: 1,
          instanceErrors: 1,
          moduleErrors: 0,
          modulesIndexed: 1,
<<<<<<< HEAD
          metaErrors: 0,
          metasIndexed: 1,
=======
          definitionErrors: 0,
          definitionsIndexed: 1,
>>>>>>> 6f6e53eb
          totalIndexEntries: 26,
        },
        'indexed correct number of files',
      );
    });

    // Note this particular test should only be a server test as the nature of
    // the TestAdapter in the host tests will trigger the linked card to be
    // already loaded when in fact in the real world it is not.
    test('it can index a card with a contains computed that consumes a linksTo field', async function (assert) {
      const hassanId = `${testRealm}hassan`;
      let queryEngine = realm.realmIndexQueryEngine;
      let hassan = await queryEngine.cardDocument(new URL(hassanId));
      if (hassan?.type === 'doc') {
        assert.deepEqual(
          hassan.doc.data.attributes,
          {
            title: null,
            nickName: "Ringo's buddy",
            firstName: 'Hassan',
            description: null,
            thumbnailURL: null,
            cardInfo: {},
          },
          'doc attributes are correct',
        );
        assert.deepEqual(
          hassan.doc.data.relationships,
          {
            pet: {
              links: {
                self: './ringo',
              },
            },
            'cardInfo.theme': {
              links: {
                self: null,
              },
            },
          },
          'doc relationships are correct',
        );
      } else {
        assert.ok(
          false,
          `search entry was an error: ${hassan?.error.errorDetail.message}`,
        );
      }

      let hassanEntry = await getInstance(realm, new URL(`${testRealm}hassan`));
      if (hassanEntry) {
        assert.deepEqual(
          hassanEntry.searchDoc,
          {
            id: hassanId,
            pet: {
              id: `${testRealm}ringo`,
              title: null,
              firstName: 'Ringo',
              description: null,
              thumbnailURL: null,
              cardInfo: {
                theme: null,
              },
            },
            nickName: "Ringo's buddy",
            _cardType: 'PetPerson',
            firstName: 'Hassan',
            cardInfo: {
              theme: null,
            },
          },
          'searchData is correct',
        );
      } else {
        assert.ok(false, `could not find ${hassanId} in the index`);
      }

      assert.deepEqual(
        // we splat because despite having the same shape, the constructors are different
        { ...realm.realmIndexUpdater.stats },
        {
          moduleErrors: 0,
          instanceErrors: 6,
          modulesIndexed: 10,
          instancesIndexed: 6,
<<<<<<< HEAD
          metaErrors: 0,
          metasIndexed: 10,
=======
          definitionErrors: 0,
          definitionsIndexed: 10,
>>>>>>> 6f6e53eb
          totalIndexEntries: 26,
        },
        'indexed correct number of files',
      );
    });

    test('it can index a card with a contains computed that consumes a linksTo field that is NOT in template but uses "isUsed" option', async function (assert) {
      await realm.write(
        'task.gts',
        `
            import StringField from 'https://cardstack.com/base/string';
            import {
              Component,
              CardDef,
              contains,
              field,
              linksTo,
            } from 'https://cardstack.com/base/card-api';


            export class Team extends CardDef {
              static displayName = 'Team'
              @field name = contains(StringField, {isUsed: true});
            }

            export class Task extends CardDef {
              static displayName = 'Sprint Task';
              @field team = linksTo(() => Team, {isUsed: true});
              @field shortId = contains(StringField, {
                computeVia: function (this: Task) {
                  return this.team?.name
                },
              });

              //template with no reference to shortId
              static isolated = class TaskIsolated extends Component<typeof this> {
              <template>
              </template>
              }
            }
            `,
      );
      await realm.write(
        'team.json',
        JSON.stringify({
          data: {
            type: 'card',
            attributes: {
              name: 'Team B',
              description: null,
              thumbnailURL: null,
            },
            meta: {
              adoptsFrom: {
                module: './task',
                name: 'Team',
              },
            },
          },
        }),
      );
      await realm.write(
        'task.json',
        JSON.stringify({
          data: {
            type: 'card',
            attributes: {
              title: null,
              description: null,
              thumbnailURL: null,
            },
            relationships: {
              team: {
                links: {
                  self: './team',
                },
              },
            },
            meta: {
              adoptsFrom: {
                module: './task',
                name: 'Task',
              },
            },
          },
        }),
      );
      let taskInstance = (await realm.realmIndexQueryEngine.instance(
        new URL(`${testRealm}task`),
      )) as any;
      assert.strictEqual(
        taskInstance?.type,
        'instance',
        'task instance created without any error',
      );
    });

    test('sets resource_created_at for modules and instances', async function (assert) {
      let entry = (await realm.realmIndexQueryEngine.module(
        new URL(`${testRealm}fancy-person.gts`),
      )) as { resourceCreatedAt: number };

      assert.ok(entry!.resourceCreatedAt, 'resourceCreatedAt is set');

      entry = (await realm.realmIndexQueryEngine.instance(
        new URL(`${testRealm}mango`),
      )) as { resourceCreatedAt: number };

      assert.ok(entry!.resourceCreatedAt, 'resourceCreatedAt is set');
    });

    test('sets urls containing encoded CSS for deps for a module', async function (assert) {
      let entry = (await realm.realmIndexQueryEngine.module(
        new URL('http://test-realm/fancy-person.gts'),
      )) as { deps: string[] };

      let assertCssDependency = (
        deps: string[],
        pattern: RegExp,
        fileName: string,
      ) => {
        assert.true(
          !!deps.find((dep) => pattern.test(dep)),
          `css for ${fileName} is in the deps`,
        );
      };

      let dependencies = [
        {
          pattern: /fancy-person\.gts.*\.glimmer-scoped\.css$/,
          fileName: 'fancy-person.gts',
        },
        {
          pattern: /test-realm\/person\.gts.*\.glimmer-scoped\.css$/,
          fileName: 'person.gts',
        },
        {
          pattern:
            /cardstack.com\/base\/default-templates\/embedded\.gts.*\.glimmer-scoped\.css$/,
          fileName: 'default-templates/embedded.gts',
        },
        {
          pattern:
            /cardstack.com\/base\/default-templates\/isolated-and-edit\.gts.*\.glimmer-scoped\.css$/,
          fileName: 'default-templates/isolated-and-edit.gts',
        },
        {
          pattern:
            /cardstack.com\/base\/default-templates\/missing-template\.gts.*\.glimmer-scoped\.css$/,
          fileName: 'default-templates/missing-template.gts',
        },
        {
          pattern:
            /cardstack.com\/base\/default-templates\/field-edit\.gts.*\.glimmer-scoped\.css$/,
          fileName: 'default-templates/field-edit.gts',
        },
        {
          pattern:
            /cardstack.com\/base\/links-to-many-component.gts.*\.glimmer-scoped\.css$/,
          fileName: 'links-to-many-component.gts',
        },
        {
          pattern:
            /cardstack.com\/base\/links-to-editor.gts.*\.glimmer-scoped\.css$/,
          fileName: 'links-to-editor.gts',
        },
        {
          pattern:
            /cardstack.com\/base\/contains-many-component.gts.*\.glimmer-scoped\.css$/,
          fileName: 'contains-many-component.gts',
        },
        {
          pattern:
            /cardstack.com\/base\/field-component.gts.*\.glimmer-scoped\.css$/,
          fileName: 'field-component.gts',
        },
      ];

      dependencies.forEach(({ pattern, fileName }) => {
        assertCssDependency(entry.deps, pattern, fileName);
      });
    });

    test('will not invalidate non-json/non-executable files', async function (assert) {
      let deletedEntries = (await testDbAdapter.execute(
        `SELECT url FROM boxel_index WHERE is_deleted = TRUE`,
      )) as { url: string }[];

      let deletedEntryUrls = deletedEntries.map((row) => row.url);

      ['random-file.txt', 'random-image.png', '.DS_Store'].forEach((file) => {
        assert.notOk(deletedEntryUrls.includes(file));
      });
    });

    test('should be able to handle dependencies between modules', async function (assert) {
      // Create author.gts that depends on blog-app
      await realm.write(
        'author.gts',
        `
              import { contains, field, CardDef, linksTo } from "https://cardstack.com/base/card-api";
              import StringField from "https://cardstack.com/base/string";
              import { BlogApp } from "./blog-app";

              export class Author extends CardDef {
                @field name = contains(StringField);
                @field blog = linksTo(BlogApp);
              }
            `,
      );
      // Create blog-category.gts that depends on blog-app
      await realm.write(
        'blog-category.gts',
        `
          import { contains, field, CardDef, linksTo } from "https://cardstack.com/base/card-api";
          import StringField from "https://cardstack.com/base/string";
          import { BlogApp } from "./blog-app";

          export class BlogCategory extends CardDef {
            @field name = contains(StringField);
            @field blog = linksTo(BlogApp);
          }
        `,
      );
      // Create blog-post.gts that depends on author and blog-app
      await realm.write(
        'blog-post.gts',
        `
          import { contains, field, CardDef, linksTo, linksToMany } from "https://cardstack.com/base/card-api";
          import StringField from "https://cardstack.com/base/string";
          import { Author } from "./author";
          import { BlogApp } from "./blog-app";

          export class BlogPost extends CardDef {
            @field title = contains(StringField);
            @field author = linksToMany(Author);
            @field blog = linksTo(BlogApp);
          }
        `,
      );
      // Create blog-app.gts that depends on blog-post type
      await realm.write(
        'blog-app.gts',
        `
          import { contains, field, CardDef, linksTo } from "https://cardstack.com/base/card-api";
          import StringField from "https://cardstack.com/base/string";
          import type { BlogPost } from "./blog-post";

          export class BlogApp extends CardDef {
            @field title = contains(StringField);
          }
        `,
      );

      let blogPostModule = await realm.realmIndexQueryEngine.module(
        new URL(`${testRealm}blog-post`),
      );
      assert.strictEqual(
        blogPostModule?.type,
        'module',
        'BlogPost module is in resolved module successfully',
      );

      let blogCategoryModule = await realm.realmIndexQueryEngine.module(
        new URL(`${testRealm}blog-category`),
      );
      assert.strictEqual(
        blogCategoryModule?.type,
        'module',
        'BlogCategory module is in resolved module successfully',
      );

      let authorModule = await realm.realmIndexQueryEngine.module(
        new URL(`${testRealm}author`),
      );
      assert.strictEqual(
        authorModule?.type,
        'module',
        'Author module is in resolved module successfully',
      );

      let blogAppModule = await realm.realmIndexQueryEngine.module(
        new URL(`${testRealm}blog-app`),
      );
      assert.strictEqual(
        blogAppModule?.type,
        'module',
        'BlogApp module is in resolved module successfully',
      );
    });

    test('should be able to handle dependencies between modules - with thunk', async function (assert) {
      // Create author.gts that depends on blog-app
      await realm.write(
        'author.gts',
        `
              import { contains, field, CardDef, linksTo } from "https://cardstack.com/base/card-api";
              import StringField from "https://cardstack.com/base/string";
              import { BlogApp } from "./blog-app";

              export class Author extends CardDef {
                @field name = contains(StringField);
                @field blog = linksTo(() => BlogApp);
              }
            `,
      );
      // Create blog-category.gts that depends on blog-app
      await realm.write(
        'blog-category.gts',
        `
          import { contains, field, CardDef, linksTo } from "https://cardstack.com/base/card-api";
          import StringField from "https://cardstack.com/base/string";
          import { BlogApp } from "./blog-app";

          export class BlogCategory extends CardDef {
            @field name = contains(StringField);
            @field blog = linksTo(() =>BlogApp);
          }
        `,
      );
      // Create blog-post.gts that depends on author and blog-app
      await realm.write(
        'blog-post.gts',
        `
          import { contains, field, CardDef, linksTo, linksToMany } from "https://cardstack.com/base/card-api";
          import StringField from "https://cardstack.com/base/string";
          import { Author } from "./author";
          import { BlogApp } from "./blog-app";

          export class BlogPost extends CardDef {
            @field title = contains(StringField);
            @field author = linksToMany(() => Author);
            @field blog = linksTo(() => BlogApp);
          }
        `,
      );
      // Create blog-app.gts that depends on blog-post type
      await realm.write(
        'blog-app.gts',
        `
          import { contains, field, CardDef, linksTo } from "https://cardstack.com/base/card-api";
          import StringField from "https://cardstack.com/base/string";
          import type { BlogPost } from "./blog-post";

          export class BlogApp extends CardDef {
            @field title = contains(StringField);
          }
        `,
      );

      let blogPostModule = await realm.realmIndexQueryEngine.module(
        new URL(`${testRealm}blog-post`),
      );
      assert.strictEqual(
        blogPostModule?.type,
        'module',
        'BlogPost module is in resolved module successfully',
      );

      let blogCategoryModule = await realm.realmIndexQueryEngine.module(
        new URL(`${testRealm}blog-category`),
      );
      assert.strictEqual(
        blogCategoryModule?.type,
        'module',
        'BlogCategory module is in resolved module successfully',
      );

      let authorModule = await realm.realmIndexQueryEngine.module(
        new URL(`${testRealm}author`),
      );
      assert.strictEqual(
        authorModule?.type,
        'module',
        'Author module is in resolved module successfully',
      );

      let blogAppModule = await realm.realmIndexQueryEngine.module(
        new URL(`${testRealm}blog-app`),
      );
      assert.strictEqual(
        blogAppModule?.type,
        'module',
        'BlogApp module is in resolved module successfully',
      );
    });
    test('can write several modules at once', async function (assert) {
      let mapOfWrites = new Map();
      mapOfWrites.set(
        'place.gts',
        `
        import { contains, field, CardDef } from "https://cardstack.com/base/card-api";
        import StringField from "https://cardstack.com/base/string";
        export class Place extends CardDef {
          @field name = contains(StringField);
        }
      `,
      );
      mapOfWrites.set(
        'country.gts',
        `
        import { contains, field, CardDef } from "https://cardstack.com/base/card-api";
        import StringField from "https://cardstack.com/base/string";
        export class Country extends CardDef {
          @field name = contains(StringField);
        }
      `,
      );
      let result = await realm.writeMany(mapOfWrites);
      assert.strictEqual(result.length, 2, '2 files were written');
      assert.strictEqual(result[0].path, 'place.gts');
      assert.strictEqual(result[1].path, 'country.gts');

      let place = await realm.realmIndexQueryEngine.module(
        new URL(`${testRealm}place`),
      );
      assert.ok(place, 'place module is in the index');

      let country = await realm.realmIndexQueryEngine.module(
        new URL(`${testRealm}country`),
      );
      assert.ok(country, 'country module is in the index');
      assert.deepEqual(
        // we splat because despite having the same shape, the constructors are different
        { ...realm.realmIndexUpdater.stats },
        {
          instancesIndexed: 0,
          instanceErrors: 0,
          moduleErrors: 0,
          modulesIndexed: 2,
<<<<<<< HEAD
          metaErrors: 0,
          metasIndexed: 2,
=======
          definitionErrors: 0,
          definitionsIndexed: 2,
>>>>>>> 6f6e53eb
          totalIndexEntries: 30,
        },
        'indexed correct number of files',
      );
    });

    test('can write instances and modules at once', async function (assert) {
      let mapOfWrites = new Map();
      mapOfWrites.set(
        'place.gts',
        `
        import { contains, field, CardDef } from "https://cardstack.com/base/card-api";
        import StringField from "https://cardstack.com/base/string";
        export class Place extends CardDef {
          @field name = contains(StringField);
        }
      `,
      );
      mapOfWrites.set(
        'place.json',
        JSON.stringify({
          data: {
            type: 'card',
            attributes: { name: 'Paris' },
            meta: {
              adoptsFrom: {
                module: './place',
                name: 'Place',
              },
            },
          },
        }),
      );
      let result = await realm.writeMany(mapOfWrites);
      assert.strictEqual(result.length, 2, '2 files were written');
      assert.strictEqual(result[0].path, 'place.gts');
      assert.strictEqual(result[1].path, 'place.json');

      let module = await realm.realmIndexQueryEngine.module(
        new URL(`${testRealm}place`),
      );
      assert.ok(module, 'place module is in the index');

      let instance = await realm.realmIndexQueryEngine.instance(
        new URL(`${testRealm}place`),
      );
      assert.ok(instance, 'place instance is in the index');
      assert.deepEqual(
        // we splat because despite having the same shape, the constructors are different
        { ...realm.realmIndexUpdater.stats },
        {
          // this is a little misleading because now that we are batching out the
<<<<<<< HEAD
          // modules and instances to ensure that the meta is generated before
=======
          // modules and instances to ensure that the definition is generated before
>>>>>>> 6f6e53eb
          // we trying file serialization, this will only report the last batch
          // of indexing when in fact there where actually 2 batches of indexing
          // generated by this writeMany()
          instancesIndexed: 1,
          instanceErrors: 0,
          moduleErrors: 0,
          modulesIndexed: 0,
<<<<<<< HEAD
          metaErrors: 0,
          metasIndexed: 0,
=======
          definitionErrors: 0,
          definitionsIndexed: 0,
>>>>>>> 6f6e53eb
          totalIndexEntries: 29,
        },
        'indexed correct number of files',
      );
    });

    test('can tombstone deleted files when running fromScratch indexing', async function (assert) {
      await realm.write(
        'test-file.json',
        JSON.stringify({
          data: {
            attributes: {
              firstName: 'Test Person',
            },
            meta: {
              adoptsFrom: {
                module: './person',
                name: 'Person',
              },
            },
          },
        }),
      );

      let testFile = await realm.realmIndexQueryEngine.instance(
        new URL(`${testRealm}test-file`),
      );
      assert.strictEqual(testFile?.type, 'instance', 'test file was indexed');

      await adapter.remove('test-file.json'); // incremental doesn't get triggered (like in development) here bcos there is no filewatcher enabled
      let fileExists = await adapter.exists('test-file.json');
      assert.false(fileExists);
      await realm.realmIndexUpdater.fullIndex();

      let deletedEntries = (await testDbAdapter.execute(
        `SELECT * FROM boxel_index where is_deleted = true and type = 'instance'`,
      )) as { url: string; is_deleted: boolean }[];

      assert.strictEqual(deletedEntries.length, 1, 'found tombstone entry');
      assert.strictEqual(
        deletedEntries[0].url,
        `${testRealm}test-file.json`,
        'tombstone has correct URL',
      );
      assert.true(
        deletedEntries[0].is_deleted,
        'tombstone is marked as deleted',
      );

      // Verify the file is no longer retrievable through the query engine
      let deletedFile = await realm.realmIndexQueryEngine.instance(
        new URL(`${testRealm}test-file`),
      );
      assert.strictEqual(
        deletedFile,
        undefined,
        'deleted file is not retrievable',
      );
    });
  });

  module('permissioned realm', function (hooks) {
    setupBaseRealmServer(hooks, matrixURL);

    // We want 2 different realm users to test authorization between them - these
    // names are selected because they are already available in the test
    // environment (via register-realm-users.ts)
    let matrixUser1 = 'test_realm';
    let matrixUser2 = 'node-test_realm';
    let testRealm1URL = new URL('http://127.0.0.1:4447/');
    let testRealm2URL = new URL('http://127.0.0.1:4448/');

    let testRealm2: Realm;
    let testRealmServer1: Server;
    let testRealmServer2: Server;

    function setupRealms(
      hooks: NestedHooks,
      permissions: {
        consumer: RealmPermissions;
        provider: RealmPermissions;
      },
    ) {
      setupDB(hooks, {
        beforeEach: async (dbAdapter, publisher, runner) => {
          ({ testRealmHttpServer: testRealmServer1 } = await runTestRealmServer(
            {
              virtualNetwork: await createVirtualNetwork(),
              testRealmDir: dirSync().name,
              realmsRootPath: dirSync().name,
              realmURL: testRealm1URL,
              fileSystem: {
                'article.gts': `
              import { contains, field, CardDef, Component } from "https://cardstack.com/base/card-api";
              import StringField from "https://cardstack.com/base/string";
              export class Article extends CardDef {
                @field title = contains(StringField);
              }
            `,
              },
              permissions: permissions.provider,
              matrixURL,
              matrixConfig: {
                url: matrixURL,
                username: matrixUser1,
              },
              dbAdapter,
              publisher,
              runner,
            },
          ));

          ({ testRealmHttpServer: testRealmServer2, testRealm: testRealm2 } =
            await runTestRealmServer({
              virtualNetwork: await createVirtualNetwork(),
              testRealmDir: dirSync().name,
              realmsRootPath: dirSync().name,
              realmURL: testRealm2URL,
              fileSystem: {
                'website.gts': `
                import { contains, field, CardDef, linksTo } from "https://cardstack.com/base/card-api";
                import { Article } from "${testRealm1URL.href}article" // importing from another realm;
                export class Website extends CardDef {
                  @field linkedArticle = linksTo(Article);
                }`,
                'website-1.json': {
                  data: {
                    attributes: {},
                    meta: {
                      adoptsFrom: {
                        module: './website',
                        name: 'Website',
                      },
                    },
                  },
                },
              },
              permissions: permissions.consumer,
              matrixURL,
              matrixConfig: {
                url: matrixURL,
                username: matrixUser2,
              },
              dbAdapter,
              publisher,
              runner,
            }));
        },
        afterEach: async () => {
          await closeServer(testRealmServer1);
          await closeServer(testRealmServer2);
        },
      });
    }

    module('readable realm', function (hooks) {
      setupRealms(hooks, {
        provider: {
          [testRealmServerMatrixUserId]: ['read'],
        },
        consumer: {
          '*': ['read', 'write'],
        },
      });

      test('has no module errors when trying to index a card from another realm when it has permission to read', async function (assert) {
        assert.deepEqual(
          // we splat because despite having the same shape, the constructors are different
          { ...testRealm2.realmIndexUpdater.stats },
          {
            instancesIndexed: 1,
            instanceErrors: 0,
            moduleErrors: 0,
            modulesIndexed: 1,
<<<<<<< HEAD
            metaErrors: 0,
            metasIndexed: 1,
=======
            definitionErrors: 0,
            definitionsIndexed: 1,
>>>>>>> 6f6e53eb
            totalIndexEntries: 3,
          },
          'has no module errors',
        );
      });
    });

    module('un-readable realm', function (hooks) {
      setupRealms(hooks, {
        provider: {
          nobody: ['read', 'write'], // Consumer's matrix user not authorized to read from provider
        },
        consumer: {
          '*': ['read', 'write'],
        },
      });

      test('has a module error when trying to index a module from another realm when it has no permission to read', async function (assert) {
        // Error during indexing will be: "Authorization error: Insufficient
        // permissions to perform this action"
        assert.deepEqual(
          // we splat because despite having the same shape, the constructors are different
          { ...testRealm2.realmIndexUpdater.stats },
          {
            instanceErrors: 1,
            instancesIndexed: 0,
            moduleErrors: 1,
            modulesIndexed: 0,
<<<<<<< HEAD
            metaErrors: 0,
            metasIndexed: 0,
=======
            definitionErrors: 0,
            definitionsIndexed: 0,
>>>>>>> 6f6e53eb
            totalIndexEntries: 0,
          },
          'has a module error',
        );
      });
    });
  });
});<|MERGE_RESOLUTION|>--- conflicted
+++ resolved
@@ -625,21 +625,12 @@
       }
     });
 
-<<<<<<< HEAD
-    test('can make a meta entry in the index', async function (assert) {
-      let entry = await realm.realmIndexQueryEngine.getOwnMeta({
-        module: `${testRealm}post.gts`,
-        name: 'Post',
-      });
-      if (entry?.type === 'meta') {
-=======
     test('can make a definition entry in the index', async function (assert) {
       let entry = await realm.realmIndexQueryEngine.getOwnDefinition({
         module: `${testRealm}post.gts`,
         name: 'Post',
       });
       if (entry?.type === 'definition') {
->>>>>>> 6f6e53eb
         assert.ok(entry.lastModified, 'last modified date is set');
         assert.ok(entry.resourceCreatedAt, 'created date is set');
         assert.deepEqual(
@@ -1113,13 +1104,8 @@
           instanceErrors: 0,
           moduleErrors: 0,
           modulesIndexed: 0,
-<<<<<<< HEAD
-          metaErrors: 0,
-          metasIndexed: 0,
-=======
           definitionErrors: 0,
           definitionsIndexed: 0,
->>>>>>> 6f6e53eb
           totalIndexEntries: 26,
         },
         'indexed correct number of files',
@@ -1148,29 +1134,17 @@
           instanceErrors: 2,
           moduleErrors: 2,
           modulesIndexed: 0,
-<<<<<<< HEAD
-          metaErrors: 0,
-          metasIndexed: 0,
-=======
           definitionErrors: 0,
           definitionsIndexed: 0,
->>>>>>> 6f6e53eb
           totalIndexEntries: 20,
         },
         'indexed correct number of files',
       );
-<<<<<<< HEAD
-      let petCardDefEntry = await realm.realmIndexQueryEngine.getOwnMeta({
-        module: `${testRealm}pet`,
-        name: 'Pet',
-      });
-=======
       let petDefinitionEntry =
         await realm.realmIndexQueryEngine.getOwnDefinition({
           module: `${testRealm}pet`,
           name: 'Pet',
         });
->>>>>>> 6f6e53eb
       assert.strictEqual(
         petDefinitionEntry,
         undefined,
@@ -1191,13 +1165,8 @@
           instanceErrors: 4, // 1 post, 2 persons, 1 bad-link post
           moduleErrors: 3, // post, fancy person, person
           modulesIndexed: 0,
-<<<<<<< HEAD
-          metaErrors: 0,
-          metasIndexed: 0,
-=======
           definitionErrors: 0,
           definitionsIndexed: 0,
->>>>>>> 6f6e53eb
           totalIndexEntries: 11,
         },
         'indexed correct number of files',
@@ -1212,30 +1181,18 @@
         [],
         'the broken type results in no instance results',
       );
-<<<<<<< HEAD
-      let personCardDefEntry = await realm.realmIndexQueryEngine.getOwnMeta({
-        module: `${testRealm}person`,
-        name: 'Person',
-      });
-=======
       let personDefinitionEntry =
         await realm.realmIndexQueryEngine.getOwnDefinition({
           module: `${testRealm}person`,
           name: 'Person',
         });
->>>>>>> 6f6e53eb
       assert.strictEqual(
         personDefinitionEntry,
         undefined,
         'Person card def does not exist',
       );
-<<<<<<< HEAD
-      let fancyPersonCardDefEntry =
-        await realm.realmIndexQueryEngine.getOwnMeta({
-=======
       let fancyPersonDefinitionEntry =
         await realm.realmIndexQueryEngine.getOwnDefinition({
->>>>>>> 6f6e53eb
           module: `${testRealm}fancy-person`,
           name: 'FancyPerson',
         });
@@ -1263,13 +1220,8 @@
           instanceErrors: 1,
           moduleErrors: 0,
           modulesIndexed: 3,
-<<<<<<< HEAD
-          metaErrors: 0,
-          metasIndexed: 3, // Person card, Post card, FancyPerson card
-=======
           definitionErrors: 0,
           definitionsIndexed: 3, // Person card, Post card, FancyPerson card
->>>>>>> 6f6e53eb
           totalIndexEntries: 20,
         },
         'indexed correct number of files',
@@ -1286,24 +1238,6 @@
         2,
         'correct number of instances returned',
       );
-<<<<<<< HEAD
-      personCardDefEntry = await realm.realmIndexQueryEngine.getOwnMeta({
-        module: `${testRealm}person`,
-        name: 'Person',
-      });
-      assert.strictEqual(
-        personCardDefEntry?.type,
-        'meta',
-        'Person card def has recovered',
-      );
-      fancyPersonCardDefEntry = await realm.realmIndexQueryEngine.getOwnMeta({
-        module: `${testRealm}fancy-person`,
-        name: 'FancyPerson',
-      });
-      assert.strictEqual(
-        fancyPersonCardDefEntry?.type,
-        'meta',
-=======
       personDefinitionEntry =
         await realm.realmIndexQueryEngine.getOwnDefinition({
           module: `${testRealm}person`,
@@ -1322,7 +1256,6 @@
       assert.strictEqual(
         fancyPersonDefinitionEntry?.type,
         'definition',
->>>>>>> 6f6e53eb
         'FancyPerson card def has recovered',
       );
     });
@@ -1347,29 +1280,17 @@
           instanceErrors: 2,
           moduleErrors: 2,
           modulesIndexed: 0,
-<<<<<<< HEAD
-          metaErrors: 0,
-          metasIndexed: 0,
-=======
           definitionErrors: 0,
           definitionsIndexed: 0,
->>>>>>> 6f6e53eb
           totalIndexEntries: 20,
         },
         'indexed correct number of files',
       );
-<<<<<<< HEAD
-      let petCardDefEntry = await realm.realmIndexQueryEngine.getOwnMeta({
-        module: `${testRealm}pet`,
-        name: 'Pet',
-      });
-=======
       let petDefinitionEntry =
         await realm.realmIndexQueryEngine.getOwnDefinition({
           module: `${testRealm}pet`,
           name: 'Pet',
         });
->>>>>>> 6f6e53eb
       assert.strictEqual(
         petDefinitionEntry,
         undefined,
@@ -1397,22 +1318,13 @@
         'module',
         'Name module is successfully indexed',
       );
-<<<<<<< HEAD
-      petCardDefEntry = await realm.realmIndexQueryEngine.getOwnMeta({
-=======
       petDefinitionEntry = await realm.realmIndexQueryEngine.getOwnDefinition({
->>>>>>> 6f6e53eb
         module: `${testRealm}pet`,
         name: 'Pet',
       });
       assert.strictEqual(
-<<<<<<< HEAD
-        petCardDefEntry?.type,
-        'meta',
-=======
         petDefinitionEntry?.type,
         'definition',
->>>>>>> 6f6e53eb
         'Pet card def has recovered',
       );
 
@@ -1424,13 +1336,8 @@
           instanceErrors: 1,
           moduleErrors: 0,
           modulesIndexed: 3,
-<<<<<<< HEAD
-          metaErrors: 0,
-          metasIndexed: 3,
-=======
           definitionErrors: 0,
           definitionsIndexed: 3,
->>>>>>> 6f6e53eb
           totalIndexEntries: 27,
         },
         'indexed correct number of files',
@@ -1470,13 +1377,8 @@
           moduleErrors: 2,
           modulesIndexed: 0,
 
-<<<<<<< HEAD
-          metaErrors: 0,
-          metasIndexed: 0,
-=======
           definitionErrors: 0,
           definitionsIndexed: 0,
->>>>>>> 6f6e53eb
           totalIndexEntries: 20,
         },
         'instance and module are in error state before dependency is available',
@@ -1555,13 +1457,8 @@
           instanceErrors: 0,
           moduleErrors: 0,
           modulesIndexed: 0,
-<<<<<<< HEAD
-          metaErrors: 0,
-          metasIndexed: 0,
-=======
           definitionErrors: 0,
           definitionsIndexed: 0,
->>>>>>> 6f6e53eb
           totalIndexEntries: 25,
         },
         'index did not touch any files',
@@ -1603,13 +1500,8 @@
           instanceErrors: 1,
           moduleErrors: 0,
           modulesIndexed: 1,
-<<<<<<< HEAD
-          metaErrors: 0,
-          metasIndexed: 1,
-=======
           definitionErrors: 0,
           definitionsIndexed: 1,
->>>>>>> 6f6e53eb
           totalIndexEntries: 26,
         },
         'indexed correct number of files',
@@ -1652,13 +1544,8 @@
           instanceErrors: 1,
           moduleErrors: 0,
           modulesIndexed: 3,
-<<<<<<< HEAD
-          metaErrors: 0,
-          metasIndexed: 3,
-=======
           definitionErrors: 0,
           definitionsIndexed: 3,
->>>>>>> 6f6e53eb
           totalIndexEntries: 26,
         },
         'indexed correct number of files',
@@ -1710,13 +1597,8 @@
           instanceErrors: 2,
           moduleErrors: 0,
           modulesIndexed: 0,
-<<<<<<< HEAD
-          metaErrors: 0,
-          metasIndexed: 0,
-=======
           definitionErrors: 0,
           definitionsIndexed: 0,
->>>>>>> 6f6e53eb
           totalIndexEntries: 23,
         },
         'indexed correct number of files',
@@ -1758,13 +1640,8 @@
           instanceErrors: 1,
           moduleErrors: 0,
           modulesIndexed: 1,
-<<<<<<< HEAD
-          metaErrors: 0,
-          metasIndexed: 1,
-=======
           definitionErrors: 0,
           definitionsIndexed: 1,
->>>>>>> 6f6e53eb
           totalIndexEntries: 26,
         },
         'indexed correct number of files',
@@ -1851,13 +1728,8 @@
           instanceErrors: 6,
           modulesIndexed: 10,
           instancesIndexed: 6,
-<<<<<<< HEAD
-          metaErrors: 0,
-          metasIndexed: 10,
-=======
           definitionErrors: 0,
           definitionsIndexed: 10,
->>>>>>> 6f6e53eb
           totalIndexEntries: 26,
         },
         'indexed correct number of files',
@@ -2288,13 +2160,8 @@
           instanceErrors: 0,
           moduleErrors: 0,
           modulesIndexed: 2,
-<<<<<<< HEAD
-          metaErrors: 0,
-          metasIndexed: 2,
-=======
           definitionErrors: 0,
           definitionsIndexed: 2,
->>>>>>> 6f6e53eb
           totalIndexEntries: 30,
         },
         'indexed correct number of files',
@@ -2347,11 +2214,7 @@
         { ...realm.realmIndexUpdater.stats },
         {
           // this is a little misleading because now that we are batching out the
-<<<<<<< HEAD
-          // modules and instances to ensure that the meta is generated before
-=======
           // modules and instances to ensure that the definition is generated before
->>>>>>> 6f6e53eb
           // we trying file serialization, this will only report the last batch
           // of indexing when in fact there where actually 2 batches of indexing
           // generated by this writeMany()
@@ -2359,13 +2222,8 @@
           instanceErrors: 0,
           moduleErrors: 0,
           modulesIndexed: 0,
-<<<<<<< HEAD
-          metaErrors: 0,
-          metasIndexed: 0,
-=======
           definitionErrors: 0,
           definitionsIndexed: 0,
->>>>>>> 6f6e53eb
           totalIndexEntries: 29,
         },
         'indexed correct number of files',
@@ -2540,13 +2398,8 @@
             instanceErrors: 0,
             moduleErrors: 0,
             modulesIndexed: 1,
-<<<<<<< HEAD
-            metaErrors: 0,
-            metasIndexed: 1,
-=======
             definitionErrors: 0,
             definitionsIndexed: 1,
->>>>>>> 6f6e53eb
             totalIndexEntries: 3,
           },
           'has no module errors',
@@ -2575,13 +2428,8 @@
             instancesIndexed: 0,
             moduleErrors: 1,
             modulesIndexed: 0,
-<<<<<<< HEAD
-            metaErrors: 0,
-            metasIndexed: 0,
-=======
             definitionErrors: 0,
             definitionsIndexed: 0,
->>>>>>> 6f6e53eb
             totalIndexEntries: 0,
           },
           'has a module error',
