import { param, query } from '@cardstack/runtime-common';
import { module, test } from 'qunit';
import {
  fetchSubscriptionsByUserId,
  insertPlan,
  insertUser,
  prepareTestDB,
} from './helpers';
import PgAdapter from '../pg-adapter';
import { handlePaymentSucceeded } from '../billing/stripe-webhook-handlers/payment-succeeded';
import { handleSubscriptionDeleted } from '../billing/stripe-webhook-handlers/subscription-deleted';
import { handleCheckoutSessionCompleted } from '../billing/stripe-webhook-handlers/checkout-session-completed';
import {
  LedgerEntry,
  SubscriptionCycle,
  insertSubscriptionCycle,
  sumUpCreditsLedger,
  addToCreditsLedger,
  insertSubscription,
} from '../billing/billing-queries';

import {
  StripeInvoicePaymentSucceededWebhookEvent,
  StripeSubscriptionDeletedWebhookEvent,
  StripeCheckoutSessionCompletedWebhookEvent,
} from '../billing/stripe-webhook-handlers';

async function fetchStripeEvents(dbAdapter: PgAdapter) {
  return await query(dbAdapter, [`SELECT * FROM stripe_events`]);
}

<<<<<<< HEAD
=======
async function fetchUserByStripeCustomerId(
  dbAdapter: PgAdapter,
  stripeCustomerId: string,
) {
  return await query(dbAdapter, [
    `SELECT * FROM users WHERE stripe_customer_id = `,
    param(stripeCustomerId),
  ]);
}

async function fetchSubscriptionsByUserId(
  dbAdapter: PgAdapter,
  userId: string,
): Promise<Subscription[]> {
  let results = (await query(dbAdapter, [
    `SELECT * FROM subscriptions WHERE user_id = `,
    param(userId),
  ])) as {
    id: string;
    user_id: string;
    plan_id: string;
    started_at: number;
    ended_at: number;
    status: string;
    stripe_subscription_id: string;
  }[];

  return results.map((result) => ({
    id: result.id,
    userId: result.user_id,
    planId: result.plan_id,
    startedAt: result.started_at,
    endedAt: result.ended_at,
    status: result.status,
    stripeSubscriptionId: result.stripe_subscription_id,
  }));
}

>>>>>>> 9a08a1a8
async function fetchSubscriptionCyclesBySubscriptionId(
  dbAdapter: PgAdapter,
  subscriptionId: string,
): Promise<SubscriptionCycle[]> {
  let results = await query(dbAdapter, [
    `SELECT * FROM subscription_cycles WHERE subscription_id = `,
    param(subscriptionId),
  ]);

  return results.map((result) => ({
    id: result.id as string,
    subscriptionId: result.subscription_id as string,
    periodStart: parseInt(result.period_start as string),
    periodEnd: parseInt(result.period_end as string),
  }));
}

async function fetchCreditsLedgerByUser(
  dbAdapter: PgAdapter,
  userId: string,
): Promise<LedgerEntry[]> {
  let results = await query(dbAdapter, [
    `SELECT * FROM credits_ledger WHERE user_id = `,
    param(userId),
  ]);

  return results.map(
    (result) =>
      ({
        id: result.id,
        userId: result.user_id,
        creditAmount: result.credit_amount,
        creditType: result.credit_type,
        subscriptionCycleId: result.subscription_cycle_id,
      }) as LedgerEntry,
  );
}

module('billing', function (hooks) {
  let dbAdapter: PgAdapter;

  hooks.beforeEach(async function () {
    prepareTestDB();
    dbAdapter = new PgAdapter();
  });

  hooks.afterEach(async function () {
    await dbAdapter.close();
  });

  module('invoice payment succeeded', function () {
    module('new subscription without any previous subscription', function () {
      test('creates a new subscription and adds plan allowance in credits', async function (assert) {
        let user = await insertUser(dbAdapter, 'user@test', 'cus_123');
        let plan = await insertPlan(dbAdapter, 'Free plan', 0, 100, 'prod_123');

        // Omitted version of a real stripe invoice.payment_succeeded event
        let stripeInvoicePaymentSucceededEvent = {
          id: 'evt_1234567890',
          object: 'event',
          type: 'invoice.payment_succeeded',
          data: {
            object: {
              id: 'in_1234567890',
              object: 'invoice',
              amount_paid: 0, // free plan
              billing_reason: 'subscription_create',
              period_end: 1638465600,
              period_start: 1635873600,
              subscription: 'sub_1234567890',
              customer: 'cus_123',
              lines: {
                data: [
                  {
                    price: { product: 'prod_123' },
                  },
                ],
              },
            },
          },
        } as StripeInvoicePaymentSucceededWebhookEvent;

        await handlePaymentSucceeded(
          dbAdapter,
          stripeInvoicePaymentSucceededEvent,
        );

        // Assert that the stripe event was inserted and processed
        let stripeEvents = await fetchStripeEvents(dbAdapter);
        assert.strictEqual(stripeEvents.length, 1);
        assert.strictEqual(
          stripeEvents[0].stripe_event_id,
          stripeInvoicePaymentSucceededEvent.id,
        );
        assert.true(stripeEvents[0].is_processed);

        // Assert that the subscription was created
        let subscriptions = await fetchSubscriptionsByUserId(
          dbAdapter,
          user.id,
        );
        assert.strictEqual(subscriptions.length, 1);
        let subscription = subscriptions[0];

        assert.strictEqual(subscription.userId, user.id);
        assert.strictEqual(subscription.planId, plan.id);
        assert.strictEqual(subscription.status, 'active');
        assert.strictEqual(subscription.stripeSubscriptionId, 'sub_1234567890');

        // Assert that the subscription cycle was created
        let subscriptionCycles = await fetchSubscriptionCyclesBySubscriptionId(
          dbAdapter,
          subscription.id,
        );
        assert.strictEqual(subscriptionCycles.length, 1);
        let subscriptionCycle = subscriptionCycles[0];

        assert.strictEqual(subscriptionCycle.subscriptionId, subscription.id);
        assert.strictEqual(
          subscriptionCycle.periodStart,
          stripeInvoicePaymentSucceededEvent.data.object.period_start,
        );
        assert.strictEqual(
          subscriptionCycle.periodEnd,
          stripeInvoicePaymentSucceededEvent.data.object.period_end,
        );

        // Assert that the credits were added to the user's balance
        let creditsLedger = await fetchCreditsLedgerByUser(dbAdapter, user.id);
        assert.strictEqual(creditsLedger.length, 1);
        let creditLedgerEntry = creditsLedger[0];
        assert.strictEqual(creditLedgerEntry.userId, user.id);
        assert.strictEqual(
          creditLedgerEntry.creditAmount,
          plan.creditsIncluded,
        );
        assert.strictEqual(creditLedgerEntry.creditType, 'plan_allowance');
        assert.strictEqual(
          creditLedgerEntry.subscriptionCycleId,
          subscriptionCycle.id,
        );

        // Error if stripe event is attempted to be processed again when it's already been processed
        await assert.rejects(
          handlePaymentSucceeded(dbAdapter, stripeInvoicePaymentSucceededEvent),
          'error: duplicate key value violates unique constraint "stripe_events_pkey"',
        );
      });
    });

    module('subscription cycle', function () {
      test('renews the subscription', async function (assert) {
        let user = await insertUser(dbAdapter, 'user@test', 'cus_123');
        let plan = await insertPlan(
          dbAdapter,
          'Creator',
          12,
          2500,
          'prod_creator',
        );
        let subscription = await insertSubscription(dbAdapter, {
          user_id: user.id,
          plan_id: plan.id,
          started_at: 1,
          status: 'active',
          stripe_subscription_id: 'sub_1234567890',
        });
        let subscriptionCycle = await insertSubscriptionCycle(dbAdapter, {
          subscriptionId: subscription.id,
          periodStart: 1,
          periodEnd: 2,
        });

        await addToCreditsLedger(dbAdapter, {
          userId: user.id,
          creditAmount: plan.creditsIncluded,
          creditType: 'plan_allowance',
          subscriptionCycleId: subscriptionCycle.id,
        });

        // User spent 2000 credits in this cycle (from his plan allowance, which is 2500 credits)
        await addToCreditsLedger(dbAdapter, {
          userId: user.id,
          creditAmount: -1000,
          creditType: 'plan_allowance_used',
          subscriptionCycleId: subscriptionCycle.id,
        });

        await addToCreditsLedger(dbAdapter, {
          userId: user.id,
          creditAmount: -1000,
          creditType: 'plan_allowance_used',
          subscriptionCycleId: subscriptionCycle.id,
        });

        // User added 100 additional credits in this cycle (even though user has some plan allowance left but for the sake of a more thorough test we want to simulate a purchase of extra credits)
        await addToCreditsLedger(dbAdapter, {
          userId: user.id,
          creditAmount: 100,
          creditType: 'extra_credit',
          subscriptionCycleId: subscriptionCycle.id,
        });

        // Next cycle
        let stripeInvoicePaymentSucceededEvent = {
          id: 'evt_1234567890',
          object: 'event',
          type: 'invoice.payment_succeeded',
          data: {
            object: {
              id: 'in_1234567890',
              object: 'invoice',
              amount_paid: 12,
              billing_reason: 'subscription_cycle',
              period_start: 2,
              period_end: 3,
              subscription: 'sub_1234567890',
              customer: 'cus_123',
              lines: {
                data: [
                  {
                    price: { product: 'prod_creator' },
                  },
                ],
              },
            },
          },
        } as StripeInvoicePaymentSucceededWebhookEvent;

        let availableCredits = await sumUpCreditsLedger(dbAdapter, {
          userId: user.id,
        });
        assert.strictEqual(availableCredits, plan.creditsIncluded - 2000 + 100);

        await handlePaymentSucceeded(
          dbAdapter,
          stripeInvoicePaymentSucceededEvent,
        );

        // Assert that there are now two subscription cycles
        let subscriptionCycles = await fetchSubscriptionCyclesBySubscriptionId(
          dbAdapter,
          subscription.id,
        );
        assert.strictEqual(subscriptionCycles.length, 2);

        // Assert both subscription cycles have the correct period start and end
        assert.strictEqual(subscriptionCycles[0].periodStart, 1);
        assert.strictEqual(subscriptionCycles[0].periodEnd, 2);
        assert.strictEqual(subscriptionCycles[1].periodStart, 2);
        assert.strictEqual(subscriptionCycles[1].periodEnd, 3);

        // Assert that the ledger has the correct sum of credits going in and out
        availableCredits = await sumUpCreditsLedger(dbAdapter, {
          userId: user.id,
        });
        assert.strictEqual(availableCredits, plan.creditsIncluded + 100); // Remaining credits from the previous cycle expired, new credits added, plus 100 from the extra credit
      });
    });
  });

  module('subscription deleted', function () {
    test('handles subscription cancellation and expiration', async function (assert) {
      let user = await insertUser(dbAdapter, 'user@test', 'cus_123');
      let plan = await insertPlan(
        dbAdapter,
        'Creator',
        12,
        2500,
        'prod_creator',
      );

      await insertSubscription(dbAdapter, {
        user_id: user.id,
        plan_id: plan.id,
        started_at: 1,
        status: 'active',
        stripe_subscription_id: 'sub_1234567890',
      });

      let stripeSubscriptionDeletedEvent = {
        id: 'evt_sub_deleted_1',
        object: 'event',
        type: 'customer.subscription.deleted',
        data: {
          object: {
            id: 'sub_1234567890',
            canceled_at: 2,
            cancellation_details: {
              reason: 'cancellation_requested',
            },
          },
        },
      } as StripeSubscriptionDeletedWebhookEvent;

      await handleSubscriptionDeleted(
        dbAdapter,
        stripeSubscriptionDeletedEvent,
      );

      let subscriptions = await fetchSubscriptionsByUserId(dbAdapter, user.id);
      assert.strictEqual(subscriptions.length, 1);
      assert.strictEqual(subscriptions[0].status, 'canceled');
      assert.strictEqual(subscriptions[0].endedAt, 2);
    });
  });

  module('checkout session completed', function () {
    test('update user stripe customer id when checkout session completed', async function (assert) {
      await insertUser(dbAdapter, 'testuser', '');

      let stripeCheckoutSessionCompletedEvent = {
        id: 'evt_1234567890',
        object: 'event',
        data: {
          object: {
            id: 'cs_test_1234567890',
            object: 'checkout.session',
            client_reference_id: 'testuser',
            customer: 'cus_123',
          },
        },
        type: 'checkout.session.completed',
      } as StripeCheckoutSessionCompletedWebhookEvent;

      await handleCheckoutSessionCompleted(
        dbAdapter,
        stripeCheckoutSessionCompletedEvent,
      );

      let stripeEvents = await fetchStripeEvents(dbAdapter);
      assert.strictEqual(stripeEvents.length, 1);
      assert.strictEqual(
        stripeEvents[0].stripe_event_id,
        stripeCheckoutSessionCompletedEvent.id,
      );

      const updatedUser = await fetchUserByStripeCustomerId(
        dbAdapter,
        'cus_123',
      );
      assert.strictEqual(updatedUser.length, 1);
      assert.strictEqual(updatedUser[0].stripe_customer_id, 'cus_123');
      assert.strictEqual(updatedUser[0].matrix_user_id, 'testuser');
    });
  });
});<|MERGE_RESOLUTION|>--- conflicted
+++ resolved
@@ -29,8 +29,6 @@
   return await query(dbAdapter, [`SELECT * FROM stripe_events`]);
 }
 
-<<<<<<< HEAD
-=======
 async function fetchUserByStripeCustomerId(
   dbAdapter: PgAdapter,
   stripeCustomerId: string,
@@ -41,35 +39,6 @@
   ]);
 }
 
-async function fetchSubscriptionsByUserId(
-  dbAdapter: PgAdapter,
-  userId: string,
-): Promise<Subscription[]> {
-  let results = (await query(dbAdapter, [
-    `SELECT * FROM subscriptions WHERE user_id = `,
-    param(userId),
-  ])) as {
-    id: string;
-    user_id: string;
-    plan_id: string;
-    started_at: number;
-    ended_at: number;
-    status: string;
-    stripe_subscription_id: string;
-  }[];
-
-  return results.map((result) => ({
-    id: result.id,
-    userId: result.user_id,
-    planId: result.plan_id,
-    startedAt: result.started_at,
-    endedAt: result.ended_at,
-    status: result.status,
-    stripeSubscriptionId: result.stripe_subscription_id,
-  }));
-}
-
->>>>>>> 9a08a1a8
 async function fetchSubscriptionCyclesBySubscriptionId(
   dbAdapter: PgAdapter,
   subscriptionId: string,
