--- conflicted
+++ resolved
@@ -43,11 +43,7 @@
       });
     });
 
-<<<<<<< HEAD
-    test('meta entries can be invalidated', async function (assert) {
-=======
     test('definition entries can be invalidated', async function (assert) {
->>>>>>> 6f6e53eb
       await runSharedTest(indexWriterTests, assert, {
         indexWriter,
         indexQueryEngine,
@@ -167,23 +163,15 @@
       });
     });
 
-<<<<<<< HEAD
-    test('can get a meta entry', async function (assert) {
-=======
     test('can get a definition entry', async function (assert) {
->>>>>>> 6f6e53eb
-      await runSharedTest(indexWriterTests, assert, {
-        indexWriter,
-        indexQueryEngine,
-        adapter,
-      });
-    });
-
-<<<<<<< HEAD
-    test('can get a meta entry from the working index', async function (assert) {
-=======
+      await runSharedTest(indexWriterTests, assert, {
+        indexWriter,
+        indexQueryEngine,
+        adapter,
+      });
+    });
+
     test('can get a definition entry from the working index', async function (assert) {
->>>>>>> 6f6e53eb
       await runSharedTest(indexWriterTests, assert, {
         indexWriter,
         indexQueryEngine,
