import {
  type DBAdapter,
  type QueuePublisher,
  type Realm,
  type VirtualNetwork,
  RealmInfo,
} from '@cardstack/runtime-common';
import { MatrixClient } from '@cardstack/runtime-common/matrix-client';
import Router from '@koa/router';
import handleCreateSessionRequest from './handlers/handle-create-session';
import handleCreateRealmRequest from './handlers/handle-create-realm';
import handleFetchCatalogRealmsRequest from './handlers/handle-fetch-catalog-realms';
import handleFetchUserRequest from './handlers/handle-fetch-user';
import handleStripeWebhookRequest from './handlers/handle-stripe-webhook';
import handlePublishRealm from './handlers/handle-publish-realm';
import handleUnpublishRealm from './handlers/handle-unpublish-realm';
import {
  healthCheck,
  jwtMiddleware,
  livenessCheck,
  grafanaAuthorization,
} from './middleware';
import Koa from 'koa';
import handleCreateUserRequest from './handlers/handle-create-user';
import handleQueueStatusRequest from './handlers/handle-queue-status';
import handleReindex from './handlers/handle-reindex';
import handleFullReindex from './handlers/handle-full-reindex';
import handleRemoveJob from './handlers/handle-remove-job';
import handleAddCredit from './handlers/handle-add-credit';
import handleCreateStripeSessionRequest from './handlers/handle-create-stripe-session';
import handleRequestForward from './handlers/handle-request-forward';
import handlePostDeployment from './handlers/handle-post-deployment';
import { handleCheckSiteNameAvailabilityRequest } from './handlers/handle-check-site-name-availability';
import handleRealmAuth from './handlers/handle-realm-auth';
<<<<<<< HEAD
import handleGetBoxelSiteHostnameRequest from './handlers/handle-get-boxel-site-hostname';
=======
import handleClaimBoxelSiteHostnameRequest from './handlers/handle-claim-boxel-site-hostname';
>>>>>>> 7ce2d444

export type CreateRoutesArgs = {
  serverURL: string;
  dbAdapter: DBAdapter;
  matrixClient: MatrixClient;
  realmServerSecretSeed: string;
  grafanaSecret: string;
  realmSecretSeed: string;
  virtualNetwork: VirtualNetwork;
  queue: QueuePublisher;
  realms: Realm[];
  realmsRootPath: string;
  getMatrixRegistrationSecret: () => Promise<string>;
  createAndMountRealm: (
    path: string,
    url: string,
    username: string,
    copiedFromRealm?: URL,
    enableFileWatcher?: boolean,
  ) => Realm;
  createRealm: ({
    ownerUserId,
    endpoint,
    name,
    backgroundURL,
    iconURL,
  }: {
    ownerUserId: string;
    endpoint: string;
    name: string;
    backgroundURL?: string;
    iconURL?: string;
  }) => Promise<{ realm: Realm; info: Partial<RealmInfo> }>;
  serveIndex: (ctxt: Koa.Context, next: Koa.Next) => Promise<any>;
  serveFromRealm: (ctxt: Koa.Context, next: Koa.Next) => Promise<any>;
  sendEvent: (
    user: string,
    eventType: string,
    data?: Record<string, any>,
  ) => Promise<void>;
  domainsForPublishedRealms?: {
    boxelSpace?: string;
    boxelSite?: string;
  };
  assetsURL: URL;
};

export function createRoutes(args: CreateRoutesArgs) {
  let router = new Router();

  router.head('/', livenessCheck);
  router.get('/', healthCheck, args.serveIndex, args.serveFromRealm);
  router.post('/_server-session', handleCreateSessionRequest(args));
  router.post(
    '/_create-realm',
    jwtMiddleware(args.realmSecretSeed),
    handleCreateRealmRequest(args),
  );
  router.get('/_catalog-realms', handleFetchCatalogRealmsRequest(args));
  router.get('/_queue-status', handleQueueStatusRequest(args));
  router.post('/_stripe-webhook', handleStripeWebhookRequest(args));
  router.post(
    '/_stripe-session',
    jwtMiddleware(args.realmSecretSeed),
    handleCreateStripeSessionRequest(args),
  );
  router.get(
    '/_user',
    jwtMiddleware(args.realmSecretSeed),
    handleFetchUserRequest(args),
  );
  router.post(
    '/_user',
    jwtMiddleware(args.realmSecretSeed),
    handleCreateUserRequest(args),
  );
  router.post(
    '/_request-forward',
    jwtMiddleware(args.realmSecretSeed),
    handleRequestForward({
      dbAdapter: args.dbAdapter,
    }),
  );
  router.post(
    '/_publish-realm',
    jwtMiddleware(args.realmSecretSeed),
    handlePublishRealm(args),
  );
  router.post(
    '/_unpublish-realm',
    jwtMiddleware(args.realmSecretSeed),
    handleUnpublishRealm(args),
  );

  // it's awkward that these are GET's but we are working around grafana's limitations
  router.get(
    '/_grafana-reindex',
    grafanaAuthorization(args.grafanaSecret),
    handleReindex(args),
  );
  router.get(
    '/_grafana-complete-job',
    grafanaAuthorization(args.grafanaSecret),
    handleRemoveJob(args),
  );
  router.get(
    '/_grafana-add-credit',
    grafanaAuthorization(args.grafanaSecret),
    handleAddCredit(args),
  );
  router.get(
    '/_grafana-full-reindex',
    grafanaAuthorization(args.grafanaSecret),
    handleFullReindex(args),
  );
  router.post('/_post-deployment', handlePostDeployment(args));
  router.get(
    '/_check-site-name-availability',
    jwtMiddleware(args.realmSecretSeed),
    handleCheckSiteNameAvailabilityRequest(args),
  );
  router.post(
    '/_realm-auth',
    jwtMiddleware(args.realmSecretSeed),
    handleRealmAuth(args),
  );
<<<<<<< HEAD
  router.get(
    '/_boxel-site-hostname',
    jwtMiddleware(args.realmSecretSeed),
    handleGetBoxelSiteHostnameRequest(args),
=======
  router.post(
    '/_boxel-site-hostname',
    jwtMiddleware(args.realmSecretSeed),
    handleClaimBoxelSiteHostnameRequest(args),
>>>>>>> 7ce2d444
  );

  return router.routes();
}<|MERGE_RESOLUTION|>--- conflicted
+++ resolved
@@ -32,11 +32,8 @@
 import handlePostDeployment from './handlers/handle-post-deployment';
 import { handleCheckSiteNameAvailabilityRequest } from './handlers/handle-check-site-name-availability';
 import handleRealmAuth from './handlers/handle-realm-auth';
-<<<<<<< HEAD
 import handleGetBoxelSiteHostnameRequest from './handlers/handle-get-boxel-site-hostname';
-=======
 import handleClaimBoxelSiteHostnameRequest from './handlers/handle-claim-boxel-site-hostname';
->>>>>>> 7ce2d444
 
 export type CreateRoutesArgs = {
   serverURL: string;
@@ -163,17 +160,16 @@
     jwtMiddleware(args.realmSecretSeed),
     handleRealmAuth(args),
   );
-<<<<<<< HEAD
   router.get(
     '/_boxel-site-hostname',
     jwtMiddleware(args.realmSecretSeed),
     handleGetBoxelSiteHostnameRequest(args),
-=======
+  );
+
   router.post(
     '/_boxel-site-hostname',
     jwtMiddleware(args.realmSecretSeed),
     handleClaimBoxelSiteHostnameRequest(args),
->>>>>>> 7ce2d444
   );
 
   return router.routes();
