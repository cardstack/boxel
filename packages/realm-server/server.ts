import Koa from 'koa';
import cors from '@koa/cors';
import { Memoize } from 'typescript-memoize';
import {
  Realm,
  logger,
  SupportedMimeType,
  insertPermissions,
  query,
  Deferred,
  type VirtualNetwork,
  type DBAdapter,
  type QueuePublisher,
  DEFAULT_PERMISSIONS,
  PUBLISHED_DIRECTORY_NAME,
} from '@cardstack/runtime-common';
import {
  ensureDirSync,
  writeJSONSync,
  readdirSync,
  existsSync,
} from 'fs-extra';
import { setupCloseHandler } from './node-realm';
import {
  httpLogging,
  ecsMetadata,
  setContextResponse,
  fetchRequestFromContext,
  methodOverrideSupport,
} from './middleware';
import { registerUser } from './synapse';
import convertAcceptHeaderQueryParam from './middleware/convert-accept-header-qp';
import convertAuthHeaderQueryParam from './middleware/convert-auth-header-qp';
import { NodeAdapter } from './node-realm';
import { resolve, join } from 'path';
import merge from 'lodash/merge';

import { extractSupportedMimeType } from '@cardstack/runtime-common/router';
import * as Sentry from '@sentry/node';
import {
  MatrixClient,
  passwordFromSeed,
  getMatrixUsername,
} from '@cardstack/runtime-common/matrix-client';
import { createRoutes } from './routes';
import { APP_BOXEL_REALM_SERVER_EVENT_MSGTYPE } from '@cardstack/runtime-common/matrix-constants';

export class RealmServer {
  private log = logger('realm-server');
  private realms: Realm[];
  private virtualNetwork: VirtualNetwork;
  private matrixClient: MatrixClient;
  private realmServerSecretSeed: string;
  private realmSecretSeed: string;
  private grafanaSecret: string;

  private realmsRootPath: string;
  private dbAdapter: DBAdapter;
  private queue: QueuePublisher;
  private assetsURL: URL;
  private getIndexHTML: () => Promise<string>;
  private serverURL: URL;
  private matrixRegistrationSecret: string | undefined;
  private promiseForIndexHTML: Promise<string> | undefined;
  private getRegistrationSecret:
    | (() => Promise<string | undefined>)
    | undefined;
  private enableFileWatcher: boolean;
  private validPublishedRealmDomains: string[] | undefined;

  constructor({
    serverURL,
    realms,
    virtualNetwork,
    matrixClient,
    realmServerSecretSeed,
    realmSecretSeed,
    grafanaSecret,
    realmsRootPath,
    dbAdapter,
    queue,
    assetsURL,
    getIndexHTML,
    matrixRegistrationSecret,
    getRegistrationSecret,
    enableFileWatcher,
    validPublishedRealmDomains,
  }: {
    serverURL: URL;
    realms: Realm[];
    virtualNetwork: VirtualNetwork;
    matrixClient: MatrixClient;
    realmServerSecretSeed: string;
    realmSecretSeed: string;
    grafanaSecret: string;
    realmsRootPath: string;
    dbAdapter: DBAdapter;
    queue: QueuePublisher;
    assetsURL: URL;
    getIndexHTML: () => Promise<string>;
    matrixRegistrationSecret?: string;
    getRegistrationSecret?: () => Promise<string | undefined>;
    enableFileWatcher?: boolean;
    validPublishedRealmDomains?: string[];
  }) {
    if (!matrixRegistrationSecret && !getRegistrationSecret) {
      throw new Error(
        `'matrixRegistrationSecret' or 'getRegistrationSecret' must be specified`,
      );
    }
    detectRealmCollision(realms);
    ensureDirSync(realmsRootPath);

    this.serverURL = serverURL;
    this.virtualNetwork = virtualNetwork;
    this.matrixClient = matrixClient;

    this.realmSecretSeed = realmSecretSeed;
    this.realmServerSecretSeed = realmServerSecretSeed;
    this.grafanaSecret = grafanaSecret;
    this.realmsRootPath = realmsRootPath;
    this.dbAdapter = dbAdapter;
    this.queue = queue;
    this.assetsURL = assetsURL;
    this.getIndexHTML = getIndexHTML;
    this.matrixRegistrationSecret = matrixRegistrationSecret;
    this.getRegistrationSecret = getRegistrationSecret;
    this.enableFileWatcher = enableFileWatcher ?? false;
    this.validPublishedRealmDomains = validPublishedRealmDomains;
    this.realms = [...realms];
  }

  @Memoize()
  get app() {
    let app = new Koa<Koa.DefaultState, Koa.Context>()
      .use(httpLogging)
      .use(ecsMetadata)
      .use(
        cors({
          origin: '*',
          allowHeaders:
            'Authorization, Content-Type, If-Match, If-None-Match, X-Requested-With, X-Boxel-Client-Request-Id, X-Boxel-Building-Index, X-Boxel-Assume-User, X-HTTP-Method-Override, X-Boxel-Disable-Module-Cache, X-Filename',
        }),
      )
      .use(async (ctx, next) => {
        // Disable browser cache for all data requests to the realm server. The condition captures our supported mime types but not others,
        // such as assets, which we probably want to cache.
        let mimeType = extractSupportedMimeType(
          ctx.header.accept as unknown as null | string | [string],
        );

        if (
          Object.values(SupportedMimeType)
            // Actually, we want to use HTTP caching for executable modules which
            // are requested with the "*/*" accept header
            .filter((m) => m !== '*/*')
            .includes(mimeType as SupportedMimeType)
        ) {
          ctx.set('Cache-Control', 'no-store, no-cache, must-revalidate');
        }

        await next();
      })
      .use(convertAcceptHeaderQueryParam)
      .use(convertAuthHeaderQueryParam)
      .use(methodOverrideSupport)
      .use(
        createRoutes({
          dbAdapter: this.dbAdapter,
          serverURL: this.serverURL.href,
          matrixClient: this.matrixClient,
          realmServerSecretSeed: this.realmServerSecretSeed,
          realmSecretSeed: this.realmSecretSeed,
          grafanaSecret: this.grafanaSecret,
          virtualNetwork: this.virtualNetwork,
          createRealm: this.createRealm,
          serveIndex: this.serveIndex,
          serveFromRealm: this.serveFromRealm,
          sendEvent: this.sendEvent,
          queue: this.queue,
          realms: this.realms,
<<<<<<< HEAD
          assetsURL: this.assetsURL,
=======
          realmsRootPath: this.realmsRootPath,
          getMatrixRegistrationSecret: this.getMatrixRegistrationSecret,
          createAndMountRealm: this.createAndMountRealm,
          validPublishedRealmDomains: this.validPublishedRealmDomains,
>>>>>>> f594752c
        }),
      )
      .use(this.serveIndex)
      .use(this.serveFromRealm);

    app.on('error', (err, ctx) => {
      console.error(`Unhandled server error`, err);
      Sentry.withScope((scope) => {
        scope.setSDKProcessingMetadata({ request: ctx.request });
        Sentry.captureException(err);
      });
    });

    return app;
  }

  listen(port: number) {
    let instance = this.app.listen(port);
    this.log.info(`Realm server listening on port %s\n`, port);
    return instance;
  }

  async start() {
    let loadedRealms = await this.loadRealms();
    this.realms.push(...loadedRealms);

    // ideally we'd like to use a Promise.all to start these and the ordering
    // will just fall out naturally from cross realm invalidation. Until we have
    // that we should start the realms in order.
    for (let realm of this.realms) {
      await realm.start();
    }
  }

  get testingOnlyRealms() {
    return [...this.realms];
  }

  testingOnlyUnmountRealms() {
    for (let realm of this.realms) {
      this.virtualNetwork.unmount(realm.handle);
    }
  }

  private serveIndex = async (ctxt: Koa.Context, next: Koa.Next) => {
    if (ctxt.header.accept?.includes('text/html')) {
      ctxt.type = 'html';
      ctxt.body = await this.retrieveIndexHTML();
      return;
    }
    return next();
  };

  private async retrieveIndexHTML(): Promise<string> {
    if (this.promiseForIndexHTML) {
      // This is optimized for production, in that we won't be changing index
      // HTML after we start. However, in development this might be annoying
      // because it means restarting the realm server to pick up ember-cli
      // rebuilds in the case where you want to test with the the realm server
      // specifically and not ember cli hosted app.
      return this.promiseForIndexHTML;
    }
    let deferred = new Deferred<string>();
    this.promiseForIndexHTML = deferred.promise;
    let indexHTML = (await this.getIndexHTML()).replace(
      /(<meta name="@cardstack\/host\/config\/environment" content=")([^"].*)(">)/,
      (_match, g1, g2, g3) => {
        let config = JSON.parse(decodeURIComponent(g2));
        config = merge({}, config, {
          hostsOwnAssets: false,
          assetsURL: this.assetsURL.href,
          realmServerURL: this.serverURL.href,
        });
        return `${g1}${encodeURIComponent(JSON.stringify(config))}${g3}`;
      },
    );

    indexHTML = indexHTML
      .replace(/(src|href)="\//g, `$1="${this.assetsURL.href}`)
      // This is imported within a script tag vs being in an attribute
      .replace(
        '/assets/content-tag/standalone.js',
        new URL('/assets/content-tag/standalone.js', this.assetsURL.href).href,
      );

    deferred.fulfill(indexHTML);
    return indexHTML;
  }

  private serveFromRealm = async (ctxt: Koa.Context, _next: Koa.Next) => {
    if (ctxt.request.path === '/_boom') {
      throw new Error('boom');
    }
    let request = await fetchRequestFromContext(ctxt);
    let realmResponse = await this.virtualNetwork.handle(
      request,
      (mappedRequest) => {
        // Setup this handler only after the request has been mapped because
        // the *mapped request* is the one that gets closed, not the original one
        setupCloseHandler(ctxt.res, mappedRequest);
      },
    );

    await setContextResponse(ctxt, realmResponse);
  };

  private createRealm = async ({
    ownerUserId,
    endpoint,
    name,
    backgroundURL,
    iconURL,
  }: {
    ownerUserId: string; // note matrix userIDs look like "@mango:boxel.ai"
    endpoint: string;
    name: string;
    backgroundURL?: string;
    iconURL?: string;
  }): Promise<Realm> => {
    if (
      this.realms.find(
        (r) => new URL(r.url).href.replace(/\/$/, '') === new URL(r.url).origin,
      )
    ) {
      throw errorWithStatus(
        400,
        `Cannot create a realm: a realm is already mounted at the origin of this server`,
      );
    }
    if (!endpoint.match(/^[a-z0-9-]+$/)) {
      throw errorWithStatus(
        400,
        `realm endpoint '${endpoint}' contains invalid characters`,
      );
    }

    let ownerUsername = getMatrixUsername(ownerUserId);
    let url = new URL(
      `${this.serverURL.pathname.replace(
        /\/$/,
        '',
      )}/${ownerUsername}/${endpoint}/`,
      this.serverURL,
    ).href;

    let existingRealmURLs = this.realms.map((r) => r.url);
    if (existingRealmURLs.includes(url)) {
      throw errorWithStatus(
        400,
        `realm '${url}' already exists on this server`,
      );
    }

    let realmPath = resolve(join(this.realmsRootPath, ownerUsername, endpoint));
    ensureDirSync(realmPath);

    let username = `realm/${ownerUsername}_${endpoint}`;
    let { userId } = await registerUser({
      matrixURL: this.matrixClient.matrixURL,
      displayname: username,
      username,
      password: await passwordFromSeed(username, this.realmSecretSeed),
      registrationSecret: await this.getMatrixRegistrationSecret(),
    });
    this.log.debug(`created realm bot user '${userId}' for new realm ${url}`);

    await insertPermissions(this.dbAdapter, new URL(url), {
      [userId]: DEFAULT_PERMISSIONS,
      [ownerUserId]: DEFAULT_PERMISSIONS,
    });

    writeJSONSync(join(realmPath, '.realm.json'), {
      name,
      ...(iconURL ? { iconURL } : {}),
      ...(backgroundURL ? { backgroundURL } : {}),
    });
    writeJSONSync(join(realmPath, 'index.json'), {
      data: {
        type: 'card',
        meta: {
          adoptsFrom: {
            module: 'https://cardstack.com/base/cards-grid',
            name: 'CardsGrid',
          },
        },
      },
    });

    return this.createAndMountRealm(realmPath, url, username);
  };

  private createAndMountRealm = (
    path: string,
    url: string,
    username: string,
    copiedFromRealm?: URL,
  ) => {
    let adapter = new NodeAdapter(resolve(path), this.enableFileWatcher);
    let realm = new Realm(
      {
        url,
        adapter,
        secretSeed: this.realmSecretSeed,
        virtualNetwork: this.virtualNetwork,
        dbAdapter: this.dbAdapter,
        queue: this.queue,
        matrix: {
          url: new URL(this.matrixClient.matrixURL),
          username,
        },
        realmServerMatrixClient: this.matrixClient,
      },
      copiedFromRealm ? { copiedFromRealm } : undefined,
    );
    this.realms.push(realm);
    this.virtualNetwork.mount(realm.handle);
    return realm;
  };

  // TODO consider refactoring this into main.ts after createRealm() becomes
  // private and realm creation happens as part of user creation. Then the
  // testing would likely move to the matrix client. Currently testing this
  // method is only possible by having this function in the RealmServer which is
  // within our testing boundary. main.ts is outside of our testing boundary.
  // The only real way to test thru main.ts is with a full stack, a la matrix
  // client tests.
  private async loadRealms() {
    let realms: Realm[] = [];

    for (let maybeUsername of readdirSync(this.realmsRootPath, {
      withFileTypes: true,
    })) {
      if (!maybeUsername.isDirectory()) {
        continue;
      }
      let owner = maybeUsername.name;

      // Skip published realms, loaded later
      if (owner === PUBLISHED_DIRECTORY_NAME) {
        continue;
      }

      for (let maybeRealm of readdirSync(join(this.realmsRootPath, owner), {
        withFileTypes: true,
      })) {
        if (!maybeRealm.isDirectory()) {
          continue;
        }
        let realmName = maybeRealm.name;
        let realmPath = join(this.realmsRootPath, owner, realmName);
        let maybeRealmContents = readdirSync(realmPath);
        if (maybeRealmContents.includes('.realm.json')) {
          let url = new URL(
            `${this.serverURL.pathname.replace(
              /\/$/,
              '',
            )}/${owner}/${realmName}/`,
            this.serverURL,
          ).href;
          let adapter = new NodeAdapter(realmPath, this.enableFileWatcher);
          let username = `realm/${owner}_${realmName}`;
          let realm = new Realm({
            url,
            adapter,
            secretSeed: this.realmSecretSeed,
            virtualNetwork: this.virtualNetwork,
            dbAdapter: this.dbAdapter,
            queue: this.queue,
            matrix: {
              url: this.matrixClient.matrixURL,
              username,
            },
            realmServerMatrixClient: this.matrixClient,
          });
          this.virtualNetwork.mount(realm.handle);
          realms.push(realm);
        }
      }
    }

    let publishedRealms = await this.findPublishedRealms();
    return [...realms, ...publishedRealms];
  }

  private async findPublishedRealms() {
    let realms = [];
    try {
      this.log.info('Loading published realms…');

      let publishedRealms = (
        await query(this.dbAdapter, [
          `SELECT * FROM published_realms ORDER BY published_realm_url`,
        ])
      ).map((row) => ({
        id: row.id as string,
        owner_username: row.owner_username as string,
        source_realm_url: row.source_realm_url as string,
        published_realm_url: row.published_realm_url as string,
      }));

      this.log.info(
        `Found ${publishedRealms.length} published realms in database`,
      );

      let publishedRealmsByUrl = new Map(
        publishedRealms.map((r) => [r.published_realm_url, r]),
      );

      let publishedDir = join(this.realmsRootPath, PUBLISHED_DIRECTORY_NAME);

      if (!existsSync(publishedDir)) {
        if (publishedRealms.length > 0) {
          this.log.warn(
            `Found ${publishedRealms.length} published realms in database but ${PUBLISHED_DIRECTORY_NAME} directory does not exist at ${publishedDir}`,
          );
        }

        this.log.info(
          `No ${PUBLISHED_DIRECTORY_NAME} directory found, skipping published realms`,
        );
        return [];
      }

      this.log.info(
        `Scanning ${PUBLISHED_DIRECTORY_NAME} directory: ${publishedDir}`,
      );

      let foundDirectories = new Set<string>();
      let publishedDirContents = readdirSync(publishedDir, {
        withFileTypes: true,
      });

      this.log.info(
        `Found ${publishedDirContents.length} items in ${PUBLISHED_DIRECTORY_NAME} directory`,
      );

      for (let maybeRealmDir of publishedDirContents) {
        if (!maybeRealmDir.isDirectory()) {
          continue;
        }

        let realmDirName = maybeRealmDir.name;
        let realmPath = join(publishedDir, realmDirName);

        try {
          let maybeRealmContents = readdirSync(realmPath);

          if (!maybeRealmContents.includes('.realm.json')) {
            this.log.warn(
              `Directory ${realmPath} exists but does not contain .realm.json, skipping`,
            );
            continue;
          }

          let matchingPublishedRealm = publishedRealms.find(
            (publishedRealmRow) => publishedRealmRow.id === realmDirName,
          );

          if (!matchingPublishedRealm) {
            this.log.warn(
              `Found directory ${realmPath} but no matching entry in published_realms table, skipping`,
            );
            continue;
          }

          let publishedRealmUrl = matchingPublishedRealm.published_realm_url;

          foundDirectories.add(publishedRealmUrl);

          let publishedRealmRow = publishedRealmsByUrl.get(publishedRealmUrl);

          if (!publishedRealmRow) {
            this.log.warn(
              `Found published realm directory at ${realmPath} but no corresponding entry in published_realms table for URL ${publishedRealmUrl}`,
            );
            continue;
          }

          let adapter = new NodeAdapter(realmPath, this.enableFileWatcher);
          let username = publishedRealmRow.owner_username;

          let realm = new Realm({
            url: publishedRealmUrl,
            adapter,
            secretSeed: this.realmSecretSeed,
            virtualNetwork: this.virtualNetwork,
            dbAdapter: this.dbAdapter,
            queue: this.queue,
            matrix: {
              url: this.matrixClient.matrixURL,
              username,
            },
            realmServerMatrixClient: this.matrixClient,
          });

          this.virtualNetwork.mount(realm.handle);
          realms.push(realm);

          this.log.info(
            `Loaded published realm: ${publishedRealmUrl} from ${realmPath}`,
          );
        } catch (dirError) {
          this.log.warn(
            `Error processing published realm directory ${realmPath}: ${dirError}`,
          );
        }
      }

      for (let publishedRealm of publishedRealms) {
        if (!foundDirectories.has(publishedRealm.published_realm_url)) {
          this.log.warn(
            `Published realm ${publishedRealm.published_realm_url} exists in database but no corresponding directory found in ${publishedDir}`,
          );
        }
      }

      this.log.info(
        `Finished loading published realms. Loaded ${realms.filter((r) => r.url.includes(PUBLISHED_DIRECTORY_NAME) || foundDirectories.has(r.url)).length} published realms.`,
      );
    } catch (error) {
      this.log.error(`Error loading published realms: ${error}`);
      if (error instanceof Error) {
        this.log.error(`Stack trace: ${error.stack}`);
      }
    }

    return realms;
  }

  private sendEvent = async (user: string, eventType: string) => {
    let dmRooms =
      (await this.matrixClient.getAccountDataFromServer<Record<string, string>>(
        'boxel.session-rooms',
      )) ?? {};
    let roomId = dmRooms[user];
    if (!roomId) {
      console.error(
        `Failed to send event: ${eventType}, cannot find session room for user: ${user}`,
      );
    }

    await this.matrixClient.sendEvent(roomId, 'm.room.message', {
      body: JSON.stringify({ eventType }),
      msgtype: APP_BOXEL_REALM_SERVER_EVENT_MSGTYPE,
    });
  };

  // we use a function to get the matrix registration secret because matrix
  // client tests leverage a synapse instance that changes multiple times per
  // realm lifespan, and each new synapse instance has a unique registration
  // secret
  private getMatrixRegistrationSecret = async () => {
    if (this.getRegistrationSecret) {
      let secret = await this.getRegistrationSecret();
      if (!secret) {
        throw new Error(
          `the getRegistrationSecret() function returned no secret`,
        );
      }
      return secret;
    }

    if (this.matrixRegistrationSecret) {
      return this.matrixRegistrationSecret;
    }

    throw new Error(`Can not determine the matrix registration secret`);
  };
}

function detectRealmCollision(realms: Realm[]): void {
  let collisions: string[] = [];
  let realmsURLs = realms.map(({ url }) => ({
    url,
    path: new URL(url).pathname,
  }));
  for (let realmA of realmsURLs) {
    for (let realmB of realmsURLs) {
      if (realmA.path.length > realmB.path.length) {
        if (realmA.path.startsWith(realmB.path)) {
          collisions.push(`${realmA.url} collides with ${realmB.url}`);
        }
      }
    }
  }
  if (collisions.length > 0) {
    throw new Error(
      `Cannot start realm server--realm route collisions detected: ${JSON.stringify(
        collisions,
      )}`,
    );
  }
}

function errorWithStatus(
  status: number,
  message: string,
): Error & { status: number } {
  let error = new Error(message);
  (error as Error & { status: number }).status = status;
  return error as Error & { status: number };
}<|MERGE_RESOLUTION|>--- conflicted
+++ resolved
@@ -179,14 +179,11 @@
           sendEvent: this.sendEvent,
           queue: this.queue,
           realms: this.realms,
-<<<<<<< HEAD
           assetsURL: this.assetsURL,
-=======
           realmsRootPath: this.realmsRootPath,
           getMatrixRegistrationSecret: this.getMatrixRegistrationSecret,
           createAndMountRealm: this.createAndMountRealm,
           validPublishedRealmDomains: this.validPublishedRealmDomains,
->>>>>>> f594752c
         }),
       )
       .use(this.serveIndex)
