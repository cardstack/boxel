import Koa from 'koa';
import cors from '@koa/cors';
import Router from '@koa/router';
import { Memoize } from 'typescript-memoize';
import {
  Realm,
  logger,
  SupportedMimeType,
  insertPermissions,
  createResponse,
  type VirtualNetwork,
  type DBAdapter,
  type Queue,
  type RealmPermissions,
} from '@cardstack/runtime-common';
import { ensureDirSync, writeJSONSync, readdirSync, copySync } from 'fs-extra';
import { setupCloseHandler } from './node-realm';
import {
  livenessCheck,
  healthCheck,
  httpLogging,
  httpBasicAuth,
  ecsMetadata,
  setContextResponse,
  fetchRequestFromContext,
} from './middleware';
import { registerUser } from './synapse';
import convertAcceptHeaderQueryParam from './middleware/convert-accept-header-qp';
import { NodeAdapter } from './node-realm';
import { resolve, join } from 'path';

import './lib/externals';
import {
  extractSupportedMimeType,
  AuthenticationError,
  AuthenticationErrorMessages,
} from '@cardstack/runtime-common/router';
import * as Sentry from '@sentry/node';
import {
  MatrixClient,
  passwordFromSeed,
  getMatrixUsername,
} from '@cardstack/runtime-common/matrix-client';
import {
  MatrixBackendAuthentication,
  Utils,
} from '@cardstack/runtime-common/matrix-backend-authentication';
import {
  TokenExpiredError,
  JsonWebTokenError,
  sign,
  verify,
} from 'jsonwebtoken';

interface RealmServerTokenClaim {
  user: string;
}

const DEFAULT_PERMISSIONS = Object.freeze([
  'read',
  'write',
  'realm-owner',
]) as RealmPermissions['user'];

const IGNORE_SEED_FILES = [
  'node_modules',
  '.gitignore',
  '.realm.json',
  '.template-lintrc.js',
  'package.json',
  'TODO.md',
  'tsconfig.json',
];

export class RealmServer {
  private log = logger('realm-server');
  private realms: Realm[];
  private virtualNetwork: VirtualNetwork;
  private matrixClient: MatrixClient;
  private secretSeed: string;
  private realmsRootPath: string;
  private dbAdapter: DBAdapter;
  private queue: Queue;
  private assetsURL: URL;
  private getIndexHTML: () => Promise<string>;
  private serverURL: URL;
  private seedPath: string | undefined;
  private matrixRegistrationSecret: string | undefined;
<<<<<<< HEAD
  private matrixRegistrationSecretFile: string | undefined;
=======
  private getRegistrationSecret:
    | (() => Promise<string | undefined>)
    | undefined;
>>>>>>> cd66775c

  constructor({
    serverURL,
    realms,
    virtualNetwork,
    matrixClient,
    secretSeed,
    realmsRootPath,
    dbAdapter,
    queue,
    assetsURL,
    getIndexHTML,
    matrixRegistrationSecret,
    getRegistrationSecret,
    seedPath,
  }: {
    serverURL: URL;
    realms: Realm[];
    virtualNetwork: VirtualNetwork;
    matrixClient: MatrixClient;
    secretSeed: string;
    realmsRootPath: string;
    dbAdapter: DBAdapter;
    queue: Queue;
    assetsURL: URL;
    getIndexHTML: () => Promise<string>;
    seedPath?: string;
    matrixRegistrationSecret?: string;
<<<<<<< HEAD
    matrixRegistrationSecretFile?: string;
=======
    getRegistrationSecret?: () => Promise<string | undefined>;
>>>>>>> cd66775c
  }) {
    if (!matrixRegistrationSecret && !getRegistrationSecret) {
      throw new Error(
        `'matrixRegistrationSecret' or 'getRegistrationSecret' must be specified`,
      );
    }
    detectRealmCollision(realms);
    ensureDirSync(realmsRootPath);

    this.serverURL = serverURL;
    this.virtualNetwork = virtualNetwork;
    this.matrixClient = matrixClient;
    this.secretSeed = secretSeed;
    this.realmsRootPath = realmsRootPath;
    this.seedPath = seedPath;
    this.dbAdapter = dbAdapter;
    this.queue = queue;
    this.assetsURL = assetsURL;
    this.getIndexHTML = getIndexHTML;
    this.matrixRegistrationSecret = matrixRegistrationSecret;
<<<<<<< HEAD
    this.matrixRegistrationSecretFile = matrixRegistrationSecretFile;
=======
    this.getRegistrationSecret = getRegistrationSecret;
>>>>>>> cd66775c
    this.realms = [...realms, ...this.loadRealms()];
  }

  @Memoize()
  get app() {
    let router = new Router();
    router.head('/', livenessCheck);
    router.get('/', healthCheck, this.serveIndex(), this.serveFromRealm);
    router.post('/_server-session', this.createSession());
    router.post('/_create-realm', this.handleCreateRealmRequest());

    let app = new Koa<Koa.DefaultState, Koa.Context>()
      .use(httpLogging)
      .use(ecsMetadata)
      .use(
        cors({
          origin: '*',
          allowHeaders:
            'Authorization, Content-Type, If-Match, X-Requested-With, X-Boxel-Client-Request-Id, X-Boxel-Building-Index',
        }),
      )
      .use(async (ctx, next) => {
        // Disable browser cache for all data requests to the realm server. The condition captures our supported mime types but not others,
        // such as assets, which we probably want to cache.
        let mimeType = extractSupportedMimeType(
          ctx.header.accept as unknown as null | string | [string],
        );

        if (
          Object.values(SupportedMimeType).includes(
            mimeType as SupportedMimeType,
          )
        ) {
          ctx.set('Cache-Control', 'no-store, no-cache, must-revalidate');
        }

        await next();
      })
      .use(convertAcceptHeaderQueryParam)
      .use(httpBasicAuth)
      .use(router.routes())
      .use(this.serveFromRealm);

    app.on('error', (err, ctx) => {
      console.error(`Unhandled server error`, err);
      Sentry.withScope((scope) => {
        scope.setSDKProcessingMetadata({ request: ctx.request });
        Sentry.captureException(err);
      });
    });

    return app;
  }

  listen(port: number) {
    let instance = this.app.listen(port);
    this.log.info(`Realm server listening on port %s\n`, port);
    return instance;
  }

  async start() {
    // ideally we'd like to use a Promise.all to start these and the ordering
    // will just fall out naturally from cross realm invalidation. Until we have
    // that we should start the realms in order.
    for (let realm of this.realms) {
      await realm.start();
    }
  }

  get testingOnlyRealms() {
    return [...this.realms];
  }

  testingOnlyUnmountRealms() {
    for (let realm of this.realms) {
      this.virtualNetwork.unmount(realm.handle);
    }
  }

  private createSession(): (
    ctxt: Koa.Context,
    next: Koa.Next,
  ) => Promise<void> {
    let matrixBackendAuthentication = new MatrixBackendAuthentication(
      this.matrixClient,
      this.secretSeed,
      {
        badRequest: function (message: string) {
          return new Response(JSON.stringify({ errors: message }), {
            status: 400,
            statusText: 'Bad Request',
            headers: { 'content-type': SupportedMimeType.Session },
          });
        },
        createResponse: function (
          body: BodyInit | null | undefined,
          init: ResponseInit | undefined,
        ) {
          return new Response(body, init);
        },
        createJWT: async (user: string) => this.createJWT(user),
      } as Utils,
    );

    return async (ctxt: Koa.Context, _next: Koa.Next) => {
      try {
        let request = await fetchRequestFromContext(ctxt);
        let response = await matrixBackendAuthentication.createSession(request);
        await setContextResponse(ctxt, response);
      } catch (e: any) {
        console.error(`Exception while creating a session on realm server`, e);
        await sendResponseForSystemError(ctxt, `${e.message}: at ${e.stack}`);
      }
    };
  }

  createJWT(userId: string): string {
    return sign({ user: userId } as RealmServerTokenClaim, this.secretSeed, {
      expiresIn: '7d',
    });
  }

  private serveIndex(): (ctxt: Koa.Context, next: Koa.Next) => Promise<void> {
    return async (ctxt: Koa.Context, next: Koa.Next) => {
      if (ctxt.header.accept?.includes('text/html') && this.realms.length > 0) {
        ctxt.type = 'html';
        ctxt.body = await this.realms[0].getIndexHTML({
          realmsServed: this.realms.map((r) => r.url),
        });
        return;
      }
      return next();
    };
  }

  private serveFromRealm = async (ctxt: Koa.Context, _next: Koa.Next) => {
    if (ctxt.request.path === '/_boom') {
      throw new Error('boom');
    }
    let request = await fetchRequestFromContext(ctxt);
    let realmResponse = await this.virtualNetwork.handle(
      request,
      (mappedRequest) => {
        // Setup this handler only after the request has been mapped because
        // the *mapped request* is the one that gets closed, not the original one
        setupCloseHandler(ctxt.res, mappedRequest);
      },
    );

    await setContextResponse(ctxt, realmResponse);
  };

  private handleCreateRealmRequest(): (
    ctxt: Koa.Context,
    next: Koa.Next,
  ) => Promise<void> {
    return async (ctxt: Koa.Context, _next: Koa.Next) => {
      let request = await fetchRequestFromContext(ctxt);

      let token: RealmServerTokenClaim;
      try {
        // Currently the only permission possible for the realm-server is the
        // permission to create a realm which is available for any matrix user,
        // as such we are only checking that the jwt is valid as opposed to
        // fetching permissions and comparing the JWT to what is configured on
        // the server. If we introduce another type of realm-server permission,
        // then we will need to compare the token with what is configured on the
        // server.
        token = this.getJwtToken(request);
      } catch (e) {
        if (e instanceof AuthenticationError) {
          await sendResponseForForbiddenRequest(ctxt, e.message);
          return;
        }
        throw e;
      }

      let { user: ownerUserId } = token;
      let body = await request.text();
      let json: Record<string, any>;
      try {
        json = JSON.parse(body);
      } catch (e) {
        await sendResponseForBadRequest(
          ctxt,
          'Request body is not valid JSON-API - invalid JSON',
        );
        return;
      }
      try {
        assertIsRealmCreationJSON(json);
      } catch (e: any) {
        await sendResponseForBadRequest(
          ctxt,
          `Request body is not valid JSON-API - ${e.message}`,
        );
        return;
      }

      let realm: Realm | undefined;
      let start = Date.now();
      let indexStart: number | undefined;
      try {
<<<<<<< HEAD
        realm = await this.createRealm(ownerUserId, realmName);
=======
        realm = await this.createRealm({
          ownerUserId,
          ...json.data.attributes,
        });
        this.log.debug(
          `created new realm ${realm.url} in ${Date.now() - start} ms`,
        );
        this.log.debug(`indexing new realm ${realm.url}`);
        indexStart = Date.now();
>>>>>>> cd66775c
        await realm.start();
      } catch (e: any) {
        if ('status' in e && e.status === 400) {
          await sendResponseForBadRequest(ctxt, e.message);
        } else {
          await sendResponseForSystemError(ctxt, `${e.message}: at ${e.stack}`);
        }
        return;
      } finally {
        if (realm != null && indexStart != null) {
          this.log.debug(
            `indexing of new realm ${realm.url} ended in ${
              Date.now() - indexStart
            } ms`,
          );
        }
      }

      let response = createResponse({
        body: JSON.stringify(
          {
            data: {
              type: 'realm',
              id: realm.url,
              attributes: { ...json.data.attributes },
            },
          },
          null,
          2,
        ),
        init: {
          status: 201,
          headers: {
            'content-type': SupportedMimeType.JSONAPI,
          },
        },
        requestContext: {
          realm,
          permissions: {
            [ownerUserId]: DEFAULT_PERMISSIONS,
          },
        },
      });
      await setContextResponse(ctxt, response);
      return;
    };
  }

  private getJwtToken(request: Request) {
    let authorizationString = request.headers.get('Authorization');
    if (!authorizationString) {
      throw new AuthenticationError(
        AuthenticationErrorMessages.MissingAuthHeader,
      );
    }
    let tokenString = authorizationString.replace('Bearer ', '');
    try {
      return verify(tokenString, this.secretSeed) as RealmServerTokenClaim;
    } catch (e) {
      if (e instanceof TokenExpiredError) {
        throw new AuthenticationError(AuthenticationErrorMessages.TokenExpired);
      }

      if (e instanceof JsonWebTokenError) {
        throw new AuthenticationError(AuthenticationErrorMessages.TokenInvalid);
      }
      throw e;
    }
  }

  private async createRealm({
    ownerUserId,
    endpoint,
    name,
    backgroundURL,
    iconURL,
  }: {
    ownerUserId: string; // note matrix userIDs look like "@mango:boxel.ai"
    endpoint: string;
    name: string;
    backgroundURL?: string;
    iconURL?: string;
  }): Promise<Realm> {
    if (
      this.realms.find(
        (r) => new URL(r.url).href.replace(/\/$/, '') === new URL(r.url).origin,
      )
    ) {
      throw errorWithStatus(
        400,
        `Cannot create a realm: a realm is already mounted at the origin of this server`,
      );
    }
    if (!endpoint.match(/^[a-z0-9-]+$/)) {
      throw errorWithStatus(
        400,
        `realm endpoint '${endpoint}' contains invalid characters`,
      );
    }

    let ownerUsername = getMatrixUsername(ownerUserId);
    let url = new URL(
      `${this.serverURL.pathname.replace(
        /\/$/,
        '',
      )}/${ownerUsername}/${endpoint}/`,
      this.serverURL,
    ).href;

    let existingRealmURLs = this.realms.map((r) => r.url);
    if (existingRealmURLs.includes(url)) {
      throw errorWithStatus(
        400,
        `realm '${url}' already exists on this server`,
      );
    }

    let realmPath = resolve(join(this.realmsRootPath, ownerUsername, endpoint));
    ensureDirSync(realmPath);
    let adapter = new NodeAdapter(resolve(String(realmPath)));

<<<<<<< HEAD
    let username = `realm/${ownerUsername}_${realmName}`;
=======
    let username = `realm/${ownerUsername}_${endpoint}`;
>>>>>>> cd66775c
    let { userId } = await registerUser({
      matrixURL: this.matrixClient.matrixURL,
      displayname: username,
      username,
      password: await passwordFromSeed(username, this.secretSeed),
      registrationSecret: await this.getMatrixRegistrationSecret(),
    });
    this.log.debug(`created realm bot user '${userId}' for new realm ${url}`);

    await insertPermissions(this.dbAdapter, new URL(url), {
      [userId]: DEFAULT_PERMISSIONS,
      [ownerUserId]: DEFAULT_PERMISSIONS,
    });

    writeJSONSync(join(realmPath, '.realm.json'), {
      name,
      ...(iconURL ? { iconURL } : {}),
      ...(backgroundURL ? { backgroundURL } : {}),
    });
    if (this.seedPath) {
      let ignoreList = IGNORE_SEED_FILES.map((file) =>
        join(this.seedPath!.replace(/\/$/, ''), file),
      );
      copySync(this.seedPath, realmPath, {
        filter: (src, _dest) => {
          return !ignoreList.includes(src);
        },
      });
      this.log.debug(`seed files for new realm ${url} copied to ${realmPath}`);
    }

    let realm = new Realm({
      url,
      adapter,
      getIndexHTML: this.getIndexHTML,
      secretSeed: this.secretSeed,
      virtualNetwork: this.virtualNetwork,
      dbAdapter: this.dbAdapter,
      queue: this.queue,
      assetsURL: this.assetsURL,
      matrix: {
        url: this.matrixClient.matrixURL,
        username,
      },
    });
    this.realms.push(realm);
    this.virtualNetwork.mount(realm.handle);
    return realm;
  }

  // TODO consider refactoring this into main.ts after createRealm() becomes
  // private and realm creation happens as part of user creation. Then the
  // testing would likely move to the matrix client. Currently testing this
  // method is only possible by having this function in the RealmServer which is
  // within our testing boundary. main.ts is outside of our testing boundary.
  // The only real way to test thru main.ts is with a full stack, a la matrix
  // client tests.
  private loadRealms() {
    let realms: Realm[] = [];
    for (let maybeUsername of readdirSync(this.realmsRootPath, {
      withFileTypes: true,
    })) {
      if (!maybeUsername.isDirectory()) {
        continue;
      }
      let owner = maybeUsername.name;
      for (let maybeRealm of readdirSync(join(this.realmsRootPath, owner), {
        withFileTypes: true,
      })) {
        if (!maybeRealm.isDirectory()) {
          continue;
        }
        let realmName = maybeRealm.name;
        let realmPath = join(this.realmsRootPath, owner, realmName);
        let maybeRealmContents = readdirSync(realmPath);
        if (maybeRealmContents.includes('.realm.json')) {
          let url = new URL(
            `${this.serverURL.pathname.replace(
              /\/$/,
              '',
            )}/${owner}/${realmName}/`,
            this.serverURL,
          ).href;
          let adapter = new NodeAdapter(realmPath);
          let username = `realm/${owner}_${realmName}`;
          let realm = new Realm({
            url,
            adapter,
            getIndexHTML: this.getIndexHTML,
            secretSeed: this.secretSeed,
            virtualNetwork: this.virtualNetwork,
            dbAdapter: this.dbAdapter,
            queue: this.queue,
            assetsURL: this.assetsURL,
            matrix: {
              url: this.matrixClient.matrixURL,
              username,
            },
          });
          this.virtualNetwork.mount(realm.handle);
          realms.push(realm);
        }
      }
    }
    return realms;
  }

  // we use a function to get the matrix registration secret because matrix
  // client tests leverage a synapse instance that changes multiple times per
  // realm lifespan, and each new synapse instance has a unique registration
  // secret
  private async getMatrixRegistrationSecret() {
    if (this.getRegistrationSecret) {
      let secret = await this.getRegistrationSecret();
      if (!secret) {
        throw new Error(
          `the getRegistrationSecret() function returned no secret`,
        );
      }
      return secret;
    }

    if (this.matrixRegistrationSecret) {
      return this.matrixRegistrationSecret;
    }

    throw new Error(`Can not determine the matrix registration secret`);
  }
}

function detectRealmCollision(realms: Realm[]): void {
  let collisions: string[] = [];
  let realmsURLs = realms.map(({ url }) => ({
    url,
    path: new URL(url).pathname,
  }));
  for (let realmA of realmsURLs) {
    for (let realmB of realmsURLs) {
      if (realmA.path.length > realmB.path.length) {
        if (realmA.path.startsWith(realmB.path)) {
          collisions.push(`${realmA.url} collides with ${realmB.url}`);
        }
      }
    }
  }
  if (collisions.length > 0) {
    throw new Error(
      `Cannot start realm server--realm route collisions detected: ${JSON.stringify(
        collisions,
      )}`,
    );
  }
}

interface RealmCreationJSON {
  data: {
    type: 'realm';
    attributes: {
      endpoint: string;
      name: string;
      backgroundURL?: string;
      iconURL?: string;
    };
  };
}

function errorWithStatus(
  status: number,
  message: string,
): Error & { status: number } {
  let error = new Error(message);
  (error as Error & { status: number }).status = status;
  return error as Error & { status: number };
}

function assertIsRealmCreationJSON(
  json: any,
): asserts json is RealmCreationJSON {
  if (typeof json !== 'object') {
    throw new Error(`json must be an object`);
  }
  if (!('data' in json) || typeof json.data !== 'object') {
    throw new Error(`json is missing "data" object`);
  }
  let { data } = json;
  if (!('type' in data) || data.type !== 'realm') {
    throw new Error('json.data.type must be "realm"');
  }
  if (!('attributes' in data || typeof data.attributes !== 'object')) {
    throw new Error(`json.data is missing "attributes" object`);
  }
  let { attributes } = data;
  if (!('name' in attributes) || typeof attributes.name !== 'string') {
    throw new Error(
      `json.data.attributes.name is required and must be a string`,
    );
  }
  if (!('endpoint' in attributes) || typeof attributes.endpoint !== 'string') {
    throw new Error(
      `json.data.attributes.endpoint is required and must be a string`,
    );
  }
  if (
    'backgroundURL' in attributes &&
    typeof attributes.backgroundURL !== 'string'
  ) {
    throw new Error(`json.data.attributes.backgroundURL must be a string`);
  }
  if ('iconURL' in attributes && typeof attributes.iconURL !== 'string') {
    throw new Error(`json.data.attributes.iconURL must be a string`);
  }
}

async function sendResponseForBadRequest(ctxt: Koa.Context, message: string) {
  await sendResponseForError(ctxt, 400, 'Bad Request', message);
}

async function sendResponseForForbiddenRequest(
  ctxt: Koa.Context,
  message: string,
) {
  await sendResponseForError(ctxt, 401, 'Forbidden Request', message);
}
async function sendResponseForSystemError(ctxt: Koa.Context, message: string) {
  await sendResponseForError(ctxt, 500, 'System Error', message);
}

async function sendResponseForError(
  ctxt: Koa.Context,
  status: number,
  statusText: string,
  message: string,
) {
  await setContextResponse(
    ctxt,
    new Response(
      JSON.stringify({
        errors: [message],
      }),
      {
        status,
        statusText,
        headers: { 'content-type': SupportedMimeType.JSONAPI },
      },
    ),
  );
}<|MERGE_RESOLUTION|>--- conflicted
+++ resolved
@@ -86,13 +86,9 @@
   private serverURL: URL;
   private seedPath: string | undefined;
   private matrixRegistrationSecret: string | undefined;
-<<<<<<< HEAD
-  private matrixRegistrationSecretFile: string | undefined;
-=======
   private getRegistrationSecret:
     | (() => Promise<string | undefined>)
     | undefined;
->>>>>>> cd66775c
 
   constructor({
     serverURL,
@@ -121,11 +117,7 @@
     getIndexHTML: () => Promise<string>;
     seedPath?: string;
     matrixRegistrationSecret?: string;
-<<<<<<< HEAD
-    matrixRegistrationSecretFile?: string;
-=======
     getRegistrationSecret?: () => Promise<string | undefined>;
->>>>>>> cd66775c
   }) {
     if (!matrixRegistrationSecret && !getRegistrationSecret) {
       throw new Error(
@@ -146,11 +138,7 @@
     this.assetsURL = assetsURL;
     this.getIndexHTML = getIndexHTML;
     this.matrixRegistrationSecret = matrixRegistrationSecret;
-<<<<<<< HEAD
-    this.matrixRegistrationSecretFile = matrixRegistrationSecretFile;
-=======
     this.getRegistrationSecret = getRegistrationSecret;
->>>>>>> cd66775c
     this.realms = [...realms, ...this.loadRealms()];
   }
 
@@ -354,9 +342,6 @@
       let start = Date.now();
       let indexStart: number | undefined;
       try {
-<<<<<<< HEAD
-        realm = await this.createRealm(ownerUserId, realmName);
-=======
         realm = await this.createRealm({
           ownerUserId,
           ...json.data.attributes,
@@ -366,7 +351,6 @@
         );
         this.log.debug(`indexing new realm ${realm.url}`);
         indexStart = Date.now();
->>>>>>> cd66775c
         await realm.start();
       } catch (e: any) {
         if ('status' in e && e.status === 400) {
@@ -488,11 +472,7 @@
     ensureDirSync(realmPath);
     let adapter = new NodeAdapter(resolve(String(realmPath)));
 
-<<<<<<< HEAD
-    let username = `realm/${ownerUsername}_${realmName}`;
-=======
     let username = `realm/${ownerUsername}_${endpoint}`;
->>>>>>> cd66775c
     let { userId } = await registerUser({
       matrixURL: this.matrixClient.matrixURL,
       displayname: username,
