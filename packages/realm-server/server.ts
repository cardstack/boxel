import Koa from 'koa';
import cors from '@koa/cors';
import { Memoize } from 'typescript-memoize';
import {
  Realm,
  logger,
  SupportedMimeType,
  insertPermissions,
  param,
  query,
  Deferred,
  type VirtualNetwork,
  type DBAdapter,
  type QueuePublisher,
  DEFAULT_PERMISSIONS,
  PUBLISHED_DIRECTORY_NAME,
  RealmInfo,
} from '@cardstack/runtime-common';
import {
  ensureDirSync,
  writeJSONSync,
  readdirSync,
  existsSync,
} from 'fs-extra';
import { setupCloseHandler } from './node-realm';
import {
  httpLogging,
  ecsMetadata,
  setContextResponse,
  fetchRequestFromContext,
  methodOverrideSupport,
} from './middleware';
import { registerUser } from './synapse';
import convertAcceptHeaderQueryParam from './middleware/convert-accept-header-qp';
import convertAuthHeaderQueryParam from './middleware/convert-auth-header-qp';
import { NodeAdapter } from './node-realm';
import { resolve, join } from 'path';
import merge from 'lodash/merge';

import { extractSupportedMimeType } from '@cardstack/runtime-common/router';
import * as Sentry from '@sentry/node';
import {
  MatrixClient,
  passwordFromSeed,
  getMatrixUsername,
} from '@cardstack/runtime-common/matrix-client';
import { createRoutes } from './routes';
import { APP_BOXEL_REALM_SERVER_EVENT_MSGTYPE } from '@cardstack/runtime-common/matrix-constants';

export class RealmServer {
  private log = logger('realm-server');
  private realms: Realm[];
  private virtualNetwork: VirtualNetwork;
  private matrixClient: MatrixClient;
  private realmServerSecretSeed: string;
  private realmSecretSeed: string;
  private grafanaSecret: string;

  private realmsRootPath: string;
  private dbAdapter: DBAdapter;
  private queue: QueuePublisher;
  private assetsURL: URL;
  private getIndexHTML: () => Promise<string>;
  private serverURL: URL;
  private matrixRegistrationSecret: string | undefined;
  private promiseForIndexHTML: Promise<string> | undefined;
  private getRegistrationSecret:
    | (() => Promise<string | undefined>)
    | undefined;
  private enableFileWatcher: boolean;
  private domainsForPublishedRealms:
    | {
        boxelSpace?: string;
        boxelSite?: string;
      }
    | undefined;

  constructor({
    serverURL,
    realms,
    virtualNetwork,
    matrixClient,
    realmServerSecretSeed,
    realmSecretSeed,
    grafanaSecret,
    realmsRootPath,
    dbAdapter,
    queue,
    assetsURL,
    getIndexHTML,
    matrixRegistrationSecret,
    getRegistrationSecret,
    enableFileWatcher,
    domainsForPublishedRealms,
  }: {
    serverURL: URL;
    realms: Realm[];
    virtualNetwork: VirtualNetwork;
    matrixClient: MatrixClient;
    realmServerSecretSeed: string;
    realmSecretSeed: string;
    grafanaSecret: string;
    realmsRootPath: string;
    dbAdapter: DBAdapter;
    queue: QueuePublisher;
    assetsURL: URL;
    getIndexHTML: () => Promise<string>;
    matrixRegistrationSecret?: string;
    getRegistrationSecret?: () => Promise<string | undefined>;
    enableFileWatcher?: boolean;
    domainsForPublishedRealms?: {
      boxelSpace?: string;
      boxelSite?: string;
    };
  }) {
    if (!matrixRegistrationSecret && !getRegistrationSecret) {
      throw new Error(
        `'matrixRegistrationSecret' or 'getRegistrationSecret' must be specified`,
      );
    }
    detectRealmCollision(realms);
    ensureDirSync(realmsRootPath);

    this.serverURL = serverURL;
    this.virtualNetwork = virtualNetwork;
    this.matrixClient = matrixClient;

    this.realmSecretSeed = realmSecretSeed;
    this.realmServerSecretSeed = realmServerSecretSeed;
    this.grafanaSecret = grafanaSecret;
    this.realmsRootPath = realmsRootPath;
    this.dbAdapter = dbAdapter;
    this.queue = queue;
    this.assetsURL = assetsURL;
    this.getIndexHTML = getIndexHTML;
    this.matrixRegistrationSecret = matrixRegistrationSecret;
    this.getRegistrationSecret = getRegistrationSecret;
    this.enableFileWatcher = enableFileWatcher ?? false;
    this.domainsForPublishedRealms = domainsForPublishedRealms;
    this.realms = [...realms];
  }

  @Memoize()
  get app() {
    let app = new Koa<Koa.DefaultState, Koa.Context>()
      .use(httpLogging)
      .use(ecsMetadata)
      .use(
        cors({
          origin: '*',
          allowHeaders:
            'Authorization, Content-Type, If-Match, If-None-Match, X-Requested-With, X-Boxel-Client-Request-Id, X-Boxel-Building-Index, X-Boxel-Assume-User, X-HTTP-Method-Override, X-Boxel-Disable-Module-Cache, X-Filename',
        }),
      )
      .use(async (ctx, next) => {
        // Disable browser cache for all data requests to the realm server. The condition captures our supported mime types but not others,
        // such as assets, which we probably want to cache.
        let mimeType = extractSupportedMimeType(
          ctx.header.accept as unknown as null | string | [string],
        );

        if (
          Object.values(SupportedMimeType)
            // Actually, we want to use HTTP caching for executable modules which
            // are requested with the "*/*" accept header
            .filter((m) => m !== '*/*')
            .includes(mimeType as any)
        ) {
          ctx.set('Cache-Control', 'no-store, no-cache, must-revalidate');
        }

        await next();
      })
      .use(convertAcceptHeaderQueryParam)
      .use(convertAuthHeaderQueryParam)
      .use(methodOverrideSupport)
      .use(
        createRoutes({
          dbAdapter: this.dbAdapter,
          serverURL: this.serverURL.href,
          matrixClient: this.matrixClient,
          realmServerSecretSeed: this.realmServerSecretSeed,
          realmSecretSeed: this.realmSecretSeed,
          grafanaSecret: this.grafanaSecret,
          virtualNetwork: this.virtualNetwork,
          createRealm: this.createRealm,
          serveIndex: this.serveIndex,
          serveFromRealm: this.serveFromRealm,
          sendEvent: this.sendEvent,
          queue: this.queue,
          realms: this.realms,
          assetsURL: this.assetsURL,
          realmsRootPath: this.realmsRootPath,
          getMatrixRegistrationSecret: this.getMatrixRegistrationSecret,
          createAndMountRealm: this.createAndMountRealm,
          domainsForPublishedRealms: this.domainsForPublishedRealms,
        }),
      )
      .use(this.serveIndex)
      .use(this.serveFromRealm);

    app.on('error', (err, ctx) => {
      console.error(`Unhandled server error`, err);
      Sentry.withScope((scope) => {
        scope.setSDKProcessingMetadata({ request: ctx.request });
        Sentry.captureException(err);
      });
    });

    return app;
  }

  listen(port: number) {
    let instance = this.app.listen(port);
    this.log.info(`Realm server listening on port %s\n`, port);
    return instance;
  }

  async start() {
    let loadedRealms = await this.loadRealms();
    this.realms.push(...loadedRealms);

    // ideally we'd like to use a Promise.all to start these and the ordering
    // will just fall out naturally from cross realm invalidation. Until we have
    // that we should start the realms in order.
    for (let realm of this.realms) {
      await realm.start();
    }
  }

  get testingOnlyRealms() {
    return [...this.realms];
  }

  testingOnlyUnmountRealms() {
    for (let realm of this.realms) {
      this.virtualNetwork.unmount(realm.handle);
    }
  }

  private serveIndex = async (ctxt: Koa.Context, next: Koa.Next) => {
    if (ctxt.header.accept?.includes('text/html')) {
      // If this is a /connect iframe request, is the origin a valid published realm?

      let connectMatch = ctxt.request.path.match(/\/connect\/(.+)$/);

      if (connectMatch) {
        try {
          let originParameter = new URL(decodeURIComponent(connectMatch[1]))
            .href;

          let publishedRealms = await query(this.dbAdapter, [
            `SELECT published_realm_url FROM published_realms WHERE published_realm_url LIKE `,
            param(`${originParameter}%`),
          ]);

          if (publishedRealms.length === 0) {
            ctxt.status = 404;
            ctxt.body = `Not Found: No published realm found for origin ${originParameter}`;

            this.log.debug(
              `Ignoring /connect request for origin ${originParameter}: no matching published realm`,
            );

            return;
          }

          ctxt.set(
            'Content-Security-Policy',
            `frame-ancestors ${originParameter}`,
          );
        } catch (error) {
          ctxt.status = 400;
          ctxt.body = 'Bad Request';

          this.log.info(`Error processing /connect request: ${error}`);

          return;
        }
      }

      ctxt.type = 'html';
      ctxt.body = await this.retrieveIndexHTML();
      return;
    }
    return next();
  };

  private async retrieveIndexHTML(): Promise<string> {
    if (this.promiseForIndexHTML) {
      // This is optimized for production, in that we won't be changing index
      // HTML after we start. However, in development this might be annoying
      // because it means restarting the realm server to pick up ember-cli
      // rebuilds in the case where you want to test with the the realm server
      // specifically and not ember cli hosted app.
      return this.promiseForIndexHTML;
    }
    let deferred = new Deferred<string>();
    this.promiseForIndexHTML = deferred.promise;
    let indexHTML = (await this.getIndexHTML()).replace(
      /(<meta name="@cardstack\/host\/config\/environment" content=")([^"].*)(">)/,
      (_match, g1, g2, g3) => {
        let config = JSON.parse(decodeURIComponent(g2));

<<<<<<< HEAD
        if (config.defaultPublishedRealmDomain === 'localhost:4201') {
          // if this is the default, this needs to be the realm server’s host
          // to work in Matrix tests
          config.defaultPublishedRealmDomain = this.serverURL.host;
=======
        if (config.publishedRealmBoxelSpaceDomain === 'localhost:4201') {
          // if this is the default, this needs to be the realm server’s host
          // to work in Matrix tests, since publishedRealmBoxelSpaceDomain is currently
          // the default domain for publishing a realm
          config.publishedRealmBoxelSpaceDomain = this.serverURL.host;
>>>>>>> 7e5b8d96
        }

        config = merge({}, config, {
          hostsOwnAssets: false,
          assetsURL: this.assetsURL.href,
          realmServerURL: this.serverURL.href,
        });
        return `${g1}${encodeURIComponent(JSON.stringify(config))}${g3}`;
      },
    );

    indexHTML = indexHTML
      .replace(/(src|href)="\//g, `$1="${this.assetsURL.href}`)
      // This is imported within a script tag vs being in an attribute
      .replace(
        '/assets/content-tag/standalone.js',
        new URL('/assets/content-tag/standalone.js', this.assetsURL.href).href,
      );

    deferred.fulfill(indexHTML);
    return indexHTML;
  }

  private serveFromRealm = async (ctxt: Koa.Context, _next: Koa.Next) => {
    if (ctxt.request.path === '/_boom') {
      throw new Error('boom');
    }
    let request = await fetchRequestFromContext(ctxt);
    let realmResponse = await this.virtualNetwork.handle(
      request,
      (mappedRequest) => {
        // Setup this handler only after the request has been mapped because
        // the *mapped request* is the one that gets closed, not the original one
        setupCloseHandler(ctxt.res, mappedRequest);
      },
    );

    await setContextResponse(ctxt, realmResponse);
  };

  private createRealm = async ({
    ownerUserId,
    endpoint,
    name,
    backgroundURL,
    iconURL,
  }: {
    ownerUserId: string; // note matrix userIDs look like "@mango:boxel.ai"
    endpoint: string;
    name: string;
    backgroundURL?: string;
    iconURL?: string;
  }): Promise<{ realm: Realm; info: Partial<RealmInfo> }> => {
    let realmAtServerRoot = this.realms.find((r) => {
      let realmUrl = new URL(r.url);

      return (
        realmUrl.href.replace(/\/$/, '') === realmUrl.origin &&
        realmUrl.hostname === this.serverURL.hostname
      );
    });

    if (realmAtServerRoot) {
      throw errorWithStatus(
        400,
        `Cannot create a realm: a realm is already mounted at the origin of this server: ${realmAtServerRoot.url}`,
      );
    }
    if (!endpoint.match(/^[a-z0-9-]+$/)) {
      throw errorWithStatus(
        400,
        `realm endpoint '${endpoint}' contains invalid characters`,
      );
    }

    let ownerUsername = getMatrixUsername(ownerUserId);
    let url = new URL(
      `${this.serverURL.pathname.replace(
        /\/$/,
        '',
      )}/${ownerUsername}/${endpoint}/`,
      this.serverURL,
    ).href;

    let existingRealmURLs = this.realms.map((r) => r.url);
    if (existingRealmURLs.includes(url)) {
      throw errorWithStatus(
        400,
        `realm '${url}' already exists on this server`,
      );
    }

    let realmPath = resolve(join(this.realmsRootPath, ownerUsername, endpoint));
    ensureDirSync(realmPath);

    let username = `realm/${ownerUsername}_${endpoint}`;
    let { userId } = await registerUser({
      matrixURL: this.matrixClient.matrixURL,
      displayname: username,
      username,
      password: await passwordFromSeed(username, this.realmSecretSeed),
      registrationSecret: await this.getMatrixRegistrationSecret(),
    });
    this.log.debug(`created realm bot user '${userId}' for new realm ${url}`);

    await insertPermissions(this.dbAdapter, new URL(url), {
      [userId]: DEFAULT_PERMISSIONS,
      [ownerUserId]: DEFAULT_PERMISSIONS,
    });

    let info = {
      name,
      ...(iconURL ? { iconURL } : {}),
      ...(backgroundURL ? { backgroundURL } : {}),
      publishable: true,
    };
    writeJSONSync(join(realmPath, '.realm.json'), info);
    writeJSONSync(join(realmPath, 'index.json'), {
      data: {
        type: 'card',
        meta: {
          adoptsFrom: {
            module: 'https://cardstack.com/base/cards-grid',
            name: 'CardsGrid',
          },
        },
      },
    });

    return {
      realm: this.createAndMountRealm(realmPath, url, username),
      info,
    };
  };

  private createAndMountRealm = (
    path: string,
    url: string,
    username: string,
    copiedFromRealm?: URL,
    enableFileWatcher?: boolean,
  ) => {
    let adapter = new NodeAdapter(
      resolve(path),
      enableFileWatcher ?? this.enableFileWatcher,
    );
    let realm = new Realm(
      {
        url,
        adapter,
        secretSeed: this.realmSecretSeed,
        virtualNetwork: this.virtualNetwork,
        dbAdapter: this.dbAdapter,
        queue: this.queue,
        matrix: {
          url: new URL(this.matrixClient.matrixURL),
          username,
        },
        realmServerMatrixClient: this.matrixClient,
      },
      copiedFromRealm ? { copiedFromRealm } : undefined,
    );
    this.realms.push(realm);
    this.virtualNetwork.mount(realm.handle);
    return realm;
  };

  // TODO consider refactoring this into main.ts after createRealm() becomes
  // private and realm creation happens as part of user creation. Then the
  // testing would likely move to the matrix client. Currently testing this
  // method is only possible by having this function in the RealmServer which is
  // within our testing boundary. main.ts is outside of our testing boundary.
  // The only real way to test thru main.ts is with a full stack, a la matrix
  // client tests.
  private async loadRealms() {
    let realms: Realm[] = [];

    for (let maybeUsername of readdirSync(this.realmsRootPath, {
      withFileTypes: true,
    })) {
      if (!maybeUsername.isDirectory()) {
        continue;
      }
      let owner = maybeUsername.name;

      // Skip published realms, loaded later
      if (owner === PUBLISHED_DIRECTORY_NAME) {
        continue;
      }

      for (let maybeRealm of readdirSync(join(this.realmsRootPath, owner), {
        withFileTypes: true,
      })) {
        if (!maybeRealm.isDirectory()) {
          continue;
        }
        let realmName = maybeRealm.name;
        let realmPath = join(this.realmsRootPath, owner, realmName);
        let maybeRealmContents = readdirSync(realmPath);
        if (maybeRealmContents.includes('.realm.json')) {
          let url = new URL(
            `${this.serverURL.pathname.replace(
              /\/$/,
              '',
            )}/${owner}/${realmName}/`,
            this.serverURL,
          ).href;
          let adapter = new NodeAdapter(realmPath, this.enableFileWatcher);
          let username = `realm/${owner}_${realmName}`;
          let realm = new Realm({
            url,
            adapter,
            secretSeed: this.realmSecretSeed,
            virtualNetwork: this.virtualNetwork,
            dbAdapter: this.dbAdapter,
            queue: this.queue,
            matrix: {
              url: this.matrixClient.matrixURL,
              username,
            },
            realmServerMatrixClient: this.matrixClient,
          });
          this.virtualNetwork.mount(realm.handle);
          realms.push(realm);
        }
      }
    }

    let publishedRealms = await this.findPublishedRealms();
    return [...realms, ...publishedRealms];
  }

  private async findPublishedRealms() {
    let realms = [];
    try {
      this.log.info('Loading published realms…');

      let publishedRealms = (
        await query(this.dbAdapter, [
          `SELECT * FROM published_realms ORDER BY published_realm_url`,
        ])
      ).map((row) => ({
        id: row.id as string,
        owner_username: row.owner_username as string,
        source_realm_url: row.source_realm_url as string,
        published_realm_url: row.published_realm_url as string,
      }));

      this.log.info(
        `Found ${publishedRealms.length} published realms in database`,
      );

      let publishedRealmsByUrl = new Map(
        publishedRealms.map((r) => [r.published_realm_url, r]),
      );

      let publishedDir = join(this.realmsRootPath, PUBLISHED_DIRECTORY_NAME);

      if (!existsSync(publishedDir)) {
        if (publishedRealms.length > 0) {
          this.log.warn(
            `Found ${publishedRealms.length} published realms in database but ${PUBLISHED_DIRECTORY_NAME} directory does not exist at ${publishedDir}`,
          );
        }

        this.log.info(
          `No ${PUBLISHED_DIRECTORY_NAME} directory found, skipping published realms`,
        );
        return [];
      }

      this.log.info(
        `Scanning ${PUBLISHED_DIRECTORY_NAME} directory: ${publishedDir}`,
      );

      let foundDirectories = new Set<string>();
      let publishedDirContents = readdirSync(publishedDir, {
        withFileTypes: true,
      });

      this.log.info(
        `Found ${publishedDirContents.length} items in ${PUBLISHED_DIRECTORY_NAME} directory`,
      );

      for (let maybeRealmDir of publishedDirContents) {
        if (!maybeRealmDir.isDirectory()) {
          continue;
        }

        let realmDirName = maybeRealmDir.name;
        let realmPath = join(publishedDir, realmDirName);

        try {
          let maybeRealmContents = readdirSync(realmPath);

          if (!maybeRealmContents.includes('.realm.json')) {
            this.log.warn(
              `Directory ${realmPath} exists but does not contain .realm.json, skipping`,
            );
            continue;
          }

          let matchingPublishedRealm = publishedRealms.find(
            (publishedRealmRow) => publishedRealmRow.id === realmDirName,
          );

          if (!matchingPublishedRealm) {
            this.log.warn(
              `Found directory ${realmPath} but no matching entry in published_realms table, skipping`,
            );
            continue;
          }

          let publishedRealmUrl = matchingPublishedRealm.published_realm_url;

          foundDirectories.add(publishedRealmUrl);

          let publishedRealmRow = publishedRealmsByUrl.get(publishedRealmUrl);

          if (!publishedRealmRow) {
            this.log.warn(
              `Found published realm directory at ${realmPath} but no corresponding entry in published_realms table for URL ${publishedRealmUrl}`,
            );
            continue;
          }

          let adapter = new NodeAdapter(realmPath, this.enableFileWatcher);
          let username = publishedRealmRow.owner_username;

          let realm = new Realm({
            url: publishedRealmUrl,
            adapter,
            secretSeed: this.realmSecretSeed,
            virtualNetwork: this.virtualNetwork,
            dbAdapter: this.dbAdapter,
            queue: this.queue,
            matrix: {
              url: this.matrixClient.matrixURL,
              username,
            },
            realmServerMatrixClient: this.matrixClient,
          });

          this.virtualNetwork.mount(realm.handle);
          realms.push(realm);

          this.log.info(
            `Loaded published realm: ${publishedRealmUrl} from ${realmPath}`,
          );
        } catch (dirError) {
          this.log.warn(
            `Error processing published realm directory ${realmPath}: ${dirError}`,
          );
        }
      }

      for (let publishedRealm of publishedRealms) {
        if (!foundDirectories.has(publishedRealm.published_realm_url)) {
          this.log.warn(
            `Published realm ${publishedRealm.published_realm_url} exists in database but no corresponding directory found in ${publishedDir}`,
          );
        }
      }

      this.log.info(
        `Finished loading published realms. Loaded ${realms.filter((r) => r.url.includes(PUBLISHED_DIRECTORY_NAME) || foundDirectories.has(r.url)).length} published realms.`,
      );
    } catch (error) {
      this.log.error(`Error loading published realms: ${error}`);
      if (error instanceof Error) {
        this.log.error(`Stack trace: ${error.stack}`);
      }
    }

    return realms;
  }

  private sendEvent = async (
    user: string,
    eventType: string,
    data?: Record<string, any>,
  ) => {
    let dmRooms =
      (await this.matrixClient.getAccountDataFromServer<Record<string, string>>(
        'boxel.session-rooms',
      )) ?? {};
    let roomId = dmRooms[user];
    if (!roomId) {
      console.error(
        `Failed to send event: ${eventType}, cannot find session room for user: ${user}`,
      );
    }

    await this.matrixClient.sendEvent(roomId, 'm.room.message', {
      body: JSON.stringify({ eventType, data }),
      msgtype: APP_BOXEL_REALM_SERVER_EVENT_MSGTYPE,
    });
  };

  // we use a function to get the matrix registration secret because matrix
  // client tests leverage a synapse instance that changes multiple times per
  // realm lifespan, and each new synapse instance has a unique registration
  // secret
  private getMatrixRegistrationSecret = async () => {
    if (this.getRegistrationSecret) {
      let secret = await this.getRegistrationSecret();
      if (!secret) {
        throw new Error(
          `the getRegistrationSecret() function returned no secret`,
        );
      }
      return secret;
    }

    if (this.matrixRegistrationSecret) {
      return this.matrixRegistrationSecret;
    }

    throw new Error(`Can not determine the matrix registration secret`);
  };
}

function detectRealmCollision(realms: Realm[]): void {
  let collisions: string[] = [];
  let realmsURLs = realms.map(({ url }) => ({
    url,
    path: new URL(url).pathname,
  }));
  for (let realmA of realmsURLs) {
    for (let realmB of realmsURLs) {
      if (realmA.path.length > realmB.path.length) {
        if (realmA.path.startsWith(realmB.path)) {
          collisions.push(`${realmA.url} collides with ${realmB.url}`);
        }
      }
    }
  }
  if (collisions.length > 0) {
    throw new Error(
      `Cannot start realm server--realm route collisions detected: ${JSON.stringify(
        collisions,
      )}`,
    );
  }
}

function errorWithStatus(
  status: number,
  message: string,
): Error & { status: number } {
  let error = new Error(message);
  (error as Error & { status: number }).status = status;
  return error as Error & { status: number };
}<|MERGE_RESOLUTION|>--- conflicted
+++ resolved
@@ -302,18 +302,11 @@
       (_match, g1, g2, g3) => {
         let config = JSON.parse(decodeURIComponent(g2));
 
-<<<<<<< HEAD
-        if (config.defaultPublishedRealmDomain === 'localhost:4201') {
-          // if this is the default, this needs to be the realm server’s host
-          // to work in Matrix tests
-          config.defaultPublishedRealmDomain = this.serverURL.host;
-=======
         if (config.publishedRealmBoxelSpaceDomain === 'localhost:4201') {
           // if this is the default, this needs to be the realm server’s host
           // to work in Matrix tests, since publishedRealmBoxelSpaceDomain is currently
           // the default domain for publishing a realm
           config.publishedRealmBoxelSpaceDomain = this.serverURL.host;
->>>>>>> 7e5b8d96
         }
 
         config = merge({}, config, {
