import http, { IncomingMessage, ServerResponse } from "http";
import { Loader, Realm } from "@cardstack/runtime-common";
import { webStreamToText } from "@cardstack/runtime-common/stream";
import { Readable } from "stream";
import { setupCloseHandler } from "./node-realm";
import "@cardstack/runtime-common/externals-global";
import log from "loglevel";

export interface RealmConfig {
  realmURL: string;
  path: string;
}

export function createRealmServer(realms: Realm[]) {
  detectRealmCollision(realms);

  let server = http.createServer(async (req, res) => {
    if (process.env["ECS_CONTAINER_METADATA_URI_V4"]) {
      res.setHeader(
        "X-ECS-Container-Metadata-URI-v4",
        process.env["ECS_CONTAINER_METADATA_URI_V4"]
      );
    }

    res.on("finish", () => {
<<<<<<< HEAD
      log.info(
        `${req.method} ${req.url}: ${res.statusCode} (user agent: ${req.headers["user-agent"]})`
      );
      log.debug(JSON.stringify(req.headers));
=======
      console.log(`${req.method} ${req.url}: ${res.statusCode}`);
>>>>>>> bb1c743b
    });

    let isStreaming = false;
    try {
      if (handleCors(req, res)) {
        return;
      }
      if (!req.url) {
        throw new Error(`bug: missing URL in request`);
      }

      // Respond to AWS ELB health check
      if (requestIsHealthCheck(req)) {
        res.statusCode = 200;
        res.statusMessage = "OK";
        res.write("OK");
        res.end();
        return;
      }

      let protocol =
        req.headers["x-forwarded-proto"] === "https" ? "https" : "http";
      let fullRequestUrl = new URL(
        `${protocol}://${req.headers.host}${req.url}`
      );
      let reversedResolution = Loader.reverseResolution(fullRequestUrl.href);

      log.debug(
        `Looking for realm to handle request with full URL: ${fullRequestUrl.href} (reversed: ${reversedResolution.href})`
      );

      let realm = realms.find((r) => {
        let inRealm = r.paths.inRealm(reversedResolution);

        log.debug(
          `In realm ${JSON.stringify({
            url: r.url,
            paths: r.paths,
          })}: ${inRealm}`
        );
        return inRealm;
      });

      if (!realm) {
        res.statusCode = 404;
        res.statusMessage = "Not Found";
        res.end();
        return;
      }

      let reqBody = await nodeStreamToText(req);

      let request = new Request(reversedResolution.href, {
        method: req.method,
        headers: req.headers as { [name: string]: string },
        ...(reqBody ? { body: reqBody } : {}),
      });

      setupCloseHandler(res, request);

      let { status, statusText, headers, body, nodeStream } =
        await realm.handle(request);
      res.statusCode = status;
      res.statusMessage = statusText;
      for (let [header, value] of headers.entries()) {
        res.setHeader(header, value);
      }

      if (nodeStream) {
        isStreaming = true;
        nodeStream.pipe(res);
      } else if (body instanceof ReadableStream) {
        // A quirk with native fetch Response in node is that it will be clever
        // and convert strings or buffers in the response.body into web-streams
        // automatically. This is not to be confused with actual file streams
        // that the Realm is creating. The node HTTP server does not play nice
        // with web-streams, so we will read these streams back into strings and
        // then include in our node ServerResponse. Actual node file streams
        // (i.e streams that we are intentionally creating in the Realm) will
        // not be handled here--those will be taken care of above.
        res.write(await webStreamToText(body));
      } else if (body != null) {
        res.write(body);
      }
    } finally {
      // the node pipe takes care of ending the response for us, so we only have
      // to do this when we are not piping
      if (!isStreaming) {
        res.end();
      }
    }
  });
  return server;
}

function handleCors(req: IncomingMessage, res: ServerResponse): boolean {
  res.setHeader("Access-Control-Allow-Origin", "*");

  if (
    req.method === "OPTIONS" &&
    req.headers["access-control-request-method"]
  ) {
    // preflight request
    res.setHeader("Access-Control-Allow-Headers", "*");
    res.setHeader("Access-Control-Allow-Methods", "GET,HEAD,POST,DELETE,PATCH");
    res.statusCode = 204;
    res.end();
    return true;
  }
  return false;
}

async function nodeStreamToText(stream: Readable): Promise<string> {
  const chunks: Buffer[] = [];
  // the types for Readable have not caught up to the fact these are async generators
  for await (const chunk of stream as any) {
    chunks.push(Buffer.from(chunk));
  }
  return Buffer.concat(chunks).toString("utf-8");
}

function detectRealmCollision(realms: Realm[]): void {
  let collisions: string[] = [];
  let realmsURLs = realms.map(({ url }) => ({
    url,
    path: new URL(url).pathname,
  }));
  for (let realmA of realmsURLs) {
    for (let realmB of realmsURLs) {
      if (realmA.path.length > realmB.path.length) {
        if (realmA.path.startsWith(realmB.path)) {
          collisions.push(`${realmA.url} collides with ${realmB.url}`);
        }
      }
    }
  }
  if (collisions.length > 0) {
    throw new Error(
      `Cannot start realm server--realm route collisions detected: ${JSON.stringify(
        collisions
      )}`
    );
  }
}

function requestIsHealthCheck(req: http.IncomingMessage) {
  return (
    req.url === "/" &&
    req.method === "GET" &&
    req.headers["user-agent"]?.startsWith("ELB-HealthChecker")
  );
}<|MERGE_RESOLUTION|>--- conflicted
+++ resolved
@@ -23,14 +23,8 @@
     }
 
     res.on("finish", () => {
-<<<<<<< HEAD
-      log.info(
-        `${req.method} ${req.url}: ${res.statusCode} (user agent: ${req.headers["user-agent"]})`
-      );
+      log.info(`${req.method} ${req.url}: ${res.statusCode}`);
       log.debug(JSON.stringify(req.headers));
-=======
-      console.log(`${req.method} ${req.url}: ${res.statusCode}`);
->>>>>>> bb1c743b
     });
 
     let isStreaming = false;
